--- conflicted
+++ resolved
@@ -191,12 +191,6 @@
             iter_ffi_helpers(
                 &cluster,
                 Some(vec![3]),
-<<<<<<< HEAD
-                &mut |_, _, ffi: &mut FFIHelperSet| {
-                    (*ffi.engine_store_server).mutate_region_states(1, |e: &mut RegionStats| {
-                        assert_eq!(1, e.fast_add_peer_count.load(Ordering::SeqCst));
-                    });
-=======
                 &mut |_, _, _ffi: &mut FFIHelperSet| {
                     // Not actually the case, since we allow handling
                     // MsgAppend multiple times.
@@ -208,7 +202,6 @@
                     // &mut RegionStats| { assert_eq!(1,
                     // e.fast_add_peer_count.load(Ordering::SeqCst));
                     // });
->>>>>>> a5c6fe53
                 },
             );
         }
