// Copyright 2022 TiKV Project Authors. Licensed under Apache-2.0.

use std::{
    io::Write,
    ops::DerefMut,
    path::{Path, PathBuf},
    str::FromStr,
    sync::{atomic::Ordering, mpsc, Arc},
};

use clap::{App, Arg};
use engine_store_ffi::{KVGetStatus, RaftStoreProxyFFI};
use engine_traits::{MiscExt, CF_DEFAULT, CF_LOCK, CF_WRITE};
use kvproto::{
    import_sstpb::SstMeta,
    metapb::RegionEpoch,
    raft_cmdpb::{CmdType, Request},
};
use new_mock_engine_store::{
    config::Config,
    mock_cluster::FFIHelperSet,
    node::NodeCluster,
    transport_simulate::{
        CloneFilterFactory, CollectSnapshotFilter, Direction, RegionPacketFilter,
    },
    Cluster, ProxyConfig, Simulator, TestPdClient,
};
use pd_client::PdClient;
use proxy_server::{
    config::{
        address_proxy_config, ensure_no_common_unrecognized_keys, get_last_config,
        memory_limit_for_cf, setup_default_tikv_config, validate_and_persist_config,
        TIFLASH_DEFAULT_ADVERTISE_LISTENING_ADDR, TIFLASH_DEFAULT_LISTENING_ADDR,
        TIFLASH_DEFAULT_STATUS_ADDR,
    },
    proxy::gen_tikv_config,
};
use raft::eraftpb::MessageType;
use sst_importer::SstImporter;
use tikv::config::{TikvConfig, LAST_CONFIG_FILE};
use tikv_util::{
    config::{ReadableDuration, ReadableSize},
    store::find_peer,
    sys::SysQuota,
    time::Duration,
    HandyRwLock,
};

use crate::proxy::*;

mod store {
    use super::*;
    #[test]
    fn test_store_stats() {
        let (mut cluster, pd_client) = new_mock_cluster(0, 1);

        let _ = cluster.run();

        for id in cluster.engines.keys() {
            let engine = cluster.get_tiflash_engine(*id);
            assert_eq!(
                engine.ffi_hub.as_ref().unwrap().get_store_stats().capacity,
                444444
            );
        }

        for id in cluster.engines.keys() {
            cluster.must_send_store_heartbeat(*id);
        }
        std::thread::sleep(std::time::Duration::from_millis(1000));
        // let resp = block_on(pd_client.store_heartbeat(Default::default(), None,
        // None)).unwrap();
        for id in cluster.engines.keys() {
            let store_stat = pd_client.get_store_stats(*id).unwrap();
            assert_eq!(store_stat.get_capacity(), 444444);
            assert_eq!(store_stat.get_available(), 333333);
        }
        // The same to mock-engine-store
        cluster.shutdown();
    }
}

mod region {
    use super::*;

    #[test]
    fn test_handle_destroy() {
        let (mut cluster, pd_client) = new_mock_cluster(0, 3);

        disable_auto_gen_compact_log(&mut cluster);

        // Disable default max peer count check.
        pd_client.disable_default_operator();

        cluster.run();
        cluster.must_put(b"k1", b"v1");
        let eng_ids = cluster
            .engines
            .iter()
            .map(|e| e.0.to_owned())
            .collect::<Vec<_>>();

        let region = cluster.get_region(b"k1");
        let region_id = region.get_id();
        let peer_1 = find_peer(&region, eng_ids[0]).cloned().unwrap();
        let peer_2 = find_peer(&region, eng_ids[1]).cloned().unwrap();
        cluster.must_transfer_leader(region_id, peer_1);

        iter_ffi_helpers(
            &cluster,
            Some(vec![eng_ids[1]]),
            &mut |_, _, ffi: &mut FFIHelperSet| {
                let server = &ffi.engine_store_server;
                assert!(server.kvstore.contains_key(&region_id));
            },
        );

        pd_client.must_remove_peer(region_id, peer_2);

        check_key(
            &cluster,
            b"k1",
            b"v2",
            Some(false),
            None,
            Some(vec![eng_ids[1]]),
        );

        std::thread::sleep(std::time::Duration::from_millis(100));
        // Region removed in server.
        iter_ffi_helpers(
            &cluster,
            Some(vec![eng_ids[1]]),
            &mut |_, _, ffi: &mut FFIHelperSet| {
                let server = &ffi.engine_store_server;
                assert!(!server.kvstore.contains_key(&region_id));
            },
        );

        cluster.shutdown();
    }

    #[test]
    fn test_get_region_local_state() {
        let (mut cluster, _pd_client) = new_mock_cluster(0, 3);

        cluster.run();

        let k = b"k1";
        let v = b"v1";
        cluster.must_put(k, v);
        check_key(&cluster, k, v, Some(true), None, None);
        let region_id = cluster.get_region(k).get_id();

        // Get RegionLocalState through ffi
        unsafe {
            iter_ffi_helpers(
                &cluster,
                None,
                &mut |_id: u64, _, ffi_set: &mut FFIHelperSet| {
                    let f = ffi_set.proxy_helper.fn_get_region_local_state.unwrap();
                    let mut state = kvproto::raft_serverpb::RegionLocalState::default();
                    let mut error_msg = new_mock_engine_store::RawCppStringPtrGuard::default();

                    assert_eq!(
                        f(
                            ffi_set.proxy_helper.proxy_ptr,
                            region_id,
                            &mut state as *mut _ as _,
                            error_msg.as_mut(),
                        ),
                        KVGetStatus::Ok
                    );
                    assert!(state.has_region());
                    assert_eq!(state.get_state(), kvproto::raft_serverpb::PeerState::Normal);
                    assert!(error_msg.as_ref().is_null());

                    let mut state = kvproto::raft_serverpb::RegionLocalState::default();
                    assert_eq!(
                        f(
                            ffi_set.proxy_helper.proxy_ptr,
                            0, // not exist
                            &mut state as *mut _ as _,
                            error_msg.as_mut(),
                        ),
                        KVGetStatus::NotFound
                    );
                    assert!(!state.has_region());
                    assert!(error_msg.as_ref().is_null());

                    ffi_set
                        .proxy
                        .get_value_cf("none_cf", "123".as_bytes(), |value| {
                            let msg = value.unwrap_err();
                            assert_eq!(msg, "Storage Engine Status { code: IoError, sub_code: None, sev: NoError, state: \"cf none_cf not found\" }");
                        });
                    ffi_set
                        .proxy
                        .get_value_cf("raft", "123".as_bytes(), |value| {
                            let res = value.unwrap();
                            assert!(res.is_none());
                        });

                    // If we have no kv engine.
                    ffi_set.proxy.set_kv_engine(None);
                    let res = ffi_set.proxy_helper.fn_get_region_local_state.unwrap()(
                        ffi_set.proxy_helper.proxy_ptr,
                        region_id,
                        &mut state as *mut _ as _,
                        error_msg.as_mut(),
                    );
                    assert_eq!(res, KVGetStatus::Error);
                    assert!(!error_msg.as_ref().is_null());
                    assert_eq!(
                        error_msg.as_str(),
                        "KV engine is not initialized".as_bytes()
                    );
                },
            );
        }

        cluster.shutdown();
    }
}

mod config {
    use proxy_server::{proxy::gen_proxy_config, setup::overwrite_config_with_cmd_args};

    use super::*;

    /// Test for double read into both ProxyConfig and TikvConfig.
    #[test]
    fn test_config() {
        // Test double read.
        let mut file = tempfile::NamedTempFile::new().unwrap();
        let text = "memory-usage-high-water=0.65\n[server]\nengine-addr=\"1.2.3.4:5\"\n[raftstore]\nsnap-handle-pool-size=4\n[nosense]\nfoo=2\n[rocksdb]\nmax-open-files = 111\nz=1";
        write!(file, "{}", text).unwrap();
        let path = file.path();

        let mut unrecognized_keys = Vec::new();
        let mut config = TikvConfig::from_file(path, Some(&mut unrecognized_keys)).unwrap();
        // Otherwise we have no default addr for TiKv.
        setup_default_tikv_config(&mut config);
        assert_eq!(config.memory_usage_high_water, 0.65);
        assert_eq!(config.rocksdb.max_open_files, 111);
        assert_eq!(config.server.addr, TIFLASH_DEFAULT_LISTENING_ADDR);
        assert_eq!(unrecognized_keys.len(), 3);

        let mut proxy_unrecognized_keys = Vec::new();
        let proxy_config =
            ProxyConfig::from_file(path, Some(&mut proxy_unrecognized_keys)).unwrap();
        assert_eq!(proxy_config.raft_store.snap_handle_pool_size, 4);
        assert_eq!(proxy_config.server.engine_addr, "1.2.3.4:5");
        assert!(proxy_unrecognized_keys.contains(&"memory-usage-high-water".to_string()));
        assert!(proxy_unrecognized_keys.contains(&"nosense".to_string()));
        let v1 = vec!["a.b", "b"]
            .iter()
            .map(|e| String::from(*e))
            .collect::<Vec<String>>();
        let v2 = vec!["a.b", "b.b", "c"]
            .iter()
            .map(|e| String::from(*e))
            .collect::<Vec<String>>();
        let unknown = ensure_no_common_unrecognized_keys(&v1, &v2);
        assert_eq!(unknown.is_err(), true);
        assert_eq!(unknown.unwrap_err(), "a.b, b.b");
        let unknown =
            ensure_no_common_unrecognized_keys(&proxy_unrecognized_keys, &unrecognized_keys);
        assert_eq!(unknown.is_err(), true);
        assert_eq!(unknown.unwrap_err(), "nosense, rocksdb.z");

        // Common config can be persisted.
        // Need run this test with ENGINE_LABEL_VALUE=tiflash, otherwise will fatal
        // exit.
        let _ = std::fs::remove_file(
            PathBuf::from_str(&config.storage.data_dir)
                .unwrap()
                .join(LAST_CONFIG_FILE),
        );
        validate_and_persist_config(&mut config, true);

        // Will not override ProxyConfig
        let proxy_config_new = ProxyConfig::from_file(path, None).unwrap();
        assert_eq!(proxy_config_new.raft_store.snap_handle_pool_size, 4);
    }

    /// Test for basic address_proxy_config.
    #[test]
    fn test_validate_config() {
        let mut file = tempfile::NamedTempFile::new().unwrap();
        let text = "[raftstore.aaa]\nbbb=2\n[server]\nengine-addr=\"1.2.3.4:5\"\n[raftstore]\nsnap-handle-pool-size=4\nclean-stale-ranges-tick=9999\n[nosense]\nfoo=2\n[rocksdb]\nmax-open-files = 111\nz=1";
        write!(file, "{}", text).unwrap();
        let path = file.path();
        let tmp_store_folder = tempfile::TempDir::new().unwrap();
        let tmp_last_config_path = tmp_store_folder.path().join(LAST_CONFIG_FILE);
        std::fs::copy(path, tmp_last_config_path.as_path()).unwrap();
        get_last_config(tmp_store_folder.path().to_str().unwrap());

        let mut unrecognized_keys: Vec<String> = vec![];
        let mut config = TikvConfig::from_file(path, Some(&mut unrecognized_keys)).unwrap();
        assert_eq!(config.raft_store.clean_stale_ranges_tick, 9999);
        address_proxy_config(&mut config, &ProxyConfig::default());
        let clean_stale_ranges_tick =
            (10_000 / config.raft_store.region_worker_tick_interval.as_millis()) as usize;
        assert_eq!(
            config.raft_store.clean_stale_ranges_tick,
            clean_stale_ranges_tick
        );
    }

    /// We test here if we can use proxy's default value without given file.
    /// Normally, we only need to add config tests in
    /// `test_config_proxy_default_no_config_item`.
    #[test]
    fn test_config_proxy_default_no_config_file() {
        let args: Vec<&str> = vec![];
        let matches = App::new("RaftStore Proxy")
            .arg(
                Arg::with_name("config")
                    .short("C")
                    .long("config")
                    .value_name("FILE")
                    .help("Set the configuration file")
                    .takes_value(true),
            )
            .get_matches_from(args);
        let mut v: Vec<String> = vec![];
        let mut config = gen_tikv_config(&None, false, &mut v);
        let mut proxy_config = gen_proxy_config(&None, false, &mut v);
        overwrite_config_with_cmd_args(&mut config, &mut proxy_config, &matches);
        address_proxy_config(&mut config, &proxy_config);

        assert_eq!(config.server.addr, TIFLASH_DEFAULT_LISTENING_ADDR);
        assert_eq!(config.server.status_addr, TIFLASH_DEFAULT_STATUS_ADDR);
        assert_eq!(
            config.server.advertise_status_addr,
            TIFLASH_DEFAULT_ADVERTISE_LISTENING_ADDR
        );
        assert_eq!(
            config.raft_store.region_worker_tick_interval.as_millis(),
            500
        );
    }

    /// We test here if we can use proxy's default value with given file,
    /// but without given field.
    /// Add assertion in this function, if we add some new items in
    /// `ProxyConfig`.
    #[test]
    fn test_config_proxy_default_no_config_item() {
        let mut file = tempfile::NamedTempFile::new().unwrap();
        let text = "z=4\n[rocksdb]\nmax-open-files=56\n";
        write!(file, "{}", text).unwrap();
        let path = file.path();
        let cpath = Some(path.as_os_str());
        let args = vec![format!("-C{}", path.to_str().unwrap())];
        let matches = App::new("RaftStore Proxy")
            .arg(
                Arg::with_name("config")
                    .short("C")
                    .long("config")
                    .value_name("FILE")
                    .help("Set the configuration file")
                    .takes_value(true),
            )
            .get_matches_from(args);
        let mut v: Vec<String> = vec![];
        let mut config = gen_tikv_config(&cpath, false, &mut v);
        let mut proxy_config = gen_proxy_config(&cpath, false, &mut v);
        overwrite_config_with_cmd_args(&mut config, &mut proxy_config, &matches);
        address_proxy_config(&mut config, &proxy_config);

        let total_mem = SysQuota::memory_limit_in_bytes();
        let cpu_num = SysQuota::cpu_cores_quota();
        assert_eq!(config.rocksdb.max_open_files, 56);
        assert_eq!(config.server.addr, TIFLASH_DEFAULT_LISTENING_ADDR);
        assert_eq!(config.server.status_addr, TIFLASH_DEFAULT_STATUS_ADDR);
        assert_eq!(
            config.server.advertise_status_addr,
            TIFLASH_DEFAULT_ADVERTISE_LISTENING_ADDR
        );
        assert_eq!(
            config.raft_store.region_worker_tick_interval.as_millis(),
            500
        );
        assert_eq!(
            ProxyConfig::default()
                .raft_store
                .apply_low_priority_pool_size,
            config.raft_store.apply_batch_system.low_priority_pool_size
        );
        assert_eq!(
            config.raftdb.defaultcf.block_cache_size,
            memory_limit_for_cf(true, CF_DEFAULT, total_mem)
        );
        assert_eq!(
            config.rocksdb.defaultcf.block_cache_size,
            memory_limit_for_cf(false, CF_DEFAULT, total_mem)
        );
        assert_eq!(
            config.rocksdb.writecf.block_cache_size,
            memory_limit_for_cf(false, CF_WRITE, total_mem)
        );
        assert_eq!(
            config.rocksdb.lockcf.block_cache_size,
            memory_limit_for_cf(false, CF_LOCK, total_mem)
        );
        assert_eq!(config.storage.reserve_space, ReadableSize::gb(1));

        let background_thread_count = std::cmp::min(4, cpu_num as usize);
        assert_eq!(
            config.server.background_thread_count,
            background_thread_count
        );

        assert_eq!(config.import.num_threads, 4);
    }

<<<<<<< HEAD
    // We test whether Proxy will overwrite TiKV's value,
    // when a config item which is both defined by ProxyConfig and TikvConfig.
    // We only nned to add tests to this function when the logic is different.
=======
    /// We test if the engine-label is set properly.
    #[test]
    fn test_config_proxy_engine_label() {
        // case-1: If engine-label not specified in arguments, use default value.
        let args: Vec<&str> = vec![];
        let matches = App::new("RaftStore Proxy").get_matches_from(args);
        let mut v: Vec<String> = vec![];
        let mut config = gen_tikv_config(&None, false, &mut v);
        let mut proxy_config = gen_proxy_config(&None, false, &mut v);
        overwrite_config_with_cmd_args(&mut config, &mut proxy_config, &matches);
        address_proxy_config(&mut config, &proxy_config);
        const DEFAULT_ENGINE_LABEL_KEY: &str = "engine";

        assert_eq!(
            config
                .server
                .labels
                .get(DEFAULT_ENGINE_LABEL_KEY)
                .unwrap()
                .as_str(),
            option_env!("ENGINE_LABEL_VALUE").unwrap()
        );

        // case-2: If engine-label specified in arguments, use it as engine-label.
        const EXPECTED_ENGINE_LABEL: &str = "tiflash_compute";
        let args = vec![
            "test_config_proxy_default1",
            "--engine-label",
            EXPECTED_ENGINE_LABEL,
        ];
        let matches = App::new("RaftStore Proxy")
            .arg(
                Arg::with_name("engine-label")
                    .long("engine-label")
                    .help("Set engine label")
                    .required(true)
                    .takes_value(true),
            )
            .get_matches_from(args);
        overwrite_config_with_cmd_args(&mut config, &mut proxy_config, &matches);
        address_proxy_config(&mut config, &proxy_config);
        assert_eq!(
            config.server.labels.get(DEFAULT_ENGINE_LABEL_KEY).unwrap(),
            EXPECTED_ENGINE_LABEL
        );
    }

>>>>>>> 39d1fd30
    #[test]
    fn test_config_proxy_overwrite() {
        let mut file = tempfile::NamedTempFile::new().unwrap();
        write!(
            file,
            "
[raftstore]
apply-low-priority-pool-size = 41
        "
        )
        .unwrap();
        let path = file.path();

        let mut v: Vec<String> = vec![];
        let cpath = Some(path.as_os_str());
        let mut config = gen_tikv_config(&cpath, false, &mut v);
        let proxy_config = gen_proxy_config(&cpath, false, &mut v);
        address_proxy_config(&mut config, &proxy_config);

        // When raftstore.apply-low-priority-pool-size is specified, its value
        // should be used.
        assert_eq!(
            41,
            config.raft_store.apply_batch_system.low_priority_pool_size
        );
    }

    #[test]
    fn test_store_setup() {
        let (mut cluster, pd_client) = new_mock_cluster(0, 3);

        // Add label to cluster
        address_proxy_config(&mut cluster.cfg.tikv, &ProxyConfig::default());

        // Try to start this node, return after persisted some keys.
        let _ = cluster.start();
        let store_id = cluster.engines.keys().last().unwrap();
        let store = pd_client.get_store(*store_id).unwrap();
        println!("store {:?}", store);
        assert!(
            store
                .get_labels()
                .iter()
                .find(|&x| x.key == "engine" && x.value == "tiflash")
                .is_some()
        );
        cluster.shutdown();
    }
}

mod write {
    use super::*;
    #[test]
    fn test_interaction() {
        // TODO Maybe we should pick this test to TiKV.
        // This test is to check if empty entries can affect pre_exec and post_exec.
        let (mut cluster, _pd_client) = new_mock_cluster(0, 3);

        fail::cfg("try_flush_data", "return(0)").unwrap();
        let _ = cluster.run();

        cluster.must_put(b"k1", b"v1");
        let region = cluster.get_region(b"k1");
        let region_id = region.get_id();

        // Wait until all nodes have (k1, v1).
        check_key(&cluster, b"k1", b"v1", Some(true), None, None);

        let prev_states = collect_all_states(&cluster, region_id);
        let compact_log = test_raftstore::new_compact_log_request(100, 10);
        let req =
            test_raftstore::new_admin_request(region_id, region.get_region_epoch(), compact_log);
        let _ = cluster
            .call_command_on_leader(req.clone(), Duration::from_secs(3))
            .unwrap();

        // Empty result can also be handled by post_exec
        let mut retry = 0;
        let new_states = loop {
            let new_states = collect_all_states(&cluster, region_id);
            let mut ok = true;
            for i in prev_states.keys() {
                let old = prev_states.get(i).unwrap();
                let new = new_states.get(i).unwrap();
                if old.in_memory_apply_state == new.in_memory_apply_state
                    && old.in_memory_applied_term == new.in_memory_applied_term
                {
                    ok = false;
                    break;
                }
            }
            if ok {
                break new_states;
            }
            std::thread::sleep(std::time::Duration::from_millis(100));
            retry += 1;
            if retry >= 30 {
                panic!("states is not changed")
            }
        };

        for i in prev_states.keys() {
            let old = prev_states.get(i).unwrap();
            let new = new_states.get(i).unwrap();
            assert_ne!(old.in_memory_apply_state, new.in_memory_apply_state);
            assert_eq!(old.in_memory_applied_term, new.in_memory_applied_term);
            // An empty cmd will not cause persistence.
            assert_eq!(old.in_disk_apply_state, new.in_disk_apply_state);
        }

        cluster.must_put(b"k2", b"v2");
        // Wait until all nodes have (k2, v2).
        check_key(&cluster, b"k2", b"v2", Some(true), None, None);

        fail::cfg("on_empty_cmd_normal", "return").unwrap();
        let prev_states = collect_all_states(&cluster, region_id);
        let _ = cluster
            .call_command_on_leader(req, Duration::from_secs(3))
            .unwrap();

        std::thread::sleep(std::time::Duration::from_millis(400));
        let new_states = collect_all_states(&cluster, region_id);
        for i in prev_states.keys() {
            let old = prev_states.get(i).unwrap();
            let new = new_states.get(i).unwrap();
            assert_ne!(old.in_memory_apply_state, new.in_memory_apply_state);
            assert_eq!(old.in_memory_applied_term, new.in_memory_applied_term);
        }

        fail::remove("try_flush_data");
        fail::remove("on_empty_cmd_normal");
        cluster.shutdown();
    }

    #[test]
    fn test_leadership_change_filter() {
        test_leadership_change_impl(true);
    }

    #[test]
    fn test_leadership_change_no_persist() {
        test_leadership_change_impl(false);
    }

    fn test_leadership_change_impl(filter: bool) {
        // Test if a empty command can be observed when leadership changes.
        let (mut cluster, _pd_client) = new_mock_cluster(0, 3);

        disable_auto_gen_compact_log(&mut cluster);

        if filter {
            // We don't handle CompactLog at all.
            fail::cfg("try_flush_data", "return(0)").unwrap();
        } else {
            // We don't return Persist after handling CompactLog.
            fail::cfg("no_persist_compact_log", "return").unwrap();
        }
        // Do not handle empty cmd.
        fail::cfg("on_empty_cmd_normal", "return").unwrap();
        let _ = cluster.run();

        cluster.must_put(b"k1", b"v1");
        let region = cluster.get_region(b"k1");
        let region_id = region.get_id();

        let eng_ids = cluster
            .engines
            .iter()
            .map(|e| e.0.to_owned())
            .collect::<Vec<_>>();
        let peer_1 = find_peer(&region, eng_ids[0]).cloned().unwrap();
        let peer_2 = find_peer(&region, eng_ids[1]).cloned().unwrap();
        cluster.must_transfer_leader(region.get_id(), peer_1.clone());

        cluster.must_put(b"k2", b"v2");
        fail::cfg("on_empty_cmd_normal", "return").unwrap();

        // Wait until all nodes have (k2, v2), then transfer leader.
        check_key(&cluster, b"k2", b"v2", Some(true), None, None);
        if filter {
            // We should also filter normal kv, since a empty result can also be invoke
            // pose_exec.
            fail::cfg("on_post_exec_normal", "return(false)").unwrap();
        }
        let prev_states = collect_all_states(&cluster, region_id);
        cluster.must_transfer_leader(region.get_id(), peer_2.clone());

        // The states remain the same, since we don't observe empty cmd.
        let new_states = collect_all_states(&cluster, region_id);
        for i in prev_states.keys() {
            let old = prev_states.get(i).unwrap();
            let new = new_states.get(i).unwrap();
            if filter {
                // CompactLog can still change in-memory state, when exec in memory.
                assert_eq!(old.in_memory_apply_state, new.in_memory_apply_state);
                assert_eq!(old.in_memory_applied_term, new.in_memory_applied_term);
            }
            assert_eq!(old.in_disk_apply_state, new.in_disk_apply_state);
        }

        fail::remove("on_empty_cmd_normal");
        // We need forward empty cmd generated by leadership changing to TiFlash.
        cluster.must_transfer_leader(region.get_id(), peer_1.clone());
        std::thread::sleep(std::time::Duration::from_secs(1));

        let new_states = collect_all_states(&cluster, region_id);
        for i in prev_states.keys() {
            let old = prev_states.get(i).unwrap();
            let new = new_states.get(i).unwrap();
            assert_ne!(old.in_memory_apply_state, new.in_memory_apply_state);
            assert_ne!(old.in_memory_applied_term, new.in_memory_applied_term);
        }

        if filter {
            fail::remove("try_flush_data");
            fail::remove("on_post_exec_normal");
        } else {
            fail::remove("no_persist_compact_log");
        }
        cluster.shutdown();
    }

    #[test]
    fn test_kv_write_always_persist() {
        let (mut cluster, _pd_client) = new_mock_cluster(0, 3);

        let _ = cluster.run();

        cluster.must_put(b"k0", b"v0");
        let region_id = cluster.get_region(b"k0").get_id();

        let mut prev_states = collect_all_states(&cluster, region_id);
        // Always persist on every command
        fail::cfg("on_post_exec_normal_end", "return(true)").unwrap();
        for i in 1..20 {
            let k = format!("k{}", i);
            let v = format!("v{}", i);
            cluster.must_put(k.as_bytes(), v.as_bytes());

            // We can't always get kv from disk, even we commit everytime,
            // since they are filtered by engint_tiflash
            check_key(&cluster, k.as_bytes(), v.as_bytes(), Some(true), None, None);

            // This may happen after memory write data and before commit.
            // We must check if we already have in memory.
            check_apply_state(&cluster, region_id, &prev_states, Some(false), None);
            std::thread::sleep(std::time::Duration::from_millis(20));
            // However, advanced apply index will always persisted.
            let new_states = collect_all_states(&cluster, region_id);
            for id in cluster.engines.keys() {
                let p = &prev_states.get(id).unwrap().in_disk_apply_state;
                let n = &new_states.get(id).unwrap().in_disk_apply_state;
                assert_ne!(p, n);
            }
            prev_states = new_states;
        }
        fail::remove("on_post_exec_normal_end");
        cluster.shutdown();
    }

    #[test]
    fn test_kv_write() {
        let (mut cluster, _pd_client) = new_mock_cluster(0, 3);

        fail::cfg("on_post_exec_normal", "return(false)").unwrap();
        fail::cfg("on_post_exec_admin", "return(false)").unwrap();
        // Abandon CompactLog and previous flush.
        fail::cfg("try_flush_data", "return(0)").unwrap();

        let _ = cluster.run();

        for i in 0..10 {
            let k = format!("k{}", i);
            let v = format!("v{}", i);
            cluster.must_put(k.as_bytes(), v.as_bytes());
        }

        // Since we disable all observers, we can get nothing in either memory and disk.
        for i in 0..10 {
            let k = format!("k{}", i);
            let v = format!("v{}", i);
            check_key(
                &cluster,
                k.as_bytes(),
                v.as_bytes(),
                Some(false),
                Some(false),
                None,
            );
        }

        // We can read initial raft state, since we don't persist meta either.
        let r1 = cluster.get_region(b"k1").get_id();
        let prev_states = collect_all_states(&cluster, r1);

        fail::remove("on_post_exec_normal");
        fail::remove("on_post_exec_admin");
        for i in 10..20 {
            let k = format!("k{}", i);
            let v = format!("v{}", i);
            cluster.must_put(k.as_bytes(), v.as_bytes());
        }

        // Since we enable all observers, we can get in memory.
        // However, we get nothing in disk since we don't persist.
        for i in 10..20 {
            let k = format!("k{}", i);
            let v = format!("v{}", i);
            check_key(
                &cluster,
                k.as_bytes(),
                v.as_bytes(),
                Some(true),
                Some(false),
                None,
            );
        }

        let new_states = collect_all_states(&cluster, r1);
        for id in cluster.engines.keys() {
            assert_ne!(
                &prev_states.get(id).unwrap().in_memory_apply_state,
                &new_states.get(id).unwrap().in_memory_apply_state
            );
            assert_eq!(
                &prev_states.get(id).unwrap().in_disk_apply_state,
                &new_states.get(id).unwrap().in_disk_apply_state
            );
        }

        std::thread::sleep(std::time::Duration::from_millis(20));
        fail::remove("try_flush_data");

        let prev_states = collect_all_states(&cluster, r1);
        // Write more after we force persist when CompactLog.
        for i in 20..30 {
            let k = format!("k{}", i);
            let v = format!("v{}", i);
            cluster.must_put(k.as_bytes(), v.as_bytes());
        }

        // We can read from mock-store's memory, we are not sure if we can read from
        // disk, since there may be or may not be a CompactLog.
        for i in 11..30 {
            let k = format!("k{}", i);
            let v = format!("v{}", i);
            check_key(&cluster, k.as_bytes(), v.as_bytes(), Some(true), None, None);
        }

        // Force a compact log to persist.
        let region_r = cluster.get_region("k1".as_bytes());
        let region_id = region_r.get_id();
        let compact_log = test_raftstore::new_compact_log_request(1000, 100);
        let req =
            test_raftstore::new_admin_request(region_id, region_r.get_region_epoch(), compact_log);
        let res = cluster
            .call_command_on_leader(req, Duration::from_secs(3))
            .unwrap();
        assert!(res.get_header().has_error(), "{:?}", res);
        // This CompactLog is executed with an error. It will not trigger a compaction.
        // However, it can trigger a persistence.
        for i in 11..30 {
            let k = format!("k{}", i);
            let v = format!("v{}", i);
            check_key(
                &cluster,
                k.as_bytes(),
                v.as_bytes(),
                Some(true),
                Some(true),
                None,
            );
        }

        let new_states = collect_all_states(&cluster, r1);

        // apply_state is changed in memory, and persisted.
        for id in cluster.engines.keys() {
            assert_ne!(
                &prev_states.get(id).unwrap().in_memory_apply_state,
                &new_states.get(id).unwrap().in_memory_apply_state
            );
            assert_ne!(
                &prev_states.get(id).unwrap().in_disk_apply_state,
                &new_states.get(id).unwrap().in_disk_apply_state
            );
        }

        fail::remove("no_persist_compact_log");
        cluster.shutdown();
    }

    #[test]
    fn test_consistency_check() {
        // ComputeHash and VerifyHash shall be filtered.
        let (mut cluster, _pd_client) = new_mock_cluster(0, 2);

        cluster.run();

        cluster.must_put(b"k", b"v");
        let region = cluster.get_region("k".as_bytes());
        let region_id = region.get_id();

        let r = new_compute_hash_request();
        let req = test_raftstore::new_admin_request(region_id, region.get_region_epoch(), r);
        let _ = cluster
            .call_command_on_leader(req, Duration::from_secs(3))
            .unwrap();

        let r = new_verify_hash_request(vec![7, 8, 9, 0], 1000);
        let req = test_raftstore::new_admin_request(region_id, region.get_region_epoch(), r);
        let _ = cluster
            .call_command_on_leader(req, Duration::from_secs(3))
            .unwrap();

        cluster.must_put(b"k2", b"v2");
        cluster.shutdown();
    }

    #[test]
    fn test_old_compact_log() {
        // If we just return None for CompactLog, the region state in ApplyFsm will
        // change. Because there is no rollback in new implementation.
        // This is a ERROR state.
        let (mut cluster, _pd_client) = new_mock_cluster(0, 3);
        cluster.run();

        // We don't return Persist after handling CompactLog.
        fail::cfg("no_persist_compact_log", "return").unwrap();
        for i in 0..10 {
            let k = format!("k{}", i);
            let v = format!("v{}", i);
            cluster.must_put(k.as_bytes(), v.as_bytes());
        }

        for i in 0..10 {
            let k = format!("k{}", i);
            let v = format!("v{}", i);
            check_key(&cluster, k.as_bytes(), v.as_bytes(), Some(true), None, None);
        }

        let region = cluster.get_region(b"k1");
        let region_id = region.get_id();
        let prev_state = collect_all_states(&cluster, region_id);
        let (compact_index, compact_term) = get_valid_compact_index(&prev_state);
        let compact_log = test_raftstore::new_compact_log_request(compact_index, compact_term);
        let req =
            test_raftstore::new_admin_request(region_id, region.get_region_epoch(), compact_log);
        let _ = cluster
            .call_command_on_leader(req, Duration::from_secs(3))
            .unwrap();

        // Wait for state applys.
        std::thread::sleep(std::time::Duration::from_secs(2));

        let new_state = collect_all_states(&cluster, region_id);
        for i in prev_state.keys() {
            let old = prev_state.get(i).unwrap();
            let new = new_state.get(i).unwrap();
            assert_ne!(
                old.in_memory_apply_state.get_truncated_state(),
                new.in_memory_apply_state.get_truncated_state()
            );
            assert_eq!(
                old.in_disk_apply_state.get_truncated_state(),
                new.in_disk_apply_state.get_truncated_state()
            );
        }

        fail::remove("no_persist_compact_log");
        cluster.shutdown();
    }

    #[test]
    fn test_compact_log() {
        let (mut cluster, _pd_client) = new_mock_cluster(0, 3);

        disable_auto_gen_compact_log(&mut cluster);

        cluster.run();

        cluster.must_put(b"k", b"v");
        let region = cluster.get_region("k".as_bytes());
        let region_id = region.get_id();

        fail::cfg("on_empty_cmd_normal", "return").unwrap();
        fail::cfg("try_flush_data", "return(0)").unwrap();
        for i in 0..10 {
            let k = format!("k{}", i);
            let v = format!("v{}", i);
            cluster.must_put(k.as_bytes(), v.as_bytes());
        }
        for i in 0..10 {
            let k = format!("k{}", i);
            let v = format!("v{}", i);
            check_key(&cluster, k.as_bytes(), v.as_bytes(), Some(true), None, None);
        }

        std::thread::sleep(std::time::Duration::from_millis(500));
        let prev_state = collect_all_states(&cluster, region_id);

        let (compact_index, compact_term) = get_valid_compact_index(&prev_state);
        let compact_log = test_raftstore::new_compact_log_request(compact_index, compact_term);
        let req =
            test_raftstore::new_admin_request(region_id, region.get_region_epoch(), compact_log);
        let res = cluster
            .call_command_on_leader(req, Duration::from_secs(3))
            .unwrap();
        // compact index should less than applied index
        assert!(!res.get_header().has_error(), "{:?}", res);

        // TODO(tiflash) Make sure compact log is filtered successfully.
        // Can be abstract to a retry function.
        std::thread::sleep(std::time::Duration::from_millis(500));

        // CompactLog is filtered, because we can't flush data.
        // However, we can still observe apply index advanced
        let new_state = collect_all_states(&cluster, region_id);
        for i in prev_state.keys() {
            let old = prev_state.get(i).unwrap();
            let new = new_state.get(i).unwrap();
            assert_eq!(
                old.in_memory_apply_state.get_truncated_state(),
                new.in_memory_apply_state.get_truncated_state()
            );
            assert_eq!(
                old.in_disk_apply_state.get_truncated_state(),
                new.in_disk_apply_state.get_truncated_state()
            );
            assert_eq!(
                old.in_memory_apply_state.get_applied_index() + 1,
                new.in_memory_apply_state.get_applied_index()
            );
            // Persist is before.
            assert_eq!(
                old.in_disk_apply_state.get_applied_index(),
                new.in_disk_apply_state.get_applied_index()
            );
        }

        fail::remove("on_empty_cmd_normal");
        fail::remove("try_flush_data");

        let (compact_index, compact_term) = get_valid_compact_index(&new_state);
        let prev_state = new_state;
        let compact_log = test_raftstore::new_compact_log_request(compact_index, compact_term);
        let req =
            test_raftstore::new_admin_request(region_id, region.get_region_epoch(), compact_log);
        let res = cluster
            .call_command_on_leader(req, Duration::from_secs(3))
            .unwrap();
        assert!(!res.get_header().has_error(), "{:?}", res);

        cluster.must_put(b"kz", b"vz");
        check_key(&cluster, b"kz", b"vz", Some(true), None, None);

        // CompactLog is not filtered
        let new_state = collect_all_states(&cluster, region_id);
        for i in prev_state.keys() {
            let old = prev_state.get(i).unwrap();
            let new = new_state.get(i).unwrap();
            assert_ne!(
                old.in_memory_apply_state.get_truncated_state(),
                new.in_memory_apply_state.get_truncated_state()
            );
            assert_eq!(
                old.in_memory_apply_state.get_applied_index() + 2, // compact log + (kz,vz)
                new.in_memory_apply_state.get_applied_index()
            );
        }

        cluster.shutdown();
    }

    #[test]
    fn test_empty_cmd() {
        // Test if a empty command can be observed when leadership changes.
        let (mut cluster, _pd_client) = new_mock_cluster(0, 3);
        // Disable compact log
        cluster.cfg.raft_store.raft_log_gc_count_limit = Some(1000);
        cluster.cfg.raft_store.raft_log_gc_tick_interval = ReadableDuration::millis(10000);
        cluster.cfg.raft_store.snap_apply_batch_size = ReadableSize(50000);
        cluster.cfg.raft_store.raft_log_gc_threshold = 1000;

        let _ = cluster.run();

        cluster.must_put(b"k1", b"v1");
        let region = cluster.get_region(b"k1");
        let region_id = region.get_id();
        let eng_ids = cluster
            .engines
            .iter()
            .map(|e| e.0.to_owned())
            .collect::<Vec<_>>();
        let peer_1 = find_peer(&region, eng_ids[0]).cloned().unwrap();
        let peer_2 = find_peer(&region, eng_ids[1]).cloned().unwrap();
        cluster.must_transfer_leader(region.get_id(), peer_1.clone());
        std::thread::sleep(std::time::Duration::from_secs(2));

        check_key(&cluster, b"k1", b"v1", Some(true), None, None);
        let prev_states = collect_all_states(&cluster, region_id);

        // We need forward empty cmd generated by leadership changing to TiFlash.
        cluster.must_transfer_leader(region.get_id(), peer_2.clone());
        std::thread::sleep(std::time::Duration::from_secs(2));

        let new_states = collect_all_states(&cluster, region_id);
        for i in prev_states.keys() {
            let old = prev_states.get(i).unwrap();
            let new = new_states.get(i).unwrap();
            assert_ne!(old.in_memory_apply_state, new.in_memory_apply_state);
            assert_ne!(old.in_memory_applied_term, new.in_memory_applied_term);
        }

        std::thread::sleep(std::time::Duration::from_secs(2));
        fail::cfg("on_empty_cmd_normal", "return").unwrap();

        let prev_states = new_states;
        cluster.must_transfer_leader(region.get_id(), peer_1.clone());
        std::thread::sleep(std::time::Duration::from_secs(2));

        let new_states = collect_all_states(&cluster, region_id);
        for i in prev_states.keys() {
            let old = prev_states.get(i).unwrap();
            let new = new_states.get(i).unwrap();
            assert_eq!(old.in_memory_apply_state, new.in_memory_apply_state);
            assert_eq!(old.in_memory_applied_term, new.in_memory_applied_term);
        }

        fail::remove("on_empty_cmd_normal");

        cluster.shutdown();
    }
}

mod ingest {
    use test_sst_importer::gen_sst_file_with_kvs;

    use super::*;

    pub fn new_ingest_sst_cmd(meta: SstMeta) -> Request {
        let mut cmd = Request::default();
        cmd.set_cmd_type(CmdType::IngestSst);
        cmd.mut_ingest_sst().set_sst(meta);
        cmd
    }

    pub fn create_tmp_importer(cfg: &Config, kv_path: &str) -> (PathBuf, Arc<SstImporter>) {
        let dir = Path::new(kv_path).join("import-sst");
        let importer = {
            Arc::new(
                SstImporter::new(&cfg.import, dir.clone(), None, cfg.storage.api_version())
                    .unwrap(),
            )
        };
        (dir, importer)
    }

    fn make_sst(
        cluster: &Cluster<NodeCluster>,
        region_id: u64,
        region_epoch: RegionEpoch,
        keys: Vec<String>,
    ) -> (PathBuf, SstMeta, PathBuf) {
        let path = cluster.engines.iter().last().unwrap().1.kv.path();
        let (import_dir, importer) = create_tmp_importer(&cluster.cfg, path);

        // Prepare data
        let mut kvs: Vec<(&[u8], &[u8])> = Vec::new();
        let mut keys = keys;
        keys.sort();
        for i in 0..keys.len() {
            kvs.push((keys[i].as_bytes(), b"2"));
        }

        // Make file
        let sst_path = import_dir.join("test.sst");
        let (mut meta, data) = gen_sst_file_with_kvs(&sst_path, &kvs);
        meta.set_region_id(region_id);
        meta.set_region_epoch(region_epoch);
        meta.set_cf_name("default".to_owned());
        let mut file = importer.create(&meta).unwrap();
        file.append(&data).unwrap();
        file.finish().unwrap();

        // copy file to save dir.
        let src = sst_path.clone();
        let dst = file.get_import_path().save.to_str().unwrap();
        let _ = std::fs::copy(src.clone(), dst);

        (file.get_import_path().save.clone(), meta, sst_path)
    }

    #[test]
    fn test_handle_ingest_sst() {
        let (mut cluster, _pd_client) = new_mock_cluster(0, 1);
        let _ = cluster.run();

        let key = "k";
        cluster.must_put(key.as_bytes(), b"v");
        let region = cluster.get_region(key.as_bytes());

        let (file, meta, sst_path) = make_sst(
            &cluster,
            region.get_id(),
            region.get_region_epoch().clone(),
            (0..100).map(|i| format!("k{}", i)).collect::<Vec<_>>(),
        );

        let req = new_ingest_sst_cmd(meta);
        let _ = cluster.request(
            key.as_bytes(),
            vec![req],
            false,
            Duration::from_secs(5),
            true,
        );

        check_key(&cluster, b"k66", b"2", Some(true), Some(true), None);

        assert!(sst_path.as_path().is_file());
        assert!(!file.as_path().is_file());
        std::fs::remove_file(sst_path.as_path()).unwrap();
        cluster.shutdown();
    }

    #[test]
    fn test_invalid_ingest_sst() {
        let (mut cluster, _pd_client) = new_mock_cluster(0, 1);

        let _ = cluster.run();

        let key = "k";
        cluster.must_put(key.as_bytes(), b"v");
        let region = cluster.get_region(key.as_bytes());

        let mut bad_epoch = RegionEpoch::default();
        bad_epoch.set_conf_ver(999);
        bad_epoch.set_version(999);
        let (file, meta, sst_path) = make_sst(
            &cluster,
            region.get_id(),
            bad_epoch,
            (0..100).map(|i| format!("k{}", i)).collect::<Vec<_>>(),
        );

        let req = new_ingest_sst_cmd(meta);
        let _ = cluster.request(
            key.as_bytes(),
            vec![req],
            false,
            Duration::from_secs(5),
            false,
        );
        check_key(&cluster, b"k66", b"2", Some(false), Some(false), None);

        assert!(sst_path.as_path().is_file());
        assert!(!file.as_path().is_file());
        std::fs::remove_file(sst_path.as_path()).unwrap();
        cluster.shutdown();
    }

    #[test]
    fn test_ingest_return_none() {
        let (mut cluster, _pd_client) = new_mock_cluster(0, 1);

        disable_auto_gen_compact_log(&mut cluster);

        let _ = cluster.run();

        cluster.must_put(b"k1", b"v1");
        cluster.must_put(b"k5", b"v5");
        let region = cluster.get_region(b"k1");
        cluster.must_split(&region, b"k5");
        let region1 = cluster.get_region(b"k1");
        let region5 = cluster.get_region(b"k5");
        assert_ne!(region1.get_id(), region5.get_id());

        fail::cfg("on_handle_ingest_sst_return", "return").unwrap();

        let prev_states1 = collect_all_states(&cluster, region1.get_id());
        let prev_states5 = collect_all_states(&cluster, region5.get_id());
        let (file1, meta1, sst_path1) = make_sst(
            &cluster,
            region1.get_id(),
            region1.get_region_epoch().clone(),
            (0..100).map(|i| format!("k1_{}", i)).collect::<Vec<_>>(),
        );
        assert!(sst_path1.as_path().is_file());

        let req = new_ingest_sst_cmd(meta1);
        let _ = cluster.request(b"k1", vec![req], false, Duration::from_secs(5), true);

        let (file5, meta5, _sst_path5) = make_sst(
            &cluster,
            region5.get_id(),
            region5.get_region_epoch().clone(),
            (0..100).map(|i| format!("k5_{}", i)).collect::<Vec<_>>(),
        );
        let req = new_ingest_sst_cmd(meta5);
        let _ = cluster.request(b"k5", vec![req], false, Duration::from_secs(5), true);

        check_key(&cluster, b"k1_66", b"2", Some(true), Some(false), None);
        check_key(&cluster, b"k5_66", b"2", Some(true), Some(false), None);

        let new_states1 = collect_all_states(&cluster, region1.get_id());
        let new_states5 = collect_all_states(&cluster, region5.get_id());
        for i in prev_states1.keys() {
            let old = prev_states1.get(i).unwrap();
            let new = new_states1.get(i).unwrap();
            assert_ne!(old.in_memory_apply_state, new.in_memory_apply_state);
            assert_eq!(old.in_memory_applied_term, new.in_memory_applied_term);
            assert_eq!(old.in_disk_apply_state, new.in_disk_apply_state);
        }
        for i in prev_states5.keys() {
            let old = prev_states5.get(i).unwrap();
            let new = new_states5.get(i).unwrap();
            assert_ne!(old.in_memory_apply_state, new.in_memory_apply_state);
            assert_eq!(old.in_memory_applied_term, new.in_memory_applied_term);
            assert_eq!(old.in_disk_apply_state, new.in_disk_apply_state);
        }
        let prev_states1 = new_states1;
        let prev_states5 = new_states5;
        // Not deleted
        assert!(file1.as_path().is_file());
        assert!(file5.as_path().is_file());
        fail::remove("on_handle_ingest_sst_return");

        let (file11, meta11, sst_path11) = make_sst(
            &cluster,
            region1.get_id(),
            region1.get_region_epoch().clone(),
            (200..300).map(|i| format!("k1_{}", i)).collect::<Vec<_>>(),
        );
        assert!(sst_path11.as_path().is_file());

        let req = new_ingest_sst_cmd(meta11);
        let _ = cluster.request(b"k1", vec![req], false, Duration::from_secs(5), true);

        check_key(&cluster, b"k1_222", b"2", Some(true), None, None);
        check_key(&cluster, b"k5_66", b"2", Some(false), None, None);

        let new_states1 = collect_all_states(&cluster, region1.get_id());
        let new_states5 = collect_all_states(&cluster, region5.get_id());
        // Region 1 is persisted.
        for i in prev_states1.keys() {
            let old = prev_states1.get(i).unwrap();
            let new = new_states1.get(i).unwrap();
            assert_ne!(old.in_memory_apply_state, new.in_memory_apply_state);
            assert_eq!(old.in_memory_applied_term, new.in_memory_applied_term);
            assert_ne!(old.in_disk_apply_state, new.in_disk_apply_state);
        }
        // Region 5 not persisted yet.
        for i in prev_states5.keys() {
            let old = prev_states5.get(i).unwrap();
            let new = new_states5.get(i).unwrap();
            assert_eq!(old.in_disk_apply_state, new.in_disk_apply_state);
        }
        // file1 and file11 for region 1 is deleted.
        assert!(!file1.as_path().is_file());
        assert!(!file11.as_path().is_file());
        assert!(file5.as_path().is_file());

        // ssp_path1/11/5 share one path.
        std::fs::remove_file(sst_path1.as_path()).unwrap();
        cluster.shutdown();
    }
}

mod restart {
    use super::*;

    // #[test]
    fn test_snap_restart() {
        let (mut cluster, pd_client) = new_mock_cluster(0, 3);

        fail::cfg("on_can_apply_snapshot", "return(true)").unwrap();
        disable_auto_gen_compact_log(&mut cluster);
        cluster.cfg.raft_store.max_snapshot_file_raw_size = ReadableSize(u64::MAX);

        // Disable default max peer count check.
        pd_client.disable_default_operator();
        let r1 = cluster.run_conf_change();

        let first_value = vec![0; 10240];
        for i in 0..10 {
            let key = format!("{:03}", i);
            cluster.must_put(key.as_bytes(), &first_value);
        }
        let first_key: &[u8] = b"000";

        let eng_ids = cluster
            .engines
            .iter()
            .map(|e| e.0.to_owned())
            .collect::<Vec<_>>();

        tikv_util::info!("engine_2 is {}", eng_ids[1]);
        // engine 2 will not exec post apply snapshot.
        fail::cfg("on_ob_pre_handle_snapshot", "return").unwrap();
        fail::cfg("on_ob_post_apply_snapshot", "return").unwrap();

        let engine_2 = cluster.get_engine(eng_ids[1]);
        must_get_none(&engine_2, first_key);
        // add peer (engine_2,engine_2) to region 1.
        pd_client.must_add_peer(r1, new_peer(eng_ids[1], eng_ids[1]));

        check_key(&cluster, first_key, &first_value, Some(false), None, None);

        // If we wait here any longer, the snapshot can be applied...
        // So we have to disable this test.
        // std::thread::sleep(std::time::Duration::from_millis(2500));

        info!("stop node {}", eng_ids[1]);
        cluster.stop_node(eng_ids[1]);
        {
            let lock = cluster.ffi_helper_set.lock();
            lock.unwrap()
                .deref_mut()
                .get_mut(&eng_ids[1])
                .unwrap()
                .engine_store_server
                .stop();
        }

        fail::remove("on_ob_pre_handle_snapshot");
        fail::remove("on_ob_post_apply_snapshot");
        info!("resume node {}", eng_ids[1]);
        {
            let lock = cluster.ffi_helper_set.lock();
            lock.unwrap()
                .deref_mut()
                .get_mut(&eng_ids[1])
                .unwrap()
                .engine_store_server
                .restore();
        }
        info!("restored node {}", eng_ids[1]);
        cluster.run_node(eng_ids[1]).unwrap();

        let (key, value) = (b"k2", b"v2");
        cluster.must_put(key, value);
        // we can get in memory, since snapshot is pre handled, though it is not
        // persisted
        check_key(
            &cluster,
            key,
            value,
            Some(true),
            None,
            Some(vec![eng_ids[1]]),
        );
        // now snapshot must be applied on peer engine_2
        check_key(
            &cluster,
            first_key,
            first_value.as_slice(),
            Some(true),
            None,
            Some(vec![eng_ids[1]]),
        );

        cluster.shutdown();
    }

    #[test]
    fn test_kv_restart() {
        // Test if a empty command can be observed when leadership changes.
        let (mut cluster, _pd_client) = new_mock_cluster(0, 3);

        // Disable AUTO generated compact log.
        disable_auto_gen_compact_log(&mut cluster);

        // We don't handle CompactLog at all.
        fail::cfg("try_flush_data", "return(0)").unwrap();
        let _ = cluster.run();

        cluster.must_put(b"k", b"v");
        let region = cluster.get_region(b"k");
        let region_id = region.get_id();
        for i in 0..10 {
            let k = format!("k{}", i);
            let v = format!("v{}", i);
            cluster.must_put(k.as_bytes(), v.as_bytes());
        }
        let prev_state = collect_all_states(&cluster, region_id);
        let (compact_index, compact_term) = get_valid_compact_index(&prev_state);
        let compact_log = test_raftstore::new_compact_log_request(compact_index, compact_term);
        let req =
            test_raftstore::new_admin_request(region_id, region.get_region_epoch(), compact_log);
        fail::cfg("try_flush_data", "return(1)").unwrap();
        let _ = cluster
            .call_command_on_leader(req, Duration::from_secs(3))
            .unwrap();

        let eng_ids = cluster
            .engines
            .iter()
            .map(|e| e.0.to_owned())
            .collect::<Vec<_>>();

        for i in 0..10 {
            let k = format!("k{}", i);
            let v = format!("v{}", i);
            // Whatever already persisted or not, we won't loss data.
            check_key(
                &cluster,
                k.as_bytes(),
                v.as_bytes(),
                Some(true),
                Some(true),
                Some(vec![eng_ids[0]]),
            );
        }

        for i in 10..20 {
            let k = format!("k{}", i);
            let v = format!("v{}", i);
            cluster.must_put(k.as_bytes(), v.as_bytes());
        }

        for i in 10..20 {
            let k = format!("k{}", i);
            let v = format!("v{}", i);
            // Whatever already persisted or not, we won't loss data.
            check_key(
                &cluster,
                k.as_bytes(),
                v.as_bytes(),
                Some(true),
                Some(false),
                Some(vec![eng_ids[0]]),
            );
        }

        info!("stop node {}", eng_ids[0]);
        cluster.stop_node(eng_ids[0]);
        {
            let lock = cluster.ffi_helper_set.lock();
            lock.unwrap()
                .deref_mut()
                .get_mut(&eng_ids[0])
                .unwrap()
                .engine_store_server
                .stop();
        }

        info!("resume node {}", eng_ids[0]);
        {
            let lock = cluster.ffi_helper_set.lock();
            lock.unwrap()
                .deref_mut()
                .get_mut(&eng_ids[0])
                .unwrap()
                .engine_store_server
                .restore();
        }
        info!("restored node {}", eng_ids[0]);
        cluster.run_node(eng_ids[0]).unwrap();

        std::thread::sleep(std::time::Duration::from_millis(2000));

        for i in 0..20 {
            let k = format!("k{}", i);
            let v = format!("v{}", i);
            // Whatever already persisted or not, we won't loss data.
            check_key(
                &cluster,
                k.as_bytes(),
                v.as_bytes(),
                Some(true),
                None,
                Some(vec![eng_ids[0]]),
            );
        }

        fail::remove("try_flush_data");
        cluster.shutdown();
    }
}

mod snapshot {
    use super::*;

    #[test]
    fn test_huge_multi_snapshot() {
        test_huge_snapshot(true)
    }

    #[test]
    fn test_huge_normal_snapshot() {
        test_huge_snapshot(false)
    }

    fn test_huge_snapshot(is_multi: bool) {
        let (mut cluster, pd_client) = new_mock_cluster_snap(0, 3);
        assert_eq!(cluster.cfg.proxy_cfg.raft_store.snap_handle_pool_size, 2);

        fail::cfg("on_can_apply_snapshot", "return(true)").unwrap();
        disable_auto_gen_compact_log(&mut cluster);
        cluster.cfg.raft_store.max_snapshot_file_raw_size = if is_multi {
            ReadableSize(1024 * 1024)
        } else {
            ReadableSize(u64::MAX)
        };

        // Disable default max peer count check.
        pd_client.disable_default_operator();
        let r1 = cluster.run_conf_change();

        let first_value = vec![0; 10240];
        // at least 4m data
        for i in 0..400 {
            let key = format!("{:03}", i);
            cluster.must_put(key.as_bytes(), &first_value);
        }
        let first_key: &[u8] = b"000";

        let eng_ids = cluster
            .engines
            .iter()
            .map(|e| e.0.to_owned())
            .collect::<Vec<_>>();
        tikv_util::info!("engine_2 is {}", eng_ids[1]);
        let engine_2 = cluster.get_engine(eng_ids[1]);
        must_get_none(&engine_2, first_key);
        // add peer (engine_2,engine_2) to region 1.
        pd_client.must_add_peer(r1, new_peer(eng_ids[1], eng_ids[1]));

        {
            let (key, value) = (b"k2", b"v2");
            cluster.must_put(key, value);
            // we can get in memory, since snapshot is pre handled, though it is not
            // persisted
            check_key(
                &cluster,
                key,
                value,
                Some(true),
                None,
                Some(vec![eng_ids[1]]),
            );
            let engine_2 = cluster.get_engine(eng_ids[1]);
            // now snapshot must be applied on peer engine_2
            must_get_equal(&engine_2, first_key, first_value.as_slice());

            // engine 3 will not exec post apply snapshot.
            fail::cfg("on_ob_post_apply_snapshot", "pause").unwrap();

            tikv_util::info!("engine_3 is {}", eng_ids[2]);
            let engine_3 = cluster.get_engine(eng_ids[2]);
            must_get_none(&engine_3, first_key);
            pd_client.must_add_peer(r1, new_peer(eng_ids[2], eng_ids[2]));

            std::thread::sleep(std::time::Duration::from_millis(500));
            // We have not apply pre handled snapshot,
            // we can't be sure if it exists in only get from memory too, since pre handle
            // snapshot is async.
            must_get_none(&engine_3, first_key);
            fail::remove("on_ob_post_apply_snapshot");

            std::thread::sleep(std::time::Duration::from_millis(500));
            tikv_util::info!("put to engine_3");
            let (key, value) = (b"k3", b"v3");
            cluster.must_put(key, value);
            tikv_util::info!("check engine_3");
            check_key(&cluster, key, value, Some(true), None, None);
        }

        fail::remove("on_can_apply_snapshot");

        cluster.shutdown();
    }

    #[test]
    fn test_concurrent_snapshot() {
        let (mut cluster, pd_client) = new_mock_cluster_snap(0, 3);
        assert_eq!(cluster.cfg.proxy_cfg.raft_store.snap_handle_pool_size, 2);
        disable_auto_gen_compact_log(&mut cluster);

        // Disable default max peer count check.
        pd_client.disable_default_operator();

        let r1 = cluster.run_conf_change();
        cluster.must_put(b"k1", b"v1");
        pd_client.must_add_peer(r1, new_peer(2, 2));
        // Force peer 2 to be followers all the way.
        cluster.add_send_filter(CloneFilterFactory(
            RegionPacketFilter::new(r1, 2)
                .msg_type(MessageType::MsgRequestVote)
                .direction(Direction::Send),
        ));
        cluster.must_transfer_leader(r1, new_peer(1, 1));
        cluster.must_put(b"k3", b"v3");
        // Pile up snapshots of overlapped region ranges and deliver them all at once.
        let (tx, rx) = mpsc::channel();
        cluster
            .sim
            .wl()
            .add_recv_filter(3, Box::new(CollectSnapshotFilter::new(tx)));
        pd_client.must_add_peer(r1, new_peer(3, 3));
        // Ensure the snapshot of range ("", "") is sent and piled in filter.
        if let Err(e) = rx.recv_timeout(Duration::from_secs(1)) {
            panic!("the snapshot is not sent before split, e: {:?}", e);
        }

        // Occasionally fails.
        // let region1 = cluster.get_region(b"k1");
        // // Split the region range and then there should be another snapshot for the
        // split ranges. cluster.must_split(&region, b"k2");
        // check_key(&cluster, b"k3", b"v3", None, Some(true), Some(vec![3]));
        //
        // // Ensure the regions work after split.
        // cluster.must_put(b"k11", b"v11");
        // check_key(&cluster, b"k11", b"v11", Some(true), None, Some(vec![3]));
        // cluster.must_put(b"k4", b"v4");
        // check_key(&cluster, b"k4", b"v4", Some(true), None, Some(vec![3]));

        cluster.shutdown();
    }

    fn new_split_region_cluster(count: u64) -> (Cluster<NodeCluster>, Arc<TestPdClient>) {
        let (mut cluster, pd_client) = new_mock_cluster(0, 3);
        // Disable raft log gc in this test case.
        cluster.cfg.raft_store.raft_log_gc_tick_interval = ReadableDuration::secs(60);
        // Disable default max peer count check.
        pd_client.disable_default_operator();

        let _ = cluster.run_conf_change();
        for i in 0..count {
            let k = format!("k{:0>4}", 2 * i + 1);
            let v = format!("v{}", 2 * i + 1);
            cluster.must_put(k.as_bytes(), v.as_bytes());
        }

        // k1 in [ , ]  splited by k2 -> (, k2] [k2, )
        // k3 in [k2, ) splited by k4 -> [k2, k4) [k4, )
        for i in 0..count {
            let k = format!("k{:0>4}", 2 * i + 1);
            let region = cluster.get_region(k.as_bytes());
            let sp = format!("k{:0>4}", 2 * i + 2);
            cluster.must_split(&region, sp.as_bytes());
        }

        (cluster, pd_client)
    }

    #[test]
    fn test_prehandle_fail() {
        let (mut cluster, pd_client) = new_mock_cluster_snap(0, 3);
        assert_eq!(cluster.cfg.proxy_cfg.raft_store.snap_handle_pool_size, 2);

        // Disable raft log gc in this test case.
        cluster.cfg.raft_store.raft_log_gc_tick_interval = ReadableDuration::secs(60);

        // Disable default max peer count check.
        pd_client.disable_default_operator();
        let r1 = cluster.run_conf_change();
        cluster.must_put(b"k1", b"v1");

        let eng_ids = cluster
            .engines
            .iter()
            .map(|e| e.0.to_owned())
            .collect::<Vec<_>>();
        // If we fail to call pre-handle snapshot, we can still handle it when apply
        // snapshot.
        fail::cfg("before_actually_pre_handle", "return").unwrap();
        pd_client.must_add_peer(r1, new_peer(eng_ids[1], eng_ids[1]));
        check_key(
            &cluster,
            b"k1",
            b"v1",
            Some(true),
            Some(true),
            Some(vec![eng_ids[1]]),
        );
        fail::remove("before_actually_pre_handle");

        // If we failed in apply snapshot(not panic), even if per_handle_snapshot is not
        // called.
        fail::cfg("on_ob_pre_handle_snapshot", "return").unwrap();
        check_key(
            &cluster,
            b"k1",
            b"v1",
            Some(false),
            Some(false),
            Some(vec![eng_ids[2]]),
        );
        pd_client.must_add_peer(r1, new_peer(eng_ids[2], eng_ids[2]));
        check_key(
            &cluster,
            b"k1",
            b"v1",
            Some(true),
            Some(true),
            Some(vec![eng_ids[2]]),
        );
        fail::remove("on_ob_pre_handle_snapshot");

        cluster.shutdown();
    }

    #[test]
    fn test_split_merge() {
        let (mut cluster, pd_client) = new_mock_cluster_snap(0, 3);
        assert_eq!(cluster.cfg.proxy_cfg.raft_store.snap_handle_pool_size, 2);

        // Can always apply snapshot immediately
        fail::cfg("on_can_apply_snapshot", "return(true)").unwrap();
        cluster.cfg.raft_store.right_derive_when_split = true;

        // May fail if cluster.start, since node 2 is not in region1.peers(),
        // and node 2 has not bootstrap region1,
        // because region1 is not bootstrap if we only call cluster.start()
        cluster.run();

        cluster.must_put(b"k1", b"v1");
        cluster.must_put(b"k3", b"v3");

        check_key(&cluster, b"k1", b"v1", Some(true), None, None);
        check_key(&cluster, b"k3", b"v3", Some(true), None, None);

        let r1 = cluster.get_region(b"k1");
        let r3 = cluster.get_region(b"k3");
        assert_eq!(r1.get_id(), r3.get_id());

        cluster.must_split(&r1, b"k2");
        let r1_new = cluster.get_region(b"k1");
        let r3_new = cluster.get_region(b"k3");

        assert_eq!(r1.get_id(), r3_new.get_id());

        iter_ffi_helpers(&cluster, None, &mut |id: u64, _, ffi: &mut FFIHelperSet| {
            let server = &ffi.engine_store_server;
            if !server.kvstore.contains_key(&r1_new.get_id()) {
                panic!("node {} has no region {}", id, r1_new.get_id())
            }
            if !server.kvstore.contains_key(&r3_new.get_id()) {
                panic!("node {} has no region {}", id, r3_new.get_id())
            }
            // Region meta must equal
            assert_eq!(server.kvstore.get(&r1_new.get_id()).unwrap().region, r1_new);
            assert_eq!(server.kvstore.get(&r3_new.get_id()).unwrap().region, r3_new);

            // Can get from disk
            check_key(&cluster, b"k1", b"v1", None, Some(true), None);
            check_key(&cluster, b"k3", b"v3", None, Some(true), None);
            // TODO Region in memory data must not contradict, but now we do not
            // delete data
        });

        pd_client.must_merge(r1_new.get_id(), r3_new.get_id());
        let _r1_new2 = cluster.get_region(b"k1");
        let r3_new2 = cluster.get_region(b"k3");

        iter_ffi_helpers(&cluster, None, &mut |id: u64, _, ffi: &mut FFIHelperSet| {
            let server = &ffi.engine_store_server;

            // The left region is removed
            if server.kvstore.contains_key(&r1_new.get_id()) {
                panic!("node {} should has no region {}", id, r1_new.get_id())
            }
            if !server.kvstore.contains_key(&r3_new.get_id()) {
                panic!("node {} has no region {}", id, r3_new.get_id())
            }
            // Region meta must equal
            assert_eq!(
                server.kvstore.get(&r3_new2.get_id()).unwrap().region,
                r3_new2
            );

            // Can get from disk
            check_key(&cluster, b"k1", b"v1", None, Some(true), None);
            check_key(&cluster, b"k3", b"v3", None, Some(true), None);
            // TODO Region in memory data must not contradict, but now we do not delete data

            let origin_epoch = r3_new.get_region_epoch();
            let new_epoch = r3_new2.get_region_epoch();
            // PrepareMerge + CommitMerge, so it should be 2.
            assert_eq!(new_epoch.get_version(), origin_epoch.get_version() + 2);
            assert_eq!(new_epoch.get_conf_ver(), origin_epoch.get_conf_ver());
        });

        fail::remove("on_can_apply_snapshot");
        cluster.shutdown();
    }

    #[test]
    fn test_basic_concurrent_snapshot() {
        let (mut cluster, pd_client) = new_mock_cluster_snap(0, 3);
        assert_eq!(cluster.cfg.proxy_cfg.raft_store.snap_handle_pool_size, 2);

        disable_auto_gen_compact_log(&mut cluster);

        // Disable default max peer count check.
        pd_client.disable_default_operator();

        let _ = cluster.run_conf_change();
        cluster.must_put(b"k1", b"v1");
        cluster.must_put(b"k3", b"v3");

        let region1 = cluster.get_region(b"k1");
        cluster.must_split(&region1, b"k2");
        let r1 = cluster.get_region(b"k1").get_id();
        let r3 = cluster.get_region(b"k3").get_id();

        fail::cfg("before_actually_pre_handle", "sleep(1000)").unwrap();
        tikv_util::info!("region k1 {} k3 {}", r1, r3);
        let pending_count = cluster
            .engines
            .get(&2)
            .unwrap()
            .kv
            .pending_applies_count
            .clone();
        pd_client.add_peer(r1, new_peer(2, 2));
        pd_client.add_peer(r3, new_peer(2, 2));
        // handle_pending_applies will do nothing.
        fail::cfg("apply_pending_snapshot", "return").unwrap();
        // wait snapshot is generated.
        std::thread::sleep(std::time::Duration::from_millis(500));
        // Now, region k1 and k3 are not handled, since pre-handle process is not
        // finished. This is because `pending_applies_count` is not greater than
        // `snap_handle_pool_size`, So there are no `handle_pending_applies`
        // until `on_timeout`.

        fail::remove("apply_pending_snapshot");
        assert_eq!(pending_count.load(Ordering::SeqCst), 2);
        std::thread::sleep(std::time::Duration::from_millis(600));
        check_key(&cluster, b"k1", b"v1", None, Some(true), Some(vec![1, 2]));
        check_key(&cluster, b"k3", b"v3", None, Some(true), Some(vec![1, 2]));
        // Now, k1 and k3 are handled.
        assert_eq!(pending_count.load(Ordering::SeqCst), 0);

        fail::remove("before_actually_pre_handle");

        cluster.shutdown();
    }

    #[test]
    fn test_many_concurrent_snapshot() {
        let c = 4;
        let (mut cluster, pd_client) = new_split_region_cluster(c);

        for i in 0..c {
            let k = format!("k{:0>4}", 2 * i + 1);
            let region_id = cluster.get_region(k.as_bytes()).get_id();
            pd_client.must_add_peer(region_id, new_peer(2, 2));
        }

        for i in 0..c {
            let k = format!("k{:0>4}", 2 * i + 1);
            let v = format!("v{}", 2 * i + 1);
            check_key(
                &cluster,
                k.as_bytes(),
                v.as_bytes(),
                Some(true),
                Some(true),
                Some(vec![2]),
            );
        }

        cluster.shutdown();
    }
}

mod persist {
    use super::*;

    #[test]
    fn test_persist_when_finish() {
        let (mut cluster, _pd_client) = new_mock_cluster(0, 3);
        disable_auto_gen_compact_log(&mut cluster);

        cluster.run();
        cluster.must_put(b"k0", b"v0");
        check_key(&cluster, b"k0", b"v0", Some(true), Some(false), None);
        let region_id = cluster.get_region(b"k0").get_id();

        let prev_states = collect_all_states(&cluster, region_id);
        cluster.must_put(b"k1", b"v1");
        check_key(&cluster, b"k1", b"v1", Some(true), Some(false), None);
        let new_states = collect_all_states(&cluster, region_id);
        for i in prev_states.keys() {
            let old = prev_states.get(i).unwrap();
            let new = new_states.get(i).unwrap();
            assert_eq!(
                old.in_memory_apply_state.get_applied_index() + 1,
                new.in_memory_apply_state.get_applied_index()
            );
            assert_eq!(
                old.in_disk_apply_state.get_applied_index(),
                new.in_disk_apply_state.get_applied_index()
            );
        }

        fail::cfg("on_pre_persist_with_finish", "return").unwrap();
        cluster.must_put(b"k2", b"v2");
        // Because we flush when batch ends.
        check_key(&cluster, b"k2", b"v2", Some(true), Some(false), None);

        // TODO(tiflash) wait `write_apply_state` in raftstore.
        std::thread::sleep(std::time::Duration::from_millis(1000));
        let prev_states = collect_all_states(&cluster, region_id);
        cluster.must_put(b"k3", b"v3");
        // Because we flush when batch ends.
        check_key(&cluster, b"k3", b"v3", Some(true), Some(false), None);

        // TODO(tiflash) wait `write_apply_state` in raftstore.
        std::thread::sleep(std::time::Duration::from_millis(1000));
        let new_states = collect_all_states(&cluster, region_id);
        for i in prev_states.keys() {
            let old = prev_states.get(i).unwrap();
            let new = new_states.get(i).unwrap();
            let gap = new.in_memory_apply_state.get_applied_index()
                - old.in_memory_apply_state.get_applied_index();
            let gap2 = new.in_disk_apply_state.get_applied_index()
                - old.in_disk_apply_state.get_applied_index();
            assert_eq!(gap, gap2);
        }
        fail::remove("on_pre_persist_with_finish");
    }

    #[test]
    fn test_persist_when_merge() {
        let (mut cluster, pd_client) = new_mock_cluster_snap(0, 3);
        assert_eq!(cluster.cfg.proxy_cfg.raft_store.snap_handle_pool_size, 2);

        // disable_auto_gen_compact_log(&mut cluster);
        cluster.cfg.raft_store.right_derive_when_split = false;

        cluster.run();

        cluster.must_put(b"k1", b"v1");
        cluster.must_put(b"k3", b"v3");

        check_key(&cluster, b"k1", b"v1", Some(true), None, None);
        check_key(&cluster, b"k3", b"v3", Some(true), None, None);

        let r1 = cluster.get_region(b"k1");
        cluster.must_split(&r1, b"k2");
        let r3 = cluster.get_region(b"k3");

        std::thread::sleep(std::time::Duration::from_millis(1000));
        let prev_states = collect_all_states(&cluster, r3.get_id());

        info!("start merge"; "from" => r1.get_id(), "to" => r3.get_id());
        pd_client.must_merge(r1.get_id(), r3.get_id());

        // TODO(tiflash) wait `write_apply_state` in raftstore.
        std::thread::sleep(std::time::Duration::from_millis(1000));
        let r3_new = cluster.get_region(b"k3");
        assert_eq!(r3_new.get_id(), r3.get_id());
        let new_states = collect_all_states(&cluster, r3_new.get_id());
        // index 6 empty command
        // index 7 CommitMerge
        for i in prev_states.keys() {
            let old = prev_states.get(i).unwrap();
            let new = new_states.get(i).unwrap();
            let _gap = new.in_memory_apply_state.get_applied_index()
                - old.in_memory_apply_state.get_applied_index();
            let gap2 = new.in_disk_apply_state.get_applied_index()
                - old.in_disk_apply_state.get_applied_index();
            assert_eq!(gap2, 2);
        }
    }
}<|MERGE_RESOLUTION|>--- conflicted
+++ resolved
@@ -416,11 +416,6 @@
         assert_eq!(config.import.num_threads, 4);
     }
 
-<<<<<<< HEAD
-    // We test whether Proxy will overwrite TiKV's value,
-    // when a config item which is both defined by ProxyConfig and TikvConfig.
-    // We only nned to add tests to this function when the logic is different.
-=======
     /// We test if the engine-label is set properly.
     #[test]
     fn test_config_proxy_engine_label() {
@@ -468,7 +463,9 @@
         );
     }
 
->>>>>>> 39d1fd30
+    // We test whether Proxy will overwrite TiKV's value,
+    // when a config item which is both defined by ProxyConfig and TikvConfig.
+    // We only nned to add tests to this function when the logic is different.
     #[test]
     fn test_config_proxy_overwrite() {
         let mut file = tempfile::NamedTempFile::new().unwrap();
