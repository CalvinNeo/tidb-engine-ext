// Copyright 2022 TiKV Project Authors. Licensed under Apache-2.0.

pub use std::{
    collections::HashMap,
    io::Write,
    iter::FromIterator,
    ops::DerefMut,
    path::{Path, PathBuf},
    str::FromStr,
    sync::{atomic::Ordering, mpsc, Arc, RwLock},
};

pub use collections::HashSet;
pub use engine_store_ffi::{KVGetStatus, RaftStoreProxyFFI};
pub use engine_traits::{
    MiscExt, Mutable, RaftEngineDebug, RaftLogBatch, WriteBatch, CF_DEFAULT, CF_LOCK, CF_WRITE,
};
// use engine_store_ffi::config::{ensure_no_common_unrecognized_keys, ProxyConfig};
pub use engine_traits::{Peekable, CF_RAFT};
pub use kvproto::{
    import_sstpb::SstMeta,
    metapb,
    metapb::RegionEpoch,
    raft_cmdpb::{AdminCmdType, AdminRequest, CmdType, Request},
    raft_serverpb::{PeerState, RaftApplyState, RaftLocalState, RegionLocalState, StoreIdent},
};
pub use new_mock_engine_store::{
    config::Config,
    get_apply_state, get_raft_local_state, get_region_local_state, make_new_region,
    mock_cluster::{new_put_cmd, new_request, FFIHelperSet},
    must_get_equal, must_get_none,
    node::NodeCluster,
    transport_simulate::{
        CloneFilterFactory, CollectSnapshotFilter, Direction, RegionPacketFilter,
    },
    write_kv_in_mem, Cluster, ProxyConfig, RegionStats, Simulator, TestPdClient,
};
pub use raft::eraftpb::{ConfChangeType, MessageType};
pub use raftstore::coprocessor::ConsistencyCheckMethod;
pub use test_raftstore::{new_learner_peer, new_peer};
pub use tikv_util::{
    box_err, box_try,
    config::{ReadableDuration, ReadableSize},
    store::{find_peer, find_peer_by_id},
    time::Duration,
    HandyRwLock,
};

pub fn new_compute_hash_request() -> AdminRequest {
    let mut req = AdminRequest::default();
    req.set_cmd_type(AdminCmdType::ComputeHash);
    req.mut_compute_hash()
        .set_context(vec![ConsistencyCheckMethod::Raw as u8]);
    req
}

pub fn new_verify_hash_request(hash: Vec<u8>, index: u64) -> AdminRequest {
    let mut req = AdminRequest::default();
    req.set_cmd_type(AdminCmdType::VerifyHash);
    req.mut_verify_hash().set_hash(hash);
    req.mut_verify_hash().set_index(index);
    req
}

#[derive(Debug)]
pub struct States {
    pub in_memory_apply_state: RaftApplyState,
    pub in_memory_applied_term: u64,
    pub in_disk_apply_state: RaftApplyState,
    pub in_disk_region_state: RegionLocalState,
    pub in_disk_raft_state: RaftLocalState,
    pub ident: StoreIdent,
}

pub fn iter_ffi_helpers<C: Simulator<engine_store_ffi::TiFlashEngine>>(
    cluster: &Cluster<C>,
    store_ids: Option<Vec<u64>>,
    f: &mut dyn FnMut(u64, &engine_rocks::RocksEngine, &mut FFIHelperSet) -> (),
) {
    cluster.iter_ffi_helpers(store_ids, f);
}

pub fn maybe_collect_states(
    cluster: &Cluster<NodeCluster>,
    region_id: u64,
    store_ids: Option<Vec<u64>>,
) -> HashMap<u64, States> {
    let mut prev_state: HashMap<u64, States> = HashMap::default();
    iter_ffi_helpers(
        cluster,
        store_ids,
        &mut |id: u64, engine: &engine_rocks::RocksEngine, ffi: &mut FFIHelperSet| {
            let server = &ffi.engine_store_server;
            let raft_engine = &cluster.get_engines(id).raft;
            if let Some(region) = server.kvstore.get(&region_id) {
                let ident = match engine.get_msg::<StoreIdent>(keys::STORE_IDENT_KEY) {
                    Ok(Some(i)) => i,
                    _ => unreachable!(),
                };
                prev_state.insert(
                    id,
                    States {
                        in_memory_apply_state: region.apply_state.clone(),
                        in_memory_applied_term: region.applied_term,
                        in_disk_apply_state: get_apply_state(&engine, region_id).unwrap(),
                        in_disk_region_state: get_region_local_state(&engine, region_id).unwrap(),
                        in_disk_raft_state: get_raft_local_state(raft_engine, region_id).unwrap(),
                        ident,
                    },
                );
            }
        },
    );
    prev_state
}

pub fn collect_all_states(cluster: &Cluster<NodeCluster>, region_id: u64) -> HashMap<u64, States> {
    let prev_state = maybe_collect_states(cluster, region_id, None);
    assert_eq!(prev_state.len(), cluster.engines.keys().len());
    prev_state
}

pub fn new_mock_cluster(id: u64, count: usize) -> (Cluster<NodeCluster>, Arc<TestPdClient>) {
    let pd_client = Arc::new(TestPdClient::new(0, false));
    let sim = Arc::new(RwLock::new(NodeCluster::new(pd_client.clone())));
    let mut cluster = Cluster::new(id, count, sim, pd_client.clone(), ProxyConfig::default());
    // Compat new proxy
    cluster.cfg.proxy_compat = true;

    (cluster, pd_client)
}

pub fn new_mock_cluster_snap(id: u64, count: usize) -> (Cluster<NodeCluster>, Arc<TestPdClient>) {
    let pd_client = Arc::new(TestPdClient::new(0, false));
    let sim = Arc::new(RwLock::new(NodeCluster::new(pd_client.clone())));
    let mut proxy_config = ProxyConfig::default();
    proxy_config.raft_store.snap_handle_pool_size = 2;
    let mut cluster = Cluster::new(id, count, sim, pd_client.clone(), proxy_config);
    // Compat new proxy
    cluster.cfg.proxy_compat = true;

    (cluster, pd_client)
}

pub fn must_get_mem(
    cluster: &Cluster<NodeCluster>,
    node_id: u64,
    region_id: u64,
    key: &[u8],
    value: Option<&[u8]>,
) {
    let last_res: Option<&Vec<u8>> = None;
    let cf = new_mock_engine_store::ffi_interfaces::ColumnFamilyType::Default;
    for _ in 1..300 {
<<<<<<< HEAD
        {
            let lock = cluster.ffi_helper_set.lock();
            match lock {
                Ok(l) => {
                    let server = &l.get(&node_id).unwrap().engine_store_server;
                    let res = server.get_mem(region_id, cf, &key.to_vec());
                    if let (Some(value), Some(last_res)) = (value, res) {
                        assert_eq!(value, &last_res[..]);
                        return;
                    }
                    if value.is_none() && last_res.is_none() {
                        return;
                    }
                }
                Err(_) => std::process::exit(1),
            }
        };
=======
        let mut ok = false;
        {
            iter_ffi_helpers(
                &cluster,
                Some(vec![node_id]),
                &mut |_, _, ffi: &mut FFIHelperSet| {
                    let server = &ffi.engine_store_server;
                    let res = server.get_mem(region_id, cf, &key.to_vec());
                    if let (Some(value), Some(last_res)) = (value, res) {
                        assert_eq!(value, &last_res[..]);
                        ok = true;
                        return;
                    }
                    if value.is_none() && last_res.is_none() {
                        ok = true;
                        return;
                    }
                },
            );
        }
        if ok {
            return;
        }
>>>>>>> 4007f809

        std::thread::sleep(std::time::Duration::from_millis(20));
    }
    let s = std::str::from_utf8(key).unwrap_or("");
    let e = format!(
        "can't get mem value {:?} for key {}({}) in store {} cf {:?}, actual {:?}",
        value.map(tikv_util::escape),
        log_wrappers::hex_encode_upper(key),
        s,
        node_id,
        cf,
        last_res,
    );
    error!("{}", e);
    panic!("{}", e);
}

pub fn must_put_and_check_key_with_generator<F: Fn(u64) -> (String, String)>(
    cluster: &mut Cluster<NodeCluster>,
    gen: F,
    from: u64,
    to: u64,
    in_mem: Option<bool>,
    in_disk: Option<bool>,
    engines: Option<Vec<u64>>,
) {
    for i in from..to {
        let (k, v) = gen(i);
        cluster.must_put(k.as_bytes(), v.as_bytes());
    }
    for i in from..to {
        let (k, v) = gen(i);
        check_key(
            &cluster,
            k.as_bytes(),
            v.as_bytes(),
            in_mem,
            in_disk,
            engines.clone(),
        );
    }
}

pub fn must_put_and_check_key(
    cluster: &mut Cluster<NodeCluster>,
    from: u64,
    to: u64,
    in_mem: Option<bool>,
    in_disk: Option<bool>,
    engines: Option<Vec<u64>>,
) {
    must_put_and_check_key_with_generator(
        cluster,
        |i: u64| {
            let k = format!("k{}", i);
            let v = format!("v{}", i);
            (k, v)
        },
        from,
        to,
        in_mem,
        in_disk,
        engines.clone(),
    );
}

pub fn check_key(
    cluster: &Cluster<NodeCluster>,
    k: &[u8],
    v: &[u8],
    in_mem: Option<bool>,
    in_disk: Option<bool>,
    engines: Option<Vec<u64>>,
) {
    let region_id = cluster.get_region(k).get_id();
    let engine_keys = {
        match engines {
            Some(e) => e.to_vec(),
            None => cluster.engines.keys().map(|k| *k).collect::<Vec<u64>>(),
        }
    };
    for id in engine_keys {
        let engine = cluster.get_engine(id);

        match in_disk {
            Some(b) => {
                if b {
                    must_get_equal(engine, k, v);
                } else {
                    must_get_none(engine, k);
                }
            }
            None => (),
        };
        match in_mem {
            Some(b) => {
                if b {
                    must_get_mem(cluster, id, region_id, k, Some(v));
                } else {
                    must_get_mem(cluster, id, region_id, k, None);
                }
            }
            None => (),
        };
    }
}

pub fn check_apply_state(
    cluster: &Cluster<NodeCluster>,
    region_id: u64,
    prev_states: &HashMap<u64, States>,
    in_mem_eq: Option<bool>,
    in_disk_eq: Option<bool>,
) {
    let old = prev_states.get(&region_id).unwrap();
    for _ in 1..10 {
        let new_states = collect_all_states(&cluster, region_id);
        let new = new_states.get(&region_id).unwrap();
        if let Some(b) = in_mem_eq {
            if b && new.in_memory_applied_term == old.in_memory_applied_term
                && new.in_memory_apply_state == old.in_memory_apply_state
            {
                break;
            }
            if !b
                && (new.in_memory_applied_term != old.in_memory_applied_term
                    || new.in_memory_apply_state != old.in_memory_apply_state)
            {
                break;
            }
        }
        if let Some(b) = in_disk_eq {
            if b && new.in_disk_apply_state == old.in_disk_apply_state {
                break;
            }
            if !b && new.in_disk_apply_state != old.in_disk_apply_state {
                break;
            }
        }
        std::thread::sleep(std::time::Duration::from_millis(100));
    }
    let new_states = collect_all_states(&cluster, region_id);
    let new = new_states.get(&region_id).unwrap();
    if let Some(b) = in_mem_eq {
        if b {
            assert_eq!(new.in_memory_applied_term, old.in_memory_applied_term);
            assert_eq!(new.in_memory_apply_state, old.in_memory_apply_state);
        } else {
            assert_ne!(new.in_memory_apply_state, old.in_memory_apply_state);
        }
    }
    if let Some(b) = in_disk_eq {
        if b && new.in_disk_apply_state == old.in_disk_apply_state {
            assert_eq!(new.in_disk_apply_state, old.in_disk_apply_state);
        }
        if !b && new.in_disk_apply_state != old.in_disk_apply_state {
            assert_ne!(new.in_disk_apply_state, old.in_disk_apply_state);
        }
    }
}

pub fn get_valid_compact_index(states: &HashMap<u64, States>) -> (u64, u64) {
    get_valid_compact_index_by(states, None)
}

pub fn get_valid_compact_index_by(
    states: &HashMap<u64, States>,
    use_nodes: Option<Vec<u64>>,
) -> (u64, u64) {
    let set = use_nodes.map_or(None, |nodes| {
        Some(HashSet::from_iter(nodes.clone().into_iter()))
    });
    states
        .iter()
        .filter(|(k, _)| {
            if let Some(ref s) = set {
                return s.contains(k);
            }
            true
        })
        .map(|(_, s)| {
            (
                s.in_memory_apply_state.get_applied_index(),
                s.in_memory_applied_term,
            )
        })
        .min_by(|l, r| l.0.cmp(&r.0))
        .unwrap()
}

pub fn disable_auto_gen_compact_log(cluster: &mut Cluster<NodeCluster>) {
    // Disable AUTO generated compact log.
    // This will not totally disable, so we use some failpoints later.
    cluster.cfg.raft_store.raft_log_gc_count_limit = Some(1000);
    cluster.cfg.raft_store.raft_log_gc_tick_interval = ReadableDuration::millis(100000);
    cluster.cfg.raft_store.snap_apply_batch_size = ReadableSize(500000);
    cluster.cfg.raft_store.raft_log_gc_threshold = 10000;
}

pub fn compare_states<F: Fn(&States, &States)>(
    prev_states: &HashMap<u64, States>,
    new_states: &HashMap<u64, States>,
    f: F,
) {
    for i in prev_states.keys() {
        let old = prev_states.get(i).unwrap();
        let new = new_states.get(i).unwrap();
        f(old, new);
    }
}

pub fn must_unaltered_memory_apply_term(
    prev_states: &HashMap<u64, States>,
    new_states: &HashMap<u64, States>,
) {
    let f = |old: &States, new: &States| {
        assert_eq!(old.in_memory_applied_term, new.in_memory_applied_term);
    };
    compare_states(prev_states, new_states, f);
}

pub fn must_altered_memory_apply_term(
    prev_states: &HashMap<u64, States>,
    new_states: &HashMap<u64, States>,
) {
    let f = |old: &States, new: &States| {
        assert_ne!(old.in_memory_applied_term, new.in_memory_applied_term);
    };
    compare_states(prev_states, new_states, f);
}

pub fn must_unaltered_memory_apply_state(
    prev_states: &HashMap<u64, States>,
    new_states: &HashMap<u64, States>,
) {
    let f = |old: &States, new: &States| {
        assert_eq!(old.in_memory_apply_state, new.in_memory_apply_state);
    };
    compare_states(prev_states, new_states, f);
}

pub fn must_altered_memory_apply_state(
    prev_states: &HashMap<u64, States>,
    new_states: &HashMap<u64, States>,
) {
    let f = |old: &States, new: &States| {
        assert_ne!(old.in_memory_apply_state, new.in_memory_apply_state);
    };
    compare_states(prev_states, new_states, f);
}

pub fn must_altered_memory_apply_index(
    prev_states: &HashMap<u64, States>,
    new_states: &HashMap<u64, States>,
    apply_index_advanced: u64,
) {
    let f = |old: &States, new: &States| {
        assert_eq!(
            old.in_memory_apply_state.get_applied_index() + apply_index_advanced,
            new.in_memory_apply_state.get_applied_index()
        );
    };
    compare_states(prev_states, new_states, f);
}

pub fn must_altered_disk_apply_index(
    prev_states: &HashMap<u64, States>,
    new_states: &HashMap<u64, States>,
    apply_index_advanced: u64,
) {
    let f = |old: &States, new: &States| {
        assert_eq!(
            old.in_disk_apply_state.get_applied_index() + apply_index_advanced,
            new.in_disk_apply_state.get_applied_index()
        );
    };
    compare_states(prev_states, new_states, f);
}

pub fn must_apply_index_advanced_diff(
    prev_states: &HashMap<u64, States>,
    new_states: &HashMap<u64, States>,
    memory_more_advanced: u64,
) {
    let f = |old: &States, new: &States| {
        let gap = new.in_memory_apply_state.get_applied_index()
            - old.in_memory_apply_state.get_applied_index();
        let gap2 = new.in_disk_apply_state.get_applied_index()
            - old.in_disk_apply_state.get_applied_index();
        assert_eq!(gap, gap2 + memory_more_advanced);
    };
    compare_states(prev_states, new_states, f);
}

pub fn must_unaltered_disk_apply_state(
    prev_states: &HashMap<u64, States>,
    new_states: &HashMap<u64, States>,
) {
    let f = |old: &States, new: &States| {
        assert_eq!(old.in_disk_apply_state, new.in_disk_apply_state);
    };
    compare_states(prev_states, new_states, f);
}

pub fn must_altered_disk_apply_state(
    prev_states: &HashMap<u64, States>,
    new_states: &HashMap<u64, States>,
) {
    let f = |old: &States, new: &States| {
        assert_ne!(old.in_disk_apply_state, new.in_disk_apply_state);
    };
    compare_states(prev_states, new_states, f);
}

pub fn must_altered_memory_truncated_state(
    prev_states: &HashMap<u64, States>,
    new_states: &HashMap<u64, States>,
) {
    let f = |old: &States, new: &States| {
        assert_ne!(
            old.in_memory_apply_state.get_truncated_state(),
            new.in_memory_apply_state.get_truncated_state()
        );
    };
    compare_states(prev_states, new_states, f);
}

pub fn must_unaltered_memory_truncated_state(
    prev_states: &HashMap<u64, States>,
    new_states: &HashMap<u64, States>,
) {
    let f = |old: &States, new: &States| {
        assert_eq!(
            old.in_memory_apply_state.get_truncated_state(),
            new.in_memory_apply_state.get_truncated_state()
        );
    };
    compare_states(prev_states, new_states, f);
}

pub fn must_altered_disk_truncated_state(
    prev_states: &HashMap<u64, States>,
    new_states: &HashMap<u64, States>,
) {
    let f = |old: &States, new: &States| {
        assert_ne!(
            old.in_disk_apply_state.get_truncated_state(),
            new.in_disk_apply_state.get_truncated_state()
        );
    };
    compare_states(prev_states, new_states, f);
}

pub fn must_unaltered_disk_truncated_state(
    prev_states: &HashMap<u64, States>,
    new_states: &HashMap<u64, States>,
) {
    let f = |old: &States, new: &States| {
        assert_eq!(
            old.in_disk_apply_state.get_truncated_state(),
            new.in_disk_apply_state.get_truncated_state()
        );
    };
    compare_states(prev_states, new_states, f);
}

// Must wait until all nodes satisfy cond given by `pref`.
pub fn must_wait_until_cond_states(
    cluster: &Cluster<NodeCluster>,
    region_id: u64,
    prev_states: &HashMap<u64, States>,
    pred: &dyn Fn(&States, &States) -> bool,
) -> HashMap<u64, States> {
    let mut retry = 0;
    loop {
        let new_states = collect_all_states(&cluster, region_id);
        let mut ok = true;
        for i in prev_states.keys() {
            let old = prev_states.get(i).unwrap();
            let new = new_states.get(i).unwrap();
            if !pred(old, new) {
                ok = false;
                break;
            }
        }
        if ok {
            break new_states;
        }
        std::thread::sleep(std::time::Duration::from_millis(100));
        retry += 1;
        if retry >= 30 {
            panic!("states not as expect after timeout")
        }
    }
}

<<<<<<< HEAD
// Must wait until some node satisfy cond given by `pref`.
pub fn must_wait_until_cond_node(
    cluster: &Cluster<NodeCluster>,
    region_id: u64,
    store_ids: Option<Vec<u64>>,
    pred: &dyn Fn(&States) -> bool,
) -> HashMap<u64, States> {
    let mut retry = 0;
    loop {
        let new_states = maybe_collect_states(&cluster, region_id, store_ids.clone());
        if let Some(ref e) = store_ids {
            assert_eq!(e.len(), new_states.len());
        }
        let mut ok = true;
        for i in new_states.keys() {
            let new = new_states.get(i).unwrap();
            if !pred(new) {
                ok = false;
                break;
            }
        }
        if ok {
            break new_states;
        }
        std::thread::sleep(std::time::Duration::from_millis(100));
        retry += 1;
        if retry >= 30 {
            panic!("states not as expect after timeout")
        }
    }
}

=======
>>>>>>> 4007f809
pub fn force_compact_log(
    cluster: &mut Cluster<NodeCluster>,
    key: &[u8],
    use_nodes: Option<Vec<u64>>,
) -> u64 {
    let region = cluster.get_region(key);
    let region_id = region.get_id();
    let prev_states = maybe_collect_states(&cluster, region_id, None);

    let (compact_index, compact_term) = get_valid_compact_index_by(&prev_states, use_nodes);
    let compact_log = test_raftstore::new_compact_log_request(compact_index, compact_term);
    let req = test_raftstore::new_admin_request(region_id, region.get_region_epoch(), compact_log);
    let _ = cluster
        .call_command_on_leader(req, Duration::from_secs(3))
        .unwrap();
    return compact_index;
<<<<<<< HEAD
=======
}

pub fn stop_tiflash_node(cluster: &mut Cluster<NodeCluster>, node_id: u64) {
    info!("stop node {}", node_id);
    {
        cluster.stop_node(node_id);
    }
    {
        iter_ffi_helpers(
            &cluster,
            Some(vec![node_id]),
            &mut |_, _, ffi: &mut FFIHelperSet| {
                let server = &mut ffi.engine_store_server;
                server.stop();
            },
        );
    }
}

pub fn restart_tiflash_node(cluster: &mut Cluster<NodeCluster>, node_id: u64) {
    info!("restored node {}", node_id);
    {
        iter_ffi_helpers(
            &cluster,
            Some(vec![node_id]),
            &mut |_, _, ffi: &mut FFIHelperSet| {
                let server = &mut ffi.engine_store_server;
                server.restore();
            },
        );
    }
    cluster.run_node(node_id).unwrap();
>>>>>>> 4007f809
}<|MERGE_RESOLUTION|>--- conflicted
+++ resolved
@@ -152,25 +152,6 @@
     let last_res: Option<&Vec<u8>> = None;
     let cf = new_mock_engine_store::ffi_interfaces::ColumnFamilyType::Default;
     for _ in 1..300 {
-<<<<<<< HEAD
-        {
-            let lock = cluster.ffi_helper_set.lock();
-            match lock {
-                Ok(l) => {
-                    let server = &l.get(&node_id).unwrap().engine_store_server;
-                    let res = server.get_mem(region_id, cf, &key.to_vec());
-                    if let (Some(value), Some(last_res)) = (value, res) {
-                        assert_eq!(value, &last_res[..]);
-                        return;
-                    }
-                    if value.is_none() && last_res.is_none() {
-                        return;
-                    }
-                }
-                Err(_) => std::process::exit(1),
-            }
-        };
-=======
         let mut ok = false;
         {
             iter_ffi_helpers(
@@ -187,14 +168,12 @@
                     if value.is_none() && last_res.is_none() {
                         ok = true;
                         return;
-                    }
                 },
             );
         }
         if ok {
             return;
         }
->>>>>>> 4007f809
 
         std::thread::sleep(std::time::Duration::from_millis(20));
     }
@@ -591,7 +570,6 @@
     }
 }
 
-<<<<<<< HEAD
 // Must wait until some node satisfy cond given by `pref`.
 pub fn must_wait_until_cond_node(
     cluster: &Cluster<NodeCluster>,
@@ -624,8 +602,6 @@
     }
 }
 
-=======
->>>>>>> 4007f809
 pub fn force_compact_log(
     cluster: &mut Cluster<NodeCluster>,
     key: &[u8],
@@ -642,8 +618,6 @@
         .call_command_on_leader(req, Duration::from_secs(3))
         .unwrap();
     return compact_index;
-<<<<<<< HEAD
-=======
 }
 
 pub fn stop_tiflash_node(cluster: &mut Cluster<NodeCluster>, node_id: u64) {
@@ -676,5 +650,4 @@
         );
     }
     cluster.run_node(node_id).unwrap();
->>>>>>> 4007f809
 }