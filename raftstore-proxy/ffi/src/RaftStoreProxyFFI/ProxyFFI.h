--- conflicted
+++ resolved
@@ -170,10 +170,6 @@
                                            BaseBuffView);
   uint8_t (*fn_check_http_uri_available)(BaseBuffView);
   void (*fn_gc_raw_cpp_ptr)(RawVoidPtr, RawCppPtrType);
-<<<<<<< HEAD
-  RawVoidPtr (*fn_gen_batch_read_index_res)(uint64_t);
-=======
->>>>>>> c11fad8d
   void (*fn_insert_batch_read_index_resp)(RawVoidPtr, BaseBuffView, uint64_t);
   void (*fn_set_server_info_resp)(BaseBuffView, RawVoidPtr);
 };
