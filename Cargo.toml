--- conflicted
+++ resolved
@@ -97,13 +97,8 @@
 futures-util = { version = "0.3.1", default-features = false, features = ["io", "async-await"] }
 fxhash = "0.2.1"
 getset = "0.1"
-<<<<<<< HEAD
-grpcio = { version = "0.10.3", default-features = false, features = ["openssl-vendored", "protobuf-codec", "nightly"] }
-grpcio-health = { version = "0.10", default-features = false, features = ["protobuf-codec"] }
-=======
 grpcio = { workspace = true }
 grpcio-health = { workspace = true }
->>>>>>> 7a3764fc
 hex = "0.4"
 http = "0"
 hyper = { version = "0.14", features = ["full"] }
@@ -112,11 +107,7 @@
 itertools = "0.10"
 keyed_priority_queue = "0.4"
 keys = { workspace = true }
-<<<<<<< HEAD
-kvproto = { git = "https://github.com/pingcap/kvproto.git" }
-=======
 kvproto = { workspace = true }
->>>>>>> 7a3764fc
 lazy_static = "1.3"
 libc = "0.2"
 libloading = "0.7"
@@ -233,11 +224,7 @@
 # kvproto at the same time.
 # After the PR to kvproto is merged, remember to comment this out and run `cargo update -p kvproto`.
 # [patch.'https://github.com/pingcap/kvproto']
-<<<<<<< HEAD
-# kvproto = { git = "https://github.com/your_github_id/kvproto", branch="your_branch" }
-=======
 # kvproto = { git = "https://github.com/your_github_id/kvproto", branch = "your_branch" }
->>>>>>> 7a3764fc
 
 [workspace]
 members = [
@@ -389,26 +376,6 @@
 new-mock-engine-store = { path = "new-mock-engine-store", default-features = false }
 proxy_server = { path = "proxy_server", default-features = false }
 engine_tiflash = { path = "engine_tiflash", default-features = false }
-
-[profile.dev.package.grpcio-sys]
-debug = false
-opt-level = 1
-
-[profile.dev.package.librocksdb_sys]
-debug = false
-opt-level = 1
-
-[profile.dev.package.libtitan_sys]
-debug = false
-opt-level = 1
-
-[profile.dev.package.tests]
-debug = 1
-opt-level = 1
-
-[profile.dev.package.tirocks-sys]
-debug = false
-opt-level = 1
 
 [workspace.dependencies]
 api_version = { path = "components/api_version" }
@@ -529,7 +496,7 @@
 
 [profile.test]
 opt-level = 0
-debug = 0
+debug = true
 codegen-units = 16
 lto = false
 incremental = true
