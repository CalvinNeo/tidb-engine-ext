[package]
name = "tikv"
<<<<<<< HEAD
version = "6.4.0-alpha"
=======
version = "6.5.0-alpha"
>>>>>>> 616b4402
authors = ["The TiKV Authors"]
description = "A distributed transactional key-value database powered by Rust and Raft"
license = "Apache-2.0"
keywords = ["KV", "distributed-systems", "raft"]
homepage = "https://tikv.org"
repository = "https://github.com/tikv/tikv/"
readme = "README.md"
edition = "2018"
publish = false

[features]
default = ["test-engine-kv-rocksdb", "test-engine-raft-raft-engine", "cloud-aws", "cloud-gcp", "cloud-azure"]
tcmalloc = ["tikv_alloc/tcmalloc"]
jemalloc = ["tikv_alloc/jemalloc", "engine_rocks/jemalloc"]
mimalloc = ["tikv_alloc/mimalloc"]
snmalloc = ["tikv_alloc/snmalloc"]
portable = ["engine_rocks/portable"]
sse = ["engine_rocks/sse"]
mem-profiling = ["tikv_alloc/mem-profiling"]
failpoints = [
  "fail/failpoints",
  "raftstore/failpoints",
  "tikv_util/failpoints",
  "engine_rocks/failpoints",
]
cloud-aws = [
  "encryption_export/cloud-aws",
  "sst_importer/cloud-aws",
]
cloud-gcp = [
  "encryption_export/cloud-gcp",
  "sst_importer/cloud-gcp",
]
cloud-azure = [
  "encryption_export/cloud-azure",
  "sst_importer/cloud-azure",
]
<<<<<<< HEAD
testexport = ["raftstore/testexport", "api_version/testexport", "engine_tiflash/testexport", "causal_ts/testexport"]
=======
testexport = ["raftstore/testexport", "api_version/testexport", "causal_ts/testexport"]
>>>>>>> 616b4402
test-engine-kv-rocksdb = [
  "engine_test/test-engine-kv-rocksdb"
]
test-engine-raft-raft-engine = [
  "engine_test/test-engine-raft-raft-engine"
]
test-engines-rocksdb = [
  "engine_test/test-engines-rocksdb",
]
test-engines-panic = [
  "engine_test/test-engines-panic",
]
cloud-storage-grpc = ["sst_importer/cloud-storage-grpc"]
cloud-storage-dylib = ["sst_importer/cloud-storage-dylib"]
pprof-fp = ["pprof/frame-pointer"]

# for testing configure propegate to other crates
# https://stackoverflow.com/questions/41700543/can-we-share-test-utilites-between-crates
testing = []

[lib]
name = "tikv"

[dependencies]
anyhow = "1.0"
api_version = { workspace = true }
async-stream = "0.2"
async-trait = "0.1"
backtrace = "0.3"
batch-system = { workspace = true }
byteorder = "1.2"
case_macros = { workspace = true }
causal_ts = { workspace = true }
chrono = "0.4"
codec = { workspace = true }
collections = { workspace = true }
concurrency_manager = { workspace = true }
coprocessor_plugin_api = { workspace = true }
crc32fast = "1.2"
crc64fast = "0.1"
crossbeam = "0.8"
dashmap = "5"
encryption_export = { workspace = true }
engine_panic = { workspace = true }
engine_rocks = { workspace = true }
engine_test = { workspace = true }
<<<<<<< HEAD
engine_tiflash = { workspace = true }
=======
>>>>>>> 616b4402
engine_traits = { workspace = true }
engine_traits_tests = { workspace = true }
error_code = { workspace = true }
fail = "0.5"
file_system = { workspace = true }
flate2 = { version = "1.0", default-features = false, features = ["zlib"] }
futures = { version = "0.3", features = ["thread-pool", "compat"] }
futures-executor = "0.3.1"
futures-timer = "3.0"
futures-util = { version = "0.3.1", default-features = false, features = ["io", "async-await"] }
fxhash = "0.2.1"
getset = "0.1"
grpcio = { version = "0.10.3", default-features = false, features = ["openssl-vendored", "protobuf-codec", "nightly"] }
grpcio-health = { version = "0.10", default-features = false, features = ["protobuf-codec"] }
hex = "0.4"
http = "0"
hyper = { version = "0.14", features = ["full"] }
hyper-tls = "0.5"
into_other = { workspace = true }
itertools = "0.10"
keyed_priority_queue = "0.4"
keys = { workspace = true }
kvproto = { git = "https://github.com/pingcap/kvproto.git" }
lazy_static = "1.3"
libc = "0.2"
libloading = "0.7"
log = { version = "0.4", features = ["max_level_trace", "release_max_level_debug"] }
log_wrappers = { workspace = true }
match-template = "0.0.1"
memory_trace_macros = { workspace = true }
mime = "0.3.13"
more-asserts = "0.2"
murmur3 = "0.5.1"
nom = { version = "5.1.0", default-features = false, features = ["std"] }
notify = "4"
num-traits = "0.2.14"
num_cpus = "1"
online_config = { workspace = true }
openssl = "0.10"
parking_lot = "0.12"
paste = "1.0"
pd_client = { workspace = true }
pin-project = "1.0"
pnet_datalink = "0.23"
pprof = { version = "0.11", default-features = false, features = ["flamegraph", "protobuf-codec"] }
prometheus = { version = "0.13", features = ["nightly"] }
prometheus-static-metric = "0.5"
prost = "0.7"
protobuf = { version = "2.8", features = ["bytes"] }
raft = { version = "0.7.0", default-features = false, features = ["protobuf-codec"] }
raft_log_engine = { workspace = true }
raftstore = { workspace = true, features = ["engine_rocks"] }
rand = "0.7.3"
regex = "1.3"
resource_metering = { workspace = true }
rev_lines = "0.2.1"
seahash = "4.1.0"
security = { workspace = true }
semver = "0.11"
serde = { version = "1.0", features = ["derive"] }
serde_derive = "1.0"
serde_ignored = "0.1"
serde_json = { version = "1.0", features = ["preserve_order"] }
slog = { version = "2.3", features = ["max_level_trace", "release_max_level_debug"] }
slog-global = { version = "0.1", git = "https://github.com/breeswish/slog-global.git", rev = "d592f88e4dbba5eb439998463054f1a44fbf17b9" }
smallvec = "1.4"
sst_importer = { workspace = true }
strum = { version = "0.20", features = ["derive"] }
sync_wrapper = "0.1.1"
sysinfo = "0.16"
tempfile = "3.0"
thiserror = "1.0"
tidb_query_aggr = { workspace = true }
tidb_query_common = { workspace = true }
tidb_query_datatype = { workspace = true }
tidb_query_executors = { workspace = true }
tidb_query_expr = { workspace = true }
tikv_alloc = { workspace = true }
tikv_kv = { workspace = true }
tikv_util = { workspace = true }
time = "0.1"
tipb = { git = "https://github.com/pingcap/tipb.git" }
tokio = { version = "1.17", features = ["full"] }
tokio-openssl = "0.6"
tokio-timer = { git = "https://github.com/tikv/tokio", branch = "tokio-timer-hotfix" }
toml = "0.5"
tracker = { workspace = true }
txn_types = { workspace = true }
url = "2"
uuid = { version = "0.8.1", features = ["serde", "v4"] }
walkdir = "2"
yatp = { git = "https://github.com/tikv/yatp.git", branch = "master" }

[dev-dependencies]
api_version = { workspace = true, features = ["testexport"] }
example_coprocessor_plugin = { workspace = true } # should be a binary dependency
hyper-openssl = "0.9"
panic_hook = { workspace = true }
reqwest = { version = "0.11", features = ["blocking"] }
test_sst_importer = { workspace = true }
test_util = { workspace = true }
tokio = { version = "1.17", features = ["macros", "rt-multi-thread", "time"] }
zipf = "6.1.0"

[target.'cfg(target_os = "linux")'.dependencies]
procinfo = { git = "https://github.com/tikv/procinfo-rs", rev = "6599eb9dca74229b2c1fcc44118bef7eff127128" }
# When you modify TiKV cooperatively with kvproto, this will be useful to submit the PR to TiKV and the PR to
# kvproto at the same time.
# After the PR to kvproto is merged, remember to comment this out and run `cargo update -p kvproto`.
[patch.'https://github.com/pingcap/kvproto']
# kvproto = { git = "https://github.com/your_github_id/kvproto", branch="your_branch" }

[patch.crates-io]
prometheus = { git = "https://github.com/solotzg/rust-prometheus.git", rev = "b4fe98a06a58d29f9b9987a0d7186f6ed5230193" }

# TODO: remove this when new raft-rs is published.
raft = { git = "https://github.com/tikv/raft-rs", branch = "master" }
raft-proto = { git = "https://github.com/tikv/raft-rs", branch = "master" }
protobuf = { git = "https://github.com/pingcap/rust-protobuf", branch = "v2.8" }
protobuf-codegen = { git = "https://github.com/pingcap/rust-protobuf", branch = "v2.8" }

# TODO: remove this replacement after rusoto_s3 truly supports virtual-host style (https://github.com/rusoto/rusoto/pull/1823).
rusoto_core = { git = "https://github.com/tikv/rusoto", branch = "gh1482-s3-addr-styles" }
rusoto_credential = { git = "https://github.com/tikv/rusoto", branch = "gh1482-s3-addr-styles" }
rusoto_kms = { git = "https://github.com/tikv/rusoto", branch = "gh1482-s3-addr-styles" }
rusoto_mock = { git = "https://github.com/tikv/rusoto", branch = "gh1482-s3-addr-styles" }
rusoto_s3 = { git = "https://github.com/tikv/rusoto", branch = "gh1482-s3-addr-styles" }
rusoto_sts = { git = "https://github.com/tikv/rusoto", branch = "gh1482-s3-addr-styles" }

snappy-sys = { git = "https://github.com/busyjay/rust-snappy.git", branch = "static-link" }

# remove this when https://github.com/danburkert/fs2-rs/pull/42 is merged.
fs2 = { git = "https://github.com/tabokie/fs2-rs", branch = "tikv" }

# Remove this when a new version is release. We need to solve rust-lang/cmake-rs#143.
cmake = { git = "https://github.com/rust-lang/cmake-rs" }

<<<<<<< HEAD
crossbeam-deque = { git = "https://github.com/crossbeam-rs/crossbeam", rev = "41ed3d948720f26149b2ebeaf58fe8a193134056" }
=======
# TODO: remove this after crossbeam-deque is updated to the next release version.
# This is a workaround for cargo can't resolving the this patch in yatp.
crossbeam-deque = { git = "https://github.com/crossbeam-rs/crossbeam", rev = "41ed3d948720f26149b2ebeaf58fe8a193134056" }

[target.'cfg(target_os = "linux")'.dependencies]
procinfo = { git = "https://github.com/tikv/procinfo-rs", rev = "6599eb9dca74229b2c1fcc44118bef7eff127128" }
# When you modify TiKV cooperatively with kvproto, this will be useful to submit the PR to TiKV and the PR to
# kvproto at the same time.
# After the PR to kvproto is merged, remember to comment this out and run `cargo update -p kvproto`.
# [patch.'https://github.com/pingcap/kvproto']
# kvproto = { git = "https://github.com/your_github_id/kvproto", branch="your_branch" }
>>>>>>> 616b4402

[workspace]
members = [
  "components/api_version",
  "components/backup",
  "components/backup-stream",
  "components/batch-system",
  "components/case_macros",
  "components/causal_ts",
  "components/cdc",
  "components/cloud",
  "components/cloud/aws",
  "components/cloud/azure",
  "components/cloud/gcp",
  "components/codec",
  "components/collections",
  "components/concurrency_manager",
  "components/coprocessor_plugin_api",
  "components/encryption",
  "components/encryption/export",
  "components/engine_rocks_helper",
# Only enable tirocks in local development, otherwise it can slow down compilation.
# TODO: always enable tirocks and remove engine_rocks.
#  "components/engine_tirocks",
  "components/error_code",
  "components/external_storage",
  "components/external_storage/export",
  "components/file_system",
  "components/into_other",
  "components/keys",
  "components/log_wrappers",
  "components/online_config",
  "components/panic_hook",
  "components/pd_client",
  "components/profiler",
  "components/raftstore",
  "components/raftstore-v2",
  "components/resolved_ts",
  "components/resource_metering",
  "components/security",
  "components/server",
  "components/snap_recovery",
  "components/sst_importer",
  "components/test_backup",
  "components/test_coprocessor",
  "components/test_coprocessor_plugin/example_plugin",
  "components/test_pd",
  "components/test_pd_client",
  "components/test_raftstore",
  "components/test_sst_importer",
  "components/test_storage",
  "components/test_util",
  "components/tidb_query_aggr",
  "components/tidb_query_codegen",
  "components/tidb_query_common",
  "components/tidb_query_datatype",
  "components/tidb_query_executors",
  "components/tidb_query_expr",
  "components/tikv_alloc",
  "components/tikv_kv",
  "components/tikv_util",
  "components/tipb_helper",
  "components/tracker",
  "components/txn_types",
  "fuzz",
  "fuzz/fuzzer-afl",
  "fuzz/fuzzer-honggfuzz",
  "fuzz/fuzzer-libfuzzer",
  "gen-proxy-ffi",
  "proxy_tests",
  "raftstore-proxy",
  "tests",
]
default-members = ["raftstore-proxy"]

[workspace.dependencies]
api_version = { git = "https://github.com/tikv/tikv.git", rev = "e87d16d0b17e507e4fea0923c8438ddfd0296a0e" }
aws = { git = "https://github.com/tikv/tikv.git", rev = "e87d16d0b17e507e4fea0923c8438ddfd0296a0e" }
azure = { git = "https://github.com/tikv/tikv.git", rev = "e87d16d0b17e507e4fea0923c8438ddfd0296a0e" }
backup = { git = "https://github.com/tikv/tikv.git", rev = "e87d16d0b17e507e4fea0923c8438ddfd0296a0e", default-features = false }
backup-stream = { git = "https://github.com/tikv/tikv.git", rev = "e87d16d0b17e507e4fea0923c8438ddfd0296a0e", default-features = false }
batch-system = { git = "https://github.com/tikv/tikv.git", rev = "e87d16d0b17e507e4fea0923c8438ddfd0296a0e" }
case_macros = { git = "https://github.com/tikv/tikv.git", rev = "e87d16d0b17e507e4fea0923c8438ddfd0296a0e" }
causal_ts = { git = "https://github.com/tikv/tikv.git", rev = "e87d16d0b17e507e4fea0923c8438ddfd0296a0e" }
cdc = { git = "https://github.com/tikv/tikv.git", rev = "e87d16d0b17e507e4fea0923c8438ddfd0296a0e", default-features = false }
cloud = { git = "https://github.com/tikv/tikv.git", rev = "e87d16d0b17e507e4fea0923c8438ddfd0296a0e" }
codec = { git = "https://github.com/tikv/tikv.git", rev = "e87d16d0b17e507e4fea0923c8438ddfd0296a0e" }
collections = { git = "https://github.com/tikv/tikv.git", rev = "e87d16d0b17e507e4fea0923c8438ddfd0296a0e" }
concurrency_manager = { git = "https://github.com/tikv/tikv.git", rev = "e87d16d0b17e507e4fea0923c8438ddfd0296a0e" }
coprocessor_plugin_api = { git = "https://github.com/tikv/tikv.git", rev = "e87d16d0b17e507e4fea0923c8438ddfd0296a0e" }
encryption = { git = "https://github.com/tikv/tikv.git", rev = "e87d16d0b17e507e4fea0923c8438ddfd0296a0e" }
encryption_export = { git = "https://github.com/tikv/tikv.git", rev = "e87d16d0b17e507e4fea0923c8438ddfd0296a0e" }
engine_panic = { git = "https://github.com/tikv/tikv.git", rev = "e87d16d0b17e507e4fea0923c8438ddfd0296a0e" }
engine_rocks = { git = "https://github.com/tikv/tikv.git", rev = "e87d16d0b17e507e4fea0923c8438ddfd0296a0e" }
engine_rocks_helper = { git = "https://github.com/tikv/tikv.git", rev = "e87d16d0b17e507e4fea0923c8438ddfd0296a0e" }
engine_test = { git = "https://github.com/tikv/tikv.git", rev = "e87d16d0b17e507e4fea0923c8438ddfd0296a0e", default-features = false }
engine_traits = { git = "https://github.com/tikv/tikv.git", rev = "e87d16d0b17e507e4fea0923c8438ddfd0296a0e" }
engine_traits_tests = { git = "https://github.com/tikv/tikv.git", rev = "e87d16d0b17e507e4fea0923c8438ddfd0296a0e", default-features = false }
error_code = { git = "https://github.com/tikv/tikv.git", rev = "e87d16d0b17e507e4fea0923c8438ddfd0296a0e" }
external_storage = { git = "https://github.com/tikv/tikv.git", rev = "e87d16d0b17e507e4fea0923c8438ddfd0296a0e" }
external_storage_export = { git = "https://github.com/tikv/tikv.git", rev = "e87d16d0b17e507e4fea0923c8438ddfd0296a0e" }
file_system = { git = "https://github.com/tikv/tikv.git", rev = "e87d16d0b17e507e4fea0923c8438ddfd0296a0e" }
gcp = { git = "https://github.com/tikv/tikv.git", rev = "e87d16d0b17e507e4fea0923c8438ddfd0296a0e" }
into_other = { git = "https://github.com/tikv/tikv.git", rev = "e87d16d0b17e507e4fea0923c8438ddfd0296a0e" }
keys = { git = "https://github.com/tikv/tikv.git", rev = "e87d16d0b17e507e4fea0923c8438ddfd0296a0e" }
log_wrappers = { git = "https://github.com/tikv/tikv.git", rev = "e87d16d0b17e507e4fea0923c8438ddfd0296a0e" }
memory_trace_macros = { git = "https://github.com/tikv/tikv.git", rev = "e87d16d0b17e507e4fea0923c8438ddfd0296a0e" }
online_config = { git = "https://github.com/tikv/tikv.git", rev = "e87d16d0b17e507e4fea0923c8438ddfd0296a0e" }
panic_hook = { git = "https://github.com/tikv/tikv.git", rev = "e87d16d0b17e507e4fea0923c8438ddfd0296a0e" }
pd_client = { git = "https://github.com/tikv/tikv.git", rev = "e87d16d0b17e507e4fea0923c8438ddfd0296a0e" }
profiler = { git = "https://github.com/tikv/tikv.git", rev = "e87d16d0b17e507e4fea0923c8438ddfd0296a0e" }
raft_log_engine = { git = "https://github.com/tikv/tikv.git", rev = "e87d16d0b17e507e4fea0923c8438ddfd0296a0e" }
raftstore = { git = "https://github.com/tikv/tikv.git", rev = "e87d16d0b17e507e4fea0923c8438ddfd0296a0e", default-features = false }
raftstore_v2 = { git = "https://github.com/tikv/tikv.git", rev = "e87d16d0b17e507e4fea0923c8438ddfd0296a0e", default-features = false }
resolved_ts = { git = "https://github.com/tikv/tikv.git", rev = "e87d16d0b17e507e4fea0923c8438ddfd0296a0e" }
resource_metering = { git = "https://github.com/tikv/tikv.git", rev = "e87d16d0b17e507e4fea0923c8438ddfd0296a0e" }
security = { git = "https://github.com/tikv/tikv.git", rev = "e87d16d0b17e507e4fea0923c8438ddfd0296a0e" }
server = { git = "https://github.com/tikv/tikv.git", rev = "e87d16d0b17e507e4fea0923c8438ddfd0296a0e" }
snap_recovery = { git = "https://github.com/tikv/tikv.git", rev = "e87d16d0b17e507e4fea0923c8438ddfd0296a0e" }
sst_importer = { git = "https://github.com/tikv/tikv.git", rev = "e87d16d0b17e507e4fea0923c8438ddfd0296a0e" }
test_backup = { git = "https://github.com/tikv/tikv.git", rev = "e87d16d0b17e507e4fea0923c8438ddfd0296a0e" }
test_coprocessor = { git = "https://github.com/tikv/tikv.git", rev = "e87d16d0b17e507e4fea0923c8438ddfd0296a0e", default-features = false }
example_coprocessor_plugin = { git = "https://github.com/tikv/tikv.git", rev = "e87d16d0b17e507e4fea0923c8438ddfd0296a0e" }
test_pd = { git = "https://github.com/tikv/tikv.git", rev = "e87d16d0b17e507e4fea0923c8438ddfd0296a0e" }
test_pd_client = { git = "https://github.com/tikv/tikv.git", rev = "e87d16d0b17e507e4fea0923c8438ddfd0296a0e" }
test_raftstore = { git = "https://github.com/tikv/tikv.git", rev = "e87d16d0b17e507e4fea0923c8438ddfd0296a0e", default-features = false }
test_sst_importer = { git = "https://github.com/tikv/tikv.git", rev = "e87d16d0b17e507e4fea0923c8438ddfd0296a0e" }
test_storage = { git = "https://github.com/tikv/tikv.git", rev = "e87d16d0b17e507e4fea0923c8438ddfd0296a0e", default-features = false }
test_util = { git = "https://github.com/tikv/tikv.git", rev = "e87d16d0b17e507e4fea0923c8438ddfd0296a0e" }
tidb_query_aggr = { git = "https://github.com/tikv/tikv.git", rev = "e87d16d0b17e507e4fea0923c8438ddfd0296a0e" }
tidb_query_codegen = { git = "https://github.com/tikv/tikv.git", rev = "e87d16d0b17e507e4fea0923c8438ddfd0296a0e" }
tidb_query_common = { git = "https://github.com/tikv/tikv.git", rev = "e87d16d0b17e507e4fea0923c8438ddfd0296a0e" }
tidb_query_datatype = { git = "https://github.com/tikv/tikv.git", rev = "e87d16d0b17e507e4fea0923c8438ddfd0296a0e" }
tidb_query_executors = { git = "https://github.com/tikv/tikv.git", rev = "e87d16d0b17e507e4fea0923c8438ddfd0296a0e" }
tidb_query_expr = { git = "https://github.com/tikv/tikv.git", rev = "e87d16d0b17e507e4fea0923c8438ddfd0296a0e" }
tikv = { git = "https://github.com/tikv/tikv.git", rev = "e87d16d0b17e507e4fea0923c8438ddfd0296a0e", default-features = false }
tikv_alloc = { git = "https://github.com/tikv/tikv.git", rev = "e87d16d0b17e507e4fea0923c8438ddfd0296a0e" }
tikv_kv = { git = "https://github.com/tikv/tikv.git", rev = "e87d16d0b17e507e4fea0923c8438ddfd0296a0e", default-features = false }
tikv_util = { git = "https://github.com/tikv/tikv.git", rev = "e87d16d0b17e507e4fea0923c8438ddfd0296a0e" }
tipb_helper = { git = "https://github.com/tikv/tikv.git", rev = "e87d16d0b17e507e4fea0923c8438ddfd0296a0e" }
tracker = { git = "https://github.com/tikv/tikv.git", rev = "e87d16d0b17e507e4fea0923c8438ddfd0296a0e" }
txn_types = { git = "https://github.com/tikv/tikv.git", rev = "e87d16d0b17e507e4fea0923c8438ddfd0296a0e" }
# External libs
grpcio = { version = "0.10", default-features = false, features = ["openssl-vendored", "protobuf-codec"] }

# TiFlash libs
engine_store_ffi = { path = "engine_store_ffi", default-features = false }
new-mock-engine-store = { path = "new-mock-engine-store", default-features = false }
proxy_server = { path = "proxy_server", default-features = false }
engine_tiflash = { path = "engine_tiflash", default-features = false }

[profile.dev.package.grpcio-sys]
debug = false
opt-level = 1

[profile.dev.package.librocksdb_sys]
debug = false
opt-level = 1

[profile.dev.package.libtitan_sys]
debug = false
opt-level = 1

[profile.dev.package.tests]
debug = 1
opt-level = 1

[workspace.dependencies]
api_version = { path = "components/api_version" }
aws = { path = "components/cloud/aws" }
azure = { path = "components/cloud/azure" }
backup = { path = "components/backup", default-features = false }
backup-stream = { path = "components/backup-stream", default-features = false }
batch-system = { path = "components/batch-system" }
case_macros = { path = "components/case_macros" }
causal_ts = { path = "components/causal_ts" }
cdc = { path = "components/cdc", default-features = false }
cloud = { path = "components/cloud" }
codec = { path = "components/codec" }
collections = { path = "components/collections" }
concurrency_manager = { path = "components/concurrency_manager" }
coprocessor_plugin_api = { path = "components/coprocessor_plugin_api" }
encryption = { path = "components/encryption" }
encryption_export = { path = "components/encryption/export" }
engine_panic = { path = "components/engine_panic" }
engine_rocks = { path = "components/engine_rocks" }
engine_rocks_helper = { path = "components/engine_rocks_helper" }
engine_test = { path = "components/engine_test", default-features = false }
engine_traits = { path = "components/engine_traits" }
engine_traits_tests = { path = "components/engine_traits_tests", default-features = false }
error_code = { path = "components/error_code" }
external_storage = { path = "components/external_storage" }
external_storage_export = { path = "components/external_storage/export" }
file_system = { path = "components/file_system" }
gcp = { path = "components/cloud/gcp" }
into_other = { path = "components/into_other" }
keys = { path = "components/keys" }
log_wrappers = { path = "components/log_wrappers" }
memory_trace_macros = { path = "components/memory_trace_macros" }
online_config = { path = "components/online_config" }
panic_hook = { path = "components/panic_hook" }
pd_client = { path = "components/pd_client" }
profiler = { path = "components/profiler" }
raft_log_engine = { path = "components/raft_log_engine" }
raftstore = { path = "components/raftstore", default-features = false }
raftstore_v2 = { path = "components/raftstore-v2", default-features = false }
resolved_ts = { path = "components/resolved_ts" }
resource_metering = { path = "components/resource_metering" }
security = { path = "components/security" }
server = { path = "components/server" }
snap_recovery = { path = "components/snap_recovery" }
sst_importer = { path = "components/sst_importer" }
test_backup = { path = "components/test_backup" }
test_coprocessor = { path = "components/test_coprocessor", default-features = false }
example_coprocessor_plugin = { path = "components/test_coprocessor_plugin/example_plugin" }
test_pd = { path = "components/test_pd" }
test_pd_client = { path = "components/test_pd_client" }
test_raftstore = { path = "components/test_raftstore", default-features = false }
test_sst_importer = { path = "components/test_sst_importer" }
test_storage = { path = "components/test_storage", default-features = false }
test_util = { path = "components/test_util" }
tidb_query_aggr = { path = "components/tidb_query_aggr" }
tidb_query_codegen = { path = "components/tidb_query_codegen" }
tidb_query_common = { path = "components/tidb_query_common" }
tidb_query_datatype = { path = "components/tidb_query_datatype" }
tidb_query_executors = { path = "components/tidb_query_executors" }
tidb_query_expr = { path = "components/tidb_query_expr" }
tikv = { path = ".", default-features = false }
tikv_alloc = { path = "components/tikv_alloc" }
tikv_kv = { path = "components/tikv_kv", default-features = false }
tikv_util = { path = "components/tikv_util" }
tipb_helper = { path = "components/tipb_helper" }
tracker = { path = "components/tracker" }
txn_types = { path = "components/txn_types" }
# External libs
grpcio = { version = "0.10", default-features = false, features = ["openssl-vendored", "protobuf-codec"] }

[profile.dev.package.grpcio-sys]
debug = false
opt-level = 1

[profile.dev.package.librocksdb_sys]
debug = false
opt-level = 1

[profile.dev.package.libtitan_sys]
debug = false
opt-level = 1

[profile.dev.package.tirocks-sys]
debug = false
opt-level = 1

[profile.dev.package.tests]
debug = 1
opt-level = 1

[profile.dev]
opt-level = 0
debug = 0
codegen-units = 4
lto = false
incremental = true
panic = 'unwind'
debug-assertions = true
overflow-checks = false
rpath = false

[profile.release]
opt-level = 3
debug = false
codegen-units = 1
lto = "thin"
incremental = false
panic = 'unwind'
debug-assertions = false
overflow-checks = false
rpath = false

[profile.test]
opt-level = 0
debug = 0
codegen-units = 16
lto = false
incremental = true
debug-assertions = true
overflow-checks = true
rpath = false

# The benchmark profile is identical to release, except that lto = false
[profile.bench]
opt-level = 3
debug = false
codegen-units = 1
lto = 'thin'
incremental = false
debug-assertions = false
overflow-checks = false
rpath = false<|MERGE_RESOLUTION|>--- conflicted
+++ resolved
@@ -1,10 +1,6 @@
 [package]
 name = "tikv"
-<<<<<<< HEAD
-version = "6.4.0-alpha"
-=======
 version = "6.5.0-alpha"
->>>>>>> 616b4402
 authors = ["The TiKV Authors"]
 description = "A distributed transactional key-value database powered by Rust and Raft"
 license = "Apache-2.0"
@@ -42,11 +38,7 @@
   "encryption_export/cloud-azure",
   "sst_importer/cloud-azure",
 ]
-<<<<<<< HEAD
 testexport = ["raftstore/testexport", "api_version/testexport", "engine_tiflash/testexport", "causal_ts/testexport"]
-=======
-testexport = ["raftstore/testexport", "api_version/testexport", "causal_ts/testexport"]
->>>>>>> 616b4402
 test-engine-kv-rocksdb = [
   "engine_test/test-engine-kv-rocksdb"
 ]
@@ -93,10 +85,6 @@
 engine_panic = { workspace = true }
 engine_rocks = { workspace = true }
 engine_test = { workspace = true }
-<<<<<<< HEAD
-engine_tiflash = { workspace = true }
-=======
->>>>>>> 616b4402
 engine_traits = { workspace = true }
 engine_traits_tests = { workspace = true }
 error_code = { workspace = true }
@@ -234,9 +222,6 @@
 # Remove this when a new version is release. We need to solve rust-lang/cmake-rs#143.
 cmake = { git = "https://github.com/rust-lang/cmake-rs" }
 
-<<<<<<< HEAD
-crossbeam-deque = { git = "https://github.com/crossbeam-rs/crossbeam", rev = "41ed3d948720f26149b2ebeaf58fe8a193134056" }
-=======
 # TODO: remove this after crossbeam-deque is updated to the next release version.
 # This is a workaround for cargo can't resolving the this patch in yatp.
 crossbeam-deque = { git = "https://github.com/crossbeam-rs/crossbeam", rev = "41ed3d948720f26149b2ebeaf58fe8a193134056" }
@@ -248,7 +233,6 @@
 # After the PR to kvproto is merged, remember to comment this out and run `cargo update -p kvproto`.
 # [patch.'https://github.com/pingcap/kvproto']
 # kvproto = { git = "https://github.com/your_github_id/kvproto", branch="your_branch" }
->>>>>>> 616b4402
 
 [workspace]
 members = [
@@ -325,98 +309,6 @@
 default-members = ["raftstore-proxy"]
 
 [workspace.dependencies]
-api_version = { git = "https://github.com/tikv/tikv.git", rev = "e87d16d0b17e507e4fea0923c8438ddfd0296a0e" }
-aws = { git = "https://github.com/tikv/tikv.git", rev = "e87d16d0b17e507e4fea0923c8438ddfd0296a0e" }
-azure = { git = "https://github.com/tikv/tikv.git", rev = "e87d16d0b17e507e4fea0923c8438ddfd0296a0e" }
-backup = { git = "https://github.com/tikv/tikv.git", rev = "e87d16d0b17e507e4fea0923c8438ddfd0296a0e", default-features = false }
-backup-stream = { git = "https://github.com/tikv/tikv.git", rev = "e87d16d0b17e507e4fea0923c8438ddfd0296a0e", default-features = false }
-batch-system = { git = "https://github.com/tikv/tikv.git", rev = "e87d16d0b17e507e4fea0923c8438ddfd0296a0e" }
-case_macros = { git = "https://github.com/tikv/tikv.git", rev = "e87d16d0b17e507e4fea0923c8438ddfd0296a0e" }
-causal_ts = { git = "https://github.com/tikv/tikv.git", rev = "e87d16d0b17e507e4fea0923c8438ddfd0296a0e" }
-cdc = { git = "https://github.com/tikv/tikv.git", rev = "e87d16d0b17e507e4fea0923c8438ddfd0296a0e", default-features = false }
-cloud = { git = "https://github.com/tikv/tikv.git", rev = "e87d16d0b17e507e4fea0923c8438ddfd0296a0e" }
-codec = { git = "https://github.com/tikv/tikv.git", rev = "e87d16d0b17e507e4fea0923c8438ddfd0296a0e" }
-collections = { git = "https://github.com/tikv/tikv.git", rev = "e87d16d0b17e507e4fea0923c8438ddfd0296a0e" }
-concurrency_manager = { git = "https://github.com/tikv/tikv.git", rev = "e87d16d0b17e507e4fea0923c8438ddfd0296a0e" }
-coprocessor_plugin_api = { git = "https://github.com/tikv/tikv.git", rev = "e87d16d0b17e507e4fea0923c8438ddfd0296a0e" }
-encryption = { git = "https://github.com/tikv/tikv.git", rev = "e87d16d0b17e507e4fea0923c8438ddfd0296a0e" }
-encryption_export = { git = "https://github.com/tikv/tikv.git", rev = "e87d16d0b17e507e4fea0923c8438ddfd0296a0e" }
-engine_panic = { git = "https://github.com/tikv/tikv.git", rev = "e87d16d0b17e507e4fea0923c8438ddfd0296a0e" }
-engine_rocks = { git = "https://github.com/tikv/tikv.git", rev = "e87d16d0b17e507e4fea0923c8438ddfd0296a0e" }
-engine_rocks_helper = { git = "https://github.com/tikv/tikv.git", rev = "e87d16d0b17e507e4fea0923c8438ddfd0296a0e" }
-engine_test = { git = "https://github.com/tikv/tikv.git", rev = "e87d16d0b17e507e4fea0923c8438ddfd0296a0e", default-features = false }
-engine_traits = { git = "https://github.com/tikv/tikv.git", rev = "e87d16d0b17e507e4fea0923c8438ddfd0296a0e" }
-engine_traits_tests = { git = "https://github.com/tikv/tikv.git", rev = "e87d16d0b17e507e4fea0923c8438ddfd0296a0e", default-features = false }
-error_code = { git = "https://github.com/tikv/tikv.git", rev = "e87d16d0b17e507e4fea0923c8438ddfd0296a0e" }
-external_storage = { git = "https://github.com/tikv/tikv.git", rev = "e87d16d0b17e507e4fea0923c8438ddfd0296a0e" }
-external_storage_export = { git = "https://github.com/tikv/tikv.git", rev = "e87d16d0b17e507e4fea0923c8438ddfd0296a0e" }
-file_system = { git = "https://github.com/tikv/tikv.git", rev = "e87d16d0b17e507e4fea0923c8438ddfd0296a0e" }
-gcp = { git = "https://github.com/tikv/tikv.git", rev = "e87d16d0b17e507e4fea0923c8438ddfd0296a0e" }
-into_other = { git = "https://github.com/tikv/tikv.git", rev = "e87d16d0b17e507e4fea0923c8438ddfd0296a0e" }
-keys = { git = "https://github.com/tikv/tikv.git", rev = "e87d16d0b17e507e4fea0923c8438ddfd0296a0e" }
-log_wrappers = { git = "https://github.com/tikv/tikv.git", rev = "e87d16d0b17e507e4fea0923c8438ddfd0296a0e" }
-memory_trace_macros = { git = "https://github.com/tikv/tikv.git", rev = "e87d16d0b17e507e4fea0923c8438ddfd0296a0e" }
-online_config = { git = "https://github.com/tikv/tikv.git", rev = "e87d16d0b17e507e4fea0923c8438ddfd0296a0e" }
-panic_hook = { git = "https://github.com/tikv/tikv.git", rev = "e87d16d0b17e507e4fea0923c8438ddfd0296a0e" }
-pd_client = { git = "https://github.com/tikv/tikv.git", rev = "e87d16d0b17e507e4fea0923c8438ddfd0296a0e" }
-profiler = { git = "https://github.com/tikv/tikv.git", rev = "e87d16d0b17e507e4fea0923c8438ddfd0296a0e" }
-raft_log_engine = { git = "https://github.com/tikv/tikv.git", rev = "e87d16d0b17e507e4fea0923c8438ddfd0296a0e" }
-raftstore = { git = "https://github.com/tikv/tikv.git", rev = "e87d16d0b17e507e4fea0923c8438ddfd0296a0e", default-features = false }
-raftstore_v2 = { git = "https://github.com/tikv/tikv.git", rev = "e87d16d0b17e507e4fea0923c8438ddfd0296a0e", default-features = false }
-resolved_ts = { git = "https://github.com/tikv/tikv.git", rev = "e87d16d0b17e507e4fea0923c8438ddfd0296a0e" }
-resource_metering = { git = "https://github.com/tikv/tikv.git", rev = "e87d16d0b17e507e4fea0923c8438ddfd0296a0e" }
-security = { git = "https://github.com/tikv/tikv.git", rev = "e87d16d0b17e507e4fea0923c8438ddfd0296a0e" }
-server = { git = "https://github.com/tikv/tikv.git", rev = "e87d16d0b17e507e4fea0923c8438ddfd0296a0e" }
-snap_recovery = { git = "https://github.com/tikv/tikv.git", rev = "e87d16d0b17e507e4fea0923c8438ddfd0296a0e" }
-sst_importer = { git = "https://github.com/tikv/tikv.git", rev = "e87d16d0b17e507e4fea0923c8438ddfd0296a0e" }
-test_backup = { git = "https://github.com/tikv/tikv.git", rev = "e87d16d0b17e507e4fea0923c8438ddfd0296a0e" }
-test_coprocessor = { git = "https://github.com/tikv/tikv.git", rev = "e87d16d0b17e507e4fea0923c8438ddfd0296a0e", default-features = false }
-example_coprocessor_plugin = { git = "https://github.com/tikv/tikv.git", rev = "e87d16d0b17e507e4fea0923c8438ddfd0296a0e" }
-test_pd = { git = "https://github.com/tikv/tikv.git", rev = "e87d16d0b17e507e4fea0923c8438ddfd0296a0e" }
-test_pd_client = { git = "https://github.com/tikv/tikv.git", rev = "e87d16d0b17e507e4fea0923c8438ddfd0296a0e" }
-test_raftstore = { git = "https://github.com/tikv/tikv.git", rev = "e87d16d0b17e507e4fea0923c8438ddfd0296a0e", default-features = false }
-test_sst_importer = { git = "https://github.com/tikv/tikv.git", rev = "e87d16d0b17e507e4fea0923c8438ddfd0296a0e" }
-test_storage = { git = "https://github.com/tikv/tikv.git", rev = "e87d16d0b17e507e4fea0923c8438ddfd0296a0e", default-features = false }
-test_util = { git = "https://github.com/tikv/tikv.git", rev = "e87d16d0b17e507e4fea0923c8438ddfd0296a0e" }
-tidb_query_aggr = { git = "https://github.com/tikv/tikv.git", rev = "e87d16d0b17e507e4fea0923c8438ddfd0296a0e" }
-tidb_query_codegen = { git = "https://github.com/tikv/tikv.git", rev = "e87d16d0b17e507e4fea0923c8438ddfd0296a0e" }
-tidb_query_common = { git = "https://github.com/tikv/tikv.git", rev = "e87d16d0b17e507e4fea0923c8438ddfd0296a0e" }
-tidb_query_datatype = { git = "https://github.com/tikv/tikv.git", rev = "e87d16d0b17e507e4fea0923c8438ddfd0296a0e" }
-tidb_query_executors = { git = "https://github.com/tikv/tikv.git", rev = "e87d16d0b17e507e4fea0923c8438ddfd0296a0e" }
-tidb_query_expr = { git = "https://github.com/tikv/tikv.git", rev = "e87d16d0b17e507e4fea0923c8438ddfd0296a0e" }
-tikv = { git = "https://github.com/tikv/tikv.git", rev = "e87d16d0b17e507e4fea0923c8438ddfd0296a0e", default-features = false }
-tikv_alloc = { git = "https://github.com/tikv/tikv.git", rev = "e87d16d0b17e507e4fea0923c8438ddfd0296a0e" }
-tikv_kv = { git = "https://github.com/tikv/tikv.git", rev = "e87d16d0b17e507e4fea0923c8438ddfd0296a0e", default-features = false }
-tikv_util = { git = "https://github.com/tikv/tikv.git", rev = "e87d16d0b17e507e4fea0923c8438ddfd0296a0e" }
-tipb_helper = { git = "https://github.com/tikv/tikv.git", rev = "e87d16d0b17e507e4fea0923c8438ddfd0296a0e" }
-tracker = { git = "https://github.com/tikv/tikv.git", rev = "e87d16d0b17e507e4fea0923c8438ddfd0296a0e" }
-txn_types = { git = "https://github.com/tikv/tikv.git", rev = "e87d16d0b17e507e4fea0923c8438ddfd0296a0e" }
-# External libs
-grpcio = { version = "0.10", default-features = false, features = ["openssl-vendored", "protobuf-codec"] }
-
-# TiFlash libs
-engine_store_ffi = { path = "engine_store_ffi", default-features = false }
-new-mock-engine-store = { path = "new-mock-engine-store", default-features = false }
-proxy_server = { path = "proxy_server", default-features = false }
-engine_tiflash = { path = "engine_tiflash", default-features = false }
-
-[profile.dev.package.grpcio-sys]
-debug = false
-opt-level = 1
-
-[profile.dev.package.librocksdb_sys]
-debug = false
-opt-level = 1
-
-[profile.dev.package.libtitan_sys]
-debug = false
-opt-level = 1
-
-[profile.dev.package.tests]
-debug = 1
-opt-level = 1
-
-[workspace.dependencies]
 api_version = { path = "components/api_version" }
 aws = { path = "components/cloud/aws" }
 azure = { path = "components/cloud/azure" }
@@ -486,6 +378,12 @@
 # External libs
 grpcio = { version = "0.10", default-features = false, features = ["openssl-vendored", "protobuf-codec"] }
 
+# TiFlash libs
+engine_store_ffi = { path = "engine_store_ffi", default-features = false }
+new-mock-engine-store = { path = "new-mock-engine-store", default-features = false }
+proxy_server = { path = "proxy_server", default-features = false }
+engine_tiflash = { path = "engine_tiflash", default-features = false }
+
 [profile.dev.package.grpcio-sys]
 debug = false
 opt-level = 1
@@ -495,10 +393,6 @@
 opt-level = 1
 
 [profile.dev.package.libtitan_sys]
-debug = false
-opt-level = 1
-
-[profile.dev.package.tirocks-sys]
 debug = false
 opt-level = 1
 
