[package]
name = "tikv"
version = "4.0.10"
authors = ["The TiKV Authors"]
description = "A distributed transactional key-value database powered by Rust and Raft"
license = "Apache-2.0"
keywords = ["KV", "distributed-systems", "raft"]
homepage = "https://tikv.org"
repository = "https://github.com/tikv/tikv/"
readme = "README.md"
edition = "2018"
publish = false

[features]
default = ["protobuf-codec"]
openssl-vendor = ["grpcio/openssl-vendored"]
tcmalloc = ["tikv_alloc/tcmalloc"]
jemalloc = ["tikv_alloc/jemalloc", "engine/jemalloc", "engine_rocks/jemalloc"]
mimalloc = ["tikv_alloc/mimalloc"]
portable = ["engine/portable"]
sse = ["engine/sse"]
mem-profiling = ["tikv_alloc/mem-profiling"]
failpoints = [
  "fail/failpoints",
  "raftstore/failpoints",
  "engine_rocks/failpoints"
]
prost-codec = [
  "engine/prost-codec",
  "engine_rocks/prost-codec",
  "grpcio/prost-codec",
  "keys/prost-codec",
  "kvproto/prost-codec",
  "pd_client/prost-codec",
  "raft/prost-codec",
  "raftstore/prost-codec",
  "sst_importer/prost-codec",
  "tidb_query/prost-codec",
  "tipb/prost-codec",
  "txn_types/prost-codec",
  "encryption/prost-codec",
]
protobuf-codec = [
  "engine/protobuf-codec",
  "engine_rocks/protobuf-codec",
  "grpcio/protobuf-codec",
  "keys/protobuf-codec",
  "kvproto/protobuf-codec",
  "pd_client/protobuf-codec",
  "raft/protobuf-codec",
  "raftstore/protobuf-codec",
  "sst_importer/protobuf-codec",
  "tidb_query/protobuf-codec",
  "tipb/protobuf-codec",
  "txn_types/protobuf-codec",
  "encryption/protobuf-codec",
  "log_wrappers/protobuf-codec"
]
testexport = ["raftstore/testexport"]

[lib]
name = "tikv"

[dependencies]
async-stream = "0.2"
async-trait = "0.1"
backtrace = "0.3"
batch-system = { path = "components/batch-system", default-features = false }
bitflags = "1.0.1"
byteorder = "1.2"
cache-size = "0.5"
chrono = "0.4"
codec = { path = "components/codec" }
configuration = { path = "components/configuration" }
crc32fast = "1.2"
crc64fast = "0.1"
crossbeam = "0.8"
derive_more = "0.99.3"
encryption = { path = "components/encryption" }
engine = { path = "components/engine" }
engine_panic = { path = "components/engine_panic", optional = true }
engine_rocks = { path = "components/engine_rocks" }
engine_traits = { path = "components/engine_traits" }
error_code = { path = "components/error_code" }
fail = "0.4"
failure = "0.1"
fs2 = "0.4"
futures = "0.1"
futures03 = { package = "futures", version = "0.3.1", features = ["compat","thread-pool"] }
futures-cpupool = "0.1"
futures-executor = "0.3.1"
futures-util = { version = "0.3.1", default-features = false, features = ["io", "async-await"] }
grpcio = { version = "0.5"}
hex = "0.4"
hyper-tls = "0.4"
itertools = "0.8"
openssl = "0.10"
hyper = "0.13"
hyper-openssl = "0.8"
http = "0"
into_other = { path = "components/into_other" }
keys = { path = "components/keys" }
kvproto = { git = "https://github.com/pingcap/kvproto.git", branch = "release-4.0", default-features = false }
lazy_static = "1.3"
libc = "0.2"
log = { version = "0.4", features = ["max_level_trace", "release_max_level_debug"] }
log_wrappers = { path = "components/log_wrappers" }
match_template = { path = "components/match_template" }
mime = "0.3.13"
more-asserts = "0.1"
murmur3 = "0.5.1"
nom = { version = "5.1.0", default-features = false, features = ["std"] }
num_cpus = "1"
pd_client = { path = "components/pd_client" }
pin-project = "0.4.8"
pnet_datalink = "0.23"
prost = "0.6"
pprof = { version = "=0.3.16", features = ["flamegraph", "protobuf"] }
protobuf = "2.8"
quick-error = "1.2.2"
raft = { version = "0.6.0-alpha", default-features = false }
raftstore = { path = "components/raftstore" }
rand = "0.7.3"
regex = "1.3"
rev_lines = "0.2.1"
security = { path = "components/security" }
serde = { version = "1.0", features = ["derive"] }
serde_derive = "1.0"
serde_json = "1.0"
slog = { version = "2.3", features = ["max_level_trace", "release_max_level_debug"] }
slog-global = { version = "0.1", git = "https://github.com/breeswish/slog-global.git", rev = "0e23a5baff302a9d7bccd85f8f31e43339c2f2c1" }
slog_derive = "0.2"
parking_lot = "0.10"
prometheus = { version = "0.8", features = ["nightly", "push"] }
sst_importer = { path = "components/sst_importer" }
<<<<<<< HEAD
sysinfo = "=0.14.1"
=======
sysinfo = { git = "https://github.com/tikv/sysinfo.git", branch = "tikv-4.0"}
>>>>>>> 164ccb04
tempfile = "3.0"
tidb_query = { path = "components/tidb_query" }
tidb_query_datatype = { path = "components/tidb_query_datatype" }
tikv_alloc = { path = "components/tikv_alloc" }
tikv_util = { path = "components/tikv_util" }
time = "0.1"
tipb = { git = "https://github.com/pingcap/tipb.git", default-features = false }
tokio = { version = "0.2", features = ["full"] }
tokio-tcp = "0.1"
tokio-core = "0.1"
tokio-fs = "0.1.6"
tokio-io = "0.1.12"
tokio-sync = "0.1.7"
tokio-threadpool = "0.1.13"
tokio-timer = "0.2"
tokio-openssl = "0.4"
toml = "0.4"
txn_types = { path = "components/txn_types" }
url = "2"
uuid = { version = "0.8.1", features = ["serde", "v4"] }
vlog = "0.1.4"
walkdir = "2"

[dependencies.prometheus-static-metric]
git = "https://github.com/tikv/rust-prometheus.git"
rev = "d919ccd35976b9b84b8d03c07138c1cc05a36087"

[dependencies.yatp]
git = "https://github.com/tikv/yatp.git"
branch = "tikv-4.0"

[dev-dependencies]
panic_hook = { path = "components/panic_hook" }
#test_sst_importer = { path = "components/test_sst_importer" }
#test_util = { path = "components/test_util" }
tokio = { version = "0.2", features = ["macros", "rt-threaded", "time"] }
zipf = "6.1.0"

[patch.crates-io]
# TODO: remove this when new raft-rs is published.
raft = { git = "https://github.com/pingcap/raft-rs", branch = "0.6.x", default-features = false }
raft-proto = { git = "https://github.com/pingcap/raft-rs", branch = "0.6.x", default-features = false }
protobuf = { git = "https://github.com/pingcap/rust-protobuf", rev = "65e9df20fbcbcf2409d5ee86a2332ecd04c534f8" }
protobuf-codegen = { git = "https://github.com/pingcap/rust-protobuf", rev = "65e9df20fbcbcf2409d5ee86a2332ecd04c534f8" }
prometheus = { git = "https://github.com/solotzg/rust-prometheus.git", rev = "9b2cdc4d581fc79d63635a7a265f277b34f9bef6" }

[target.'cfg(target_os = "linux")'.dependencies]
procinfo = { git = "https://github.com/tikv/procinfo-rs", rev = "5125fc1a69496b73b26b3c08b6e8afc3c665a56e" }

[workspace]
members = [
  "tiflash-proxy",
  "components/tikv_alloc",
  "components/match_template",
  "components/codec",
  "components/configuration",
  "components/panic_hook",
  "components/tipb_helper",
  "components/log_wrappers",
  "components/tikv_util",
  "components/tidb_query",
  "components/tidb_query_datatype",
  "components/tidb_query_codegen",
  "components/pd_client",
  "components/external_storage",
  "components/keys",
  "components/sst_importer",
  "components/txn_types",
  "components/batch-system",
  "components/raftstore",
  "components/into_other",
  "components/encryption",
  "components/error_code",

  "gen_ffi_interfaces",
]
default-members = ["tiflash-proxy"]

[profile.dev]
opt-level = 0
debug = 1 # required for line numbers in tests, see tikv #5049
codegen-units = 4
lto = false
incremental = true
panic = 'unwind'
debug-assertions = true
overflow-checks = false
rpath = false

[profile.release]
opt-level = 3
debug = false
codegen-units = 1
lto = "thin"
incremental = false
panic = 'unwind'
debug-assertions = false
overflow-checks = false
rpath = false

[profile.test]
opt-level = 0
debug = 1 # enable line numbers by default for easy test debugging
codegen-units = 16
lto = false
incremental = true
debug-assertions = true
overflow-checks = true
rpath = false

# The benchmark profile is identical to release, except that lto = false
[profile.bench]
opt-level = 3
debug = false
codegen-units = 1
lto = 'thin'
incremental = false
debug-assertions = false
overflow-checks = false
rpath = false<|MERGE_RESOLUTION|>--- conflicted
+++ resolved
@@ -133,11 +133,7 @@
 parking_lot = "0.10"
 prometheus = { version = "0.8", features = ["nightly", "push"] }
 sst_importer = { path = "components/sst_importer" }
-<<<<<<< HEAD
-sysinfo = "=0.14.1"
-=======
 sysinfo = { git = "https://github.com/tikv/sysinfo.git", branch = "tikv-4.0"}
->>>>>>> 164ccb04
 tempfile = "3.0"
 tidb_query = { path = "components/tidb_query" }
 tidb_query_datatype = { path = "components/tidb_query_datatype" }
