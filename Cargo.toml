[package]
name = "tikv"
version = "5.0.0-rc.x"
authors = ["The TiKV Authors"]
description = "A distributed transactional key-value database powered by Rust and Raft"
license = "Apache-2.0"
keywords = ["KV", "distributed-systems", "raft"]
homepage = "https://tikv.org"
repository = "https://github.com/tikv/tikv/"
readme = "README.md"
edition = "2018"
publish = false

[features]
default = ["protobuf-codec", "test-engines-rocksdb"]
openssl-vendor = ["grpcio/openssl-vendored"]
tcmalloc = ["tikv_alloc/tcmalloc"]
jemalloc = ["tikv_alloc/jemalloc", "engine_rocks/jemalloc"]
mimalloc = ["tikv_alloc/mimalloc"]
portable = ["engine_rocks/portable"]
sse = ["engine_rocks/sse"]
mem-profiling = ["tikv_alloc/mem-profiling"]
failpoints = [
  "fail/failpoints",
  "raftstore/failpoints",
  "engine_rocks/failpoints"
]
protobuf-codec = [
  "batch-system/protobuf-codec",
  "codec/protobuf-codec",
  "concurrency_manager/protobuf-codec",
  "encryption/protobuf-codec",
  "engine_panic/protobuf-codec",
  "engine_rocks/protobuf-codec",
  "engine_test/protobuf-codec",
  "engine_traits/protobuf-codec",
  "error_code/protobuf-codec",
  "grpcio/protobuf-codec",
  "into_other/protobuf-codec",
  "keys/protobuf-codec",
  "kvproto/protobuf-codec",
  "pd_client/protobuf-codec",
  "raft/protobuf-codec",
  "raftstore/protobuf-codec",
  "raft_log_engine/protobuf-codec",
  "security/protobuf-codec",
  "sst_importer/protobuf-codec",
  "tidb_query_aggr/protobuf-codec",
  "tidb_query_common/protobuf-codec",
  "tidb_query_datatype/protobuf-codec",
  "tidb_query_executors/protobuf-codec",
  "tidb_query_expr/protobuf-codec",
  "tipb/protobuf-codec",
  "tikv_util/protobuf-codec",
  "txn_types/protobuf-codec",
]
prost-codec = [
  "batch-system/prost-codec",
  "codec/prost-codec",
  "concurrency_manager/prost-codec",
  "encryption/prost-codec",
  "engine_panic/prost-codec",
  "engine_rocks/prost-codec",
  "engine_test/prost-codec",
  "engine_traits/prost-codec",
  "error_code/prost-codec",
  "grpcio/prost-codec",
  "into_other/prost-codec",
  "keys/prost-codec",
  "kvproto/prost-codec",
  "pd_client/prost-codec",
  "raft/prost-codec",
  "raftstore/prost-codec",
  "raft_log_engine/prost-codec",
  "security/prost-codec",
  "sst_importer/prost-codec",
  "tidb_query_aggr/prost-codec",
  "tidb_query_common/prost-codec",
  "tidb_query_datatype/prost-codec",
  "tidb_query_executors/prost-codec",
  "tidb_query_expr/prost-codec",
  "tipb/prost-codec",
  "tikv_util/prost-codec",
  "txn_types/prost-codec",
]
testexport = ["raftstore/testexport"]
test-engines-rocksdb = [
  "engine_test/test-engines-rocksdb",
]
test-engines-panic = [
  "engine_test/test-engines-panic",
]
bcc-iosnoop = [
  "file_system/bcc-iosnoop",
]

# for testing configure propegate to other crates
# https://stackoverflow.com/questions/41700543/can-we-share-test-utilites-between-crates
testing = []

[lib]
name = "tikv"

[dependencies]
async-stream = "0.2"
async-trait = "0.1"
backtrace = "0.3"
batch-system = { path = "components/batch-system", default-features = false }
bitflags = "1.0.1"
byteorder = "1.2"
cache-size = "0.5"
chrono = "0.4"
codec = { path = "components/codec", default-features = false }
concurrency_manager = { path = "components/concurrency_manager", default-features = false }
configuration = { path = "components/configuration" }
crc32fast = "1.2"
crc64fast = "0.1"
crossbeam = "0.7.2"
derive_more = "0.99.3"
encryption = { path = "components/encryption", default-features = false }
engine_panic = { path = "components/engine_panic", default-features = false }
engine_rocks = { path = "components/engine_rocks", default-features = false }
engine_test = { path = "components/engine_test", default-features = false }
engine_traits = { path = "components/engine_traits", default-features = false }
error_code = { path = "components/error_code", default-features = false }
fail = "0.4"
failure = "0.1"
file_system = { path = "components/file_system" }
fs2 = "0.4"
futures = { version = "0.3", features = ["thread-pool", "compat"] }
futures-executor = "0.3.1"
futures-util = { version = "0.3.1", default-features = false, features = ["io", "async-await"] }
grpcio = { version = "0.7" }
hex = "0.4"
hyper-tls = "0.4"
itertools = "0.8"
openssl = "0.10"
hyper = "0.13"
hyper-openssl = "0.8"
http = "0"
into_other = { path = "components/into_other", default-features = false }
keys = { path = "components/keys", default-features = false }
kvproto = { git = "https://github.com/pingcap/kvproto.git", default-features = false }
lazy_static = "1.3"
libc = "0.2"
log = { version = "0.4", features = ["max_level_trace", "release_max_level_debug"] }
log_wrappers = { path = "components/log_wrappers" }
mime = "0.3.13"
more-asserts = "0.2"
murmur3 = "0.5.1"
nom = { version = "5.1.0", default-features = false, features = ["std"] }
num_cpus = "1"
pd_client = { path = "components/pd_client", default-features = false }
pin-project = "0.4.8"
pnet_datalink = "0.23"
prost = "0.6"
pprof = { version = "=0.3.20", features = ["flamegraph", "protobuf"] }
protobuf = "2.8"
quick-error = "1.2.3"
raft = { version = "0.6.0-alpha", default-features = false }
raftstore = { path = "components/raftstore", default-features = false }
raft_log_engine = { path = "components/raft_log_engine", default-features = false }
rand = "0.7.3"
regex = "1.3"
rev_lines = "0.2.1"
security = { path = "components/security", default-features = false }
serde = { version = "1.0", features = ["derive"] }
serde_derive = "1.0"
serde_ignored = "0.1"
serde_json = "1.0"
slog = { version = "2.3", features = ["max_level_trace", "release_max_level_debug"] }
slog-global = { version = "0.1", git = "https://github.com/breeswish/slog-global.git", rev = "d592f88e4dbba5eb439998463054f1a44fbf17b9" }
slog_derive = "0.2"
parking_lot = "0.11"
prometheus = { version = "0.10", features = ["nightly"] }
prometheus-static-metric = "0.4"
sst_importer = { path = "components/sst_importer", default-features = false }
sysinfo = "0.15"
tempfile = "3.0"
match_template = { path = "components/match_template" }
tidb_query_datatype = { path = "components/tidb_query_datatype", default-features = false }
tidb_query_common = { path = "components/tidb_query_common", default-features = false }
tidb_query_expr = { path = "components/tidb_query_expr", default-features = false }
tidb_query_aggr = { path = "components/tidb_query_aggr", default-features = false }
tidb_query_executors = { path = "components/tidb_query_executors", default-features = false }
tikv_alloc = { path = "components/tikv_alloc" }
tikv_util = { path = "components/tikv_util", default-features = false }
collections = { path = "components/collections" }
time = "0.1"
tipb = { git = "https://github.com/pingcap/tipb.git", default-features = false }
tokio = { version = "0.2", features = ["full"] }
tokio-timer = "0.2"
tokio-openssl = "0.4"
toml = "0.5"
txn_types = { path = "components/txn_types", default-features = false }
url = "2"
uuid = { version = "0.8.1", features = ["serde", "v4"] }
vlog = "0.1.4"
walkdir = "2"
minitrace = { git = "https://github.com/pingcap-incubator/minitrace-rust.git", branch = "master" }
yatp = { git = "https://github.com/tikv/yatp.git", branch = "master" }

[dev-dependencies]
panic_hook = { path = "components/panic_hook" }
<<<<<<< HEAD
=======
test_sst_importer = { path = "components/test_sst_importer", default-features = false }
test_util = { path = "components/test_util", default-features = false }
>>>>>>> 703d794d
tokio = { version = "0.2", features = ["macros", "rt-threaded", "time"] }
zipf = "6.1.0"

[patch.crates-io]
# TODO: remove this when new raft-rs is published.
raft = { git = "https://github.com/tikv/raft-rs", branch = "master", default-features = false }
raft-proto = { git = "https://github.com/tikv/raft-rs", branch = "master", default-features = false }
protobuf = { git = "https://github.com/pingcap/rust-protobuf", rev = "65e9df20fbcbcf2409d5ee86a2332ecd04c534f8" }
protobuf-codegen = { git = "https://github.com/pingcap/rust-protobuf", rev = "65e9df20fbcbcf2409d5ee86a2332ecd04c534f8" }
prometheus = { git = "https://github.com/solotzg/rust-prometheus.git", rev = "f64d539333e4d1908e1655570432de39ffc82933" }

[target.'cfg(target_os = "linux")'.dependencies]
procinfo = { git = "https://github.com/tikv/procinfo-rs", rev = "5125fc1a69496b73b26b3c08b6e8afc3c665a56e" }

[workspace]
members = [
  "cmd",
  "components/tikv_alloc",
  "components/match_template",
  "components/codec",
  "components/configuration",
  "components/panic_hook",
  "components/tipb_helper",
  "components/log_wrappers",
  "components/tikv_util",
  "components/tidb_query_datatype",
  "components/tidb_query_common",
  "components/tidb_query_codegen",
  "components/tidb_query_expr",
  "components/tidb_query_aggr",
  "components/tidb_query_executors",
  "components/pd_client",
  "components/external_storage",
  "components/keys",
  "components/sst_importer",
  "components/txn_types",
  "components/batch-system",
  "components/raftstore",
  "components/into_other",
  "components/encryption",
  "components/error_code",
  "components/concurrency_manager",
  "components/file_system",
  "components/collections",

  "tiflash-proxy",
]
default-members = ["tiflash-proxy"]

[profile.dev]
opt-level = 0
debug = 1 # required for line numbers in tests, see tikv #5049
codegen-units = 4
lto = false
incremental = true
panic = 'unwind'
debug-assertions = true
overflow-checks = false
rpath = false

[profile.release]
opt-level = 3
debug = false
codegen-units = 1
lto = "thin"
incremental = false
panic = 'unwind'
debug-assertions = false
overflow-checks = false
rpath = false

[profile.test]
opt-level = 0
debug = 1 # enable line numbers by default for easy test debugging
codegen-units = 16
lto = false
incremental = true
debug-assertions = true
overflow-checks = true
rpath = false

# The benchmark profile is identical to release, except that lto = false
[profile.bench]
opt-level = 3
debug = false
codegen-units = 1
lto = 'thin'
incremental = false
debug-assertions = false
overflow-checks = false
rpath = false<|MERGE_RESOLUTION|>--- conflicted
+++ resolved
@@ -202,11 +202,6 @@
 
 [dev-dependencies]
 panic_hook = { path = "components/panic_hook" }
-<<<<<<< HEAD
-=======
-test_sst_importer = { path = "components/test_sst_importer", default-features = false }
-test_util = { path = "components/test_util", default-features = false }
->>>>>>> 703d794d
 tokio = { version = "0.2", features = ["macros", "rt-threaded", "time"] }
 zipf = "6.1.0"
 
