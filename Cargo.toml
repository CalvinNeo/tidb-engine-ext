[package]
name = "tikv"
version = "5.1.4"
authors = ["The TiKV Authors"]
description = "A distributed transactional key-value database powered by Rust and Raft"
license = "Apache-2.0"
keywords = ["KV", "distributed-systems", "raft"]
homepage = "https://tikv.org"
repository = "https://github.com/tikv/tikv/"
readme = "README.md"
edition = "2018"
publish = false

[features]
default = ["protobuf-codec", "test-engines-rocksdb", "cloud-aws", "cloud-gcp"]
tcmalloc = ["tikv_alloc/tcmalloc"]
jemalloc = ["tikv_alloc/jemalloc", "engine_rocks/jemalloc"]
mimalloc = ["tikv_alloc/mimalloc"]
portable = ["engine_rocks/portable"]
sse = ["engine_rocks/sse"]
mem-profiling = ["tikv_alloc/mem-profiling"]
failpoints = [
  "fail/failpoints",
  "raftstore/failpoints",
  "engine_rocks/failpoints"
]
cloud-aws = [
  "encryption_export/cloud-aws",
  "sst_importer/cloud-aws",
]
cloud-gcp = [
  "encryption_export/cloud-gcp",
  "sst_importer/cloud-gcp",
]
protobuf-codec = [
  "batch-system/protobuf-codec",
  "codec/protobuf-codec",
  "concurrency_manager/protobuf-codec",
  "encryption_export/protobuf-codec",
  "engine_panic/protobuf-codec",
  "engine_rocks/protobuf-codec",
  "engine_test/protobuf-codec",
  "engine_traits/protobuf-codec",
  "engine_traits_tests/protobuf-codec",
  "error_code/protobuf-codec",
  "grpcio/protobuf-codec",
  "into_other/protobuf-codec",
  "keys/protobuf-codec",
  "kvproto/protobuf-codec",
  "pd_client/protobuf-codec",
  "raft/protobuf-codec",
  "raftstore/protobuf-codec",
  "raft_log_engine/protobuf-codec",
  "security/protobuf-codec",
  "sst_importer/protobuf-codec",
  "tidb_query_aggr/protobuf-codec",
  "tidb_query_common/protobuf-codec",
  "tidb_query_datatype/protobuf-codec",
  "tidb_query_executors/protobuf-codec",
  "tidb_query_expr/protobuf-codec",
  "tipb/protobuf-codec",
  "tikv_kv/protobuf-codec",
  "tikv_util/protobuf-codec",
  "txn_types/protobuf-codec",
  "grpcio-health/protobuf-codec",
  "file_system/protobuf-codec",
  "resource_metering/protobuf-codec",
  "protobuf/bytes",
]
prost-codec = [
  "batch-system/prost-codec",
  "codec/prost-codec",
  "concurrency_manager/prost-codec",
  "encryption_export/prost-codec",
  "engine_panic/prost-codec",
  "engine_rocks/prost-codec",
  "engine_test/prost-codec",
  "engine_traits/prost-codec",
  "engine_traits_tests/prost-codec",
  "error_code/prost-codec",
  "grpcio/prost-codec",
  "into_other/prost-codec",
  "keys/prost-codec",
  "kvproto/prost-codec",
  "pd_client/prost-codec",
  "raft/prost-codec",
  "raftstore/prost-codec",
  "raft_log_engine/prost-codec",
  "security/prost-codec",
  "sst_importer/prost-codec",
  "tidb_query_aggr/prost-codec",
  "tidb_query_common/prost-codec",
  "tidb_query_datatype/prost-codec",
  "tidb_query_executors/prost-codec",
  "tidb_query_expr/prost-codec",
  "tipb/prost-codec",
  "tikv_kv/prost-codec",
  "tikv_util/prost-codec",
  "txn_types/prost-codec",
  "grpcio-health/prost-codec",
  "file_system/prost-codec",
  "resource_metering/prost-codec",
]
testexport = ["raftstore/testexport"]
test-engines-rocksdb = [
  "engine_test/test-engines-rocksdb",
]
test-engines-panic = [
  "engine_test/test-engines-panic",
]
bcc-iosnoop = [
  "file_system/bcc-iosnoop",
]
cloud-storage-grpc = ["sst_importer/cloud-storage-grpc"]
cloud-storage-dylib = ["sst_importer/cloud-storage-dylib"]

# for testing configure propegate to other crates
# https://stackoverflow.com/questions/41700543/can-we-share-test-utilites-between-crates
testing = []

[lib]
name = "tikv"

[dependencies]
anyhow = "1.0"
async-stream = "0.2"
async-trait = "0.1"
backtrace = "0.3"
batch-system = { path = "components/batch-system", default-features = false }
byteorder = "1.2"
chrono = "0.4"
codec = { path = "components/codec", default-features = false }
concurrency_manager = { path = "components/concurrency_manager", default-features = false }
configuration = { path = "components/configuration" }
crc32fast = "1.2"
crc64fast = "0.1"
crossbeam = "0.8"
encryption_export = { path = "components/encryption/export", default-features = false }
engine_panic = { path = "components/engine_panic", default-features = false }
engine_rocks = { path = "components/engine_rocks", default-features = false }
engine_test = { path = "components/engine_test", default-features = false }
engine_traits = { path = "components/engine_traits", default-features = false }
engine_traits_tests = { path = "components/engine_traits_tests", default-features = false }
error_code = { path = "components/error_code", default-features = false }
fail = "0.4"
file_system = { path = "components/file_system", default-features = false }
fs2 = "0.4"
futures = { version = "0.3", features = ["thread-pool", "compat"] }
futures-executor = "0.3.1"
futures-util = { version = "0.3.1", default-features = false, features = ["io", "async-await"] }
grpcio = { version = "0.9",  default-features = false, features = ["openssl-vendored"] }
grpcio-health = { version = "0.9", default-features = false }
hex = "0.4"
hyper-tls = "0.4"
itertools = "0.8"
openssl = "0.10"
hyper = "0.13"
hyper-openssl = "0.8"
http = "0"
into_other = { path = "components/into_other", default-features = false }
keys = { path = "components/keys", default-features = false }
kvproto = { git = "https://github.com/pingcap/kvproto.git", branch = "release-5.1", default-features = false }
lazy_static = "1.3"
libc = "0.2"
libloading = "0.7"
log = { version = "0.4", features = ["max_level_trace", "release_max_level_debug"] }
log_wrappers = { path = "components/log_wrappers" }
memory_trace_macros = { path = "components/memory_trace_macros" }
mime = "0.3.13"
more-asserts = "0.2"
murmur3 = "0.5.1"
nom = { version = "5.1.0", default-features = false, features = ["std"] }
notify = "4"
num_cpus = "1"
pd_client = { path = "components/pd_client", default-features = false }
pin-project = "0.4.8"
pnet_datalink = "0.23"
prost = "0.7"
<<<<<<< HEAD
pprof = { version = "^0.4", default-features = false, features = ["flamegraph", "protobuf", "cpp"] }
=======
pprof = { version = "^0.6", default-features = false, features = ["flamegraph", "protobuf"] }
>>>>>>> 80ce9341
protobuf = "2.8"
raft = { version = "0.6.0-alpha", default-features = false }
raftstore = { path = "components/raftstore", default-features = false }
raft_log_engine = { path = "components/raft_log_engine", default-features = false }
rand = "0.7.3"
regex = "1.3"
rev_lines = "0.2.1"
security = { path = "components/security", default-features = false }
semver = "0.11"
serde = { version = "1.0", features = ["derive"] }
serde_derive = "1.0"
serde_ignored = "0.1"
serde_json = "1.0"
slog = { version = "2.3", features = ["max_level_trace", "release_max_level_debug"] }
slog-global = { version = "0.1", git = "https://github.com/breeswish/slog-global.git", rev = "d592f88e4dbba5eb439998463054f1a44fbf17b9" }
strum = { version = "0.20", features = ["derive"] }
parking_lot = "0.11"
prometheus = { version = "0.10", features = ["nightly"] }
prometheus-static-metric = "0.4"
sst_importer = { path = "components/sst_importer", default-features = false }
sysinfo = "0.16"
tempfile = "3.0"
match_template = { path = "components/match_template" }
paste = "1.0"
thiserror = "1.0"
tidb_query_datatype = { path = "components/tidb_query_datatype", default-features = false }
tidb_query_common = { path = "components/tidb_query_common", default-features = false }
tidb_query_expr = { path = "components/tidb_query_expr", default-features = false }
tidb_query_aggr = { path = "components/tidb_query_aggr", default-features = false }
tidb_query_executors = { path = "components/tidb_query_executors", default-features = false }
tikv_alloc = { path = "components/tikv_alloc" }
tikv_kv = { path = "components/tikv_kv", default-features = false }
tikv_util = { path = "components/tikv_util", default-features = false }
collections = { path = "components/collections" }
coprocessor_plugin_api = { path = "components/coprocessor_plugin_api" }
time = "0.1"
tipb = { git = "https://github.com/pingcap/tipb.git", default-features = false }
tokio = { version = "0.2", features = ["full"] }
tokio-timer = "0.2"
tokio-openssl = "0.4"
toml = "0.5"
txn_types = { path = "components/txn_types", default-features = false }
url = "2"
uuid = { version = "0.8.1", features = ["serde", "v4"] }
walkdir = "2"
yatp = { git = "https://github.com/tikv/yatp.git", branch = "master" }
resource_metering = { path = "components/resource_metering" }
seahash = "4.1.0"

[dev-dependencies]
panic_hook = { path = "components/panic_hook" }
tokio = { version = "0.2", features = ["macros", "rt-threaded", "time"] }
zipf = "6.1.0"

[build-dependencies]
example_plugin = { path = "components/test_coprocessor_plugin/example_plugin" }

[patch.crates-io]
prometheus = { git = "https://github.com/solotzg/rust-prometheus.git", rev = "f64d539333e4d1908e1655570432de39ffc82933" }

# TODO: remove this when new raft-rs is published.
raft = { git = "https://github.com/tikv/raft-rs", branch = "master", default-features = false }
raft-proto = { git = "https://github.com/tikv/raft-rs", branch = "master", default-features = false }
protobuf = { git = "https://github.com/pingcap/rust-protobuf", rev = "82b49fea7e696fd647b5aca0a6c6ec944eab3189" }
protobuf-codegen = { git = "https://github.com/pingcap/rust-protobuf", rev = "82b49fea7e696fd647b5aca0a6c6ec944eab3189" }

# TODO: remove this replacement after rusoto_s3 truly supports virtual-host style (https://github.com/rusoto/rusoto/pull/1823).
rusoto_core = { git = "https://github.com/tikv/rusoto", branch = "gh1482-s3-addr-styles" }
rusoto_credential = { git = "https://github.com/tikv/rusoto", branch = "gh1482-s3-addr-styles" }
rusoto_kms = { git = "https://github.com/tikv/rusoto", branch = "gh1482-s3-addr-styles", features = ["serialize_structs"] }
rusoto_mock = { git = "https://github.com/tikv/rusoto", branch = "gh1482-s3-addr-styles" }
rusoto_s3 = { git = "https://github.com/tikv/rusoto", branch = "gh1482-s3-addr-styles" }
rusoto_sts = { git = "https://github.com/tikv/rusoto", branch = "gh1482-s3-addr-styles" }

[target.'cfg(target_os = "linux")'.dependencies]
procinfo = { git = "https://github.com/tikv/procinfo-rs", rev = "5125fc1a69496b73b26b3c08b6e8afc3c665a56e" }

# When changing TiKV cooperatively with kvproto, this will be useful to submit the PR to TiKV concurrently with
# the PR to kvproto.
# After the PR to kvproto is merged, remember to comment this out and change the rev for kvproto dependency.
# [patch.'https://github.com/pingcap/kvproto']
# kvproto = {git = "https://github.com/your_github_id/kvproto", branch="your_branch"}

[workspace]
members = [
  "components/tikv_alloc",
  "components/match_template",
  "components/codec",
  "components/configuration",
  "components/panic_hook",
  "components/tipb_helper",
  "components/log_wrappers",
  "components/tikv_util",
  "components/tidb_query_datatype",
  "components/tidb_query_common",
  "components/tidb_query_codegen",
  "components/tidb_query_expr",
  "components/tidb_query_aggr",
  "components/tidb_query_executors",
  "components/pd_client",
  "components/external_storage",
  "components/external_storage/export",
  "components/cloud",
  "components/cloud/aws",
  "components/cloud/gcp",
  "components/backup",
  "components/keys",
  "components/sst_importer",
  "components/txn_types",
  "components/batch-system",
  "components/raftstore",
  "components/into_other",
  "components/encryption",
  "components/encryption/export",
  "components/error_code",
  "components/concurrency_manager",
  "components/server",
  "components/file_system",
  "components/collections",
  "components/coprocessor_plugin_api",
  "components/resource_metering",

  "raftstore-proxy",
  "gen-proxy-ffi"
]
default-members = ["raftstore-proxy"]

[profile.dev]
opt-level = 0
debug = 1 # required for line numbers in tests, see tikv #5049
codegen-units = 4
lto = false
incremental = true
panic = 'unwind'
debug-assertions = true
overflow-checks = false
rpath = false

[profile.release]
opt-level = 3
debug = false
codegen-units = 1
lto = "thin"
incremental = false
panic = 'unwind'
debug-assertions = false
overflow-checks = false
rpath = false

[profile.test]
opt-level = 0
debug = 1 # enable line numbers by default for easy test debugging
codegen-units = 16
lto = false
incremental = true
debug-assertions = true
overflow-checks = true
rpath = false

# The benchmark profile is identical to release, except that lto = false
[profile.bench]
opt-level = 3
debug = false
codegen-units = 1
lto = 'thin'
incremental = false
debug-assertions = false
overflow-checks = false
rpath = false<|MERGE_RESOLUTION|>--- conflicted
+++ resolved
@@ -176,11 +176,7 @@
 pin-project = "0.4.8"
 pnet_datalink = "0.23"
 prost = "0.7"
-<<<<<<< HEAD
-pprof = { version = "^0.4", default-features = false, features = ["flamegraph", "protobuf", "cpp"] }
-=======
-pprof = { version = "^0.6", default-features = false, features = ["flamegraph", "protobuf"] }
->>>>>>> 80ce9341
+pprof = { version = "^0.6", default-features = false, features = ["flamegraph", "protobuf", "cpp"] }
 protobuf = "2.8"
 raft = { version = "0.6.0-alpha", default-features = false }
 raftstore = { path = "components/raftstore", default-features = false }
