--- conflicted
+++ resolved
@@ -62,7 +62,7 @@
         status_server::StatusServer,
         Node, RaftKv, Server, CPU_CORES_QUOTA_GAUGE, DEFAULT_CLUSTER_ID,
     },
-    storage::{self, config::StorageConfigManger, mvcc::MvccConsistencyCheckObserver},
+    storage::{self, config::StorageConfigManger},
 };
 use tikv_util::config::VersionTrack;
 use tikv_util::{
@@ -492,30 +492,7 @@
             Box::new(gc_worker.get_config_manager()),
         );
 
-<<<<<<< HEAD
-        // Create CoprocessorHost.
-        let coprocessor_host = self.coprocessor_host.take().unwrap();
-
         let lock_mgr = LockManager::new();
-=======
-        // Create cdc.
-        let mut cdc_worker = Box::new(tikv_util::worker::Worker::new("cdc"));
-        let cdc_scheduler = cdc_worker.scheduler();
-        let txn_extra_scheduler = cdc::CdcTxnExtraScheduler::new(cdc_scheduler.clone());
-
-        self.engines
-            .as_mut()
-            .unwrap()
-            .engine
-            .set_txn_extra_scheduler(Arc::new(txn_extra_scheduler));
-
-        let lock_mgr = LockManager::new();
-        cfg_controller.register(
-            tikv::config::Module::PessimisticTxn,
-            Box::new(lock_mgr.config_manager()),
-        );
-        lock_mgr.register_detector_role_change_observer(self.coprocessor_host.as_mut().unwrap());
->>>>>>> 7c985004
 
         let engines = self.engines.as_ref().unwrap();
 
@@ -594,13 +571,6 @@
             cop_read_pools.handle()
         };
 
-<<<<<<< HEAD
-=======
-        // Register cdc
-        let cdc_ob = cdc::CdcObserver::new(cdc_scheduler.clone());
-        cdc_ob.register_to(self.coprocessor_host.as_mut().unwrap());
-
->>>>>>> 7c985004
         let server_config = Arc::new(self.config.server.clone());
 
         // Create server
@@ -682,50 +652,6 @@
 
         initial_metric(&self.config.metric);
 
-<<<<<<< HEAD
-=======
-        // Start auto gc
-        let auto_gc_config = AutoGcConfig::new(
-            self.pd_client.clone(),
-            self.region_info_accessor.clone(),
-            node.id(),
-        );
-
-        let safe_point = match gc_worker.start_auto_gc(auto_gc_config) {
-            Err(e) => fatal!("failed to start auto_gc on storage, error: {}", e),
-            Ok(safe_point) => safe_point,
-        };
-        let observer = match self.config.coprocessor.consistency_check_method {
-            ConsistencyCheckMethod::Mvcc => {
-                BoxConsistencyCheckObserver::new(MvccConsistencyCheckObserver::new(safe_point))
-            }
-            ConsistencyCheckMethod::Raw => {
-                BoxConsistencyCheckObserver::new(RawConsistencyCheckObserver::default())
-            }
-        };
-        self.coprocessor_host
-            .as_mut()
-            .unwrap()
-            .registry
-            .register_consistency_check_observer(100, observer);
-
-        // Start CDC.
-        let cdc_endpoint = cdc::Endpoint::new(
-            &self.config.cdc,
-            self.pd_client.clone(),
-            cdc_worker.scheduler(),
-            self.router.clone(),
-            cdc_ob,
-            engines.store_meta.clone(),
-            self.concurrency_manager.clone(),
-        );
-        let cdc_timer = cdc_endpoint.new_timer();
-        cdc_worker
-            .start_with_timer(cdc_endpoint, cdc_timer)
-            .unwrap_or_else(|e| fatal!("failed to start cdc: {}", e));
-        self.to_stop.push(cdc_worker);
-
->>>>>>> 7c985004
         self.servers = Some(Servers {
             lock_mgr,
             server,
