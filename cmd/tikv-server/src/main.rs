// Copyright 2016 TiKV Project Authors. Licensed under Apache-2.0.

#![feature(proc_macro_hygiene)]

use std::{path::Path, process};

use clap::{crate_authors, App, Arg};
use serde_json::{Map, Value};
use server::setup::{ensure_no_unrecognized_config, validate_and_persist_config};
<<<<<<< HEAD
use tikv::config::{to_flatten_config_info, TikvConfig};
=======
use tikv::{
    config::{to_flatten_config_info, TikvConfig},
    storage::config::EngineType,
};
>>>>>>> 25261c8a

fn main() {
    let build_timestamp = option_env!("TIKV_BUILD_TIME");
    let version_info = tikv::tikv_version_info(build_timestamp);

    let matches = App::new("TiKV")
        .about("A distributed transactional key-value database powered by Rust and Raft")
        .author(crate_authors!())
        .version(version_info.as_ref())
        .long_version(version_info.as_ref())
        .arg(
            Arg::with_name("config")
                .short("C")
                .long("config")
                .value_name("FILE")
                .help("Set the configuration file")
                .takes_value(true),
        )
        .arg(
            Arg::with_name("config-check")
                .required(false)
                .long("config-check")
                .takes_value(false)
                .help("Check config file validity and exit"),
        )
        .arg(
            Arg::with_name("config-info")
                .required(false)
                .long("config-info")
                .takes_value(true)
                .value_name("FORMAT")
                .possible_values(&["json"])
                .help("print configuration information with specified format")
        )
        .arg(
            Arg::with_name("log-level")
                .short("L")
                .long("log-level")
                .alias("log")
                .takes_value(true)
                .value_name("LEVEL")
                .possible_values(&[
                    "trace", "debug", "info", "warn", "warning", "error", "critical", "fatal",
                ])
                .help("Set the log level"),
        )
        .arg(
            Arg::with_name("log-file")
                .short("f")
                .long("log-file")
                .takes_value(true)
                .value_name("FILE")
                .help("Sets log file")
                .long_help("Set the log file path. If not set, logs will output to stderr"),
        )
        .arg(
            Arg::with_name("addr")
                .short("A")
                .long("addr")
                .takes_value(true)
                .value_name("IP:PORT")
                .help("Set the listening address"),
        )
        .arg(
            Arg::with_name("advertise-addr")
                .long("advertise-addr")
                .takes_value(true)
                .value_name("IP:PORT")
                .help("Set the advertise listening address for client communication"),
        )
        .arg(
            Arg::with_name("status-addr")
                .long("status-addr")
                .takes_value(true)
                .value_name("IP:PORT")
                .help("Set the HTTP listening address for the status report service"),
        )
        .arg(
            Arg::with_name("advertise-status-addr")
                .long("advertise-status-addr")
                .takes_value(true)
                .value_name("IP:PORT")
                .help("Set the advertise listening address for the client communication of status report service"),
        )
        .arg(
            Arg::with_name("data-dir")
                .long("data-dir")
                .short("s")
                .alias("store")
                .takes_value(true)
                .value_name("PATH")
                .help("Set the directory used to store data"),
        )
        .arg(
            Arg::with_name("capacity")
                .long("capacity")
                .takes_value(true)
                .value_name("CAPACITY")
                .help("Set the store capacity")
                .long_help("Set the store capacity to use. If not set, use entire partition"),
        )
        .arg(
            Arg::with_name("pd-endpoints")
                .long("pd-endpoints")
                .aliases(&["pd", "pd-endpoint"])
                .takes_value(true)
                .value_name("PD_URL")
                .multiple(true)
                .use_delimiter(true)
                .require_delimiter(true)
                .value_delimiter(",")
                .help("Sets PD endpoints")
                .long_help("Set the PD endpoints to use. Use `,` to separate multiple PDs"),
        )
        .arg(
            Arg::with_name("labels")
                .long("labels")
                .alias("label")
                .takes_value(true)
                .value_name("KEY=VALUE")
                .multiple(true)
                .use_delimiter(true)
                .require_delimiter(true)
                .value_delimiter(",")
                .help("Sets server labels")
                .long_help(
                    "Set the server labels. Uses `,` to separate kv pairs, like \
                     `zone=cn,disk=ssd`",
                ),
        )
        .arg(
            Arg::with_name("print-sample-config")
                .long("print-sample-config")
                .help("Print a sample config to stdout"),
        )
        .arg(
            Arg::with_name("metrics-addr")
                .long("metrics-addr")
                .value_name("IP:PORT")
                .hidden(true)
                .help("Sets Prometheus Pushgateway address")
                .long_help(
                    "Sets push address to the Prometheus Pushgateway, \
                     leaves it empty will disable Prometheus push",
                ),
        )
        .get_matches();

    if matches.is_present("print-sample-config") {
        let config = TikvConfig::default();
        println!("{}", toml::to_string_pretty(&config).unwrap());
        process::exit(0);
    }

    let mut unrecognized_keys = Vec::new();
    let is_config_check = matches.is_present("config-check");

    let mut config = matches
        .value_of_os("config")
        .map_or_else(TikvConfig::default, |path| {
            let path = Path::new(path);
            TikvConfig::from_file(
                path,
                if is_config_check {
                    Some(&mut unrecognized_keys)
                } else {
                    None
                },
            )
            .unwrap_or_else(|e| {
                panic!(
                    "invalid auto generated configuration file {}, err {}",
                    path.display(),
                    e
                );
            })
        });

    server::setup::overwrite_config_with_cmd_args(&mut config, &matches);
    config.logger_compatible_adjust();

    if is_config_check {
        validate_and_persist_config(&mut config, false);
        ensure_no_unrecognized_config(&unrecognized_keys);
        println!("config check successful");
        process::exit(0)
    }

    let is_config_info = matches.is_present("config-info");
    if is_config_info {
        let config_infos = to_flatten_config_info(&config);
        let mut result = Map::new();
        result.insert("Component".into(), "TiKV Server".into());
        result.insert("Version".into(), tikv::tikv_build_version().into());
        result.insert("Parameters".into(), Value::Array(config_infos));
        println!("{}", serde_json::to_string_pretty(&result).unwrap());
        process::exit(0);
    }

<<<<<<< HEAD
    server::server::run_tikv(config);
=======
    match config.storage.engine {
        EngineType::RaftKv => server::server::run_tikv(config),
        EngineType::RaftKv2 => server::server2::run_tikv(config),
    }
>>>>>>> 25261c8a
}<|MERGE_RESOLUTION|>--- conflicted
+++ resolved
@@ -7,14 +7,10 @@
 use clap::{crate_authors, App, Arg};
 use serde_json::{Map, Value};
 use server::setup::{ensure_no_unrecognized_config, validate_and_persist_config};
-<<<<<<< HEAD
-use tikv::config::{to_flatten_config_info, TikvConfig};
-=======
 use tikv::{
     config::{to_flatten_config_info, TikvConfig},
     storage::config::EngineType,
 };
->>>>>>> 25261c8a
 
 fn main() {
     let build_timestamp = option_env!("TIKV_BUILD_TIME");
@@ -214,12 +210,8 @@
         process::exit(0);
     }
 
-<<<<<<< HEAD
-    server::server::run_tikv(config);
-=======
     match config.storage.engine {
         EngineType::RaftKv => server::server::run_tikv(config),
         EngineType::RaftKv2 => server::server2::run_tikv(config),
     }
->>>>>>> 25261c8a
 }