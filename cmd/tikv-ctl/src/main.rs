--- conflicted
+++ resolved
@@ -686,12 +686,8 @@
         .unwrap()
         .map(Arc::new);
     let env = get_env(key_manager, None /* io_rate_limiter */).unwrap();
-<<<<<<< HEAD
-    cfg.rocksdb.build_opt(&cfg.rocksdb.build_resources(env))
-=======
     let resource = cfg.rocksdb.build_resources(env);
     cfg.rocksdb.build_opt(&resource, cfg.storage.engine)
->>>>>>> 46ec0258
 }
 
 fn run_ldb_command(args: Vec<String>, cfg: &TikvConfig) {
