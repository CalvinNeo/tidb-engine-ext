#!/usr/bin/env bash
# This script runs clippy with the most common configurations.
# Arguments given will be passed through to "cargo clippy"
# This runs in the Makefile environment via "make run"

set -euo pipefail

# Run from the Makefile environment
MAKEFILE_RUN=${MAKEFILE_RUN:-""}
if [[ -z $MAKEFILE_RUN ]] ; then
    COMMAND="$0 $*" exec make run
fi
SHELL_DEBUG=${SHELL_DEBUG:-""}
if [[ -n "$SHELL_DEBUG" ]] ; then
    set -x
fi

# Notes:
# - Enables `significant_drop_in_scrutinee` after
#   https://github.com/rust-lang/rust-clippy/issues/8963 is fixed.
# - `derive_partial_eq_without_eq` has compilation overhead.
CLIPPY_LINTS=(
    -A clippy::module_inception  \
    -A clippy::should_implement_trait \
    -A clippy::too_many_arguments \
    -A clippy::blacklisted_name \
    -A clippy::redundant_closure \
    -A clippy::field_reassign_with_default \
    -A clippy::wrong_self_convention \
    -A clippy::needless_range_loop \
    -A clippy::inconsistent_struct_constructor \
    -A clippy::new_ret_no_self \
    -A clippy::unnecessary_sort_by \
    -A clippy::unnecessary_wraps \
    -A clippy::bool_assert_comparison \
    -A clippy::self_named_constructors \
    -A clippy::enum_variant_names \
    -A clippy::type_complexity \
    -A clippy::significant_drop_in_scrutinee \
    -A clippy::derive_partial_eq_without_eq \
    -W clippy::dbg_macro \
    -W clippy::todo \
    -D clippy::upper_case_acronyms \
    -D clippy::disallowed_methods \
    -D rust-2018-idioms \
    -D clippy::assertions_on_result_states \
)

cargo clippy --workspace \
    --exclude fuzz-targets --exclude fuzzer-honggfuzz --exclude fuzzer-afl --exclude fuzzer-libfuzzer \
<<<<<<< HEAD
    --features "${TIKV_ENABLE_FEATURES}" "$@" -- "${CLIPPY_LINTS[@]}"
=======
    --no-default-features --features "${TIKV_ENABLE_FEATURES}" "$@" -- "${CLIPPY_LINTS[@]}"
>>>>>>> 0f5058eb
<|MERGE_RESOLUTION|>--- conflicted
+++ resolved
@@ -48,8 +48,4 @@
 
 cargo clippy --workspace \
     --exclude fuzz-targets --exclude fuzzer-honggfuzz --exclude fuzzer-afl --exclude fuzzer-libfuzzer \
-<<<<<<< HEAD
-    --features "${TIKV_ENABLE_FEATURES}" "$@" -- "${CLIPPY_LINTS[@]}"
-=======
-    --no-default-features --features "${TIKV_ENABLE_FEATURES}" "$@" -- "${CLIPPY_LINTS[@]}"
->>>>>>> 0f5058eb
+    --no-default-features --features "${TIKV_ENABLE_FEATURES}" "$@" -- "${CLIPPY_LINTS[@]}"