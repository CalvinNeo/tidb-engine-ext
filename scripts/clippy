#!/usr/bin/env bash
# This script runs clippy with the most common configurations.
# Arguments given will be passed through to "cargo clippy"
# This runs in the Makefile environment via "make run"

set -euo pipefail

# Run from the Makefile environment
MAKEFILE_RUN=${MAKEFILE_RUN:-""}
if [[ -z $MAKEFILE_RUN ]] ; then
    COMMAND="$0 $*" exec make run
fi
SHELL_DEBUG=${SHELL_DEBUG:-""}
if [[ -n "$SHELL_DEBUG" ]] ; then
    set -x
fi

# Notes:
# - Enables `significant_drop_in_scrutinee` after
#   https://github.com/rust-lang/rust-clippy/issues/8963 is fixed.
# - `derive_partial_eq_without_eq` has compilation overhead.
<<<<<<< HEAD
CLIPPY_LINTS=(
    -A clippy::module_inception  \
    -A clippy::should_implement_trait \
    -A clippy::too_many_arguments \
    -A clippy::blacklisted_name \
=======
# - Blocking issue for enabling `result_large_err` is the protobuf messages.
# - Blocking issue for clippy::large_enum_variant is the raftstore peer message.
CLIPPY_LINTS=(
    -A clippy::module_inception  \
    -A clippy::result_large_err \
    -A clippy::large_enum_variant \
    -A clippy::should_implement_trait \
    -A clippy::too_many_arguments \
    -A clippy::disallowed_names \
>>>>>>> 616b4402
    -A clippy::redundant_closure \
    -A clippy::field_reassign_with_default \
    -A clippy::wrong_self_convention \
    -A clippy::needless_range_loop \
    -A clippy::inconsistent_struct_constructor \
    -A clippy::new_ret_no_self \
    -A clippy::unnecessary_sort_by \
    -A clippy::unnecessary_wraps \
    -A clippy::bool_assert_comparison \
    -A clippy::self_named_constructors \
    -A clippy::enum_variant_names \
    -A clippy::type_complexity \
    -A clippy::significant_drop_in_scrutinee \
    -A clippy::derive_partial_eq_without_eq \
    -W clippy::dbg_macro \
    -W clippy::todo \
    -D clippy::upper_case_acronyms \
    -D clippy::disallowed_methods \
    -D rust-2018-idioms \
    -D clippy::assertions_on_result_states \
)

cargo clippy --workspace \
    --exclude fuzz-targets --exclude fuzzer-honggfuzz --exclude fuzzer-afl --exclude fuzzer-libfuzzer \
    --no-default-features --features "${TIKV_ENABLE_FEATURES}" "$@" -- "${CLIPPY_LINTS[@]}"<|MERGE_RESOLUTION|>--- conflicted
+++ resolved
@@ -19,13 +19,6 @@
 # - Enables `significant_drop_in_scrutinee` after
 #   https://github.com/rust-lang/rust-clippy/issues/8963 is fixed.
 # - `derive_partial_eq_without_eq` has compilation overhead.
-<<<<<<< HEAD
-CLIPPY_LINTS=(
-    -A clippy::module_inception  \
-    -A clippy::should_implement_trait \
-    -A clippy::too_many_arguments \
-    -A clippy::blacklisted_name \
-=======
 # - Blocking issue for enabling `result_large_err` is the protobuf messages.
 # - Blocking issue for clippy::large_enum_variant is the raftstore peer message.
 CLIPPY_LINTS=(
@@ -35,7 +28,6 @@
     -A clippy::should_implement_trait \
     -A clippy::too_many_arguments \
     -A clippy::disallowed_names \
->>>>>>> 616b4402
     -A clippy::redundant_closure \
     -A clippy::field_reassign_with_default \
     -A clippy::wrong_self_convention \
