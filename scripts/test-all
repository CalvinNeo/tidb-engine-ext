--- conflicted
+++ resolved
@@ -12,9 +12,6 @@
     COMMAND="$0 $*" exec make run
 fi
 
-<<<<<<< HEAD
-./scripts/test "$@" -- --nocapture
-=======
 ./scripts/test "$@"  && echo
 # Re-run tests that requires specific environment variables.
 if [[ "$(uname)" == "Linux" ]]; then
@@ -25,5 +22,4 @@
 if [[ "$(uname)" = "Linux" ]]; then
     CUSTOM_TEST_COMMAND="" EXTRA_CARGO_ARGS="" ./scripts/test --message-format=json-render-diagnostics -q --no-run |
         python scripts/check-bins.py --features "${TIKV_ENABLE_FEATURES}" --check-tests
-fi
->>>>>>> b5329ee0
+fi