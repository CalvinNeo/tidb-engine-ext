--- conflicted
+++ resolved
@@ -6,9 +6,9 @@
 
 mod lock_cf_reader;
 pub mod observer;
+pub mod ps_engine;
 mod read_index_helper;
 mod utils;
-pub mod ps_engine;
 
 use std::{
     cell::RefCell,
@@ -32,18 +32,11 @@
 pub use read_index_helper::ReadIndexClient;
 
 pub use self::interfaces::root::DB::{
-    BaseBuffView, ColumnFamilyType, CppStrVecView, EngineStoreApplyRes, EngineStoreServerHelper,
-<<<<<<< HEAD
-    EngineStoreServerStatus, FileEncryptionRes, FsStats, HttpRequestRes, HttpRequestStatus,
-    KVGetStatus, RaftCmdHeader, RaftProxyStatus, RaftStoreProxyFFIHelper, RawCppPtr,
-    RawCppStringPtr, RawVoidPtr, SSTReaderPtr, StoreStats, WriteCmdType, WriteCmdsView,
-    CppStrWithView, CppStrWithViewVec, PageWithView, PageWithViewVec,
-=======
-    EngineStoreServerStatus, FastAddPeerRes, FastAddPeerStatus, FileEncryptionRes, FsStats,
-    HttpRequestRes, HttpRequestStatus, KVGetStatus, RaftCmdHeader, RaftProxyStatus,
-    RaftStoreProxyFFIHelper, RawCppPtr, RawCppStringPtr, RawVoidPtr, SSTReaderPtr, StoreStats,
-    WriteCmdType, WriteCmdsView,
->>>>>>> 1c117474
+    BaseBuffView, ColumnFamilyType, CppStrVecView, CppStrWithView, CppStrWithViewVec,
+    EngineStoreApplyRes, EngineStoreServerHelper, EngineStoreServerStatus, FastAddPeerRes,
+    FastAddPeerStatus, FileEncryptionRes, FsStats, HttpRequestRes, HttpRequestStatus, KVGetStatus,
+    PageWithView, PageWithViewVec, RaftCmdHeader, RaftProxyStatus, RaftStoreProxyFFIHelper,
+    RawCppPtr, RawCppStringPtr, RawVoidPtr, SSTReaderPtr, StoreStats, WriteCmdType, WriteCmdsView,
 };
 use self::interfaces::root::DB::{
     ConstRawVoidPtr, FileEncryptionInfoRaw, RaftStoreProxyPtr, RawCppPtrType, RawRustPtr,
@@ -1029,119 +1022,49 @@
         }
     }
 
-    pub fn create_write_batch(
-        &self,
-    ) -> RawCppPtr {
+    pub fn create_write_batch(&self) -> RawCppPtr {
         debug_assert!(self.fn_create_write_batch.is_some());
-        unsafe {
-            (self.fn_create_write_batch.into_inner())()
-        }
-    }
-
-    pub fn write_batch_put_page(
-        &self,
-        wb: RawVoidPtr,
-        page_id: BaseBuffView,
-        page: BaseBuffView,
-    ) {
+        unsafe { (self.fn_create_write_batch.into_inner())() }
+    }
+
+    pub fn write_batch_put_page(&self, wb: RawVoidPtr, page_id: BaseBuffView, page: BaseBuffView) {
         debug_assert!(self.fn_write_batch_put_page.is_some());
-        unsafe {
-            (self.fn_write_batch_put_page.into_inner())(
-                wb,
-                page_id,
-                page,
-            )
-        }
-    }
-
-    pub fn write_batch_del_page(
-        &self,
-        wb: RawVoidPtr,
-        page_id: BaseBuffView,
-    ) {
+        unsafe { (self.fn_write_batch_put_page.into_inner())(wb, page_id, page) }
+    }
+
+    pub fn write_batch_del_page(&self, wb: RawVoidPtr, page_id: BaseBuffView) {
         debug_assert!(self.fn_write_batch_del_page.is_some());
-        unsafe {
-            (self.fn_write_batch_del_page.into_inner())(
-                wb,
-                page_id,
-            )
-        }
-    }
-
-    pub fn write_batch_size(
-        &self,
-        wb: RawVoidPtr,
-    ) -> u64 {
+        unsafe { (self.fn_write_batch_del_page.into_inner())(wb, page_id) }
+    }
+
+    pub fn write_batch_size(&self, wb: RawVoidPtr) -> u64 {
         debug_assert!(self.fn_write_batch_size.is_some());
-        unsafe {
-            (self.fn_write_batch_size.into_inner())(
-                wb,
-            )
-        }
-    }
-
-    pub fn write_batch_is_empty(
-        &self,
-        wb: RawVoidPtr,
-    ) -> u8 {
+        unsafe { (self.fn_write_batch_size.into_inner())(wb) }
+    }
+
+    pub fn write_batch_is_empty(&self, wb: RawVoidPtr) -> u8 {
         debug_assert!(self.fn_write_batch_is_empty.is_some());
-        unsafe {
-            (self.fn_write_batch_is_empty.into_inner())(
-                wb,
-            )
-        }
-    }
-
-    pub fn write_batch_merge(
-        &self,
-        lwb: RawVoidPtr,
-        rwb: RawVoidPtr,
-    ) {
+        unsafe { (self.fn_write_batch_is_empty.into_inner())(wb) }
+    }
+
+    pub fn write_batch_merge(&self, lwb: RawVoidPtr, rwb: RawVoidPtr) {
         debug_assert!(self.fn_write_batch_merge.is_some());
-        unsafe {
-            (self.fn_write_batch_merge.into_inner())(
-                lwb,
-                rwb,
-            )
-        }
-    }
-
-    pub fn write_batch_clear(
-        &self,
-        wb: RawVoidPtr,
-    ) {
+        unsafe { (self.fn_write_batch_merge.into_inner())(lwb, rwb) }
+    }
+
+    pub fn write_batch_clear(&self, wb: RawVoidPtr) {
         debug_assert!(self.fn_write_batch_clear.is_some());
-        unsafe {
-            (self.fn_write_batch_clear.into_inner())(
-                wb,
-            )
-        }
-    }
-
-    pub fn consume_write_batch(
-        &self,
-        wb: RawVoidPtr,
-    ) {
+        unsafe { (self.fn_write_batch_clear.into_inner())(wb) }
+    }
+
+    pub fn consume_write_batch(&self, wb: RawVoidPtr) {
         debug_assert!(self.fn_consume_write_batch.is_some());
-        unsafe {
-            (self.fn_consume_write_batch.into_inner())(
-                self.inner,
-                wb,
-            )
-        }
-    }
-
-    pub fn read_page(
-        &self,
-        page_id: BaseBuffView,
-    ) -> PageWithView {
+        unsafe { (self.fn_consume_write_batch.into_inner())(self.inner, wb) }
+    }
+
+    pub fn read_page(&self, page_id: BaseBuffView) -> PageWithView {
         debug_assert!(self.fn_handle_read_page.is_some());
-        unsafe {
-            (self.fn_handle_read_page.into_inner())(
-                self.inner,
-                page_id,
-            )
-        }
+        unsafe { (self.fn_handle_read_page.into_inner())(self.inner, page_id) }
     }
 
     pub fn scan_page(
@@ -1150,62 +1073,27 @@
         end_page_id: BaseBuffView,
     ) -> PageWithViewVec {
         debug_assert!(self.fn_handle_scan_page.is_some());
-        unsafe {
-            (self.fn_handle_scan_page.into_inner())(
-                self.inner,
-                start_page_id,
-                end_page_id,
-            )
-        }
-    }
-
-    pub fn gc_page_with_view_vec(
-        &self,
-        arg1: * mut PageWithView,
-        arg2: u64,
-    ) {
+        unsafe { (self.fn_handle_scan_page.into_inner())(self.inner, start_page_id, end_page_id) }
+    }
+
+    pub fn gc_page_with_view_vec(&self, arg1: *mut PageWithView, arg2: u64) {
         debug_assert!(self.fn_gc_page_with_view_vec.is_some());
-        unsafe {
-            (self.fn_gc_page_with_view_vec.into_inner())(
-                arg1,
-                arg2,
-            )
-        }
-    }
-
-    pub fn purge_pagestorage(
-        &self,
-    ) {
+        unsafe { (self.fn_gc_page_with_view_vec.into_inner())(arg1, arg2) }
+    }
+
+    pub fn purge_pagestorage(&self) {
         debug_assert!(self.fn_handle_purge_pagestorage.is_some());
-        unsafe {
-            (self.fn_handle_purge_pagestorage.into_inner())(
-                self.inner,
-            )
-        }
-    }
-
-    pub fn seek_ps_key(
-        &self,
-        page_id: BaseBuffView,
-    ) -> CppStrWithView {
+        unsafe { (self.fn_handle_purge_pagestorage.into_inner())(self.inner) }
+    }
+
+    pub fn seek_ps_key(&self, page_id: BaseBuffView) -> CppStrWithView {
         debug_assert!(self.fn_handle_seek_ps_key.is_some());
-        unsafe {
-            (self.fn_handle_seek_ps_key.into_inner())(
-                self.inner,
-                page_id,
-            )
-        }
-    }
-
-    pub fn is_ps_empty(
-        &self,
-    ) -> u8 {
+        unsafe { (self.fn_handle_seek_ps_key.into_inner())(self.inner, page_id) }
+    }
+
+    pub fn is_ps_empty(&self) -> u8 {
         debug_assert!(self.fn_is_ps_empty.is_some());
-        unsafe {
-            (self.fn_is_ps_empty.into_inner())(
-                self.inner,
-            )
-        }
+        unsafe { (self.fn_is_ps_empty.into_inner())(self.inner) }
     }
 
     pub fn pre_handle_snapshot(
