--- conflicted
+++ resolved
@@ -108,7 +108,6 @@
 unsafe impl Send for PrehandleTask {}
 unsafe impl Sync for PrehandleTask {}
 
-<<<<<<< HEAD
 const CACHED_REGION_INFO_SLOT_COUNT: usize = 256;
 
 #[derive(Debug, Default)]
@@ -125,9 +124,6 @@
 pub type CachedRegionInfoMap = HashMap<u64, Arc<CachedRegionInfo>>;
 
 pub struct TiFlashObserver<T: Transport, ER: RaftEngine> {
-=======
-pub struct TiFlashObserver {
->>>>>>> 3212b44e
     pub store_id: u64,
     pub engine_store_server_helper: &'static EngineStoreServerHelper,
     pub engine: TiFlashEngine,
@@ -1380,10 +1376,7 @@
             self.engine_store_server_helper
                 .apply_pre_handled_snapshot(ptr.0);
             info!("apply snapshot finished";
-<<<<<<< HEAD
-=======
                 "peer_id" => peer_id,
->>>>>>> 3212b44e
                 "snap_key" => ?snap_key,
                 "region" => ?ob_ctx.region(),
                 "pending" => self.engine.pending_applies_count.load(Ordering::SeqCst),
