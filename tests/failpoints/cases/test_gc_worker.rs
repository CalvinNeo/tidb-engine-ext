// Copyright 2020 TiKV Project Authors. Licensed under Apache-2.0.

use std::{
    sync::{atomic::AtomicU64, Arc},
    thread,
    time::Duration,
};

<<<<<<< HEAD
use collections::HashMap;
=======
>>>>>>> 0f1d45a8
use engine_traits::{Peekable, WriteBatch};
use grpcio::{ChannelBuilder, Environment};
use keys::data_key;
use kvproto::{kvrpcpb::*, metapb::Region, tikvpb::TikvClient};
use raftstore::coprocessor::{
    RegionInfo, RegionInfoCallback, RegionInfoProvider, Result as CopResult, SeekRegionCallback,
};
use test_raftstore::*;
use tikv::{
    server::gc_worker::{
        AutoGcConfig, GcSafePointProvider, GcTask, Result as GcWorkerResult, TestGcRunner,
    },
    storage::{
        kv::TestEngineBuilder,
        mvcc::tests::must_get_none,
        txn::tests::{must_commit, must_prewrite_delete, must_prewrite_put},
    },
};
use tikv_util::HandyRwLock;
use txn_types::{Key, TimeStamp};

<<<<<<< HEAD
// In theory, raft can propose conf change as long as there is no pending one.
// Replicas don't apply logs synchronously, so it's possible the old leader is
// removed before the new leader applies all logs.
// In the current implementation, the new leader rejects conf change until it
// applies all logs. It guarantees the correctness of green GC. This test is to
// prevent breaking it in the future.
#[test]
fn test_collect_lock_from_stale_leader() {
    let mut cluster = new_server_cluster(0, 2);
    cluster.pd_client.disable_default_operator();
    let region_id = cluster.run_conf_change();
    let leader = cluster.leader_of_region(region_id).unwrap();

    // Create clients.
    let env = Arc::new(Environment::new(1));
    let mut clients = HashMap::default();
    for node_id in cluster.get_node_ids() {
        let channel =
            ChannelBuilder::new(Arc::clone(&env)).connect(&cluster.sim.rl().get_addr(node_id));
        let client = TikvClient::new(channel);
        clients.insert(node_id, client);
    }

    // Start transferring the region to store 2.
    let new_peer = new_peer(2, 1003);
    cluster.pd_client.must_add_peer(region_id, new_peer.clone());

    // Create the ctx of the first region.
    let leader_client = clients.get(&leader.get_store_id()).unwrap();
    let mut ctx = Context::default();
    ctx.set_region_id(region_id);
    ctx.set_peer(leader.clone());
    ctx.set_region_epoch(cluster.get_region_epoch(region_id));

    // Pause the new peer applying so that when it becomes the leader, it doesn't
    // apply all logs.
    let new_leader_apply_fp = "on_handle_apply_1003";
    fail::cfg(new_leader_apply_fp, "pause").unwrap();
    must_kv_prewrite(
        leader_client,
        ctx,
        vec![new_mutation(Op::Put, b"k1", b"v")],
        b"k1".to_vec(),
        10,
    );

    // Leader election only considers the progress of appending logs, so it can
    // succeed.
    cluster.must_transfer_leader(region_id, new_peer.clone());
    // It shouldn't succeed in the current implementation.
    cluster.pd_client.remove_peer(region_id, leader.clone());
    std::thread::sleep(Duration::from_secs(1));
    cluster.pd_client.must_have_peer(region_id, leader);

    // Must scan the lock from the old leader.
    let locks = must_physical_scan_lock(leader_client, Context::default(), 100, b"", 10);
    assert_eq!(locks.len(), 1);
    assert_eq!(locks[0].get_key(), b"k1");

    // Can't scan the lock from the new leader.
    let leader_client = clients.get(&new_peer.get_store_id()).unwrap();
    must_register_lock_observer(leader_client, 100);
    let locks = must_check_lock_observer(leader_client, 100, true);
    assert!(locks.is_empty());
    let locks = must_physical_scan_lock(leader_client, Context::default(), 100, b"", 10);
    assert!(locks.is_empty());

    fail::remove(new_leader_apply_fp);
}

#[test]
fn test_observer_send_error() {
    let (_cluster, client, ctx) = must_new_cluster_and_kv_client();

    let max_ts = 100;
    must_register_lock_observer(&client, max_ts);
    must_kv_prewrite(
        &client,
        ctx.clone(),
        vec![new_mutation(Op::Put, b"k1", b"v")],
        b"k1".to_vec(),
        10,
    );
    assert_eq!(must_check_lock_observer(&client, max_ts, true).len(), 1);

    let observer_send_fp = "lock_observer_send_full";
    fail::cfg(observer_send_fp, "return").unwrap();
    must_kv_prewrite(
        &client,
        ctx,
        vec![new_mutation(Op::Put, b"k2", b"v")],
        b"k1".to_vec(),
        10,
    );
    let resp = check_lock_observer(&client, max_ts);
    assert!(resp.get_error().is_empty(), "{:?}", resp.get_error());
    // Should mark dirty if fails to send locks.
    assert!(!resp.get_is_clean());
}

#[test]
fn test_notify_observer_after_apply() {
    fn retry_until(mut f: impl FnMut() -> bool) {
        for _ in 0..100 {
            sleep_ms(10);
            if f() {
                break;
            }
        }
    }

    let (mut cluster, client, ctx) = must_new_cluster_and_kv_client();
    cluster.pd_client.disable_default_operator();
    let post_apply_query_fp = "notify_lock_observer_query";
    let apply_plain_kvs_fp = "notify_lock_observer_snapshot";

    // Write a lock and pause before notifying the lock observer.
    let max_ts = 100;
    must_register_lock_observer(&client, max_ts);
    fail::cfg(post_apply_query_fp, "pause").unwrap();
    let key = b"k";
    let (client_clone, ctx_clone) = (client.clone(), ctx.clone());
    let handle = std::thread::spawn(move || {
        must_kv_prewrite(
            &client_clone,
            ctx_clone,
            vec![new_mutation(Op::Put, key, b"v")],
            key.to_vec(),
            10,
        );
    });
    // We can use physical_scan_lock to get the lock because we notify the lock
    // observer after writing data to the rocskdb.
    let mut locks = vec![];
    retry_until(|| {
        assert!(must_check_lock_observer(&client, max_ts, true).is_empty());
        locks.extend(must_physical_scan_lock(
            &client,
            ctx.clone(),
            max_ts,
            b"",
            100,
        ));
        !locks.is_empty()
    });
    assert_eq!(locks.len(), 1);
    assert_eq!(locks[0].get_key(), key);
    assert!(must_check_lock_observer(&client, max_ts, true).is_empty());
    fail::remove(post_apply_query_fp);
    handle.join().unwrap();
    assert_eq!(must_check_lock_observer(&client, max_ts, true).len(), 1);

    // Add a new store.
    let store_id = cluster.add_new_engine();
    let channel = ChannelBuilder::new(Arc::new(Environment::new(1)))
        .connect(&cluster.sim.rl().get_addr(store_id));
    let replica_client = TikvClient::new(channel);

    // Add a new peer and pause before notifying the lock observer.
    must_register_lock_observer(&replica_client, max_ts);
    fail::cfg(apply_plain_kvs_fp, "pause").unwrap();
    cluster
        .pd_client
        .must_add_peer(ctx.get_region_id(), new_peer(store_id, store_id));
    // We can use physical_scan_lock to get the lock because we notify the lock
    // observer after writing data to the rocksdb.
    let mut locks = vec![];
    retry_until(|| {
        assert!(must_check_lock_observer(&replica_client, max_ts, true).is_empty());
        locks.extend(must_physical_scan_lock(
            &replica_client,
            ctx.clone(),
            max_ts,
            b"",
            100,
        ));
        !locks.is_empty()
    });
    assert_eq!(locks.len(), 1);
    assert_eq!(locks[0].get_key(), key);
    assert!(must_check_lock_observer(&replica_client, max_ts, true).is_empty());
    fail::remove(apply_plain_kvs_fp);
    retry_until(|| !must_check_lock_observer(&replica_client, max_ts, true).is_empty());
    assert_eq!(
        must_check_lock_observer(&replica_client, max_ts, true).len(),
        1
    );
}

// It may cause locks missing during green GC if the raftstore notifies the lock
// observer before writing data to the rocksdb:
// - Store-1 transfers a region to store-2 and store-2 is applying logs.
// - GC worker registers lock observer on store-2 after calling lock observer's
//   callback and before finishing applying which means the lock won't be
//   observed.
// - GC worker scans locks on each store independently. It's possible GC worker
//   has scanned all locks on store-2 and hasn't scanned locks on store-1.
// - Store-2 applies all logs and removes the peer on store-1.
// - GC worker can't scan the lock on store-1 because the peer has been
//   destroyed.
// - GC worker can't get the lock from store-2 because it can't observe the lock
//   and has scanned it.
#[test]
fn test_collect_applying_locks() {
    let mut cluster = new_server_cluster(0, 2);
    cluster.pd_client.disable_default_operator();
    let region_id = cluster.run_conf_change();
    let leader = cluster.leader_of_region(region_id).unwrap();

    // Create clients.
    let env = Arc::new(Environment::new(1));
    let mut clients = HashMap::default();
    for node_id in cluster.get_node_ids() {
        let channel =
            ChannelBuilder::new(Arc::clone(&env)).connect(&cluster.sim.rl().get_addr(node_id));
        let client = TikvClient::new(channel);
        clients.insert(node_id, client);
    }

    // Start transferring the region to store 2.
    let new_peer = new_peer(2, 1003);
    cluster.pd_client.must_add_peer(region_id, new_peer.clone());

    // Create the ctx of the first region.
    let store_1_client = clients.get(&leader.get_store_id()).unwrap();
    let mut ctx = Context::default();
    ctx.set_region_id(region_id);
    ctx.set_peer(leader.clone());
    ctx.set_region_epoch(cluster.get_region_epoch(region_id));

    // Pause store-2 after calling observer callbacks and before writing to the
    // rocksdb.
    let new_leader_apply_fp = "post_handle_apply_1003";
    fail::cfg(new_leader_apply_fp, "pause").unwrap();

    // Write 1 lock.
    must_kv_prewrite(
        store_1_client,
        ctx,
        vec![new_mutation(Op::Put, b"k1", b"v")],
        b"k1".to_vec(),
        10,
    );
    // Wait for store-2 applying.
    std::thread::sleep(Duration::from_secs(3));

    // Starting the process of green GC at safe point 20:
    //   1. Register lock observers on all stores.
    //   2. Scan locks physically on each store independently.
    //   3. Get locks from all observers.
    let safe_point = 20;

    // Register lock observers.
    clients.iter().for_each(|(_, c)| {
        must_register_lock_observer(c, safe_point);
    });

    // Finish scanning locks on store-2 and find nothing.
    let store_2_client = clients.get(&new_peer.get_store_id()).unwrap();
    let locks = must_physical_scan_lock(store_2_client, Context::default(), safe_point, b"", 1);
    assert!(locks.is_empty(), "{:?}", locks);

    // Transfer the region from store-1 to store-2.
    fail::remove(new_leader_apply_fp);
    cluster.must_transfer_leader(region_id, new_peer);
    cluster.pd_client.must_remove_peer(region_id, leader);
    // Wait for store-1 desroying the region.
    std::thread::sleep(Duration::from_secs(3));

    // Scan locks on store-1 after the region has been destroyed.
    let locks = must_physical_scan_lock(store_1_client, Context::default(), safe_point, b"", 1);
    assert!(locks.is_empty(), "{:?}", locks);

    // Check lock observers.
    let mut locks = vec![];
    clients.iter().for_each(|(_, c)| {
        locks.extend(must_check_lock_observer(c, safe_point, true));
    });
    // Must observe the applying lock even through we can't use scan to get it.
    assert_eq!(locks.len(), 1);
    assert_eq!(locks[0].get_key(), b"k1");
}

=======
>>>>>>> 0f1d45a8
// Test write CF's compaction filter can call `orphan_versions_handler`
// correctly.
#[test]
fn test_error_in_compaction_filter() {
    let mut engine = TestEngineBuilder::new().build().unwrap();
    let raw_engine = engine.get_rocksdb();

    let large_value = vec![b'x'; 300];
    must_prewrite_put(&mut engine, b"zkey", &large_value, b"zkey", 101);
    must_commit(&mut engine, b"zkey", 101, 102);
    must_prewrite_put(&mut engine, b"zkey", &large_value, b"zkey", 103);
    must_commit(&mut engine, b"zkey", 103, 104);
    must_prewrite_delete(&mut engine, b"zkey", b"zkey", 105);
    must_commit(&mut engine, b"zkey", 105, 106);

    let fp = "write_compaction_filter_flush_write_batch";
    fail::cfg(fp, "return").unwrap();

    let mut gc_runner = TestGcRunner::new(200);
    gc_runner.gc(&raw_engine);

    match gc_runner.gc_receiver.recv().unwrap() {
        GcTask::OrphanVersions { wb, .. } => assert_eq!(wb.count(), 2),
        GcTask::GcKeys { .. } => {}
        _ => unreachable!(),
    }

    // Although versions on default CF is not cleaned, write CF is GCed correctly.
    must_get_none(&mut engine, b"zkey", 102);
    must_get_none(&mut engine, b"zkey", 104);

    fail::remove(fp);
}

// Test GC worker can receive and handle orphan versions emit from write CF's
// compaction filter correctly.
#[test]
fn test_orphan_versions_from_compaction_filter() {
    let (cluster, leader, ctx) = must_new_and_configure_cluster(|cluster| {
        cluster.cfg.gc.enable_compaction_filter = true;
        cluster.cfg.gc.compaction_filter_skip_version_check = true;
        cluster.pd_client.disable_default_operator();
    });

    let env = Arc::new(Environment::new(1));
    let leader_store = leader.get_store_id();
    let channel = ChannelBuilder::new(env).connect(&cluster.sim.rl().get_addr(leader_store));
    let client = TikvClient::new(channel);

    init_compaction_filter(&cluster, leader_store);
    let engine = cluster.engines.get(&leader_store).unwrap();

    let pk = b"k1".to_vec();
    let large_value = vec![b'x'; 300];
    for &start_ts in &[10, 20, 30, 40] {
        let commit_ts = start_ts + 5;
        let op = if start_ts < 40 { Op::Put } else { Op::Del };
        let muts = vec![new_mutation(op, b"k1", &large_value)];
        must_kv_prewrite(&client, ctx.clone(), muts, pk.clone(), start_ts);
        let keys = vec![pk.clone()];
        must_kv_commit(&client, ctx.clone(), keys, start_ts, commit_ts, commit_ts);
        if start_ts < 40 {
            let key = Key::from_raw(b"k1").append_ts(start_ts.into());
            let key = data_key(key.as_encoded());
            assert!(engine.kv.get_value(&key).unwrap().is_some());
        }
    }

    let fp = "write_compaction_filter_flush_write_batch";
    fail::cfg(fp, "return").unwrap();

    let mut gc_runner = TestGcRunner::new(100);
    gc_runner.gc_scheduler = cluster.sim.rl().get_gc_worker(1).scheduler();
    gc_runner.gc(&engine.kv);

    'IterKeys: for &start_ts in &[10, 20, 30] {
        let key = Key::from_raw(b"k1").append_ts(start_ts.into());
        let key = data_key(key.as_encoded());
        for _ in 0..100 {
            if engine.kv.get_value(&key).unwrap().is_some() {
                thread::sleep(Duration::from_millis(20));
                continue;
            }
            continue 'IterKeys;
        }
        panic!("orphan versions should already been cleaned by GC worker");
    }

    fail::remove(fp);
}

// Call `start_auto_gc` like `cmd/src/server.rs` does. It will combine
// compaction filter and GC worker so that GC worker can help to process orphan
// versions on default CF.
fn init_compaction_filter(cluster: &Cluster<ServerCluster>, store_id: u64) {
    #[derive(Clone)]
    struct MockSafePointProvider;
    impl GcSafePointProvider for MockSafePointProvider {
        fn get_safe_point(&self) -> GcWorkerResult<TimeStamp> {
            Ok(TimeStamp::from(0))
        }
    }

    #[derive(Clone)]
    struct MockRegionInfoProvider;
    impl RegionInfoProvider for MockRegionInfoProvider {
        fn seek_region(&self, _: &[u8], _: SeekRegionCallback) -> CopResult<()> {
            Ok(())
        }
        fn find_region_by_id(
            &self,
            _: u64,
            _: RegionInfoCallback<Option<RegionInfo>>,
        ) -> CopResult<()> {
            Ok(())
        }
        fn get_regions_in_range(
            &self,
            _start_key: &[u8],
            _end_key: &[u8],
        ) -> CopResult<Vec<Region>> {
            Ok(vec![])
        }
    }

    let sim = cluster.sim.rl();
    let gc_worker = sim.get_gc_worker(store_id);
    gc_worker
        .start_auto_gc(
            AutoGcConfig::new(MockSafePointProvider, MockRegionInfoProvider, 1),
            Arc::new(AtomicU64::new(0)),
        )
        .unwrap();
}<|MERGE_RESOLUTION|>--- conflicted
+++ resolved
@@ -6,10 +6,6 @@
     time::Duration,
 };
 
-<<<<<<< HEAD
-use collections::HashMap;
-=======
->>>>>>> 0f1d45a8
 use engine_traits::{Peekable, WriteBatch};
 use grpcio::{ChannelBuilder, Environment};
 use keys::data_key;
@@ -31,292 +27,6 @@
 use tikv_util::HandyRwLock;
 use txn_types::{Key, TimeStamp};
 
-<<<<<<< HEAD
-// In theory, raft can propose conf change as long as there is no pending one.
-// Replicas don't apply logs synchronously, so it's possible the old leader is
-// removed before the new leader applies all logs.
-// In the current implementation, the new leader rejects conf change until it
-// applies all logs. It guarantees the correctness of green GC. This test is to
-// prevent breaking it in the future.
-#[test]
-fn test_collect_lock_from_stale_leader() {
-    let mut cluster = new_server_cluster(0, 2);
-    cluster.pd_client.disable_default_operator();
-    let region_id = cluster.run_conf_change();
-    let leader = cluster.leader_of_region(region_id).unwrap();
-
-    // Create clients.
-    let env = Arc::new(Environment::new(1));
-    let mut clients = HashMap::default();
-    for node_id in cluster.get_node_ids() {
-        let channel =
-            ChannelBuilder::new(Arc::clone(&env)).connect(&cluster.sim.rl().get_addr(node_id));
-        let client = TikvClient::new(channel);
-        clients.insert(node_id, client);
-    }
-
-    // Start transferring the region to store 2.
-    let new_peer = new_peer(2, 1003);
-    cluster.pd_client.must_add_peer(region_id, new_peer.clone());
-
-    // Create the ctx of the first region.
-    let leader_client = clients.get(&leader.get_store_id()).unwrap();
-    let mut ctx = Context::default();
-    ctx.set_region_id(region_id);
-    ctx.set_peer(leader.clone());
-    ctx.set_region_epoch(cluster.get_region_epoch(region_id));
-
-    // Pause the new peer applying so that when it becomes the leader, it doesn't
-    // apply all logs.
-    let new_leader_apply_fp = "on_handle_apply_1003";
-    fail::cfg(new_leader_apply_fp, "pause").unwrap();
-    must_kv_prewrite(
-        leader_client,
-        ctx,
-        vec![new_mutation(Op::Put, b"k1", b"v")],
-        b"k1".to_vec(),
-        10,
-    );
-
-    // Leader election only considers the progress of appending logs, so it can
-    // succeed.
-    cluster.must_transfer_leader(region_id, new_peer.clone());
-    // It shouldn't succeed in the current implementation.
-    cluster.pd_client.remove_peer(region_id, leader.clone());
-    std::thread::sleep(Duration::from_secs(1));
-    cluster.pd_client.must_have_peer(region_id, leader);
-
-    // Must scan the lock from the old leader.
-    let locks = must_physical_scan_lock(leader_client, Context::default(), 100, b"", 10);
-    assert_eq!(locks.len(), 1);
-    assert_eq!(locks[0].get_key(), b"k1");
-
-    // Can't scan the lock from the new leader.
-    let leader_client = clients.get(&new_peer.get_store_id()).unwrap();
-    must_register_lock_observer(leader_client, 100);
-    let locks = must_check_lock_observer(leader_client, 100, true);
-    assert!(locks.is_empty());
-    let locks = must_physical_scan_lock(leader_client, Context::default(), 100, b"", 10);
-    assert!(locks.is_empty());
-
-    fail::remove(new_leader_apply_fp);
-}
-
-#[test]
-fn test_observer_send_error() {
-    let (_cluster, client, ctx) = must_new_cluster_and_kv_client();
-
-    let max_ts = 100;
-    must_register_lock_observer(&client, max_ts);
-    must_kv_prewrite(
-        &client,
-        ctx.clone(),
-        vec![new_mutation(Op::Put, b"k1", b"v")],
-        b"k1".to_vec(),
-        10,
-    );
-    assert_eq!(must_check_lock_observer(&client, max_ts, true).len(), 1);
-
-    let observer_send_fp = "lock_observer_send_full";
-    fail::cfg(observer_send_fp, "return").unwrap();
-    must_kv_prewrite(
-        &client,
-        ctx,
-        vec![new_mutation(Op::Put, b"k2", b"v")],
-        b"k1".to_vec(),
-        10,
-    );
-    let resp = check_lock_observer(&client, max_ts);
-    assert!(resp.get_error().is_empty(), "{:?}", resp.get_error());
-    // Should mark dirty if fails to send locks.
-    assert!(!resp.get_is_clean());
-}
-
-#[test]
-fn test_notify_observer_after_apply() {
-    fn retry_until(mut f: impl FnMut() -> bool) {
-        for _ in 0..100 {
-            sleep_ms(10);
-            if f() {
-                break;
-            }
-        }
-    }
-
-    let (mut cluster, client, ctx) = must_new_cluster_and_kv_client();
-    cluster.pd_client.disable_default_operator();
-    let post_apply_query_fp = "notify_lock_observer_query";
-    let apply_plain_kvs_fp = "notify_lock_observer_snapshot";
-
-    // Write a lock and pause before notifying the lock observer.
-    let max_ts = 100;
-    must_register_lock_observer(&client, max_ts);
-    fail::cfg(post_apply_query_fp, "pause").unwrap();
-    let key = b"k";
-    let (client_clone, ctx_clone) = (client.clone(), ctx.clone());
-    let handle = std::thread::spawn(move || {
-        must_kv_prewrite(
-            &client_clone,
-            ctx_clone,
-            vec![new_mutation(Op::Put, key, b"v")],
-            key.to_vec(),
-            10,
-        );
-    });
-    // We can use physical_scan_lock to get the lock because we notify the lock
-    // observer after writing data to the rocskdb.
-    let mut locks = vec![];
-    retry_until(|| {
-        assert!(must_check_lock_observer(&client, max_ts, true).is_empty());
-        locks.extend(must_physical_scan_lock(
-            &client,
-            ctx.clone(),
-            max_ts,
-            b"",
-            100,
-        ));
-        !locks.is_empty()
-    });
-    assert_eq!(locks.len(), 1);
-    assert_eq!(locks[0].get_key(), key);
-    assert!(must_check_lock_observer(&client, max_ts, true).is_empty());
-    fail::remove(post_apply_query_fp);
-    handle.join().unwrap();
-    assert_eq!(must_check_lock_observer(&client, max_ts, true).len(), 1);
-
-    // Add a new store.
-    let store_id = cluster.add_new_engine();
-    let channel = ChannelBuilder::new(Arc::new(Environment::new(1)))
-        .connect(&cluster.sim.rl().get_addr(store_id));
-    let replica_client = TikvClient::new(channel);
-
-    // Add a new peer and pause before notifying the lock observer.
-    must_register_lock_observer(&replica_client, max_ts);
-    fail::cfg(apply_plain_kvs_fp, "pause").unwrap();
-    cluster
-        .pd_client
-        .must_add_peer(ctx.get_region_id(), new_peer(store_id, store_id));
-    // We can use physical_scan_lock to get the lock because we notify the lock
-    // observer after writing data to the rocksdb.
-    let mut locks = vec![];
-    retry_until(|| {
-        assert!(must_check_lock_observer(&replica_client, max_ts, true).is_empty());
-        locks.extend(must_physical_scan_lock(
-            &replica_client,
-            ctx.clone(),
-            max_ts,
-            b"",
-            100,
-        ));
-        !locks.is_empty()
-    });
-    assert_eq!(locks.len(), 1);
-    assert_eq!(locks[0].get_key(), key);
-    assert!(must_check_lock_observer(&replica_client, max_ts, true).is_empty());
-    fail::remove(apply_plain_kvs_fp);
-    retry_until(|| !must_check_lock_observer(&replica_client, max_ts, true).is_empty());
-    assert_eq!(
-        must_check_lock_observer(&replica_client, max_ts, true).len(),
-        1
-    );
-}
-
-// It may cause locks missing during green GC if the raftstore notifies the lock
-// observer before writing data to the rocksdb:
-// - Store-1 transfers a region to store-2 and store-2 is applying logs.
-// - GC worker registers lock observer on store-2 after calling lock observer's
-//   callback and before finishing applying which means the lock won't be
-//   observed.
-// - GC worker scans locks on each store independently. It's possible GC worker
-//   has scanned all locks on store-2 and hasn't scanned locks on store-1.
-// - Store-2 applies all logs and removes the peer on store-1.
-// - GC worker can't scan the lock on store-1 because the peer has been
-//   destroyed.
-// - GC worker can't get the lock from store-2 because it can't observe the lock
-//   and has scanned it.
-#[test]
-fn test_collect_applying_locks() {
-    let mut cluster = new_server_cluster(0, 2);
-    cluster.pd_client.disable_default_operator();
-    let region_id = cluster.run_conf_change();
-    let leader = cluster.leader_of_region(region_id).unwrap();
-
-    // Create clients.
-    let env = Arc::new(Environment::new(1));
-    let mut clients = HashMap::default();
-    for node_id in cluster.get_node_ids() {
-        let channel =
-            ChannelBuilder::new(Arc::clone(&env)).connect(&cluster.sim.rl().get_addr(node_id));
-        let client = TikvClient::new(channel);
-        clients.insert(node_id, client);
-    }
-
-    // Start transferring the region to store 2.
-    let new_peer = new_peer(2, 1003);
-    cluster.pd_client.must_add_peer(region_id, new_peer.clone());
-
-    // Create the ctx of the first region.
-    let store_1_client = clients.get(&leader.get_store_id()).unwrap();
-    let mut ctx = Context::default();
-    ctx.set_region_id(region_id);
-    ctx.set_peer(leader.clone());
-    ctx.set_region_epoch(cluster.get_region_epoch(region_id));
-
-    // Pause store-2 after calling observer callbacks and before writing to the
-    // rocksdb.
-    let new_leader_apply_fp = "post_handle_apply_1003";
-    fail::cfg(new_leader_apply_fp, "pause").unwrap();
-
-    // Write 1 lock.
-    must_kv_prewrite(
-        store_1_client,
-        ctx,
-        vec![new_mutation(Op::Put, b"k1", b"v")],
-        b"k1".to_vec(),
-        10,
-    );
-    // Wait for store-2 applying.
-    std::thread::sleep(Duration::from_secs(3));
-
-    // Starting the process of green GC at safe point 20:
-    //   1. Register lock observers on all stores.
-    //   2. Scan locks physically on each store independently.
-    //   3. Get locks from all observers.
-    let safe_point = 20;
-
-    // Register lock observers.
-    clients.iter().for_each(|(_, c)| {
-        must_register_lock_observer(c, safe_point);
-    });
-
-    // Finish scanning locks on store-2 and find nothing.
-    let store_2_client = clients.get(&new_peer.get_store_id()).unwrap();
-    let locks = must_physical_scan_lock(store_2_client, Context::default(), safe_point, b"", 1);
-    assert!(locks.is_empty(), "{:?}", locks);
-
-    // Transfer the region from store-1 to store-2.
-    fail::remove(new_leader_apply_fp);
-    cluster.must_transfer_leader(region_id, new_peer);
-    cluster.pd_client.must_remove_peer(region_id, leader);
-    // Wait for store-1 desroying the region.
-    std::thread::sleep(Duration::from_secs(3));
-
-    // Scan locks on store-1 after the region has been destroyed.
-    let locks = must_physical_scan_lock(store_1_client, Context::default(), safe_point, b"", 1);
-    assert!(locks.is_empty(), "{:?}", locks);
-
-    // Check lock observers.
-    let mut locks = vec![];
-    clients.iter().for_each(|(_, c)| {
-        locks.extend(must_check_lock_observer(c, safe_point, true));
-    });
-    // Must observe the applying lock even through we can't use scan to get it.
-    assert_eq!(locks.len(), 1);
-    assert_eq!(locks[0].get_key(), b"k1");
-}
-
-=======
->>>>>>> 0f1d45a8
 // Test write CF's compaction filter can call `orphan_versions_handler`
 // correctly.
 #[test]
