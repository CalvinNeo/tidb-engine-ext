--- conflicted
+++ resolved
@@ -43,98 +43,6 @@
 }
 
 #[test]
-<<<<<<< HEAD
-fn test_scan_lock_push_async_commit() {
-    let (_cluster, client, ctx) = must_new_cluster_and_kv_client();
-
-    for (use_green_gc, ts) in &[(false, 100), (true, 200)] {
-        // We will perform a async commit transaction with start_ts == `ts`.
-        // First, try pushing max_ts to `ts + 10`.
-        if *use_green_gc {
-            let mut req = RegisterLockObserverRequest::default();
-            req.set_max_ts(ts + 10);
-            let resp = client.register_lock_observer(&req).unwrap();
-            assert_eq!(resp.error.len(), 0);
-        } else {
-            let mut req = ScanLockRequest::default();
-            req.set_context(ctx.clone());
-            req.set_max_version(ts + 10);
-            let resp = client.kv_scan_lock(&req).unwrap();
-            assert!(!resp.has_region_error());
-            assert!(!resp.has_error());
-        }
-
-        let k1 = b"k1";
-        let v1 = b"v1";
-
-        // The following code simulates another case: prewrite is locking the memlock,
-        // and then another scan lock operation request meets the memlock.
-
-        fail::cfg("before-set-lock-in-memory", "pause").unwrap();
-        let client1 = client.clone();
-        let ctx1 = ctx.clone();
-        let handle1 = std::thread::spawn(move || {
-            let mut prewrite = PrewriteRequest::default();
-            prewrite.set_context(ctx1);
-            let mut mutation = Mutation::default();
-            mutation.set_op(Op::Put);
-            mutation.set_key(k1.to_vec());
-            mutation.set_value(v1.to_vec());
-            prewrite.set_mutations(vec![mutation].into());
-            prewrite.set_primary_lock(k1.to_vec());
-            prewrite.set_start_version(*ts);
-            prewrite.set_lock_ttl(1000);
-            prewrite.set_use_async_commit(true);
-
-            let resp = client1.kv_prewrite(&prewrite).unwrap();
-            assert!(!resp.has_region_error());
-            assert_eq!(resp.get_errors(), &[]);
-            // min_commit_ts should be the last scan_lock ts + 1.
-            assert_eq!(resp.min_commit_ts, ts + 11);
-        });
-
-        // Wait for the prewrite acquires the memlock
-        std::thread::sleep(Duration::from_millis(200));
-
-        let client1 = client.clone();
-        let ctx1 = ctx.clone();
-        let handle2 = std::thread::spawn(move || {
-            if *use_green_gc {
-                let mut req = RegisterLockObserverRequest::default();
-                req.set_max_ts(ts + 20);
-                let resp = client1.register_lock_observer(&req).unwrap();
-                assert!(!resp.error.is_empty());
-            } else {
-                let mut req = ScanLockRequest::default();
-                req.set_context(ctx1);
-                req.set_max_version(ts + 20);
-                let resp = client1.kv_scan_lock(&req).unwrap();
-                assert!(!resp.has_region_error());
-                assert!(resp.has_error());
-            }
-        });
-
-        fail::remove("before-set-lock-in-memory");
-
-        handle1.join().unwrap();
-        handle2.join().unwrap();
-
-        // Commit the key so that next turn of test will work.
-        let mut req = CommitRequest::default();
-        req.set_context(ctx.clone());
-        req.set_start_version(*ts);
-        req.set_commit_version(ts + 11);
-        req.set_keys(vec![k1.to_vec()].into());
-        let resp = client.kv_commit(&req).unwrap();
-        assert!(!resp.has_region_error());
-        assert!(!resp.has_error());
-        assert_eq!(resp.commit_version, ts + 11);
-    }
-}
-
-#[test]
-=======
->>>>>>> 0f1d45a8
 fn test_snapshot_not_block_grpc() {
     let (cluster, leader, ctx) = must_new_cluster_mul(1);
     let env = Arc::new(Environment::new(1));
