--- conflicted
+++ resolved
@@ -11,10 +11,6 @@
 };
 
 use api_version::{ApiV1, ApiV2, KvFormat};
-<<<<<<< HEAD
-use causal_ts::CausalTsProvider;
-=======
->>>>>>> 0f5058eb
 use collections::HashMap;
 use engine_traits::DummyFactory;
 use errors::{extract_key_error, extract_region_error};
@@ -22,13 +18,8 @@
 use grpcio::*;
 use kvproto::{
     kvrpcpb::{
-<<<<<<< HEAD
-        self, ApiVersion, AssertionLevel, BatchRollbackRequest, CommandPri, CommitRequest, Context,
-        GetRequest, Op, PrewriteRequest, PrewriteRequestPessimisticAction::*, RawPutRequest,
-=======
         self, AssertionLevel, BatchRollbackRequest, CommandPri, CommitRequest, Context, GetRequest,
         Op, PrewriteRequest, PrewriteRequestPessimisticAction::*, RawPutRequest,
->>>>>>> 0f5058eb
     },
     tikvpb::TikvClient,
 };
@@ -534,19 +525,12 @@
         .get(&1)
         .unwrap()
         .clone();
-<<<<<<< HEAD
-    let storage =
-        TestStorageBuilder::<_, _, F>::from_engine_and_lock_mgr(engine.clone(), DummyLockManager)
-            .build()
-            .unwrap();
-=======
     let storage = TestStorageBuilder::<_, _, F>::from_engine_and_lock_mgr(
         engine.clone(),
         MockLockManager::new(),
     )
     .build()
     .unwrap();
->>>>>>> 0f5058eb
 
     // Fail to get timestamp from PD at first
     fail::cfg("test_raftstore_get_tso", "pause").unwrap();
@@ -1496,53 +1480,4 @@
     let put_resp = client.raw_put(&put_req).unwrap();
     assert!(!put_resp.has_region_error(), "{:?}", put_resp);
     must_get_equal(&cluster.get_engine(1), b"k3", b"v3");
-<<<<<<< HEAD
-}
-
-#[test]
-fn test_raw_put_key_guard() {
-    let api_version = ApiVersion::V2;
-    let pause_write_fp = "raftkv_async_write";
-    let mut cluster = new_server_cluster_with_api_ver(0, 1, api_version);
-    cluster.run();
-    let region = cluster.get_region(b"");
-    let leader = region.get_peers()[0].clone();
-    let node_id = leader.get_id();
-    let leader_cm = cluster.sim.rl().get_concurrency_manager(node_id);
-    let ts_provider = cluster.sim.rl().get_causal_ts_provider(node_id).unwrap();
-    let ts = block_on(ts_provider.async_get_ts()).unwrap();
-
-    let env = Arc::new(Environment::new(1));
-    let channel =
-        ChannelBuilder::new(env).connect(&cluster.sim.rl().get_addr(leader.get_store_id()));
-    let client = TikvClient::new(channel);
-
-    let mut ctx = Context::default();
-    ctx.set_region_id(region.get_id());
-    ctx.set_region_epoch(region.get_region_epoch().clone());
-    ctx.set_peer(leader);
-    ctx.set_api_version(api_version);
-    let mut put_req = RawPutRequest::default();
-    put_req.set_context(ctx);
-    put_req.key = b"rk3".to_vec();
-    put_req.value = b"v3".to_vec();
-
-    fail::cfg(pause_write_fp, "pause").unwrap();
-    let handle = thread::spawn(move || {
-        let _ = client.raw_put(&put_req).unwrap();
-    });
-
-    thread::sleep(Duration::from_millis(100));
-    must_get_none(&cluster.get_engine(1), b"rk3");
-    let min_ts = leader_cm.global_min_lock_ts();
-    assert_eq!(min_ts.unwrap(), ts.next());
-
-    fail::remove(pause_write_fp);
-    handle.join().unwrap();
-    thread::sleep(Duration::from_millis(100));
-    must_get_none(&cluster.get_engine(1), b"rk3");
-    let min_ts = leader_cm.global_min_lock_ts();
-    assert!(min_ts.is_none());
-=======
->>>>>>> 0f5058eb
 }