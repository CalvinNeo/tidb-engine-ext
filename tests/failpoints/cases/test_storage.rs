// Copyright 2017 TiKV Project Authors. Licensed under Apache-2.0.

use std::{
    sync::{
        atomic::{AtomicBool, Ordering},
        mpsc::{channel, RecvTimeoutError},
        Arc,
    },
    thread,
    time::Duration,
};

use api_version::{ApiV1, ApiV2, KvFormat};
use causal_ts::CausalTsProvider;
use collections::HashMap;
use engine_traits::DummyFactory;
use errors::{extract_key_error, extract_region_error};
use futures::executor::block_on;
use grpcio::*;
use kvproto::{
    kvrpcpb::{
<<<<<<< HEAD
        self, AssertionLevel, BatchRollbackRequest, CommandPri, CommitRequest, Context, GetRequest,
        Op, PrewriteRequest, PrewriteRequestPessimisticAction::*, RawPutRequest,
=======
        self, ApiVersion, AssertionLevel, BatchRollbackRequest, CommandPri, CommitRequest, Context,
        GetRequest, Op, PrewriteRequest, PrewriteRequestPessimisticAction::*, RawPutRequest,
>>>>>>> b448214b
    },
    tikvpb::TikvClient,
};
use test_raftstore::*;
use tikv::{
    config::{ConfigController, Module},
    storage::{
        self,
        config_manager::StorageConfigManger,
        kv::{Error as KvError, ErrorInner as KvErrorInner, SnapContext, SnapshotExt},
        lock_manager::DummyLockManager,
        mvcc::{Error as MvccError, ErrorInner as MvccErrorInner},
        test_util::*,
        txn::{
            commands,
            flow_controller::{EngineFlowController, FlowController},
            Error as TxnError, ErrorInner as TxnErrorInner,
        },
        Error as StorageError, ErrorInner as StorageErrorInner, *,
    },
};
use tikv_util::{future::paired_future_callback, worker::dummy_scheduler, HandyRwLock};
use txn_types::{Key, Mutation, OldValues, TimeStamp};

#[test]
fn test_scheduler_leader_change_twice() {
    let snapshot_fp = "scheduler_async_snapshot_finish";
    let mut cluster = new_server_cluster(0, 2);
    cluster.run();
    let region0 = cluster.get_region(b"");
    let peers = region0.get_peers();
    cluster.must_transfer_leader(region0.get_id(), peers[0].clone());
    let engine0 = cluster.sim.rl().storages[&peers[0].get_id()].clone();
    let storage0 = TestStorageBuilderApiV1::from_engine_and_lock_mgr(engine0, DummyLockManager)
        .build()
        .unwrap();

    let mut ctx0 = Context::default();
    ctx0.set_region_id(region0.get_id());
    ctx0.set_region_epoch(region0.get_region_epoch().clone());
    ctx0.set_peer(peers[0].clone());
    let (prewrite_tx, prewrite_rx) = channel();
    fail::cfg(snapshot_fp, "pause").unwrap();
    storage0
        .sched_txn_command(
            commands::Prewrite::new(
                vec![Mutation::make_put(Key::from_raw(b"k"), b"v".to_vec())],
                b"k".to_vec(),
                10.into(),
                0,
                false,
                0,
                TimeStamp::default(),
                TimeStamp::default(),
                None,
                false,
                AssertionLevel::Off,
                ctx0,
            ),
            Box::new(move |res: storage::Result<_>| {
                prewrite_tx.send(res).unwrap();
            }),
        )
        .unwrap();
    // Sleep to make sure the failpoint is triggered.
    thread::sleep(Duration::from_millis(2000));
    // Transfer leader twice, then unblock snapshot.
    cluster.must_transfer_leader(region0.get_id(), peers[1].clone());
    cluster.must_transfer_leader(region0.get_id(), peers[0].clone());
    fail::remove(snapshot_fp);

    match prewrite_rx.recv_timeout(Duration::from_secs(5)).unwrap() {
        Err(Error(box ErrorInner::Txn(TxnError(box TxnErrorInner::Engine(KvError(
            box KvErrorInner::Request(ref e),
        ))))))
        | Err(Error(box ErrorInner::Txn(TxnError(box TxnErrorInner::Mvcc(MvccError(
            box MvccErrorInner::Kv(KvError(box KvErrorInner::Request(ref e))),
        ))))))
        | Err(Error(box ErrorInner::Kv(KvError(box KvErrorInner::Request(ref e))))) => {
            assert!(e.has_stale_command(), "{:?}", e);
        }
        res => {
            panic!("expect stale command, but got {:?}", res);
        }
    }
}

#[test]
fn test_server_catching_api_error() {
    let raftkv_fp = "raftkv_early_error_report";
    let mut cluster = new_server_cluster(0, 1);
    cluster.run();
    let region = cluster.get_region(b"");
    let leader = region.get_peers()[0].clone();

    fail::cfg(raftkv_fp, "return").unwrap();

    let env = Arc::new(Environment::new(1));
    let channel =
        ChannelBuilder::new(env).connect(&cluster.sim.rl().get_addr(leader.get_store_id()));
    let client = TikvClient::new(channel);

    let mut ctx = Context::default();
    ctx.set_region_id(region.get_id());
    ctx.set_region_epoch(region.get_region_epoch().clone());
    ctx.set_peer(leader);

    let mut prewrite_req = PrewriteRequest::default();
    prewrite_req.set_context(ctx.clone());
    let mutation = kvrpcpb::Mutation {
        op: Op::Put,
        key: b"k3".to_vec(),
        value: b"v3".to_vec(),
        ..Default::default()
    };
    prewrite_req.set_mutations(vec![mutation].into_iter().collect());
    prewrite_req.primary_lock = b"k3".to_vec();
    prewrite_req.start_version = 1;
    prewrite_req.lock_ttl = prewrite_req.start_version + 1;
    let prewrite_resp = client.kv_prewrite(&prewrite_req).unwrap();
    assert!(prewrite_resp.has_region_error(), "{:?}", prewrite_resp);
    assert!(
        prewrite_resp.get_region_error().has_region_not_found(),
        "{:?}",
        prewrite_resp
    );
    must_get_none(&cluster.get_engine(1), b"k3");

    let mut put_req = RawPutRequest::default();
    put_req.set_context(ctx);
    put_req.key = b"k3".to_vec();
    put_req.value = b"v3".to_vec();
    let put_resp = client.raw_put(&put_req).unwrap();
    assert!(put_resp.has_region_error(), "{:?}", put_resp);
    assert!(
        put_resp.get_region_error().has_region_not_found(),
        "{:?}",
        put_resp
    );
    must_get_none(&cluster.get_engine(1), b"k3");

    fail::remove(raftkv_fp);
    let put_resp = client.raw_put(&put_req).unwrap();
    assert!(!put_resp.has_region_error(), "{:?}", put_resp);
    must_get_equal(&cluster.get_engine(1), b"k3", b"v3");
}

#[test]
fn test_raftkv_early_error_report() {
    let raftkv_fp = "raftkv_early_error_report";
    let mut cluster = new_server_cluster(0, 1);
    cluster.run();
    cluster.must_split(&cluster.get_region(b"k0"), b"k1");

    let env = Arc::new(Environment::new(1));
    let mut clients: HashMap<&[u8], (Context, TikvClient)> = HashMap::default();
    for &k in &[b"k0", b"k1"] {
        let region = cluster.get_region(k);
        let leader = region.get_peers()[0].clone();
        let mut ctx = Context::default();
        let channel = ChannelBuilder::new(env.clone())
            .connect(&cluster.sim.rl().get_addr(leader.get_store_id()));
        let client = TikvClient::new(channel);
        ctx.set_region_id(region.get_id());
        ctx.set_region_epoch(region.get_region_epoch().clone());
        ctx.set_peer(leader);
        clients.insert(k, (ctx, client));
    }

    // Inject error to all regions.
    fail::cfg(raftkv_fp, "return").unwrap();
    for (k, (ctx, client)) in &clients {
        let mut put_req = RawPutRequest::default();
        put_req.set_context(ctx.clone());
        put_req.key = k.to_vec();
        put_req.value = b"v".to_vec();
        let put_resp = client.raw_put(&put_req).unwrap();
        assert!(put_resp.has_region_error(), "{:?}", put_resp);
        assert!(
            put_resp.get_region_error().has_region_not_found(),
            "{:?}",
            put_resp
        );
        must_get_none(&cluster.get_engine(1), k);
    }
    fail::remove(raftkv_fp);

    // Inject only one region
    let injected_region_id = clients[b"k0".as_ref()].0.get_region_id();
    fail::cfg(raftkv_fp, &format!("return({})", injected_region_id)).unwrap();
    for (k, (ctx, client)) in &clients {
        let mut put_req = RawPutRequest::default();
        put_req.set_context(ctx.clone());
        put_req.key = k.to_vec();
        put_req.value = b"v".to_vec();
        let put_resp = client.raw_put(&put_req).unwrap();
        if ctx.get_region_id() == injected_region_id {
            assert!(put_resp.has_region_error(), "{:?}", put_resp);
            assert!(
                put_resp.get_region_error().has_region_not_found(),
                "{:?}",
                put_resp
            );
            must_get_none(&cluster.get_engine(1), k);
        } else {
            assert!(!put_resp.has_region_error(), "{:?}", put_resp);
            must_get_equal(&cluster.get_engine(1), k, b"v");
        }
    }
    fail::remove(raftkv_fp);
}

#[test]
fn test_scale_scheduler_pool() {
    let snapshot_fp = "scheduler_start_execute";
    let mut cluster = new_server_cluster(0, 1);
    cluster.run();
    let origin_pool_size = cluster.cfg.storage.scheduler_worker_pool_size;

    let engine = cluster
        .sim
        .read()
        .unwrap()
        .storages
        .get(&1)
        .unwrap()
        .clone();
    let storage = TestStorageBuilderApiV1::from_engine_and_lock_mgr(engine, DummyLockManager)
        .config(cluster.cfg.tikv.storage.clone())
        .build()
        .unwrap();

    let cfg = new_tikv_config(1);
    let kv_engine = storage.get_engine().kv_engine().unwrap();
    let (_tx, rx) = std::sync::mpsc::channel();
    let flow_controller = Arc::new(FlowController::Singleton(EngineFlowController::new(
        &cfg.storage.flow_control,
        kv_engine.clone(),
        rx,
    )));

    let cfg_controller = ConfigController::new(cfg.clone());
    let (scheduler, _receiver) = dummy_scheduler();
    cfg_controller.register(
        Module::Storage,
        Box::new(StorageConfigManger::new(
            Arc::new(DummyFactory::new(Some(kv_engine), "".to_string())),
            cfg.storage.block_cache.shared,
            scheduler,
            flow_controller,
            storage.get_scheduler(),
        )),
    );
    let scheduler = storage.get_scheduler();

    let region = cluster.get_region(b"k1");
    let mut ctx = Context::default();
    ctx.set_region_id(region.id);
    ctx.set_region_epoch(region.get_region_epoch().clone());
    ctx.set_peer(cluster.leader_of_region(region.id).unwrap());

    let do_prewrite = |key: &[u8], val: &[u8]| {
        // prewrite
        let (prewrite_tx, prewrite_rx) = channel();
        storage
            .sched_txn_command(
                commands::Prewrite::new(
                    vec![Mutation::make_put(Key::from_raw(key), val.to_vec())],
                    key.to_vec(),
                    10.into(),
                    100,
                    false,
                    2,
                    TimeStamp::default(),
                    TimeStamp::default(),
                    None,
                    false,
                    AssertionLevel::Off,
                    ctx.clone(),
                ),
                Box::new(move |res: storage::Result<_>| {
                    let _ = prewrite_tx.send(res);
                }),
            )
            .unwrap();
        prewrite_rx.recv_timeout(Duration::from_secs(2))
    };

    let scale_pool = |size: usize| {
        cfg_controller
            .update_config("storage.scheduler-worker-pool-size", &format!("{}", size))
            .unwrap();
        assert_eq!(
            scheduler
                .get_sched_pool(CommandPri::Normal)
                .pool
                .get_pool_size(),
            size
        );
    };

    scale_pool(1);
    fail::cfg(snapshot_fp, "1*pause").unwrap();
    // propose one prewrite to block the only worker
    do_prewrite(b"k1", b"v1").unwrap_err();

    scale_pool(2);

    // do prewrite again, as we scale another worker, this request should success
    do_prewrite(b"k2", b"v2").unwrap().unwrap();

    // restore to original config.
    scale_pool(origin_pool_size);
    fail::remove(snapshot_fp);
}

#[test]
fn test_pipelined_pessimistic_lock() {
    let rockskv_async_write_fp = "rockskv_async_write";
    let rockskv_write_modifies_fp = "rockskv_write_modifies";
    let scheduler_async_write_finish_fp = "scheduler_async_write_finish";
    let before_pipelined_write_finish_fp = "before_pipelined_write_finish";

    {
        let storage = TestStorageBuilderApiV1::new(DummyLockManager)
            .pipelined_pessimistic_lock(false)
            .build()
            .unwrap();
        let (tx, rx) = channel();
        // If storage fails to write the lock to engine, client should
        // receive the error when pipelined locking is disabled.
        fail::cfg(rockskv_write_modifies_fp, "return()").unwrap();
        storage
            .sched_txn_command(
                new_acquire_pessimistic_lock_command(
                    vec![(Key::from_raw(b"key"), false)],
                    10,
                    10,
                    true,
                    false,
                ),
                Box::new(move |res| {
                    res.unwrap_err();
                    tx.send(()).unwrap();
                }),
            )
            .unwrap();
        rx.recv().unwrap();
        fail::remove(rockskv_write_modifies_fp);
    }

    let storage = TestStorageBuilderApiV1::new(DummyLockManager)
        .pipelined_pessimistic_lock(true)
        .build()
        .unwrap();

    let (tx, rx) = channel();
    let (key, val) = (Key::from_raw(b"key"), b"val".to_vec());

    // Even if storage fails to write the lock to engine, client should
    // receive the successful response.
    fail::cfg(rockskv_write_modifies_fp, "return()").unwrap();
    fail::cfg(scheduler_async_write_finish_fp, "pause").unwrap();
    storage
        .sched_txn_command(
            new_acquire_pessimistic_lock_command(vec![(key.clone(), false)], 10, 10, true, false),
            expect_pessimistic_lock_res_callback(
                tx.clone(),
                PessimisticLockRes::Values(vec![None]),
            ),
        )
        .unwrap();
    rx.recv().unwrap();
    fail::remove(rockskv_write_modifies_fp);
    fail::remove(scheduler_async_write_finish_fp);
    storage
        .sched_txn_command(
            commands::PrewritePessimistic::new(
                vec![(
                    Mutation::make_put(key.clone(), val.clone()),
                    DoPessimisticCheck,
                )],
                key.to_raw().unwrap(),
                10.into(),
                3000,
                10.into(),
                1,
                11.into(),
                TimeStamp::default(),
                None,
                false,
                AssertionLevel::Off,
                Context::default(),
            ),
            expect_ok_callback(tx.clone(), 0),
        )
        .unwrap();
    rx.recv().unwrap();
    storage
        .sched_txn_command(
            commands::Commit::new(vec![key.clone()], 10.into(), 20.into(), Context::default()),
            expect_ok_callback(tx.clone(), 0),
        )
        .unwrap();
    rx.recv().unwrap();

    // Should report failure if storage fails to schedule write request to engine.
    fail::cfg(rockskv_async_write_fp, "return()").unwrap();
    storage
        .sched_txn_command(
            new_acquire_pessimistic_lock_command(vec![(key.clone(), false)], 30, 30, true, false),
            expect_fail_callback(tx.clone(), 0, |_| ()),
        )
        .unwrap();
    rx.recv().unwrap();
    fail::remove(rockskv_async_write_fp);

    // Shouldn't release latches until async write finished.
    fail::cfg(scheduler_async_write_finish_fp, "pause").unwrap();
    for blocked in &[false, true] {
        storage
            .sched_txn_command(
                new_acquire_pessimistic_lock_command(
                    vec![(key.clone(), false)],
                    40,
                    40,
                    true,
                    false,
                ),
                expect_pessimistic_lock_res_callback(
                    tx.clone(),
                    PessimisticLockRes::Values(vec![Some(val.clone())]),
                ),
            )
            .unwrap();

        if !*blocked {
            rx.recv().unwrap();
        } else {
            // Blocked by latches.
            rx.recv_timeout(Duration::from_millis(500)).unwrap_err();
        }
    }
    fail::remove(scheduler_async_write_finish_fp);
    rx.recv().unwrap();
    delete_pessimistic_lock(&storage, key.clone(), 40, 40);

    // Pipelined write is finished before async write.
    fail::cfg(scheduler_async_write_finish_fp, "pause").unwrap();
    storage
        .sched_txn_command(
            new_acquire_pessimistic_lock_command(vec![(key.clone(), false)], 50, 50, true, false),
            expect_pessimistic_lock_res_callback(
                tx.clone(),
                PessimisticLockRes::Values(vec![Some(val.clone())]),
            ),
        )
        .unwrap();
    rx.recv().unwrap();
    fail::remove(scheduler_async_write_finish_fp);
    delete_pessimistic_lock(&storage, key.clone(), 50, 50);

    // The proposed callback, which is responsible for returning response, is not
    // guaranteed to be invoked. In this case it should still be continued
    // properly.
    fail::cfg(before_pipelined_write_finish_fp, "return()").unwrap();
    storage
        .sched_txn_command(
            new_acquire_pessimistic_lock_command(
                vec![(key.clone(), false), (Key::from_raw(b"nonexist"), false)],
                60,
                60,
                true,
                false,
            ),
            expect_pessimistic_lock_res_callback(
                tx,
                PessimisticLockRes::Values(vec![Some(val), None]),
            ),
        )
        .unwrap();
    rx.recv_timeout(Duration::from_secs(5)).unwrap();
    fail::remove(before_pipelined_write_finish_fp);
    delete_pessimistic_lock(&storage, key, 60, 60);
}

#[test]
fn test_async_commit_prewrite_with_stale_max_ts() {
    test_async_commit_prewrite_with_stale_max_ts_impl::<ApiV1>();
    test_async_commit_prewrite_with_stale_max_ts_impl::<ApiV2>();
}

fn test_async_commit_prewrite_with_stale_max_ts_impl<F: KvFormat>() {
    let mut cluster = new_server_cluster_with_api_ver(0, 2, F::TAG);
    cluster.run();

    let mut engine = cluster
        .sim
        .read()
        .unwrap()
        .storages
        .get(&1)
        .unwrap()
        .clone();
    let storage =
        TestStorageBuilder::<_, _, F>::from_engine_and_lock_mgr(engine.clone(), DummyLockManager)
            .build()
            .unwrap();

    // Fail to get timestamp from PD at first
    fail::cfg("test_raftstore_get_tso", "pause").unwrap();
    cluster.must_transfer_leader(1, new_peer(2, 2));
    cluster.must_transfer_leader(1, new_peer(1, 1));

    let mut ctx = Context::default();
    ctx.set_region_id(1);
    ctx.set_api_version(F::TAG);
    ctx.set_region_epoch(cluster.get_region_epoch(1));
    ctx.set_peer(cluster.leader_of_region(1).unwrap());

    let check_max_timestamp_not_synced = |expected: bool| {
        // prewrite
        let (prewrite_tx, prewrite_rx) = channel();
        storage
            .sched_txn_command(
                commands::Prewrite::new(
                    vec![Mutation::make_put(Key::from_raw(b"xk1"), b"v".to_vec())],
                    b"xk1".to_vec(),
                    10.into(),
                    100,
                    false,
                    2,
                    TimeStamp::default(),
                    TimeStamp::default(),
                    Some(vec![b"xk2".to_vec()]),
                    false,
                    AssertionLevel::Off,
                    ctx.clone(),
                ),
                Box::new(move |res: storage::Result<_>| {
                    prewrite_tx.send(res).unwrap();
                }),
            )
            .unwrap();
        let res = prewrite_rx.recv_timeout(Duration::from_secs(5)).unwrap();
        let region_error = extract_region_error(&res);
        assert_eq!(
            region_error
                .map(|e| e.has_max_timestamp_not_synced())
                .unwrap_or(false),
            expected
        );

        // pessimistic prewrite
        let (prewrite_tx, prewrite_rx) = channel();
        storage
            .sched_txn_command(
                commands::PrewritePessimistic::new(
                    vec![(
<<<<<<< HEAD
                        Mutation::make_put(Key::from_raw(b"k1"), b"v".to_vec()),
=======
                        Mutation::make_put(Key::from_raw(b"xk1"), b"v".to_vec()),
>>>>>>> b448214b
                        DoPessimisticCheck,
                    )],
                    b"xk1".to_vec(),
                    10.into(),
                    100,
                    20.into(),
                    2,
                    TimeStamp::default(),
                    TimeStamp::default(),
                    Some(vec![b"xk2".to_vec()]),
                    false,
                    AssertionLevel::Off,
                    ctx.clone(),
                ),
                Box::new(move |res: storage::Result<_>| {
                    prewrite_tx.send(res).unwrap();
                }),
            )
            .unwrap();
        let res = prewrite_rx.recv_timeout(Duration::from_secs(5)).unwrap();
        let region_error = extract_region_error(&res);
        assert_eq!(
            region_error
                .map(|e| e.has_max_timestamp_not_synced())
                .unwrap_or(false),
            expected
        );
    };

    // should get max timestamp not synced error
    check_max_timestamp_not_synced(true);

    // can get timestamp from PD
    fail::remove("test_raftstore_get_tso");

    // wait for timestamp synced
    let snap_ctx = SnapContext {
        pb_ctx: &ctx,
        ..Default::default()
    };
    let snapshot = engine.snapshot(snap_ctx).unwrap();
    let txn_ext = snapshot.txn_ext.clone().unwrap();
    for retry in 0..10 {
        if txn_ext.is_max_ts_synced() {
            break;
        }
        thread::sleep(Duration::from_millis(1 << retry));
    }
    assert!(snapshot.ext().is_max_ts_synced());

    // should NOT get max timestamp not synced error
    check_max_timestamp_not_synced(false);
}

fn expect_locked(err: tikv::storage::Error, key: &[u8], lock_ts: TimeStamp) {
    let lock_info = extract_key_error(&err).take_locked();
    assert_eq!(lock_info.get_key(), key);
    assert_eq!(lock_info.get_lock_version(), lock_ts.into_inner());
}

fn test_async_apply_prewrite_impl<E: Engine, F: KvFormat>(
    storage: &Storage<E, DummyLockManager, F>,
    ctx: Context,
    key: &[u8],
    value: &[u8],
    start_ts: u64,
    commit_ts: Option<u64>,
    is_pessimistic: bool,
    need_lock: bool,
    use_async_commit: bool,
    expect_async_apply: bool,
) {
    let on_handle_apply = "on_handle_apply";

    let start_ts = TimeStamp::from(start_ts);

    // Acquire the pessimistic lock if needed
    if need_lock {
        let (tx, rx) = channel();
        storage
            .sched_txn_command(
                commands::AcquirePessimisticLock::new(
                    vec![(Key::from_raw(key), false)],
                    key.to_vec(),
                    start_ts,
                    0,
                    true,
                    start_ts,
                    None,
                    false,
                    0.into(),
                    OldValues::default(),
                    false,
                    false,
                    ctx.clone(),
                ),
                Box::new(move |r| tx.send(r).unwrap()),
            )
            .unwrap();
        rx.recv_timeout(Duration::from_secs(5))
            .unwrap()
            .unwrap()
            .unwrap();
    }

    // Prewrite and block it at apply phase.
    fail::cfg(on_handle_apply, "pause").unwrap();
    let (tx, rx) = channel();
    let secondaries = if use_async_commit { Some(vec![]) } else { None };
    if !is_pessimistic {
        storage
            .sched_txn_command(
                commands::Prewrite::new(
                    vec![Mutation::make_put(Key::from_raw(key), value.to_vec())],
                    key.to_vec(),
                    start_ts,
                    0,
                    false,
                    1,
                    0.into(),
                    0.into(),
                    secondaries,
                    false,
                    AssertionLevel::Off,
                    ctx.clone(),
                ),
                Box::new(move |r| tx.send(r).unwrap()),
            )
            .unwrap();
    } else {
        storage
            .sched_txn_command(
                commands::PrewritePessimistic::new(
                    vec![(
                        Mutation::make_put(Key::from_raw(key), value.to_vec()),
                        if need_lock {
                            DoPessimisticCheck
                        } else {
                            SkipPessimisticCheck
                        },
                    )],
                    key.to_vec(),
                    start_ts,
                    0,
                    start_ts,
                    1,
                    0.into(),
                    0.into(),
                    secondaries,
                    false,
                    AssertionLevel::Off,
                    ctx.clone(),
                ),
                Box::new(move |r| tx.send(r).unwrap()),
            )
            .unwrap();
    }

    if expect_async_apply {
        // The result should be able to be returned.
        let res = rx.recv_timeout(Duration::from_secs(5)).unwrap().unwrap();
        assert_eq!(res.locks.len(), 0);
        assert!(use_async_commit);
        assert!(commit_ts.is_none());
        let min_commit_ts = res.min_commit_ts;
        assert!(
            min_commit_ts > start_ts,
            "min_commit_ts({}) not greater than start_ts({})",
            min_commit_ts,
            start_ts
        );

        // The memory lock is not released so reading will encounter the lock.
        thread::sleep(Duration::from_millis(300));
        let err = block_on(storage.get(ctx.clone(), Key::from_raw(key), min_commit_ts.next()))
            .unwrap_err();
        expect_locked(err, key, start_ts);
        // Commit command will be blocked.
        let (tx, rx) = channel();
        storage
            .sched_txn_command(
                commands::Commit::new(
                    vec![Key::from_raw(key)],
                    start_ts,
                    min_commit_ts,
                    ctx.clone(),
                ),
                Box::new(move |r| tx.send(r).unwrap()),
            )
            .unwrap();
        assert_eq!(
            rx.recv_timeout(Duration::from_millis(300)).unwrap_err(),
            RecvTimeoutError::Timeout
        );

        // Continue applying and then the commit command can continue.
        fail::remove(on_handle_apply);
        rx.recv_timeout(Duration::from_secs(5)).unwrap().unwrap();

        let got_value = block_on(storage.get(ctx, Key::from_raw(key), min_commit_ts.next()))
            .unwrap()
            .0;
        assert_eq!(got_value.unwrap().as_slice(), value);
    } else {
        assert_eq!(
            rx.recv_timeout(Duration::from_millis(300)).unwrap_err(),
            RecvTimeoutError::Timeout
        );

        fail::remove(on_handle_apply);
        let res = rx.recv_timeout(Duration::from_secs(5)).unwrap().unwrap();
        assert_eq!(res.locks.len(), 0);
        assert_eq!(res.min_commit_ts, 0.into());

        // Commit it.
        let commit_ts = commit_ts.unwrap().into();
        let (tx, rx) = channel();
        storage
            .sched_txn_command(
                commands::Commit::new(vec![Key::from_raw(key)], start_ts, commit_ts, ctx.clone()),
                Box::new(move |r| tx.send(r).unwrap()),
            )
            .unwrap();
        rx.recv_timeout(Duration::from_secs(5)).unwrap().unwrap();

        let got_value = block_on(storage.get(ctx, Key::from_raw(key), commit_ts.next()))
            .unwrap()
            .0;
        assert_eq!(got_value.unwrap().as_slice(), value);
    }
}

#[test]
fn test_async_apply_prewrite() {
    let mut cluster = new_server_cluster(0, 1);
    cluster.run();

    let engine = cluster
        .sim
        .read()
        .unwrap()
        .storages
        .get(&1)
        .unwrap()
        .clone();
    let storage = TestStorageBuilderApiV1::from_engine_and_lock_mgr(engine, DummyLockManager)
        .async_apply_prewrite(true)
        .build()
        .unwrap();

    let mut ctx = Context::default();
    ctx.set_region_id(1);
    ctx.set_region_epoch(cluster.get_region_epoch(1));
    ctx.set_peer(cluster.leader_of_region(1).unwrap());

    test_async_apply_prewrite_impl(
        &storage,
        ctx.clone(),
        b"key",
        b"value1",
        10,
        None,
        false,
        false,
        true,
        true,
    );
    test_async_apply_prewrite_impl(
        &storage,
        ctx.clone(),
        b"key",
        b"value2",
        20,
        None,
        true,
        false,
        true,
        true,
    );
    test_async_apply_prewrite_impl(
        &storage,
        ctx.clone(),
        b"key",
        b"value3",
        30,
        None,
        true,
        true,
        true,
        true,
    );

    test_async_apply_prewrite_impl(
        &storage,
        ctx.clone(),
        b"key",
        b"value1",
        40,
        Some(45),
        false,
        false,
        false,
        false,
    );
    test_async_apply_prewrite_impl(
        &storage,
        ctx.clone(),
        b"key",
        b"value2",
        50,
        Some(55),
        true,
        false,
        false,
        false,
    );
    test_async_apply_prewrite_impl(
        &storage,
        ctx,
        b"key",
        b"value3",
        60,
        Some(65),
        true,
        true,
        false,
        false,
    );
}

#[test]
fn test_async_apply_prewrite_fallback() {
    let mut cluster = new_server_cluster(0, 1);
    cluster.run();

    let engine = cluster
        .sim
        .read()
        .unwrap()
        .storages
        .get(&1)
        .unwrap()
        .clone();
    let storage = TestStorageBuilderApiV1::from_engine_and_lock_mgr(engine, DummyLockManager)
        .async_apply_prewrite(true)
        .build()
        .unwrap();

    let mut ctx = Context::default();
    ctx.set_region_id(1);
    ctx.set_region_epoch(cluster.get_region_epoch(1));
    ctx.set_peer(cluster.leader_of_region(1).unwrap());

    let before_async_apply_prewrite_finish = "before_async_apply_prewrite_finish";
    let on_handle_apply = "on_handle_apply";

    fail::cfg(before_async_apply_prewrite_finish, "return()").unwrap();
    fail::cfg(on_handle_apply, "pause").unwrap();

    let (key, value) = (b"k1", b"v1");
    let (tx, rx) = channel();
    storage
        .sched_txn_command(
            commands::Prewrite::new(
                vec![Mutation::make_put(Key::from_raw(key), value.to_vec())],
                key.to_vec(),
                10.into(),
                0,
                false,
                1,
                0.into(),
                0.into(),
                Some(vec![]),
                false,
                AssertionLevel::Off,
                ctx.clone(),
            ),
            Box::new(move |r| tx.send(r).unwrap()),
        )
        .unwrap();

    assert_eq!(
        rx.recv_timeout(Duration::from_millis(200)).unwrap_err(),
        RecvTimeoutError::Timeout
    );

    fail::remove(on_handle_apply);

    let res = rx.recv().unwrap().unwrap();
    assert!(res.min_commit_ts > 10.into());

    fail::remove(before_async_apply_prewrite_finish);

    let (tx, rx) = channel();
    storage
        .sched_txn_command(
            commands::Commit::new(vec![Key::from_raw(key)], 10.into(), res.min_commit_ts, ctx),
            Box::new(move |r| tx.send(r).unwrap()),
        )
        .unwrap();

    rx.recv_timeout(Duration::from_secs(5)).unwrap().unwrap();
}

fn test_async_apply_prewrite_1pc_impl<E: Engine, F: KvFormat>(
    storage: &Storage<E, DummyLockManager, F>,
    ctx: Context,
    key: &[u8],
    value: &[u8],
    start_ts: u64,
    is_pessimistic: bool,
) {
    let on_handle_apply = "on_handle_apply";

    let start_ts = TimeStamp::from(start_ts);

    if is_pessimistic {
        let (tx, rx) = channel();
        storage
            .sched_txn_command(
                commands::AcquirePessimisticLock::new(
                    vec![(Key::from_raw(key), false)],
                    key.to_vec(),
                    start_ts,
                    0,
                    true,
                    start_ts,
                    None,
                    false,
                    0.into(),
                    OldValues::default(),
                    false,
                    false,
                    ctx.clone(),
                ),
                Box::new(move |r| tx.send(r).unwrap()),
            )
            .unwrap();
        rx.recv_timeout(Duration::from_secs(5))
            .unwrap()
            .unwrap()
            .unwrap();
    }

    // Prewrite and block it at apply phase.
    fail::cfg(on_handle_apply, "pause").unwrap();
    let (tx, rx) = channel();
    if !is_pessimistic {
        storage
            .sched_txn_command(
                commands::Prewrite::new(
                    vec![Mutation::make_put(Key::from_raw(key), value.to_vec())],
                    key.to_vec(),
                    start_ts,
                    0,
                    false,
                    1,
                    0.into(),
                    0.into(),
                    None,
                    true,
                    AssertionLevel::Off,
                    ctx.clone(),
                ),
                Box::new(move |r| tx.send(r).unwrap()),
            )
            .unwrap();
    } else {
        storage
            .sched_txn_command(
                commands::PrewritePessimistic::new(
                    vec![(
                        Mutation::make_put(Key::from_raw(key), value.to_vec()),
                        DoPessimisticCheck,
                    )],
                    key.to_vec(),
                    start_ts,
                    0,
                    start_ts,
                    1,
                    0.into(),
                    0.into(),
                    None,
                    true,
                    AssertionLevel::Off,
                    ctx.clone(),
                ),
                Box::new(move |r| tx.send(r).unwrap()),
            )
            .unwrap();
    }

    let res = rx.recv_timeout(Duration::from_secs(5)).unwrap().unwrap();
    assert_eq!(res.locks.len(), 0);
    assert!(res.one_pc_commit_ts > start_ts);
    let commit_ts = res.one_pc_commit_ts;

    let err = block_on(storage.get(ctx.clone(), Key::from_raw(key), commit_ts.next())).unwrap_err();
    expect_locked(err, key, start_ts);

    fail::remove(on_handle_apply);
    // The key may need some time to be applied.
    for retry in 0.. {
        let res = block_on(storage.get(ctx.clone(), Key::from_raw(key), commit_ts.next()));
        match res {
            Ok(v) => {
                assert_eq!(v.0.unwrap().as_slice(), value);
                break;
            }
            Err(e) => expect_locked(e, key, start_ts),
        }

        if retry > 20 {
            panic!("the key is not applied for too long time");
        }
        thread::sleep(Duration::from_millis(200));
    }
}

#[test]
fn test_async_apply_prewrite_1pc() {
    let mut cluster = new_server_cluster(0, 1);
    cluster.run();

    let engine = cluster
        .sim
        .read()
        .unwrap()
        .storages
        .get(&1)
        .unwrap()
        .clone();
    let storage = TestStorageBuilderApiV1::from_engine_and_lock_mgr(engine, DummyLockManager)
        .async_apply_prewrite(true)
        .build()
        .unwrap();

    let mut ctx = Context::default();
    ctx.set_region_id(1);
    ctx.set_region_epoch(cluster.get_region_epoch(1));
    ctx.set_peer(cluster.leader_of_region(1).unwrap());

    test_async_apply_prewrite_1pc_impl(&storage, ctx.clone(), b"key", b"value1", 10, false);
    test_async_apply_prewrite_1pc_impl(&storage, ctx, b"key", b"value2", 20, true);
}

#[test]
fn test_atomic_cas_lock_by_latch() {
    let mut cluster = new_server_cluster(0, 1);
    cluster.run();

    let engine = cluster
        .sim
        .read()
        .unwrap()
        .storages
        .get(&1)
        .unwrap()
        .clone();
    let storage = TestStorageBuilderApiV1::from_engine_and_lock_mgr(engine, DummyLockManager)
        .build()
        .unwrap();

    let mut ctx = Context::default();
    ctx.set_region_id(1);
    ctx.set_region_epoch(cluster.get_region_epoch(1));
    ctx.set_peer(cluster.leader_of_region(1).unwrap());

    let latch_acquire_success_fp = "txn_scheduler_acquire_success";
    let latch_acquire_fail_fp = "txn_scheduler_acquire_fail";
    let pending_cas_fp = "txn_commands_compare_and_swap";
    let wakeup_latch_fp = "txn_scheduler_try_to_wake_up";
    let acquire_flag = Arc::new(AtomicBool::new(false));
    let acquire_flag1 = acquire_flag.clone();
    let acquire_flag_fail = Arc::new(AtomicBool::new(false));
    let acquire_flag_fail1 = acquire_flag_fail.clone();
    let wakeup_latch_flag = Arc::new(AtomicBool::new(false));
    let wakeup1 = wakeup_latch_flag.clone();

    fail::cfg(pending_cas_fp, "pause").unwrap();
    fail::cfg_callback(latch_acquire_success_fp, move || {
        acquire_flag1.store(true, Ordering::Release);
    })
    .unwrap();
    fail::cfg_callback(latch_acquire_fail_fp, move || {
        acquire_flag_fail1.store(true, Ordering::Release);
    })
    .unwrap();
    fail::cfg_callback(wakeup_latch_fp, move || {
        wakeup1.store(true, Ordering::Release);
    })
    .unwrap();
    let (cb, f1) = paired_future_callback();
    storage
        .raw_compare_and_swap_atomic(
            ctx.clone(),
            "".to_string(),
            b"key".to_vec(),
            None,
            b"v1".to_vec(),
            0,
            cb,
        )
        .unwrap();
    thread::sleep(Duration::from_secs(1));
    assert!(acquire_flag.load(Ordering::Acquire));
    assert!(!acquire_flag_fail.load(Ordering::Acquire));
    acquire_flag.store(false, Ordering::Release);
    let (cb, f2) = paired_future_callback();
    storage
        .raw_compare_and_swap_atomic(
            ctx.clone(),
            "".to_string(),
            b"key".to_vec(),
            Some(b"v1".to_vec()),
            b"v2".to_vec(),
            0,
            cb,
        )
        .unwrap();
    thread::sleep(Duration::from_secs(1));
    assert!(acquire_flag_fail.load(Ordering::Acquire));
    assert!(!acquire_flag.load(Ordering::Acquire));
    fail::remove(pending_cas_fp);
    let _ = block_on(f1).unwrap();
    let (prev_val, succeed) = block_on(f2).unwrap().unwrap();
    assert!(wakeup_latch_flag.load(Ordering::Acquire));
    assert!(succeed);
    assert_eq!(prev_val, Some(b"v1".to_vec()));
    let f = storage.raw_get(ctx, "".to_string(), b"key".to_vec());
    let ret = block_on(f).unwrap().unwrap();
    assert_eq!(b"v2".to_vec(), ret);
}

#[test]
fn test_before_async_write_deadline() {
    let mut cluster = new_server_cluster(0, 1);
    cluster.run();

    let engine = cluster
        .sim
        .read()
        .unwrap()
        .storages
        .get(&1)
        .unwrap()
        .clone();
    let storage = TestStorageBuilderApiV1::from_engine_and_lock_mgr(engine, DummyLockManager)
        .build()
        .unwrap();

    let mut ctx = Context::default();
    ctx.set_region_id(1);
    ctx.set_region_epoch(cluster.get_region_epoch(1));
    ctx.set_peer(cluster.leader_of_region(1).unwrap());
    ctx.max_execution_duration_ms = 200;
    let (tx, rx) = channel();
    fail::cfg("cleanup", "sleep(500)").unwrap();
    storage
        .sched_txn_command(
            commands::Rollback::new(vec![Key::from_raw(b"k")], 10.into(), ctx),
            Box::new(move |res: storage::Result<_>| {
                tx.send(res).unwrap();
            }),
        )
        .unwrap();

    assert!(matches!(
        rx.recv().unwrap(),
        Err(StorageError(box StorageErrorInner::DeadlineExceeded))
    ));
}

#[test]
fn test_before_propose_deadline() {
    let mut cluster = new_server_cluster(0, 1);
    cluster.run();

    let engine = cluster.sim.read().unwrap().storages[&1].clone();
    let storage = TestStorageBuilderApiV1::from_engine_and_lock_mgr(engine, DummyLockManager)
        .build()
        .unwrap();

    let mut ctx = Context::default();
    ctx.set_region_id(1);
    ctx.set_region_epoch(cluster.get_region_epoch(1));
    ctx.set_peer(cluster.leader_of_region(1).unwrap());
    ctx.max_execution_duration_ms = 200;
    let (tx, rx) = channel();
    fail::cfg("pause_on_peer_collect_message", "sleep(500)").unwrap();
    storage
        .sched_txn_command(
            commands::Rollback::new(vec![Key::from_raw(b"k")], 10.into(), ctx),
            Box::new(move |res: storage::Result<_>| {
                tx.send(res).unwrap();
            }),
        )
        .unwrap();
    assert!(matches!(
        rx.recv().unwrap(),
        Err(StorageError(box StorageErrorInner::Kv(KvError(
            box KvErrorInner::Request(_),
        ))))
    ));
}

#[test]
fn test_resolve_lock_deadline() {
    let mut cluster = new_server_cluster(0, 1);
    cluster.run();

    let engine = cluster.sim.read().unwrap().storages[&1].clone();
    let storage = TestStorageBuilderApiV1::from_engine_and_lock_mgr(engine, DummyLockManager)
        .build()
        .unwrap();

    let mut ctx = Context::default();
    ctx.set_region_id(1);
    ctx.set_region_epoch(cluster.get_region_epoch(1));
    ctx.set_peer(cluster.leader_of_region(1).unwrap());

    // One resolve lock batch is 256 keys. So we need to prewrite more than that.
    let mutations = (1i32..300)
        .map(|i| {
            let data = i.to_le_bytes();
            Mutation::make_put(Key::from_raw(&data), data.to_vec())
        })
        .collect();
    let cmd = commands::Prewrite::new(
        mutations,
        1i32.to_le_bytes().to_vec(),
        10.into(),
        1,
        false,
        299,
        15.into(),
        20.into(),
        None,
        false,
        AssertionLevel::Off,
        ctx.clone(),
    );
    let (tx, rx) = channel();
    storage
        .sched_txn_command(
            cmd,
            Box::new(move |res: storage::Result<_>| {
                tx.send(res).unwrap();
            }),
        )
        .unwrap();
    rx.recv().unwrap().unwrap();

    // Resolve lock, this needs two rounds, two process_read and two process_write.
    // So it needs more than 400ms. It will exceed the deadline.
    ctx.max_execution_duration_ms = 300;
    fail::cfg("txn_before_process_read", "1*sleep(100)->sleep(200)").unwrap();
    fail::cfg("txn_before_process_write", "1*sleep(100)->sleep(500)").unwrap();
    let (tx, rx) = channel();
    let mut txn_status = HashMap::default();
    txn_status.insert(TimeStamp::new(10), TimeStamp::new(0));
    storage
        .sched_txn_command(
            commands::ResolveLockReadPhase::new(txn_status, None, ctx),
            Box::new(move |res: storage::Result<_>| {
                tx.send(res).unwrap();
            }),
        )
        .unwrap();
    assert!(matches!(
        rx.recv().unwrap(),
        Err(StorageError(box StorageErrorInner::DeadlineExceeded))
    ));
}

/// Checks if concurrent transaction works correctly during shutdown.
///
/// During shutdown, all pending writes will fail with error so its latch will
/// be released. Then other writes in the latch queue will be continued to be
/// processed, which can break the correctness of latch: underlying command
/// result is always determined, it should be either always success written or
/// never be written.
#[test]
fn test_mvcc_concurrent_commit_and_rollback_at_shutdown() {
    let (mut cluster, mut client, mut ctx) = must_new_cluster_and_kv_client_mul(3);
    let k = b"key".to_vec();
    // Use big value to force it in default cf.
    let v = vec![0; 10240];

    let mut ts = 0;

    // Prewrite
    ts += 1;
    let prewrite_start_version = ts;
    let mut mutation = kvrpcpb::Mutation::default();
    mutation.set_op(Op::Put);
    mutation.set_key(k.clone());
    mutation.set_value(v.clone());
    must_kv_prewrite(
        &client,
        ctx.clone(),
        vec![mutation],
        k.clone(),
        prewrite_start_version,
    );

    // So all following operation will not be committed by this leader.
    let leader_fp = "before_leader_handle_committed_entries";
    fail::cfg(leader_fp, "pause").unwrap();

    // Commit
    ts += 1;
    let commit_version = ts;
    let mut commit_req = CommitRequest::default();
    commit_req.set_context(ctx.clone());
    commit_req.start_version = prewrite_start_version;
    commit_req.mut_keys().push(k.clone());
    commit_req.commit_version = commit_version;
    let _commit_resp = client.kv_commit_async(&commit_req).unwrap();

    // Rollback
    let rollback_start_version = prewrite_start_version;
    let mut rollback_req = BatchRollbackRequest::default();
    rollback_req.set_context(ctx.clone());
    rollback_req.start_version = rollback_start_version;
    rollback_req.mut_keys().push(k.clone());
    let _rollback_resp = client.kv_batch_rollback_async(&rollback_req).unwrap();

    // Sleep some time to make sure both commit and rollback are queued in latch.
    thread::sleep(Duration::from_millis(100));
    let shutdown_fp = "after_shutdown_apply";
    fail::cfg_callback(shutdown_fp, move || {
        fail::remove(leader_fp);
        // Sleep some time to ensure all logs can be replicated.
        thread::sleep(Duration::from_millis(300));
    })
    .unwrap();
    let mut leader = cluster.leader_of_region(1).unwrap();
    cluster.stop_node(leader.get_store_id());

    // So a new leader should be elected.
    cluster.must_put(b"k2", b"v2");
    leader = cluster.leader_of_region(1).unwrap();
    ctx.set_peer(leader.clone());
    let env = Arc::new(Environment::new(1));
    let channel =
        ChannelBuilder::new(env).connect(&cluster.sim.rl().get_addr(leader.get_store_id()));
    client = TikvClient::new(channel);

    // The first request is commit, the second is rollback, the first one should
    // succeed.
    ts += 1;
    let get_version = ts;
    let mut get_req = GetRequest::default();
    get_req.set_context(ctx);
    get_req.key = k;
    get_req.version = get_version;
    let get_resp = client.kv_get(&get_req).unwrap();
    assert!(
        !get_resp.has_region_error() && !get_resp.has_error(),
        "{:?}",
        get_resp
    );
    assert_eq!(get_resp.value, v);
}

#[test]
fn test_raw_put_deadline() {
    let deadline_fp = "deadline_check_fail";
    let mut cluster = new_server_cluster(0, 1);
    cluster.run();
    let region = cluster.get_region(b"");
    let leader = region.get_peers()[0].clone();

    let env = Arc::new(Environment::new(1));
    let channel =
        ChannelBuilder::new(env).connect(&cluster.sim.rl().get_addr(leader.get_store_id()));
    let client = TikvClient::new(channel);

    let mut ctx = Context::default();
    ctx.set_region_id(region.get_id());
    ctx.set_region_epoch(region.get_region_epoch().clone());
    ctx.set_peer(leader);

    let mut put_req = RawPutRequest::default();
    put_req.set_context(ctx);
    put_req.key = b"k3".to_vec();
    put_req.value = b"v3".to_vec();
    fail::cfg(deadline_fp, "return()").unwrap();
    let put_resp = client.raw_put(&put_req).unwrap();
    assert!(put_resp.has_region_error(), "{:?}", put_resp);
    must_get_none(&cluster.get_engine(1), b"k3");

    fail::remove(deadline_fp);
    let put_resp = client.raw_put(&put_req).unwrap();
    assert!(!put_resp.has_region_error(), "{:?}", put_resp);
    must_get_equal(&cluster.get_engine(1), b"k3", b"v3");
<<<<<<< HEAD
=======
}

#[test]
fn test_raw_put_key_guard() {
    let api_version = ApiVersion::V2;
    let pause_write_fp = "raftkv_async_write";
    let mut cluster = new_server_cluster_with_api_ver(0, 1, api_version);
    cluster.run();
    let region = cluster.get_region(b"");
    let leader = region.get_peers()[0].clone();
    let node_id = leader.get_id();
    let leader_cm = cluster.sim.rl().get_concurrency_manager(node_id);
    let ts_provider = cluster.sim.rl().get_causal_ts_provider(node_id).unwrap();
    let ts = block_on(ts_provider.async_get_ts()).unwrap();

    let env = Arc::new(Environment::new(1));
    let channel =
        ChannelBuilder::new(env).connect(&cluster.sim.rl().get_addr(leader.get_store_id()));
    let client = TikvClient::new(channel);

    let mut ctx = Context::default();
    ctx.set_region_id(region.get_id());
    ctx.set_region_epoch(region.get_region_epoch().clone());
    ctx.set_peer(leader);
    ctx.set_api_version(api_version);
    let mut put_req = RawPutRequest::default();
    put_req.set_context(ctx);
    put_req.key = b"rk3".to_vec();
    put_req.value = b"v3".to_vec();

    fail::cfg(pause_write_fp, "pause").unwrap();
    let handle = thread::spawn(move || {
        let _ = client.raw_put(&put_req).unwrap();
    });

    thread::sleep(Duration::from_millis(100));
    must_get_none(&cluster.get_engine(1), b"rk3");
    let min_ts = leader_cm.global_min_lock_ts();
    assert_eq!(min_ts.unwrap(), ts.next());

    fail::remove(pause_write_fp);
    handle.join().unwrap();
    thread::sleep(Duration::from_millis(100));
    must_get_none(&cluster.get_engine(1), b"rk3");
    let min_ts = leader_cm.global_min_lock_ts();
    assert!(min_ts.is_none());
>>>>>>> b448214b
}<|MERGE_RESOLUTION|>--- conflicted
+++ resolved
@@ -19,13 +19,8 @@
 use grpcio::*;
 use kvproto::{
     kvrpcpb::{
-<<<<<<< HEAD
-        self, AssertionLevel, BatchRollbackRequest, CommandPri, CommitRequest, Context, GetRequest,
-        Op, PrewriteRequest, PrewriteRequestPessimisticAction::*, RawPutRequest,
-=======
         self, ApiVersion, AssertionLevel, BatchRollbackRequest, CommandPri, CommitRequest, Context,
         GetRequest, Op, PrewriteRequest, PrewriteRequestPessimisticAction::*, RawPutRequest,
->>>>>>> b448214b
     },
     tikvpb::TikvClient,
 };
@@ -585,11 +580,7 @@
             .sched_txn_command(
                 commands::PrewritePessimistic::new(
                     vec![(
-<<<<<<< HEAD
-                        Mutation::make_put(Key::from_raw(b"k1"), b"v".to_vec()),
-=======
                         Mutation::make_put(Key::from_raw(b"xk1"), b"v".to_vec()),
->>>>>>> b448214b
                         DoPessimisticCheck,
                     )],
                     b"xk1".to_vec(),
@@ -1487,8 +1478,6 @@
     let put_resp = client.raw_put(&put_req).unwrap();
     assert!(!put_resp.has_region_error(), "{:?}", put_resp);
     must_get_equal(&cluster.get_engine(1), b"k3", b"v3");
-<<<<<<< HEAD
-=======
 }
 
 #[test]
@@ -1535,5 +1524,4 @@
     must_get_none(&cluster.get_engine(1), b"rk3");
     let min_ts = leader_cm.global_min_lock_ts();
     assert!(min_ts.is_none());
->>>>>>> b448214b
 }