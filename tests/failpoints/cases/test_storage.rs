--- conflicted
+++ resolved
@@ -12,7 +12,6 @@
 
 use api_version::{ApiV1, ApiV2, KvFormat};
 use collections::HashMap;
-use engine_traits::DummyFactory;
 use errors::{extract_key_error, extract_region_error};
 use futures::executor::block_on;
 use grpcio::*;
@@ -267,12 +266,7 @@
     cfg_controller.register(
         Module::Storage,
         Box::new(StorageConfigManger::new(
-<<<<<<< HEAD
-            Arc::new(DummyFactory::new(Some(kv_engine), "".to_string())),
-            cfg.storage.block_cache.shared,
-=======
             kv_engine,
->>>>>>> 25261c8a
             scheduler,
             flow_controller,
             storage.get_scheduler(),
