// Copyright 2022 TiKV Project Authors. Licensed under Apache-2.0.

use std::{
    sync::{mpsc, Arc},
    thread,
    time::Duration,
};

use futures::executor::block_on;
use grpcio::EnvBuilder;
use kvproto::metapb::*;
use pd_client::{PdClientV2, RegionInfo, RpcClientV2};
use security::{SecurityConfig, SecurityManager};
use test_pd::{mocker::*, util::*, Server as MockServer};
use tikv_util::config::ReadableDuration;

fn new_test_server_and_client(
    update_interval: ReadableDuration,
) -> (MockServer<Service>, RpcClientV2) {
    let server = MockServer::new(1);
    let eps = server.bind_addrs();
    let client = new_client_v2_with_update_interval(eps, None, update_interval);
    (server, client)
}

macro_rules! request {
    ($client: ident => block_on($func: tt($($arg: expr),*))) => {
        (stringify!($func), {
            let mut client = $client.clone();
            Box::new(move || {
                let _ = block_on(client.$func($($arg),*));
            })
        })
    };
    ($client: ident => $func: tt($($arg: expr),*)) => {
        (stringify!($func), {
            let mut client = $client.clone();
            Box::new(move || {
                let _ = client.$func($($arg),*);
            })
        })
    };
}

#[test]
fn test_pd_client_deadlock() {
    let (_server, client) = new_test_server_and_client(ReadableDuration::millis(100));
    let pd_client_reconnect_fp = "pd_client_reconnect";

    // It contains all interfaces of PdClient.
    let test_funcs: Vec<(_, Box<dyn FnOnce() + Send>)> = vec![
        request!(client => reconnect()),
        request!(client => fetch_cluster_id()),
        request!(client => bootstrap_cluster(Store::default(), Region::default())),
        request!(client => is_cluster_bootstrapped()),
        request!(client => alloc_id()),
        request!(client => put_store(Store::default())),
        request!(client => get_store(0)),
        request!(client => get_all_stores(false)),
        request!(client => get_cluster_config()),
        request!(client => get_region(b"")),
        request!(client => get_region_info(b"")),
        request!(client => block_on(get_region_by_id(0))),
        request!(client => block_on(ask_split(Region::default()))),
        request!(client => block_on(ask_batch_split(Region::default(), 1))),
        request!(client => block_on(store_heartbeat(Default::default(), None, None))),
        request!(client => block_on(report_batch_split(vec![]))),
        request!(client => scatter_region(RegionInfo::new(Region::default(), None))),
        request!(client => block_on(get_gc_safe_point())),
        request!(client => block_on(get_store_and_stats(0))),
        request!(client => get_operator(0)),
        request!(client => load_global_config(vec![])),
    ];

    for (name, func) in test_funcs {
        fail::cfg(pd_client_reconnect_fp, "pause").unwrap();
        // Wait for the PD client thread blocking on the fail point.
        // The GLOBAL_RECONNECT_INTERVAL is 0.1s so sleeps 0.2s here.
        thread::sleep(Duration::from_millis(200));

        let (tx, rx) = mpsc::channel();
        let handle = thread::spawn(move || {
            func();
            tx.send(()).unwrap();
        });
        // Remove the fail point to let the PD client thread go on.
        fail::remove(pd_client_reconnect_fp);

        let timeout = Duration::from_millis(500);
        if rx.recv_timeout(timeout).is_err() {
            panic!("PdClient::{}() hangs", name);
        }
        handle.join().unwrap();
    }

    drop(client);
    fail::remove(pd_client_reconnect_fp);
}

#[test]
fn test_load_global_config() {
    let (mut _server, mut client) = new_test_server_and_client(ReadableDuration::millis(100));
    let res = futures::executor::block_on(async move {
        client
            .load_global_config(
                ["abc", "123", "xyz"]
                    .iter()
                    .map(|x| x.to_string())
                    .collect::<Vec<_>>(),
            )
            .await
    });
    for (k, v) in res.unwrap() {
        assert_eq!(k, format!("/global/config/{}", v))
    }
}

#[test]
fn test_watch_global_config_on_closed_server() {
    let (mut server, mut client) = new_test_server_and_client(ReadableDuration::millis(100));
    use futures::StreamExt;
    let j = std::thread::spawn(move || {
        let mut r = client.watch_global_config().unwrap();
        block_on(async move {
            let mut i: usize = 0;
            while let Some(r) = r.next().await {
                match r {
                    Ok(res) => {
                        let change = &res.get_changes()[0];
                        assert_eq!(
                            change
                                .get_name()
                                .split('/')
                                .collect::<Vec<_>>()
                                .last()
                                .unwrap()
                                .to_owned(),
                            format!("{:?}", i)
                        );
                        assert_eq!(change.get_value().to_owned(), format!("{:?}", i));
                        i += 1;
                    }
                    Err(e) => {
                        if let grpcio::Error::RpcFailure(e) = e {
                            // 14-UNAVAILABLE
                            assert_eq!(e.code(), grpcio::RpcStatusCode::from(14));
                            break;
                        } else {
                            panic!("other error occur {:?}", e)
                        }
                    }
                }
            }
        });
    });
    thread::sleep(Duration::from_millis(200));
    server.stop();
    j.join().unwrap();
}

// Updating pd leader may be slow, we need to make sure it does not block other
// RPC in the same gRPC Environment.
#[test]
fn test_slow_periodical_update() {
    let pd_client_reconnect_fp = "pd_client_reconnect";
    let server = MockServer::new(1);
    let eps = server.bind_addrs();

    let mut cfg = new_config(eps);
    let env = Arc::new(EnvBuilder::new().cq_count(1).build());
    let mgr = Arc::new(SecurityManager::new(&SecurityConfig::default()).unwrap());

    // client1 updates leader frequently (100ms).
    cfg.update_interval = ReadableDuration(Duration::from_millis(100));
    let _client1 = RpcClientV2::new(&cfg, Some(env.clone()), mgr.clone()).unwrap();

    // client2 never updates leader in the test.
    cfg.update_interval = ReadableDuration(Duration::from_secs(100));
    let mut client2 = RpcClientV2::new(&cfg, Some(env), mgr).unwrap();

    fail::cfg(pd_client_reconnect_fp, "pause").unwrap();
    // Wait for the PD client thread blocking on the fail point.
    // The GLOBAL_RECONNECT_INTERVAL is 0.1s so sleeps 0.2s here.
    thread::sleep(Duration::from_millis(200));

    let (tx, rx) = mpsc::channel();
    let handle = thread::spawn(move || {
        client2.alloc_id().unwrap();
        tx.send(()).unwrap();
    });

    let timeout = Duration::from_millis(500);
    if rx.recv_timeout(timeout).is_err() {
        panic!("pd client2 is blocked");
    }

    // Clean up the fail point.
    fail::remove(pd_client_reconnect_fp);
    handle.join().unwrap();
}

fn run_on_bad_connection<F>(client: &mut RpcClientV2, mut f: F)
where
    F: FnMut(&mut RpcClientV2),
{
    let pd_client_force_reconnect_fp = "pd_client_force_reconnect";
    if !client.initialized() {
        client.is_cluster_bootstrapped().unwrap();
    }
    client.reset_to_lame_client();
    fail::cfg(pd_client_force_reconnect_fp, "return").unwrap();
    f(client);
    fail::remove(pd_client_force_reconnect_fp);
}

#[test]
fn test_backoff() {
    let pd_client_v2_timeout_fp = "pd_client_v2_request_timeout";
    fail::cfg(pd_client_v2_timeout_fp, "return(5ms)").unwrap();
    // Backoff larger than timeout, so that the second request following the failed
    // one can hit backoff.
    let pd_client_v2_backoff_fp = "pd_client_v2_backoff";
    fail::cfg(pd_client_v2_backoff_fp, "return(100ms)").unwrap();
    let (_server, mut client) = new_test_server_and_client(ReadableDuration::secs(100));

    run_on_bad_connection(&mut client, |c| {
        c.is_cluster_bootstrapped().unwrap_err();
        if c.is_cluster_bootstrapped().is_ok() {
            // try again in case the first connect is too early.
            run_on_bad_connection(c, |c2| {
                c2.is_cluster_bootstrapped().unwrap_err();
                c2.is_cluster_bootstrapped().unwrap_err();
                std::thread::sleep(Duration::from_millis(100));
                c2.is_cluster_bootstrapped().unwrap();
            });
            return;
        }
        std::thread::sleep(Duration::from_millis(100));
        c.is_cluster_bootstrapped().unwrap();
    });

    fail::remove(pd_client_v2_timeout_fp);
    fail::remove(pd_client_v2_backoff_fp);
}
<<<<<<< HEAD

#[test]
fn test_retry() {
    let pd_client_v2_timeout_fp = "pd_client_v2_request_timeout";
    fail::cfg(pd_client_v2_timeout_fp, "return(10ms)").unwrap();
    // Disable backoff.
    let pd_client_v2_backoff_fp = "pd_client_v2_backoff";
    fail::cfg(pd_client_v2_backoff_fp, "return(0s)").unwrap();
    let (_server, mut client) = new_test_server_and_client(ReadableDuration::secs(100));

=======

#[test]
fn test_retry() {
    let pd_client_v2_timeout_fp = "pd_client_v2_request_timeout";
    fail::cfg(pd_client_v2_timeout_fp, "return(10ms)").unwrap();
    // Disable backoff.
    let pd_client_v2_backoff_fp = "pd_client_v2_backoff";
    fail::cfg(pd_client_v2_backoff_fp, "return(0s)").unwrap();
    let (_server, mut client) = new_test_server_and_client(ReadableDuration::secs(100));

>>>>>>> 25261c8a
    fn test_retry_success<F, R>(client: &mut RpcClientV2, mut f: F)
    where
        F: FnMut(&mut RpcClientV2) -> pd_client::Result<R>,
        R: std::fmt::Debug,
    {
<<<<<<< HEAD
        run_on_bad_connection(client, |c| {
            f(c).unwrap_err();
            f(c).unwrap();
        });
=======
        let mut success = false;
        for _ in 0..3 {
            run_on_bad_connection(client, |c| {
                f(c).unwrap_err();
                success = f(c).is_ok();
            });
            if success {
                return;
            }
        }
        panic!("failed to retry after three attempts");
>>>>>>> 25261c8a
    }

    test_retry_success(&mut client, |c| {
        c.bootstrap_cluster(Store::default(), Region::default())
    });
    test_retry_success(&mut client, |c| c.is_cluster_bootstrapped());
    test_retry_success(&mut client, |c| c.alloc_id());
    test_retry_success(&mut client, |c| c.put_store(Store::default()));
    test_retry_success(&mut client, |c| c.get_store(0));
    test_retry_success(&mut client, |c| c.get_all_stores(false));
    test_retry_success(&mut client, |c| c.get_cluster_config());
    test_retry_success(&mut client, |c| c.get_region_info(b""));
    test_retry_success(&mut client, |c| block_on(c.get_region_by_id(0)));
    test_retry_success(&mut client, |c| {
        block_on(c.ask_batch_split(Region::default(), 1))
    });
    test_retry_success(&mut client, |c| {
        block_on(c.store_heartbeat(Default::default(), None, None))
    });
    test_retry_success(&mut client, |c| block_on(c.report_batch_split(vec![])));
    test_retry_success(&mut client, |c| {
        c.scatter_region(RegionInfo::new(Region::default(), None))
    });
    test_retry_success(&mut client, |c| block_on(c.get_gc_safe_point()));
    test_retry_success(&mut client, |c| c.get_operator(0));
    test_retry_success(&mut client, |c| block_on(c.load_global_config(vec![])));

    fail::remove(pd_client_v2_timeout_fp);
    fail::remove(pd_client_v2_backoff_fp);
}<|MERGE_RESOLUTION|>--- conflicted
+++ resolved
@@ -242,7 +242,6 @@
     fail::remove(pd_client_v2_timeout_fp);
     fail::remove(pd_client_v2_backoff_fp);
 }
-<<<<<<< HEAD
 
 #[test]
 fn test_retry() {
@@ -253,29 +252,11 @@
     fail::cfg(pd_client_v2_backoff_fp, "return(0s)").unwrap();
     let (_server, mut client) = new_test_server_and_client(ReadableDuration::secs(100));
 
-=======
-
-#[test]
-fn test_retry() {
-    let pd_client_v2_timeout_fp = "pd_client_v2_request_timeout";
-    fail::cfg(pd_client_v2_timeout_fp, "return(10ms)").unwrap();
-    // Disable backoff.
-    let pd_client_v2_backoff_fp = "pd_client_v2_backoff";
-    fail::cfg(pd_client_v2_backoff_fp, "return(0s)").unwrap();
-    let (_server, mut client) = new_test_server_and_client(ReadableDuration::secs(100));
-
->>>>>>> 25261c8a
     fn test_retry_success<F, R>(client: &mut RpcClientV2, mut f: F)
     where
         F: FnMut(&mut RpcClientV2) -> pd_client::Result<R>,
         R: std::fmt::Debug,
     {
-<<<<<<< HEAD
-        run_on_bad_connection(client, |c| {
-            f(c).unwrap_err();
-            f(c).unwrap();
-        });
-=======
         let mut success = false;
         for _ in 0..3 {
             run_on_bad_connection(client, |c| {
@@ -287,7 +268,6 @@
             }
         }
         panic!("failed to retry after three attempts");
->>>>>>> 25261c8a
     }
 
     test_retry_success(&mut client, |c| {
