// Copyright 2020 TiKV Project Authors. Licensed under Apache-2.0.

use std::{
    sync::{mpsc::channel, Arc, Mutex},
    time::Duration,
};

use file_system::calc_crc32;
use futures::{executor::block_on, stream, SinkExt};
use grpcio::{Result, WriteFlags};
use kvproto::import_sstpb::*;
use tempfile::Builder;
use test_raftstore::Simulator;
use test_sst_importer::*;
use tikv::config::TikvConfig;
use tikv_util::{config::ReadableSize, HandyRwLock};

#[allow(dead_code)]
#[path = "../../integrations/import/util.rs"]
mod util;
use self::util::{
    check_ingested_kvs, new_cluster_and_tikv_import_client, new_cluster_and_tikv_import_client_tde,
    open_cluster_and_tikv_import_client_v2, send_upload_sst,
};

// Opening sst writer involves IO operation, it may block threads for a while.
// Test if download sst works when opening sst writer is blocked.
#[test]
fn test_download_sst_blocking_sst_writer() {
    let (_cluster, ctx, tikv, import) = new_cluster_and_tikv_import_client();
    let temp_dir = Builder::new()
        .prefix("test_download_sst_blocking_sst_writer")
        .tempdir()
        .unwrap();

    let sst_path = temp_dir.path().join("test.sst");
    let sst_range = (0, 100);
    let (mut meta, _) = gen_sst_file(sst_path, sst_range);
    meta.set_region_id(ctx.get_region_id());
    meta.set_region_epoch(ctx.get_region_epoch().clone());

    // Sleep 20s, make sure it is large than grpc_keepalive_timeout (3s).
    let sst_writer_open_fp = "on_open_sst_writer";
    fail::cfg(sst_writer_open_fp, "sleep(20000)").unwrap();

    // Now perform a proper download.
    let mut download = DownloadRequest::default();
    download.set_sst(meta.clone());
    download.set_storage_backend(external_storage_export::make_local_backend(temp_dir.path()));
    download.set_name("test.sst".to_owned());
    download.mut_sst().mut_range().set_start(vec![sst_range.1]);
    download
        .mut_sst()
        .mut_range()
        .set_end(vec![sst_range.1 + 1]);
    download.mut_sst().mut_range().set_start(Vec::new());
    download.mut_sst().mut_range().set_end(Vec::new());
    let result = import.download(&download).unwrap();
    assert!(!result.get_is_empty());
    assert_eq!(result.get_range().get_start(), &[sst_range.0]);
    assert_eq!(result.get_range().get_end(), &[sst_range.1 - 1]);

    fail::remove(sst_writer_open_fp);

    // Do an ingest and verify the result is correct.
    let mut ingest = IngestRequest::default();
    ingest.set_context(ctx.clone());
    ingest.set_sst(meta);
    let resp = import.ingest(&ingest).unwrap();
    assert!(!resp.has_error());

    check_ingested_kvs(&tikv, &ctx, sst_range);
}

fn upload_sst(import: &ImportSstClient, meta: &SstMeta, data: &[u8]) -> Result<UploadResponse> {
    let mut r1 = UploadRequest::default();
    r1.set_meta(meta.clone());
    let mut r2 = UploadRequest::default();
    r2.set_data(data.to_vec());
    let reqs: Vec<_> = vec![r1, r2]
        .into_iter()
        .map(|r| Result::Ok((r, WriteFlags::default())))
        .collect();
    let (mut tx, rx) = import.upload().unwrap();
    let mut stream = stream::iter(reqs);
    block_on(async move {
        tx.send_all(&mut stream).await?;
        tx.close().await?;
        rx.await
    })
}

#[test]
fn test_ingest_reentrant() {
    let (cluster, ctx, _tikv, import) = new_cluster_and_tikv_import_client();

    let temp_dir = Builder::new()
        .prefix("test_ingest_reentrant")
        .tempdir()
        .unwrap();

    let sst_path = temp_dir.path().join("test.sst");
    let sst_range = (0, 100);
    let (mut meta, data) = gen_sst_file(sst_path, sst_range);
    meta.set_region_id(ctx.get_region_id());
    meta.set_region_epoch(ctx.get_region_epoch().clone());
    upload_sst(&import, &meta, &data).unwrap();

    let mut ingest = IngestRequest::default();
    ingest.set_context(ctx);
    ingest.set_sst(meta.clone());

    // Don't delete ingested sst file or we cannot find sst file in next ingest.
    fail::cfg("dont_delete_ingested_sst", "1*return").unwrap();

    let node_id = *cluster.sim.rl().get_node_ids().iter().next().unwrap();
    // Use sst save path to track the sst file checksum.
    let save_path = cluster
        .sim
        .rl()
        .importers
        .get(&node_id)
        .unwrap()
        .get_path(&meta);

    let checksum1 = calc_crc32(save_path.clone()).unwrap();
    // Do ingest and it will ingest successs.
    let resp = import.ingest(&ingest).unwrap();
    assert!(!resp.has_error());

    let checksum2 = calc_crc32(save_path).unwrap();
    // TODO: Remove this once write_global_seqno is deprecated.
    // Checksums are the same since the global seqno in the SST file no longer gets
    // updated with the default setting, which is write_global_seqno=false.
    assert_eq!(checksum1, checksum2);
    // Do ingest again and it can be reentrant
    let resp = import.ingest(&ingest).unwrap();
    assert!(!resp.has_error());
}

#[test]
fn test_ingest_key_manager_delete_file_failed() {
    // test with tde
    let (_tmp_key_dir, cluster, ctx, _tikv, import) = new_cluster_and_tikv_import_client_tde();

    let temp_dir = Builder::new()
        .prefix("test_download_sst_blocking_sst_writer")
        .tempdir()
        .unwrap();
    let sst_path = temp_dir.path().join("test.sst");
    let sst_range = (0, 100);
    let (mut meta, data) = gen_sst_file(sst_path, sst_range);
    meta.set_region_id(ctx.get_region_id());
    meta.set_region_epoch(ctx.get_region_epoch().clone());

    upload_sst(&import, &meta, &data).unwrap();

    let deregister_fp = "key_manager_fails_before_delete_file";
    // the first delete is in check before ingest, the second is in ingest cleanup
    // set the ingest clean up failed to trigger remove file but not remove key
    // condition
    fail::cfg(deregister_fp, "1*off->1*return->off").unwrap();

    // Do an ingest and verify the result is correct. Though the ingest succeeded,
    // the clone file is still in the key manager
    // TODO: how to check the key manager contains the clone key
    let mut ingest = IngestRequest::default();
    ingest.set_context(ctx.clone());
    ingest.set_sst(meta.clone());
    let resp = import.ingest(&ingest).unwrap();

    assert!(!resp.has_error());

    fail::remove(deregister_fp);

    let node_id = *cluster.sim.rl().get_node_ids().iter().next().unwrap();
    let save_path = cluster
        .sim
        .rl()
        .importers
        .get(&node_id)
        .unwrap()
        .get_path(&meta);
    // wait up to 5 seconds to make sure raw uploaded file is deleted by the async
    // clean up task.
    for _ in 0..50 {
        if !save_path.as_path().exists() {
            break;
        }
        std::thread::sleep(Duration::from_millis(100));
    }
    assert!(!save_path.as_path().exists());

    // Do upload and ingest again, though key manager contains this file, the ingest
    // action should success.
    upload_sst(&import, &meta, &data).unwrap();
    let mut ingest = IngestRequest::default();
    ingest.set_context(ctx);
    ingest.set_sst(meta);
    let resp = import.ingest(&ingest).unwrap();
    assert!(!resp.has_error());
}

#[test]
fn test_ingest_file_twice_and_conflict() {
    // test with tde
    let (_tmp_key_dir, _cluster, ctx, _tikv, import) = new_cluster_and_tikv_import_client_tde();

    let temp_dir = Builder::new()
        .prefix("test_ingest_file_twice_and_conflict")
        .tempdir()
        .unwrap();
    let sst_path = temp_dir.path().join("test.sst");
    let sst_range = (0, 100);
    let (mut meta, data) = gen_sst_file(sst_path, sst_range);
    meta.set_region_id(ctx.get_region_id());
    meta.set_region_epoch(ctx.get_region_epoch().clone());
    upload_sst(&import, &meta, &data).unwrap();
    let mut ingest = IngestRequest::default();
    ingest.set_context(ctx);
    ingest.set_sst(meta);

    let latch_fp = "import::sst_service::ingest";
    let (tx1, rx1) = channel();
    let (tx2, rx2) = channel();
    let tx1 = Arc::new(Mutex::new(tx1));
    let rx2 = Arc::new(Mutex::new(rx2));
    fail::cfg_callback(latch_fp, move || {
        tx1.lock().unwrap().send(()).unwrap();
        rx2.lock().unwrap().recv().unwrap();
    })
    .unwrap();
    let resp_recv = import.ingest_async(&ingest).unwrap();

    // Make sure the before request has acquired lock.
    rx1.recv().unwrap();

    let resp = import.ingest(&ingest).unwrap();
    assert!(resp.has_error());
    assert_eq!("ingest file conflict", resp.get_error().get_message());
    tx2.send(()).unwrap();
    let resp = block_on(resp_recv).unwrap();
    assert!(!resp.has_error());

    fail::remove(latch_fp);
    let resp = import.ingest(&ingest).unwrap();
    assert!(resp.has_error());
    assert_eq!(
        "The file which would be ingested doest not exist.",
        resp.get_error().get_message()
    );
}

#[test]
fn test_ingest_sst_v2() {
<<<<<<< HEAD
    let mut cluster = test_raftstore_v2::new_server_cluster(1, 1);
    let (ctx, _tikv, import) = open_cluster_and_tikv_import_client_v2(None, &mut cluster);
=======
    let mut config = TikvConfig::default();
    config.server.addr = "127.0.0.1:0".to_owned();
    let cleanup_interval = Duration::from_millis(10);
    config.raft_store.cleanup_import_sst_interval.0 = cleanup_interval;
    config.raft_store.split_region_check_tick_interval.0 = cleanup_interval;
    config.raft_store.pd_heartbeat_tick_interval.0 = cleanup_interval;
    config.raft_store.region_split_check_diff = Some(ReadableSize::kb(1));
    config.server.grpc_concurrency = 1;

    let (cluster, ctx, _tikv, import) = open_cluster_and_tikv_import_client_v2(Some(config));
>>>>>>> 993eb2f6
    let temp_dir = Builder::new().prefix("test_ingest_sst").tempdir().unwrap();
    let sst_path = temp_dir.path().join("test.sst");
    let sst_range = (0, 100);
    let (mut meta, data) = gen_sst_file(sst_path, sst_range);

    // No region id and epoch.
    send_upload_sst(&import, &meta, &data).unwrap();
    let mut ingest = IngestRequest::default();
    ingest.set_context(ctx.clone());
    ingest.set_sst(meta.clone());
    meta.set_region_id(ctx.get_region_id());
    meta.set_region_epoch(ctx.get_region_epoch().clone());
    send_upload_sst(&import, &meta, &data).unwrap();
<<<<<<< HEAD
    ingest.set_sst(meta);
=======
    ingest.set_sst(meta.clone());

>>>>>>> 993eb2f6
    let resp = import.ingest(&ingest).unwrap();
    assert!(!resp.has_error(), "{:?}", resp.get_error());
    fail::cfg("on_cleanup_import_sst", "return").unwrap();
    let (tx, rx) = channel::<()>();
    let tx = Arc::new(Mutex::new(tx));
    fail::cfg_callback("on_cleanup_import_sst_schedule", move || {
        tx.lock().unwrap().send(()).unwrap();
    })
    .unwrap();
<<<<<<< HEAD

=======
>>>>>>> 993eb2f6
    rx.recv_timeout(std::time::Duration::from_secs(20)).unwrap();
    let mut count = 0;
    for path in &cluster.paths {
        let sst_dir = path.path().join("import-sst");
        for entry in std::fs::read_dir(sst_dir).unwrap() {
            let entry = entry.unwrap();
            if entry.file_type().unwrap().is_file() {
                count += 1;
            }
        }
    }
<<<<<<< HEAD
    fail::remove("on_cleanup_import_sst");
    fail::remove("on_cleanup_import_sst_schedule");
    assert_ne!(0, count);
=======

    let (tx, rx) = channel::<()>();
    let tx = Arc::new(Mutex::new(tx));
    fail::cfg_callback("on_update_region_keys", move || {
        tx.lock().unwrap().send(()).unwrap();
    })
    .unwrap();
    rx.recv_timeout(std::time::Duration::from_secs(20)).unwrap();

    fail::remove("on_update_region_keys");
    fail::remove("on_cleanup_import_sst");
    fail::remove("on_cleanup_import_sst_schedule");
    assert_ne!(0, count);

    std::thread::sleep(std::time::Duration::from_secs(1));

    let region_keys = cluster
        .pd_client
        .get_region_approximate_keys(ctx.get_region_id())
        .unwrap();
    assert_eq!(100, region_keys);
>>>>>>> 993eb2f6
}<|MERGE_RESOLUTION|>--- conflicted
+++ resolved
@@ -253,10 +253,6 @@
 
 #[test]
 fn test_ingest_sst_v2() {
-<<<<<<< HEAD
-    let mut cluster = test_raftstore_v2::new_server_cluster(1, 1);
-    let (ctx, _tikv, import) = open_cluster_and_tikv_import_client_v2(None, &mut cluster);
-=======
     let mut config = TikvConfig::default();
     config.server.addr = "127.0.0.1:0".to_owned();
     let cleanup_interval = Duration::from_millis(10);
@@ -267,7 +263,6 @@
     config.server.grpc_concurrency = 1;
 
     let (cluster, ctx, _tikv, import) = open_cluster_and_tikv_import_client_v2(Some(config));
->>>>>>> 993eb2f6
     let temp_dir = Builder::new().prefix("test_ingest_sst").tempdir().unwrap();
     let sst_path = temp_dir.path().join("test.sst");
     let sst_range = (0, 100);
@@ -281,12 +276,8 @@
     meta.set_region_id(ctx.get_region_id());
     meta.set_region_epoch(ctx.get_region_epoch().clone());
     send_upload_sst(&import, &meta, &data).unwrap();
-<<<<<<< HEAD
-    ingest.set_sst(meta);
-=======
     ingest.set_sst(meta.clone());
 
->>>>>>> 993eb2f6
     let resp = import.ingest(&ingest).unwrap();
     assert!(!resp.has_error(), "{:?}", resp.get_error());
     fail::cfg("on_cleanup_import_sst", "return").unwrap();
@@ -296,10 +287,6 @@
         tx.lock().unwrap().send(()).unwrap();
     })
     .unwrap();
-<<<<<<< HEAD
-
-=======
->>>>>>> 993eb2f6
     rx.recv_timeout(std::time::Duration::from_secs(20)).unwrap();
     let mut count = 0;
     for path in &cluster.paths {
@@ -311,11 +298,6 @@
             }
         }
     }
-<<<<<<< HEAD
-    fail::remove("on_cleanup_import_sst");
-    fail::remove("on_cleanup_import_sst_schedule");
-    assert_ne!(0, count);
-=======
 
     let (tx, rx) = channel::<()>();
     let tx = Arc::new(Mutex::new(tx));
@@ -337,5 +319,4 @@
         .get_region_approximate_keys(ctx.get_region_id())
         .unwrap();
     assert_eq!(100, region_keys);
->>>>>>> 993eb2f6
 }