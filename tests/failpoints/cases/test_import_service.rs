// Copyright 2020 TiKV Project Authors. Licensed under Apache-2.0.

use std::{
    sync::{mpsc::channel, Arc, Mutex},
    time::Duration,
};

use file_system::calc_crc32;
use futures::{executor::block_on, stream, SinkExt};
use grpcio::{Result, WriteFlags};
use kvproto::import_sstpb::*;
use tempfile::Builder;
use test_raftstore::Simulator;
use test_sst_importer::*;
use tikv_util::HandyRwLock;

#[allow(dead_code)]
#[path = "../../integrations/import/util.rs"]
mod util;
use self::util::{
    check_ingested_kvs, new_cluster_and_tikv_import_client, new_cluster_and_tikv_import_client_tde,
};

// Opening sst writer involves IO operation, it may block threads for a while.
// Test if download sst works when opening sst writer is blocked.
#[test]
fn test_download_sst_blocking_sst_writer() {
    let (_cluster, ctx, tikv, import) = new_cluster_and_tikv_import_client();
    let temp_dir = Builder::new()
        .prefix("test_download_sst_blocking_sst_writer")
        .tempdir()
        .unwrap();

    let sst_path = temp_dir.path().join("test.sst");
    let sst_range = (0, 100);
    let (mut meta, _) = gen_sst_file(sst_path, sst_range);
    meta.set_region_id(ctx.get_region_id());
    meta.set_region_epoch(ctx.get_region_epoch().clone());

    // Sleep 20s, make sure it is large than grpc_keepalive_timeout (3s).
    let sst_writer_open_fp = "on_open_sst_writer";
    fail::cfg(sst_writer_open_fp, "sleep(20000)").unwrap();

    // Now perform a proper download.
    let mut download = DownloadRequest::default();
    download.set_sst(meta.clone());
    download.set_storage_backend(external_storage_export::make_local_backend(temp_dir.path()));
    download.set_name("test.sst".to_owned());
    download.mut_sst().mut_range().set_start(vec![sst_range.1]);
    download
        .mut_sst()
        .mut_range()
        .set_end(vec![sst_range.1 + 1]);
    download.mut_sst().mut_range().set_start(Vec::new());
    download.mut_sst().mut_range().set_end(Vec::new());
    let result = import.download(&download).unwrap();
    assert!(!result.get_is_empty());
    assert_eq!(result.get_range().get_start(), &[sst_range.0]);
    assert_eq!(result.get_range().get_end(), &[sst_range.1 - 1]);

    fail::remove(sst_writer_open_fp);

    // Do an ingest and verify the result is correct.
    let mut ingest = IngestRequest::default();
    ingest.set_context(ctx.clone());
    ingest.set_sst(meta);
    let resp = import.ingest(&ingest).unwrap();
    assert!(!resp.has_error());
    check_ingested_kvs(&tikv, &ctx, sst_range);
}

fn upload_sst(import: &ImportSstClient, meta: &SstMeta, data: &[u8]) -> Result<UploadResponse> {
    let mut r1 = UploadRequest::default();
    r1.set_meta(meta.clone());
    let mut r2 = UploadRequest::default();
    r2.set_data(data.to_vec());
    let reqs: Vec<_> = vec![r1, r2]
        .into_iter()
        .map(|r| Result::Ok((r, WriteFlags::default())))
        .collect();
    let (mut tx, rx) = import.upload().unwrap();
    let mut stream = stream::iter(reqs);
    block_on(async move {
        tx.send_all(&mut stream).await?;
        tx.close().await?;
        rx.await
    })
}

#[test]
fn test_ingest_reentrant() {
    let (cluster, ctx, _tikv, import) = new_cluster_and_tikv_import_client();

    let temp_dir = Builder::new()
        .prefix("test_ingest_reentrant")
        .tempdir()
        .unwrap();

    let sst_path = temp_dir.path().join("test.sst");
    let sst_range = (0, 100);
    let (mut meta, data) = gen_sst_file(sst_path, sst_range);
    meta.set_region_id(ctx.get_region_id());
    meta.set_region_epoch(ctx.get_region_epoch().clone());
    upload_sst(&import, &meta, &data).unwrap();

    let mut ingest = IngestRequest::default();
    ingest.set_context(ctx);
    ingest.set_sst(meta.clone());

    // Don't delete ingested sst file or we cannot find sst file in next ingest.
    fail::cfg("dont_delete_ingested_sst", "1*return").unwrap();

    let node_id = *cluster.sim.rl().get_node_ids().iter().next().unwrap();
    // Use sst save path to track the sst file checksum.
    let save_path = cluster
        .sim
        .rl()
        .importers
        .get(&node_id)
        .unwrap()
        .get_path(&meta);

    let checksum1 = calc_crc32(save_path.clone()).unwrap();
    // Do ingest and it will ingest successs.
    let resp = import.ingest(&ingest).unwrap();
    assert!(!resp.has_error());

    let checksum2 = calc_crc32(save_path).unwrap();
<<<<<<< HEAD
    // Checksums are different because ingest changed global seqno in sst file.
    if cfg!(not(feature = "test-raftstore-proxy")) {
        assert_ne!(checksum1, checksum2);
    }
=======
    // TODO: Remove this once write_global_seqno is deprecated.
    // Checksums are the same since the global seqno in the SST file no longer gets
    // updated with the default setting, which is write_global_seqno=false.
    assert_eq!(checksum1, checksum2);
>>>>>>> b5329ee0
    // Do ingest again and it can be reentrant
    let resp = import.ingest(&ingest).unwrap();
    assert!(!resp.has_error());
}

#[test]
fn test_ingest_key_manager_delete_file_failed() {
    // test with tde
    let (_tmp_key_dir, cluster, ctx, _tikv, import) = new_cluster_and_tikv_import_client_tde();

    let temp_dir = Builder::new()
        .prefix("test_download_sst_blocking_sst_writer")
        .tempdir()
        .unwrap();
    let sst_path = temp_dir.path().join("test.sst");
    let sst_range = (0, 100);
    let (mut meta, data) = gen_sst_file(sst_path, sst_range);
    meta.set_region_id(ctx.get_region_id());
    meta.set_region_epoch(ctx.get_region_epoch().clone());

    upload_sst(&import, &meta, &data).unwrap();

    let deregister_fp = "key_manager_fails_before_delete_file";
    // the first delete is in check before ingest, the second is in ingest cleanup
    // set the ingest clean up failed to trigger remove file but not remove key
    // condition
    fail::cfg(deregister_fp, "1*off->1*return->off").unwrap();

    // Do an ingest and verify the result is correct. Though the ingest succeeded,
    // the clone file is still in the key manager
    // TODO: how to check the key manager contains the clone key
    let mut ingest = IngestRequest::default();
    ingest.set_context(ctx.clone());
    ingest.set_sst(meta.clone());
    let resp = import.ingest(&ingest).unwrap();

    assert!(!resp.has_error());

    fail::remove(deregister_fp);

    let node_id = *cluster.sim.rl().get_node_ids().iter().next().unwrap();
    let save_path = cluster
        .sim
        .rl()
        .importers
        .get(&node_id)
        .unwrap()
        .get_path(&meta);
    // wait up to 5 seconds to make sure raw uploaded file is deleted by the async
    // clean up task.
    for _ in 0..50 {
        if !save_path.as_path().exists() {
            break;
        }
        std::thread::sleep(Duration::from_millis(100));
    }
    assert!(!save_path.as_path().exists());

    // Do upload and ingest again, though key manager contains this file, the ingest
    // action should success.
    upload_sst(&import, &meta, &data).unwrap();
    let mut ingest = IngestRequest::default();
    ingest.set_context(ctx);
    ingest.set_sst(meta);
    let resp = import.ingest(&ingest).unwrap();
    assert!(!resp.has_error());
}

#[test]
fn test_ingest_file_twice_and_conflict() {
    // test with tde
    let (_tmp_key_dir, _cluster, ctx, _tikv, import) = new_cluster_and_tikv_import_client_tde();

    let temp_dir = Builder::new()
        .prefix("test_ingest_file_twice_and_conflict")
        .tempdir()
        .unwrap();
    let sst_path = temp_dir.path().join("test.sst");
    let sst_range = (0, 100);
    let (mut meta, data) = gen_sst_file(sst_path, sst_range);
    meta.set_region_id(ctx.get_region_id());
    meta.set_region_epoch(ctx.get_region_epoch().clone());
    upload_sst(&import, &meta, &data).unwrap();
    let mut ingest = IngestRequest::default();
    ingest.set_context(ctx);
    ingest.set_sst(meta);

    let latch_fp = "import::sst_service::ingest";
    let (tx1, rx1) = channel();
    let (tx2, rx2) = channel();
    let tx1 = Arc::new(Mutex::new(tx1));
    let rx2 = Arc::new(Mutex::new(rx2));
    fail::cfg_callback(latch_fp, move || {
        tx1.lock().unwrap().send(()).unwrap();
        rx2.lock().unwrap().recv().unwrap();
    })
    .unwrap();
    let resp_recv = import.ingest_async(&ingest).unwrap();

    // Make sure the before request has acquired lock.
    rx1.recv().unwrap();

    let resp = import.ingest(&ingest).unwrap();
    assert!(resp.has_error());
    assert_eq!("ingest file conflict", resp.get_error().get_message());
    tx2.send(()).unwrap();
    let resp = block_on(resp_recv).unwrap();
    assert!(!resp.has_error());

    fail::remove(latch_fp);
    let resp = import.ingest(&ingest).unwrap();
    assert!(resp.has_error());
    assert_eq!(
        "The file which would be ingested doest not exist.",
        resp.get_error().get_message()
    );
}<|MERGE_RESOLUTION|>--- conflicted
+++ resolved
@@ -66,6 +66,7 @@
     ingest.set_sst(meta);
     let resp = import.ingest(&ingest).unwrap();
     assert!(!resp.has_error());
+
     check_ingested_kvs(&tikv, &ctx, sst_range);
 }
 
@@ -126,17 +127,10 @@
     assert!(!resp.has_error());
 
     let checksum2 = calc_crc32(save_path).unwrap();
-<<<<<<< HEAD
-    // Checksums are different because ingest changed global seqno in sst file.
-    if cfg!(not(feature = "test-raftstore-proxy")) {
-        assert_ne!(checksum1, checksum2);
-    }
-=======
     // TODO: Remove this once write_global_seqno is deprecated.
     // Checksums are the same since the global seqno in the SST file no longer gets
     // updated with the default setting, which is write_global_seqno=false.
     assert_eq!(checksum1, checksum2);
->>>>>>> b5329ee0
     // Do ingest again and it can be reentrant
     let resp = import.ingest(&ingest).unwrap();
     assert!(!resp.has_error());
