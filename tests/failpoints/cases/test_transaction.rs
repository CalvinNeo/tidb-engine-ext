--- conflicted
+++ resolved
@@ -27,14 +27,10 @@
     },
     txn::{self, commands},
 };
-<<<<<<< HEAD
-use test_raftstore::{configure_for_lease_read, new_server_cluster};
-=======
 use test_raftstore::{
     configure_for_lease_read, new_learner_peer, new_server_cluster, try_kv_prewrite,
     DropMessageFilter,
 };
->>>>>>> 993eb2f6
 use tikv::storage::{
     self,
     kv::SnapshotExt,
@@ -688,8 +684,6 @@
     assert!(resp.region_error.is_none());
     assert_eq!(resp.error.unwrap().locked.unwrap().lock_version, start_ts);
     fail::remove("on_apply_write_cmd");
-<<<<<<< HEAD
-=======
 }
 
 // This test mocks the situation described in the PR#14863
@@ -778,5 +772,4 @@
     cluster.clear_send_filter_on_node(4);
 
     handle.join().unwrap();
->>>>>>> 993eb2f6
 }