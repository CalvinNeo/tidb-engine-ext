--- conflicted
+++ resolved
@@ -69,15 +69,9 @@
     #[test]
     fn test_store_stats() {
         let (mut cluster, pd_client) = new_mock_cluster(0, 1);
-<<<<<<< HEAD
 
         let _ = cluster.run();
 
-=======
-
-        let _ = cluster.run();
-
->>>>>>> 6686c346
         for id in cluster.engines.keys() {
             let engine = cluster.get_tiflash_engine(*id);
             assert_eq!(
@@ -103,29 +97,16 @@
 
 mod region {
     use super::*;
-<<<<<<< HEAD
+
     #[test]
     fn test_handle_destroy() {
         let (mut cluster, pd_client) = new_mock_cluster(0, 3);
 
-        // Disable raft log gc in this test case.
-        cluster.cfg.raft_store.raft_log_gc_tick_interval = ReadableDuration::secs(60);
+        disable_auto_gen_compact_log(&mut cluster);
 
         // Disable default max peer count check.
         pd_client.disable_default_operator();
 
-=======
-
-    #[test]
-    fn test_handle_destroy() {
-        let (mut cluster, pd_client) = new_mock_cluster(0, 3);
-
-        disable_auto_gen_compact_log(&mut cluster);
-
-        // Disable default max peer count check.
-        pd_client.disable_default_operator();
-
->>>>>>> 6686c346
         cluster.run();
         cluster.must_put(b"k1", b"v1");
         let eng_ids = cluster
@@ -154,20 +135,13 @@
         check_key(
             &cluster,
             b"k1",
-<<<<<<< HEAD
-            b"k2",
-=======
             b"v2",
->>>>>>> 6686c346
             Some(false),
             None,
             Some(vec![eng_ids[1]]),
         );
 
-<<<<<<< HEAD
-=======
         std::thread::sleep(std::time::Duration::from_millis(100));
->>>>>>> 6686c346
         // Region removed in server.
         iter_ffi_helpers(
             &cluster,
@@ -179,8 +153,6 @@
         );
 
         cluster.shutdown();
-<<<<<<< HEAD
-=======
     }
 
     #[test]
@@ -263,7 +235,6 @@
         }
 
         cluster.shutdown();
->>>>>>> 6686c346
     }
 }
 
@@ -278,11 +249,7 @@
 
         let mut unrecognized_keys = Vec::new();
         let mut config = TiKvConfig::from_file(path, Some(&mut unrecognized_keys)).unwrap();
-<<<<<<< HEAD
-        // Otherwise we have no default addr for TiKv.
-=======
         // Othersize we have no default addr for TiKv.
->>>>>>> 6686c346
         setup_default_tikv_config(&mut config);
         assert_eq!(config.memory_usage_high_water, 0.65);
         assert_eq!(config.rocksdb.max_open_files, 111);
@@ -298,7 +265,6 @@
         assert!(proxy_unrecognized_keys.contains(&"memory-usage-high-water".to_string()));
         assert!(proxy_unrecognized_keys.contains(&"nosense".to_string()));
         let v1 = vec!["a.b", "b"]
-<<<<<<< HEAD
             .iter()
             .map(|e| String::from(*e))
             .collect::<Vec<String>>();
@@ -306,15 +272,6 @@
             .iter()
             .map(|e| String::from(*e))
             .collect::<Vec<String>>();
-=======
-            .iter()
-            .map(|e| String::from(*e))
-            .collect::<Vec<String>>();
-        let v2 = vec!["a.b", "b.b", "c"]
-            .iter()
-            .map(|e| String::from(*e))
-            .collect::<Vec<String>>();
->>>>>>> 6686c346
         let unknown = ensure_no_common_unrecognized_keys(&v1, &v2);
         assert_eq!(unknown.is_err(), true);
         assert_eq!(unknown.unwrap_err(), "a.b, b.b");
@@ -324,16 +281,12 @@
         assert_eq!(unknown.unwrap_err(), "nosense, rocksdb.z");
 
         // Need run this test with ENGINE_LABEL_VALUE=tiflash, otherwise will fatal exit.
-<<<<<<< HEAD
-        server::setup::validate_and_persist_config(&mut config, true);
-=======
         std::fs::remove_file(
             PathBuf::from_str(&config.storage.data_dir)
                 .unwrap()
                 .join(LAST_CONFIG_FILE),
         );
         validate_and_persist_config(&mut config, true);
->>>>>>> 6686c346
 
         // Will not override ProxyConfig
         let proxy_config_new = ProxyConfig::from_file(path, None).unwrap();
@@ -341,8 +294,6 @@
     }
 
     #[test]
-<<<<<<< HEAD
-=======
     fn test_validate_config() {
         let mut file = tempfile::NamedTempFile::new().unwrap();
         let text = "memory-usage-high-water=0.65\n[raftstore.aaa]\nbbb=2\n[server]\nengine-addr=\"1.2.3.4:5\"\n[raftstore]\nsnap-handle-pool-size=4\n[nosense]\nfoo=2\n[rocksdb]\nmax-open-files = 111\nz=1";
@@ -356,7 +307,6 @@
     }
 
     #[test]
->>>>>>> 6686c346
     fn test_config_default_addr() {
         let mut file = tempfile::NamedTempFile::new().unwrap();
         let text = "memory-usage-high-water=0.65\nsnap-handle-pool-size=4\n[nosense]\nfoo=2\n[rocksdb]\nmax-open-files = 111\nz=1";
@@ -382,14 +332,10 @@
             config.server.advertise_status_addr,
             TIFLASH_DEFAULT_STATUS_ADDR
         );
-<<<<<<< HEAD
-        assert_eq!(config.raft_store.region_worker_tick_interval, 500);
-=======
         assert_eq!(
             config.raft_store.region_worker_tick_interval.as_millis(),
             500
         );
->>>>>>> 6686c346
     }
 
     #[test]
@@ -541,7 +487,6 @@
 
         // Wait until all nodes have (k2, v2), then transfer leader.
         check_key(&cluster, b"k2", b"v2", Some(true), None, None);
-<<<<<<< HEAD
         if filter {
             // We should also filter normal kv, since a empty result can also be invoke pose_exec.
             fail::cfg("on_post_exec_normal", "return(false)").unwrap();
@@ -588,54 +533,6 @@
     fn test_kv_write_always_persist() {
         let (mut cluster, pd_client) = new_mock_cluster(0, 3);
 
-=======
-        if filter {
-            // We should also filter normal kv, since a empty result can also be invoke pose_exec.
-            fail::cfg("on_post_exec_normal", "return(false)").unwrap();
-        }
-        let prev_states = collect_all_states(&cluster, region_id);
-        cluster.must_transfer_leader(region.get_id(), peer_2.clone());
-
-        // The states remain the same, since we don't observe empty cmd.
-        let new_states = collect_all_states(&cluster, region_id);
-        for i in prev_states.keys() {
-            let old = prev_states.get(i).unwrap();
-            let new = new_states.get(i).unwrap();
-            if filter {
-                // CompactLog can still change in-memory state, when exec in memory.
-                assert_eq!(old.in_memory_apply_state, new.in_memory_apply_state);
-                assert_eq!(old.in_memory_applied_term, new.in_memory_applied_term);
-            }
-            assert_eq!(old.in_disk_apply_state, new.in_disk_apply_state);
-        }
-
-        fail::remove("on_empty_cmd_normal");
-        // We need forward empty cmd generated by leadership changing to TiFlash.
-        cluster.must_transfer_leader(region.get_id(), peer_1.clone());
-        std::thread::sleep(std::time::Duration::from_secs(1));
-
-        let new_states = collect_all_states(&cluster, region_id);
-        for i in prev_states.keys() {
-            let old = prev_states.get(i).unwrap();
-            let new = new_states.get(i).unwrap();
-            assert_ne!(old.in_memory_apply_state, new.in_memory_apply_state);
-            assert_ne!(old.in_memory_applied_term, new.in_memory_applied_term);
-        }
-
-        if filter {
-            fail::remove("try_flush_data");
-            fail::remove("on_post_exec_normal");
-        } else {
-            fail::remove("no_persist_compact_log");
-        }
-        cluster.shutdown();
-    }
-
-    #[test]
-    fn test_kv_write_always_persist() {
-        let (mut cluster, pd_client) = new_mock_cluster(0, 3);
-
->>>>>>> 6686c346
         let _ = cluster.run();
 
         cluster.must_put(b"k0", b"v0");
@@ -666,18 +563,13 @@
             }
             prev_states = new_states;
         }
-<<<<<<< HEAD
-
-=======
         fail::remove("on_post_exec_normal_end");
->>>>>>> 6686c346
         cluster.shutdown();
     }
 
     #[test]
     fn test_kv_write() {
         let (mut cluster, pd_client) = new_mock_cluster(0, 3);
-<<<<<<< HEAD
 
         fail::cfg("on_post_exec_normal", "return(false)").unwrap();
         fail::cfg("on_post_exec_admin", "return(false)").unwrap();
@@ -692,22 +584,6 @@
             cluster.must_put(k.as_bytes(), v.as_bytes());
         }
 
-=======
-
-        fail::cfg("on_post_exec_normal", "return(false)").unwrap();
-        fail::cfg("on_post_exec_admin", "return(false)").unwrap();
-        // Abandon CompactLog and previous flush.
-        fail::cfg("try_flush_data", "return(0)").unwrap();
-
-        let _ = cluster.run();
-
-        for i in 0..10 {
-            let k = format!("k{}", i);
-            let v = format!("v{}", i);
-            cluster.must_put(k.as_bytes(), v.as_bytes());
-        }
-
->>>>>>> 6686c346
         // Since we disable all observers, we can get nothing in either memory and disk.
         for i in 0..10 {
             let k = format!("k{}", i);
@@ -900,10 +776,7 @@
             );
         }
 
-<<<<<<< HEAD
-=======
         fail::remove("no_persist_compact_log");
->>>>>>> 6686c346
         cluster.shutdown();
     }
 
@@ -1304,33 +1177,6 @@
     }
 }
 
-<<<<<<< HEAD
-#[test]
-fn test_restart() {
-    // Test if a empty command can be observed when leadership changes.
-    let (mut cluster, pd_client) = new_mock_cluster(0, 3);
-
-    // Disable AUTO generated compact log.
-    // This will not totally disable, so we use some failpoints later.
-    cluster.cfg.raft_store.raft_log_gc_count_limit = Some(1000);
-    cluster.cfg.raft_store.raft_log_gc_tick_interval = ReadableDuration::millis(10000);
-    cluster.cfg.raft_store.snap_apply_batch_size = ReadableSize(50000);
-    cluster.cfg.raft_store.raft_log_gc_threshold = 1000;
-
-    // We don't handle CompactLog at all.
-    fail::cfg("try_flush_data", "return(0)").unwrap();
-    let _ = cluster.run();
-
-    cluster.must_put(b"k0", b"v0");
-    let region = cluster.get_region(b"k0");
-    let region_id = region.get_id();
-
-    let eng_ids = cluster
-        .engines
-        .iter()
-        .map(|e| e.0.to_owned())
-        .collect::<Vec<_>>();
-=======
 mod restart {
     use super::*;
     #[test]
@@ -1535,7 +1381,6 @@
         fail::remove("try_flush_data");
         cluster.shutdown();
     }
->>>>>>> 6686c346
 }
 
 mod snapshot {
@@ -1546,14 +1391,8 @@
         let (mut cluster, pd_client) = new_mock_cluster(0, 3);
 
         fail::cfg("on_can_apply_snapshot", "return(true)").unwrap();
-<<<<<<< HEAD
-        cluster.cfg.raft_store.raft_log_gc_count_limit = Some(1000);
-        cluster.cfg.raft_store.raft_log_gc_tick_interval = ReadableDuration::millis(10);
-        cluster.cfg.raft_store.snap_apply_batch_size = ReadableSize(500);
-=======
         disable_auto_gen_compact_log(&mut cluster);
         cluster.cfg.raft_store.max_snapshot_file_raw_size = ReadableSize(u64::MAX);
->>>>>>> 6686c346
 
         // Disable default max peer count check.
         pd_client.disable_default_operator();
@@ -1592,28 +1431,14 @@
         // now snapshot must be applied on peer engine_2
         must_get_equal(&engine_2, first_key, first_value.as_slice());
 
-<<<<<<< HEAD
-        fail::cfg("on_ob_post_apply_snapshot", "return").unwrap();
-=======
         // engine 3 will not exec post apply snapshot.
         fail::cfg("on_ob_post_apply_snapshot", "pause").unwrap();
->>>>>>> 6686c346
 
         tikv_util::info!("engine_3 is {}", eng_ids[2]);
         let engine_3 = cluster.get_engine(eng_ids[2]);
         must_get_none(&engine_3, first_key);
         pd_client.must_add_peer(r1, new_peer(eng_ids[2], eng_ids[2]));
 
-<<<<<<< HEAD
-        let (key, value) = (b"k3", b"v3");
-        cluster.must_put(key, value);
-        check_key(&cluster, key, value, Some(true), None, None);
-        // We have not persist pre handled snapshot,
-        // we can't be sure if it exists in only get from memory too, since pre handle snapshot is async.
-        must_get_none(&engine_3, first_key);
-
-        fail::remove("on_ob_post_apply_snapshot");
-=======
         std::thread::sleep(std::time::Duration::from_millis(500));
         // We have not apply pre handled snapshot,
         // we can't be sure if it exists in only get from memory too, since pre handle snapshot is async.
@@ -1627,7 +1452,6 @@
         tikv_util::info!("check engine_3");
         check_key(&cluster, key, value, Some(true), None, None);
 
->>>>>>> 6686c346
         fail::remove("on_can_apply_snapshot");
 
         cluster.shutdown();
@@ -1637,12 +1461,7 @@
     fn test_concurrent_snapshot() {
         let (mut cluster, pd_client) = new_mock_cluster(0, 3);
 
-<<<<<<< HEAD
-        // Disable raft log gc in this test case.
-        cluster.cfg.raft_store.raft_log_gc_tick_interval = ReadableDuration::secs(60);
-=======
         disable_auto_gen_compact_log(&mut cluster);
->>>>>>> 6686c346
 
         // Disable default max peer count check.
         pd_client.disable_default_operator();
@@ -1671,17 +1490,6 @@
             panic!("the snapshot is not sent before split, e: {:?}", e);
         }
 
-<<<<<<< HEAD
-        // Split the region range and then there should be another snapshot for the split ranges.
-        cluster.must_split(&region, b"k2");
-        must_get_equal(&cluster.get_engine(3), b"k3", b"v3");
-
-        // Ensure the regions work after split.
-        cluster.must_put(b"k11", b"v11");
-        check_key(&cluster, b"k11", b"v11", Some(true), None, Some(vec![3]));
-        cluster.must_put(b"k4", b"v4");
-        check_key(&cluster, b"k4", b"v4", Some(true), None, Some(vec![3]));
-=======
         // Occasionally fails.
         // // Split the region range and then there should be another snapshot for the split ranges.
         // cluster.must_split(&region, b"k2");
@@ -1692,7 +1500,6 @@
         // check_key(&cluster, b"k11", b"v11", Some(true), None, Some(vec![3]));
         // cluster.must_put(b"k4", b"v4");
         // check_key(&cluster, b"k4", b"v4", Some(true), None, Some(vec![3]));
->>>>>>> 6686c346
 
         cluster.shutdown();
     }
@@ -1776,7 +1583,6 @@
         fail::remove("on_ob_pre_handle_snapshot");
 
         cluster.shutdown();
-<<<<<<< HEAD
     }
 
     #[test]
@@ -1877,108 +1683,6 @@
         cluster.must_put(b"k1", b"v1");
         cluster.must_put(b"k3", b"v3");
 
-=======
-    }
-
-    #[test]
-    fn test_split_merge() {
-        let (mut cluster, pd_client) = new_mock_cluster(0, 3);
-
-        // Can always apply snapshot immediately
-        fail::cfg("on_can_apply_snapshot", "return(true)").unwrap();
-        cluster.cfg.raft_store.right_derive_when_split = true;
-
-        // May fail if cluster.start, since node 2 is not in region1.peers(),
-        // and node 2 has not bootstrap region1,
-        // because region1 is not bootstrap if we only call cluster.start()
-        cluster.run();
-
-        cluster.must_put(b"k1", b"v1");
-        cluster.must_put(b"k3", b"v3");
-
-        check_key(&cluster, b"k1", b"v1", Some(true), None, None);
-        check_key(&cluster, b"k3", b"v3", Some(true), None, None);
-
-        let r1 = cluster.get_region(b"k1");
-        let r3 = cluster.get_region(b"k3");
-        assert_eq!(r1.get_id(), r3.get_id());
-
-        cluster.must_split(&r1, b"k2");
-        let r1_new = cluster.get_region(b"k1");
-        let r3_new = cluster.get_region(b"k3");
-
-        assert_eq!(r1.get_id(), r3_new.get_id());
-
-        iter_ffi_helpers(&cluster, None, &mut |id: u64, _, ffi: &mut FFIHelperSet| {
-            let server = &ffi.engine_store_server;
-            if !server.kvstore.contains_key(&r1_new.get_id()) {
-                panic!("node {} has no region {}", id, r1_new.get_id())
-            }
-            if !server.kvstore.contains_key(&r3_new.get_id()) {
-                panic!("node {} has no region {}", id, r3_new.get_id())
-            }
-            // Region meta must equal
-            assert_eq!(server.kvstore.get(&r1_new.get_id()).unwrap().region, r1_new);
-            assert_eq!(server.kvstore.get(&r3_new.get_id()).unwrap().region, r3_new);
-
-            // Can get from disk
-            check_key(&cluster, b"k1", b"v1", None, Some(true), None);
-            check_key(&cluster, b"k3", b"v3", None, Some(true), None);
-            // TODO Region in memory data must not contradict, but now we do not delete data
-        });
-
-        pd_client.must_merge(r1_new.get_id(), r3_new.get_id());
-        let r1_new2 = cluster.get_region(b"k1");
-        let r3_new2 = cluster.get_region(b"k3");
-
-        iter_ffi_helpers(&cluster, None, &mut |id: u64, _, ffi: &mut FFIHelperSet| {
-            let server = &ffi.engine_store_server;
-
-            // The left region is removed
-            if server.kvstore.contains_key(&r1_new.get_id()) {
-                panic!("node {} should has no region {}", id, r1_new.get_id())
-            }
-            if !server.kvstore.contains_key(&r3_new.get_id()) {
-                panic!("node {} has no region {}", id, r3_new.get_id())
-            }
-            // Region meta must equal
-            assert_eq!(
-                server.kvstore.get(&r3_new2.get_id()).unwrap().region,
-                r3_new2
-            );
-
-            // Can get from disk
-            check_key(&cluster, b"k1", b"v1", None, Some(true), None);
-            check_key(&cluster, b"k3", b"v3", None, Some(true), None);
-            // TODO Region in memory data must not contradict, but now we do not delete data
-
-            let origin_epoch = r3_new.get_region_epoch();
-            let new_epoch = r3_new2.get_region_epoch();
-            // PrepareMerge + CommitMerge, so it should be 2.
-            assert_eq!(new_epoch.get_version(), origin_epoch.get_version() + 2);
-            assert_eq!(new_epoch.get_conf_ver(), origin_epoch.get_conf_ver());
-        });
-
-        fail::remove("on_can_apply_snapshot");
-        cluster.shutdown();
-    }
-
-    #[test]
-    fn test_basic_concurrent_snapshot() {
-        let (mut cluster, pd_client) = new_mock_cluster(0, 3);
-
-        disable_auto_gen_compact_log(&mut cluster);
-        assert_eq!(cluster.cfg.tikv.raft_store.snap_handle_pool_size, 2);
-        assert_eq!(cluster.cfg.proxy_cfg.raft_store.snap_handle_pool_size, 2);
-
-        // Disable default max peer count check.
-        pd_client.disable_default_operator();
-
-        let r1 = cluster.run_conf_change();
-        cluster.must_put(b"k1", b"v1");
-        cluster.must_put(b"k3", b"v3");
-
->>>>>>> 6686c346
         let region1 = cluster.get_region(b"k1");
         cluster.must_split(&region1, b"k2");
         let r1 = cluster.get_region(b"k1").get_id();
@@ -1986,16 +1690,6 @@
 
         fail::cfg("before_actually_pre_handle", "sleep(1000)").unwrap();
         tikv_util::info!("region k1 {} k3 {}", r1, r3);
-<<<<<<< HEAD
-        pd_client.add_peer(r1, new_peer(2, 2));
-        pd_client.add_peer(r3, new_peer(2, 2));
-        std::thread::sleep(std::time::Duration::from_millis(500));
-        // Now, k1 and k3 are not handled, since pre-handle process is not finished.
-        // This is because `pending_applies_count` is not greater than `snap_handle_pool_size`,
-        // So there are no `handle_pending_applies` until `on_timeout`.
-
-=======
->>>>>>> 6686c346
         let pending_count = cluster
             .engines
             .get(&2)
@@ -2003,10 +1697,6 @@
             .kv
             .pending_applies_count
             .clone();
-<<<<<<< HEAD
-        assert_eq!(pending_count.load(Ordering::SeqCst), 2);
-        std::thread::sleep(std::time::Duration::from_millis(500));
-=======
         pd_client.add_peer(r1, new_peer(2, 2));
         pd_client.add_peer(r3, new_peer(2, 2));
         fail::cfg("apply_pending_snapshot", "return").unwrap();
@@ -2018,7 +1708,6 @@
         fail::remove("apply_pending_snapshot");
         assert_eq!(pending_count.load(Ordering::SeqCst), 2);
         std::thread::sleep(std::time::Duration::from_millis(600));
->>>>>>> 6686c346
         check_key(&cluster, b"k1", b"v1", None, Some(true), Some(vec![1, 2]));
         check_key(&cluster, b"k3", b"v3", None, Some(true), Some(vec![1, 2]));
         // Now, k1 and k3 are handled.
