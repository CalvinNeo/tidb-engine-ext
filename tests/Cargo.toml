[package]
name = "tests"
version = "0.0.1"
edition = "2018"
publish = false

[[test]]
name = "failpoints"
path = "failpoints/mod.rs"
required-features = ["failpoints"]

[[test]]
name = "integrations"
path = "integrations/mod.rs"
required-features = ["testexport"]

[features]
<<<<<<< HEAD
default = ["failpoints", "testexport", "protobuf-codec", "test-engines-rocksdb", "cloud-aws", "cloud-gcp", "test-raftstore-proxy"]
test-raftstore-proxy = ["raftstore/test-raftstore-proxy"]
=======
default = ["failpoints", "testexport", "test-engines-rocksdb", "cloud-aws", "cloud-gcp", "cloud-azure"]
>>>>>>> b5262299
failpoints = ["fail/failpoints", "tikv/failpoints"]
cloud-aws = [ "external_storage_export/cloud-aws" ]
cloud-gcp = [ "external_storage_export/cloud-gcp" ]
cloud-azure = [ "external_storage_export/cloud-azure" ]
testexport = ["raftstore/testexport", "tikv/testexport"]
<<<<<<< HEAD
protobuf-codec = [
  "protobuf/bytes",
  "batch-system/protobuf-codec",
  "encryption/protobuf-codec",
  "error_code/protobuf-codec",
  "grpcio/protobuf-codec",
  "kvproto/protobuf-codec",
  "pd_client/protobuf-codec",
  "raft/protobuf-codec",
  "raftstore/protobuf-codec",
  "sst_importer/protobuf-codec",
  "test_raftstore/protobuf-codec",
  "test_storage/protobuf-codec",
  "tikv/protobuf-codec",
  "tikv_util/protobuf-codec",
  "txn_types/protobuf-codec",
  "grpcio-health/protobuf-codec",
]
prost-codec = [
  "batch-system/prost-codec",
  "encryption/prost-codec",
  "error_code/prost-codec",
  "grpcio/prost-codec",
  "kvproto/prost-codec",
  "pd_client/prost-codec",
  "raft/prost-codec",
  "raftstore/prost-codec",
  "sst_importer/prost-codec",
  "test_raftstore/prost-codec",
  "test_storage/prost-codec",
  "tikv/prost-codec",
  "tikv_util/prost-codec",
  "txn_types/prost-codec",
  "grpcio-health/prost-codec",
]
=======
profiling = ["profiler/profiling"]
>>>>>>> b5262299
test-engines-rocksdb = [
  "raftstore/test-engines-rocksdb",
]
test-engines-panic = [
  "raftstore/test-engines-panic",
]
jemalloc = ["tikv/jemalloc"]
mimalloc = ["tikv/mimalloc"]
snmalloc = ["tikv/snmalloc"]
mem-profiling = ["tikv/mem-profiling"]
sse = ["tikv/sse"]
portable = ["tikv/portable"]

[dependencies]
api_version = { path = "../components/api_version", default-features = false }
fail = "0.5"
batch-system = { path = "../components/batch-system", default-features = false }
crc64fast = "0.1"
crossbeam = "0.8"
online_config = { path = "../components/online_config", default-features = false }
encryption = { path = "../components/encryption", default-features = false }
futures = "0.3"
grpcio = { version = "0.9",  default-features = false, features = ["openssl-vendored", "protobuf-codec"] }
grpcio-health = { version = "0.9", default-features = false }
log_wrappers = { path = "../components/log_wrappers" }
kvproto = { git = "https://github.com/pingcap/kvproto.git" }
paste = "1.0"
pd_client = { path = "../components/pd_client", default-features = false }
protobuf = { version = "2.8", features = ["bytes"] }
more-asserts = "0.2"
raft = { version = "0.6.0-alpha", default-features = false, features = ["protobuf-codec"] }
raft_log_engine = { path = "../components/raft_log_engine", default-features = false }
raftstore = { path = "../components/raftstore", default-features = false }
rand = "0.8.3"
slog = { version = "2.3", features = ["max_level_trace", "release_max_level_debug"] }
slog-global = { version = "0.1", git = "https://github.com/breeswish/slog-global.git", rev = "d592f88e4dbba5eb439998463054f1a44fbf17b9" }
tempfile = "3.0"
tikv = { path = "../", default-features = false }
tikv_util = { path = "../components/tikv_util", default-features = false }
error_code = { path = "../components/error_code", default-features = false }
collections = { path = "../components/collections" }
file_system = { path = "../components/file_system" }
<<<<<<< HEAD
=======
tipb = { git = "https://github.com/pingcap/tipb.git" }
>>>>>>> b5262299
toml = "0.5"
txn_types = { path = "../components/txn_types", default-features = false }
uuid = { version = "0.8.1", features = ["serde", "v4"] }
time = "0.1"
<<<<<<< HEAD
mock-engine-store = { path = "../mock-engine-store", default-features = false }
=======
libc = "0.2"

[target.'cfg(target_os = "linux")'.dependencies]
procinfo = { git = "https://github.com/tikv/procinfo-rs", rev = "5125fc1a69496b73b26b3c08b6e8afc3c665a56e" }
>>>>>>> b5262299

[dev-dependencies]
# See https://bheisler.github.io/criterion.rs/book/user_guide/known_limitations.html for the usage
# of `real_blackbox` feature.
engine_rocks = { path = "../components/engine_rocks", default-features = false }
engine_traits = { path = "../components/engine_traits", default-features = false }
external_storage_export = { path = "../components/external_storage/export", default-features = false }
hyper = { version = "0.14", default-features = false, features = ["runtime"] }
keys = { path = "../components/keys", default-features = false }
security = { path = "../components/security", default-features = false }
sst_importer = {path = "../components/sst_importer", default-features = false }
test_util = { path = "../components/test_util", default-features = false }
test_storage = { path = "../components/test_storage", default-features = false }
test_sst_importer = { path = "../components/test_sst_importer", default-features = false }
test_raftstore = { path = "../components/test_raftstore", default-features = false }
test_pd = { path = "../components/test_pd", default-features = false }
serde_json = "1.0"
tokio = { version = "1.5", features = ["rt-multi-thread"] }
concurrency_manager = { path = "../components/concurrency_manager", default-features = false }
file_system = { path = "../components/file_system" }
resource_metering = { path = "../components/resource_metering" }<|MERGE_RESOLUTION|>--- conflicted
+++ resolved
@@ -14,57 +14,44 @@
 path = "integrations/mod.rs"
 required-features = ["testexport"]
 
+[[bench]]
+name = "raftstore"
+harness = false
+path = "benches/raftstore/mod.rs"
+
+[[bench]]
+name = "coprocessor_executors"
+harness = false
+path = "benches/coprocessor_executors/mod.rs"
+
+[[bench]]
+name = "hierarchy"
+harness = false
+path = "benches/hierarchy/mod.rs"
+
+[[bench]]
+name = "misc"
+path = "benches/misc/mod.rs"
+test = true
+
+[[bench]]
+name = "deadlock_detector"
+harness = false
+path = "benches/deadlock_detector/mod.rs"
+
+[[bench]]
+name = "channel"
+path = "benches/channel/mod.rs"
+test = true
+
 [features]
-<<<<<<< HEAD
-default = ["failpoints", "testexport", "protobuf-codec", "test-engines-rocksdb", "cloud-aws", "cloud-gcp", "test-raftstore-proxy"]
-test-raftstore-proxy = ["raftstore/test-raftstore-proxy"]
-=======
 default = ["failpoints", "testexport", "test-engines-rocksdb", "cloud-aws", "cloud-gcp", "cloud-azure"]
->>>>>>> b5262299
 failpoints = ["fail/failpoints", "tikv/failpoints"]
 cloud-aws = [ "external_storage_export/cloud-aws" ]
 cloud-gcp = [ "external_storage_export/cloud-gcp" ]
 cloud-azure = [ "external_storage_export/cloud-azure" ]
 testexport = ["raftstore/testexport", "tikv/testexport"]
-<<<<<<< HEAD
-protobuf-codec = [
-  "protobuf/bytes",
-  "batch-system/protobuf-codec",
-  "encryption/protobuf-codec",
-  "error_code/protobuf-codec",
-  "grpcio/protobuf-codec",
-  "kvproto/protobuf-codec",
-  "pd_client/protobuf-codec",
-  "raft/protobuf-codec",
-  "raftstore/protobuf-codec",
-  "sst_importer/protobuf-codec",
-  "test_raftstore/protobuf-codec",
-  "test_storage/protobuf-codec",
-  "tikv/protobuf-codec",
-  "tikv_util/protobuf-codec",
-  "txn_types/protobuf-codec",
-  "grpcio-health/protobuf-codec",
-]
-prost-codec = [
-  "batch-system/prost-codec",
-  "encryption/prost-codec",
-  "error_code/prost-codec",
-  "grpcio/prost-codec",
-  "kvproto/prost-codec",
-  "pd_client/prost-codec",
-  "raft/prost-codec",
-  "raftstore/prost-codec",
-  "sst_importer/prost-codec",
-  "test_raftstore/prost-codec",
-  "test_storage/prost-codec",
-  "tikv/prost-codec",
-  "tikv_util/prost-codec",
-  "txn_types/prost-codec",
-  "grpcio-health/prost-codec",
-]
-=======
 profiling = ["profiler/profiling"]
->>>>>>> b5262299
 test-engines-rocksdb = [
   "raftstore/test-engines-rocksdb",
 ]
@@ -86,6 +73,7 @@
 crossbeam = "0.8"
 online_config = { path = "../components/online_config", default-features = false }
 encryption = { path = "../components/encryption", default-features = false }
+cdc = { path = "../components/cdc", default-features = false }
 futures = "0.3"
 grpcio = { version = "0.9",  default-features = false, features = ["openssl-vendored", "protobuf-codec"] }
 grpcio-health = { version = "0.9", default-features = false }
@@ -102,45 +90,58 @@
 slog = { version = "2.3", features = ["max_level_trace", "release_max_level_debug"] }
 slog-global = { version = "0.1", git = "https://github.com/breeswish/slog-global.git", rev = "d592f88e4dbba5eb439998463054f1a44fbf17b9" }
 tempfile = "3.0"
+tidb_query_datatype = { path = "../components/tidb_query_datatype", default-features = false }
+tidb_query_common = { path = "../components/tidb_query_common", default-features = false }
+tidb_query_aggr = { path = "../components/tidb_query_aggr", default-features = false }
+tidb_query_executors = { path = "../components/tidb_query_executors", default-features = false }
+tidb_query_expr = { path = "../components/tidb_query_expr", default-features = false }
 tikv = { path = "../", default-features = false }
 tikv_util = { path = "../components/tikv_util", default-features = false }
 error_code = { path = "../components/error_code", default-features = false }
 collections = { path = "../components/collections" }
 file_system = { path = "../components/file_system" }
-<<<<<<< HEAD
-=======
 tipb = { git = "https://github.com/pingcap/tipb.git" }
->>>>>>> b5262299
 toml = "0.5"
 txn_types = { path = "../components/txn_types", default-features = false }
 uuid = { version = "0.8.1", features = ["serde", "v4"] }
 time = "0.1"
-<<<<<<< HEAD
-mock-engine-store = { path = "../mock-engine-store", default-features = false }
-=======
 libc = "0.2"
 
 [target.'cfg(target_os = "linux")'.dependencies]
 procinfo = { git = "https://github.com/tikv/procinfo-rs", rev = "5125fc1a69496b73b26b3c08b6e8afc3c665a56e" }
->>>>>>> b5262299
 
 [dev-dependencies]
 # See https://bheisler.github.io/criterion.rs/book/user_guide/known_limitations.html for the usage
 # of `real_blackbox` feature.
+criterion = "0.3"
+criterion-cpu-time = "0.1"
+arrow = "0.10"
+rand_xorshift = "0.3"
 engine_rocks = { path = "../components/engine_rocks", default-features = false }
 engine_traits = { path = "../components/engine_traits", default-features = false }
 external_storage_export = { path = "../components/external_storage/export", default-features = false }
 hyper = { version = "0.14", default-features = false, features = ["runtime"] }
 keys = { path = "../components/keys", default-features = false }
+profiler = { path = "../components/profiler" }
+panic_hook = { path = "../components/panic_hook" }
 security = { path = "../components/security", default-features = false }
 sst_importer = {path = "../components/sst_importer", default-features = false }
+tipb_helper = { path = "../components/tipb_helper", default-features = false }
+tidb_query_datatype = { path = "../components/tidb_query_datatype", default-features = false }
+test_backup = { path = "../components/test_backup", default-features = false }
 test_util = { path = "../components/test_util", default-features = false }
 test_storage = { path = "../components/test_storage", default-features = false }
+test_coprocessor = { path = "../components/test_coprocessor", default-features = false }
 test_sst_importer = { path = "../components/test_sst_importer", default-features = false }
 test_raftstore = { path = "../components/test_raftstore", default-features = false }
 test_pd = { path = "../components/test_pd", default-features = false }
+byteorder = "1.2"
 serde_json = "1.0"
 tokio = { version = "1.5", features = ["rt-multi-thread"] }
 concurrency_manager = { path = "../components/concurrency_manager", default-features = false }
 file_system = { path = "../components/file_system" }
-resource_metering = { path = "../components/resource_metering" }+resource_metering = { path = "../components/resource_metering" }
+
+[target.'cfg(all(target_os = "linux", target_arch = "x86_64"))'.dev-dependencies]
+criterion-perf-events = "0.1"
+perfcnt = "0.7"