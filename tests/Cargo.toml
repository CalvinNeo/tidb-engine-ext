--- conflicted
+++ resolved
@@ -14,12 +14,11 @@
 path = "integrations/mod.rs"
 required-features = ["testexport"]
 
-<<<<<<< HEAD
 [[test]]
 name = "proxy"
 path = "proxy/mod.rs"
 required-features = ["failpoints", "testexport"]
-=======
+
 [[bench]]
 name = "raftstore"
 harness = false
@@ -44,7 +43,6 @@
 name = "deadlock_detector"
 harness = false
 path = "benches/deadlock_detector/mod.rs"
->>>>>>> b5329ee0
 
 [features]
 default = ["failpoints", "testexport", "test-engine-kv-rocksdb", "test-engine-raft-raft-engine", "cloud-aws", "cloud-gcp", "cloud-azure", "test-raftstore-proxy"]
