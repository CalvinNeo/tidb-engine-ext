--- conflicted
+++ resolved
@@ -658,23 +658,8 @@
     assert!(get_resp.get_error().has_locked());
     assert!(get_resp.value.is_empty());
     // Flashback
-<<<<<<< HEAD
-    let mut flashback_to_version_req = FlashbackToVersionRequest::default();
-    flashback_to_version_req.set_context(ctx.clone());
-    ts += 1;
-    flashback_to_version_req.set_start_ts(ts);
-    ts += 1;
-    flashback_to_version_req.set_commit_ts(ts);
-    flashback_to_version_req.version = 5;
-    flashback_to_version_req.start_key = b"a".to_vec();
-    flashback_to_version_req.end_key = b"z".to_vec();
-    let flashback_resp = client
-        .kv_flashback_to_version(&flashback_to_version_req)
-        .unwrap();
-=======
     let flashback_resp = must_flashback_to_version(&client, ctx.clone(), 5, ts + 1, ts + 2);
     ts += 2;
->>>>>>> 0f5058eb
     assert!(!flashback_resp.has_region_error());
     assert!(flashback_resp.get_error().is_empty());
     // Should not meet the lock and can not get the latest data any more.
@@ -687,20 +672,7 @@
     let (_cluster, client, ctx) = must_new_cluster_and_kv_client();
     fail::cfg("skip_finish_flashback_to_version", "return").unwrap();
     // Flashback
-<<<<<<< HEAD
-    let mut flashback_to_version_req = FlashbackToVersionRequest::default();
-    flashback_to_version_req.set_context(ctx.clone());
-    flashback_to_version_req.set_start_ts(1);
-    flashback_to_version_req.set_commit_ts(2);
-    flashback_to_version_req.version = 0;
-    flashback_to_version_req.start_key = b"a".to_vec();
-    flashback_to_version_req.end_key = b"z".to_vec();
-    let flashback_resp = client
-        .kv_flashback_to_version(&flashback_to_version_req)
-        .unwrap();
-=======
     let flashback_resp = must_flashback_to_version(&client, ctx.clone(), 0, 1, 2);
->>>>>>> 0f5058eb
     assert!(!flashback_resp.has_region_error());
     assert!(flashback_resp.get_error().is_empty());
     // Try to read.
@@ -740,20 +712,7 @@
     let (mut cluster, client, ctx) = must_new_cluster_and_kv_client();
     fail::cfg("skip_finish_flashback_to_version", "return").unwrap();
     // Flashback
-<<<<<<< HEAD
-    let mut flashback_to_version_req = FlashbackToVersionRequest::default();
-    flashback_to_version_req.set_context(ctx);
-    flashback_to_version_req.set_start_ts(1);
-    flashback_to_version_req.set_commit_ts(2);
-    flashback_to_version_req.version = 0;
-    flashback_to_version_req.start_key = b"a".to_vec();
-    flashback_to_version_req.end_key = b"z".to_vec();
-    let flashback_resp = client
-        .kv_flashback_to_version(&flashback_to_version_req)
-        .unwrap();
-=======
     let flashback_resp = must_flashback_to_version(&client, ctx, 0, 1, 2);
->>>>>>> 0f5058eb
     assert!(!flashback_resp.has_region_error());
     assert!(flashback_resp.get_error().is_empty());
     // Try to transfer leader.
@@ -767,8 +726,6 @@
     fail::remove("skip_finish_flashback_to_version");
 }
 
-<<<<<<< HEAD
-=======
 #[test]
 fn test_mvcc_flashback_unprepared() {
     let (_cluster, client, ctx) = must_new_cluster_and_kv_client();
@@ -795,7 +752,6 @@
     must_kv_read_equal(&client, ctx, k, v, 6);
 }
 
->>>>>>> 0f5058eb
 // raft related RPC is tested as parts of test_snapshot.rs, so skip here.
 
 #[test]
