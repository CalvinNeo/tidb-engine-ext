--- conflicted
+++ resolved
@@ -572,19 +572,11 @@
     must_flashback_to_version(&client, ctx.clone(), check_ts, ts + 1, ts + 2);
     fail::remove("flashback_skip_1_key_in_write");
     fail::remove("flashback_failed_after_first_batch");
-<<<<<<< HEAD
-    // skip for key@0
-    must_kv_read_equal(
-        &client,
-        ctx.clone(),
-        format!("key@{}", from_u32(0_u32).unwrap())
-=======
     // skip for key@1
     must_kv_read_equal(
         &client,
         ctx.clone(),
         format!("key@{}", from_u32(1_u32).unwrap())
->>>>>>> 7a3764fc
             .as_bytes()
             .to_vec(),
         b"value@1".to_vec(),
@@ -594,11 +586,7 @@
     must_kv_read_equal(
         &client,
         ctx.clone(),
-<<<<<<< HEAD
-        format!("key@{}", from_u32(1_u32).unwrap())
-=======
         format!("key@{}", from_u32(2_u32).unwrap())
->>>>>>> 7a3764fc
             .as_bytes()
             .to_vec(),
         b"value@0".to_vec(),
@@ -608,11 +596,7 @@
     must_kv_read_equal(
         &client,
         ctx.clone(),
-<<<<<<< HEAD
-        format!("key@{}", from_u32(FLASHBACK_BATCH_SIZE as u32 - 1).unwrap())
-=======
         format!("key@{}", from_u32(FLASHBACK_BATCH_SIZE as u32).unwrap())
->>>>>>> 7a3764fc
             .as_bytes()
             .to_vec(),
         b"value@1".to_vec(),
@@ -622,19 +606,11 @@
     fail::cfg("flashback_failed_after_first_batch", "return").unwrap();
     must_flashback_to_version(&client, ctx.clone(), check_ts, ts + 1, ts + 2);
     fail::remove("flashback_failed_after_first_batch");
-<<<<<<< HEAD
-    // key@0 must be flahsbacked in the second batch firstly.
-    must_kv_read_equal(
-        &client,
-        ctx.clone(),
-        format!("key@{}", from_u32(0_u32).unwrap())
-=======
     // key@1 must be flahsbacked in the second batch firstly.
     must_kv_read_equal(
         &client,
         ctx.clone(),
         format!("key@{}", from_u32(1_u32).unwrap())
->>>>>>> 7a3764fc
             .as_bytes()
             .to_vec(),
         b"value@0".to_vec(),
@@ -643,31 +619,19 @@
     must_kv_read_equal(
         &client,
         ctx.clone(),
-<<<<<<< HEAD
-        format!("key@{}", from_u32(FLASHBACK_BATCH_SIZE as u32 - 1).unwrap())
-=======
         format!("key@{}", from_u32(FLASHBACK_BATCH_SIZE as u32).unwrap())
->>>>>>> 7a3764fc
             .as_bytes()
             .to_vec(),
         b"value@0".to_vec(),
         ts + 2,
     );
-<<<<<<< HEAD
-    // 2 * (FLASHBACK_BATCH_SIZE - 1) - 1 keys are flashbacked.
-=======
     // 2 * (FLASHBACK_BATCH_SIZE - 1) keys are flashbacked.
->>>>>>> 7a3764fc
     must_kv_read_equal(
         &client,
         ctx.clone(),
         format!(
             "key@{}",
-<<<<<<< HEAD
-            from_u32(2 * FLASHBACK_BATCH_SIZE as u32 - 3).unwrap()
-=======
             from_u32(2 * FLASHBACK_BATCH_SIZE as u32 - 2).unwrap()
->>>>>>> 7a3764fc
         )
         .as_bytes()
         .to_vec(),
@@ -682,25 +646,16 @@
     // Subsequent batches of writes are flashbacked.
     must_kv_read_equal(
         &client,
-<<<<<<< HEAD
-        ctx,
-        format!(
-            "key@{}",
-            from_u32(2 * FLASHBACK_BATCH_SIZE as u32 - 3).unwrap()
-=======
         ctx.clone(),
         format!(
             "key@{}",
             from_u32(2 * FLASHBACK_BATCH_SIZE as u32 - 2).unwrap()
->>>>>>> 7a3764fc
         )
         .as_bytes()
         .to_vec(),
         b"value@0".to_vec(),
         ts,
     );
-<<<<<<< HEAD
-=======
     // key@0 which used as prewrite lock also need to be flahsbacked.
     must_kv_read_equal(
         &client,
@@ -711,7 +666,6 @@
         b"value@0".to_vec(),
         ts,
     );
->>>>>>> 7a3764fc
 }
 
 #[test]
