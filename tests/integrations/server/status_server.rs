// Copyright 2020 TiKV Project Authors. Licensed under Apache-2.0.

use hyper::{body, Client, StatusCode, Uri};
use raftstore::engine_store_ffi::EngineStoreServerHelper;
use security::SecurityConfig;
use std::error::Error;
use std::net::SocketAddr;
use std::sync::Arc;
use test_raftstore::{new_server_cluster, Simulator};
use tikv::config::ConfigController;
use tikv::server::status_server::{region_meta::RegionMeta, StatusServer};
use tikv_util::HandyRwLock;

async fn check(authority: SocketAddr, region_id: u64) -> Result<(), Box<dyn Error>> {
    let client = Client::new();
    let uri = Uri::builder()
        .scheme("http")
        .authority(authority.to_string().as_str())
        .path_and_query(format!("/region/{}", region_id).as_str())
        .build()?;
    let resp = client.get(uri).await?;
    let (parts, raw_body) = resp.into_parts();
    let body = body::to_bytes(raw_body).await?;
    assert_eq!(
        StatusCode::OK,
        parts.status,
        "{}",
        String::from_utf8(body.to_vec())?
    );
    assert_eq!("application/json", parts.headers["content-type"].to_str()?);
    serde_json::from_slice::<RegionMeta>(body.as_ref())?;
    Ok(())
}

#[test]
fn test_region_meta_endpoint() {
    let mut cluster = new_server_cluster(0, 1);
    cluster.run();
    let region = cluster.get_region(b"");
    let region_id = region.get_id();
    let peer = region.get_peers().get(0);
    assert!(peer.is_some());
    let store_id = peer.unwrap().get_store_id();
    let router = cluster.sim.rl().get_router(store_id);
    assert!(router.is_some());
<<<<<<< HEAD

    let mut status_server = unsafe {
        let helperset = &*cluster
            .global_engine_helper_set
            .as_ref()
            .unwrap()
            .engine_store_server_helper;
        let helperptr = helperset as *const EngineStoreServerHelper;
        StatusServer::new(
            &*helperptr,
            1,
            None,
            ConfigController::default(),
            Arc::new(SecurityConfig::default()),
            router.unwrap(),
        )
        .unwrap()
    };
=======
    let mut status_server = StatusServer::new(
        1,
        ConfigController::default(),
        Arc::new(SecurityConfig::default()),
        router.unwrap(),
        std::env::temp_dir(),
    )
    .unwrap();
>>>>>>> b5262299
    let addr = format!("127.0.0.1:{}", test_util::alloc_port());
    assert!(status_server.start(addr).is_ok());
    let check_task = check(status_server.listening_addr(), region_id);
    let rt = tokio::runtime::Runtime::new().unwrap();
    if let Err(err) = rt.block_on(check_task) {
        panic!("{}", err);
    }
    status_server.stop();
}<|MERGE_RESOLUTION|>--- conflicted
+++ resolved
@@ -1,7 +1,6 @@
 // Copyright 2020 TiKV Project Authors. Licensed under Apache-2.0.
 
 use hyper::{body, Client, StatusCode, Uri};
-use raftstore::engine_store_ffi::EngineStoreServerHelper;
 use security::SecurityConfig;
 use std::error::Error;
 use std::net::SocketAddr;
@@ -43,26 +42,6 @@
     let store_id = peer.unwrap().get_store_id();
     let router = cluster.sim.rl().get_router(store_id);
     assert!(router.is_some());
-<<<<<<< HEAD
-
-    let mut status_server = unsafe {
-        let helperset = &*cluster
-            .global_engine_helper_set
-            .as_ref()
-            .unwrap()
-            .engine_store_server_helper;
-        let helperptr = helperset as *const EngineStoreServerHelper;
-        StatusServer::new(
-            &*helperptr,
-            1,
-            None,
-            ConfigController::default(),
-            Arc::new(SecurityConfig::default()),
-            router.unwrap(),
-        )
-        .unwrap()
-    };
-=======
     let mut status_server = StatusServer::new(
         1,
         ConfigController::default(),
@@ -71,7 +50,6 @@
         std::env::temp_dir(),
     )
     .unwrap();
->>>>>>> b5262299
     let addr = format!("127.0.0.1:{}", test_util::alloc_port());
     assert!(status_server.start(addr).is_ok());
     let check_task = check(status_server.listening_addr(), region_id);
