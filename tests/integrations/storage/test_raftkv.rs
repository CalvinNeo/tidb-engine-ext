// Copyright 2016 TiKV Project Authors. Licensed under Apache-2.0.
use std::{
    sync::{atomic::AtomicBool, Arc},
    thread, time,
};

use engine_traits::{CfName, IterOptions, CF_DEFAULT};
use futures::executor::block_on;
use kvproto::kvrpcpb::{Context, KeyRange};
use raft::eraftpb::MessageType;
use test_raftstore::*;
use tikv::storage::{kv::*, CfStatistics};
use tikv_util::{codec::bytes, HandyRwLock};
use txn_types::{Key, Lock, LockType};

#[test]
fn test_raftkv() {
    let count = 1;
    let mut cluster = new_server_cluster(0, count);
    cluster.run();

    // make sure leader has been elected.
    assert_eq!(cluster.must_get(b"k1"), None);

    let region = cluster.get_region(b"");
    let leader_id = cluster.leader_of_region(region.get_id()).unwrap();
    let mut storage = cluster.sim.rl().storages[&leader_id.get_id()].clone();

    let mut ctx = Context::default();
    ctx.set_region_id(region.get_id());
    ctx.set_region_epoch(region.get_region_epoch().clone());
    ctx.set_peer(region.get_peers()[0].clone());
    let snap_ctx = SnapContext {
        pb_ctx: &ctx,
        ..Default::default()
    };

    get_put(snap_ctx.clone(), &mut storage);
    batch(snap_ctx.clone(), &mut storage);
    seek(snap_ctx.clone(), &mut storage);
    near_seek(snap_ctx.clone(), &mut storage);
    cf(snap_ctx, &mut storage);
    empty_write(&ctx, &storage);
    wrong_context(&ctx, &storage);
    // TODO: test multiple node
}

#[test]
fn test_read_leader_in_lease() {
    let count = 3;
    let mut cluster = new_server_cluster(0, count);
    cluster.run();

    let k1 = b"k1";
    let (k2, v2) = (b"k2", b"v2");

    // make sure leader has been elected.
    assert_eq!(cluster.must_get(k1), None);

    let region = cluster.get_region(b"");
    let leader = cluster.leader_of_region(region.get_id()).unwrap();
    let mut storage = cluster.sim.rl().storages[&leader.get_id()].clone();

    let mut ctx = Context::default();
    ctx.set_region_id(region.get_id());
    ctx.set_region_epoch(region.get_region_epoch().clone());
    ctx.set_peer(leader.clone());
    let snap_ctx = SnapContext {
        pb_ctx: &ctx,
        ..Default::default()
    };

    // write some data
    assert_none(snap_ctx.clone(), &mut storage, k2);
    must_put(&ctx, &storage, k2, v2);

    // isolate leader
    cluster.add_send_filter(IsolationFilterFactory::new(leader.get_store_id()));

    // leader still in lease, check if can read on leader
    assert_eq!(can_read(snap_ctx, &mut storage, k2, v2), true);
}

#[test]
fn test_read_index_on_replica() {
    let count = 3;
    let mut cluster = new_server_cluster(0, count);
    cluster.run();

    let k1 = b"k1";
    let (k2, v2) = (b"k2", b"v2");

    // make sure leader has been elected.
    assert_eq!(cluster.must_get(k1), None);

    let region = cluster.get_region(b"");
    let leader = cluster.leader_of_region(region.get_id()).unwrap();
    let mut storage = cluster.sim.rl().storages[&leader.get_id()].clone();

    let mut ctx = Context::default();
    ctx.set_region_id(region.get_id());
    ctx.set_region_epoch(region.get_region_epoch().clone());
    ctx.set_peer(leader.clone());
    let snap_ctx = SnapContext {
        pb_ctx: &ctx,
        ..Default::default()
    };

    // write some data
    let peers = region.get_peers();
    assert_none(snap_ctx, &mut storage, k2);
    must_put(&ctx, &storage, k2, v2);

    // read on follower
    let mut follower_peer = None;
    for p in peers {
        if p.get_id() != leader.get_id() {
            follower_peer = Some(p.clone());
            break;
        }
    }

    assert!(follower_peer.is_some());
    ctx.set_peer(follower_peer.as_ref().unwrap().clone());
    let resp = read_index_on_peer(
        &mut cluster,
        follower_peer.unwrap(),
        region.clone(),
        false,
        std::time::Duration::from_secs(5),
    );
    assert!(!resp.as_ref().unwrap().get_header().has_error());
    assert_ne!(
        resp.unwrap().get_responses()[0]
            .get_read_index()
            .get_read_index(),
        0
    );
}

#[test]
fn test_read_on_replica() {
    let count = 3;
    let mut cluster = new_server_cluster(0, count);
    cluster.cfg.raft_store.hibernate_regions = false;
    cluster.run();

    let k1 = b"k1";
    let (k2, v2) = (b"k2", b"v2");
    let (k3, v3) = (b"k3", b"v3");
    let (k4, v4) = (b"k4", b"v4");

    // make sure leader has been elected.
    assert_eq!(cluster.must_get(k1), None);

    let region = cluster.get_region(b"");
    let leader = cluster.leader_of_region(region.get_id()).unwrap();
    let mut leader_storage = cluster.sim.rl().storages[&leader.get_id()].clone();

    let mut leader_ctx = Context::default();
    leader_ctx.set_region_id(region.get_id());
    leader_ctx.set_region_epoch(region.get_region_epoch().clone());
    leader_ctx.set_peer(leader.clone());
    let leader_snap_ctx = SnapContext {
        pb_ctx: &leader_ctx,
        ..Default::default()
    };

    // write some data
    let peers = region.get_peers();
    assert_none(leader_snap_ctx, &mut leader_storage, k2);
    must_put(&leader_ctx, &leader_storage, k2, v2);

    // read on follower
    let mut follower_peer = None;
    let mut follower_id = 0;
    for p in peers {
        if p.get_id() != leader.get_id() {
            follower_id = p.get_id();
            follower_peer = Some(p.clone());
            break;
        }
    }

    assert!(follower_peer.is_some());
    let mut follower_ctx = Context::default();
    follower_ctx.set_region_id(region.get_id());
    follower_ctx.set_region_epoch(region.get_region_epoch().clone());
    follower_ctx.set_peer(follower_peer.as_ref().unwrap().clone());
    follower_ctx.set_replica_read(true);
    let follower_snap_ctx = SnapContext {
        pb_ctx: &follower_ctx,
        ..Default::default()
    };
    let mut follower_storage = cluster.sim.rl().storages[&follower_id].clone();
    assert_has(follower_snap_ctx.clone(), &mut follower_storage, k2, v2);

    must_put(&leader_ctx, &leader_storage, k3, v3);
    assert_has(follower_snap_ctx.clone(), &mut follower_storage, k3, v3);

    cluster.stop_node(follower_id);
    must_put(&leader_ctx, &leader_storage, k4, v4);
    cluster.run_node(follower_id).unwrap();
    let mut follower_storage = cluster.sim.rl().storages[&follower_id].clone();
    // sleep to ensure the follower has received a heartbeat from the leader
    thread::sleep(time::Duration::from_millis(300));
    assert_has(follower_snap_ctx, &mut follower_storage, k4, v4);
}

#[test]
fn test_read_on_replica_check_memory_locks() {
    let count = 3;
    let mut cluster = new_server_cluster(0, count);
    cluster.cfg.raft_store.hibernate_regions = false;
    cluster.run();

    let raw_key = b"key";
    let encoded_key = Key::from_raw(raw_key);

    // make sure leader has been elected.
    assert_eq!(cluster.must_get(raw_key), None);

    let region = cluster.get_region(b"");
    let leader = cluster.leader_of_region(region.get_id()).unwrap();
    let leader_cm = cluster.sim.rl().get_concurrency_manager(leader.get_id());

    let lock = Lock::new(
        LockType::Put,
        raw_key.to_vec(),
        10.into(),
        20000,
        None,
        10.into(),
        1,
        20.into(),
    );
    let guard = block_on(leader_cm.lock_key(&encoded_key));
    guard.with_lock(|l| *l = Some(lock.clone()));

    // read on follower
    let mut follower_peer = None;
    let mut follower_id = 0;
    let peers = region.get_peers();
    for p in peers {
        if p.get_id() != leader.get_id() {
            follower_id = p.get_id();
            follower_peer = Some(p.clone());
            break;
        }
    }

    assert!(follower_peer.is_some());
    let mut follower_ctx = Context::default();
    follower_ctx.set_region_id(region.get_id());
    follower_ctx.set_region_epoch(region.get_region_epoch().clone());
    follower_ctx.set_peer(follower_peer.as_ref().unwrap().clone());
    follower_ctx.set_replica_read(true);
    let mut range = KeyRange::default();
    range.set_start_key(encoded_key.as_encoded().to_vec());
    let follower_snap_ctx = SnapContext {
        pb_ctx: &follower_ctx,
        start_ts: Some(100.into()),
        key_ranges: vec![range],
        ..Default::default()
    };
    let mut follower_storage = cluster.sim.rl().storages[&follower_id].clone();
    match follower_storage.snapshot(follower_snap_ctx) {
        Err(Error(box ErrorInner::KeyIsLocked(lock_info))) => {
            assert_eq!(lock_info, lock.into_lock_info(raw_key.to_vec()))
        }
        other => panic!("unexpected result: {:?}", other),
    }
}

#[test]
fn test_invalid_read_index_when_no_leader() {
    // Initialize cluster
    let mut cluster = new_node_cluster(0, 3);
    configure_for_lease_read(&mut cluster, Some(10), Some(6));
    cluster.cfg.raft_store.raft_heartbeat_ticks = 1;
    cluster.cfg.raft_store.hibernate_regions = false;
    let pd_client = Arc::clone(&cluster.pd_client);
    pd_client.disable_default_operator();

    // Set region and peers
    cluster.run();
    cluster.must_put(b"k0", b"v0");
    // Transfer leader to p2
    let region = cluster.get_region(b"k0");
    let leader = cluster.leader_of_region(region.get_id()).unwrap();
    let mut follower_peers = region.get_peers().to_vec();
    follower_peers.retain(|p| p.get_id() != leader.get_id());
    let follower = follower_peers.pop().unwrap();

    // Delay all raft messages on follower.
    cluster.sim.wl().add_recv_filter(
        follower.get_store_id(),
        Box::new(
            RegionPacketFilter::new(region.get_id(), follower.get_store_id())
                .direction(Direction::Recv)
                .msg_type(MessageType::MsgHeartbeat)
                .msg_type(MessageType::MsgAppend)
                .msg_type(MessageType::MsgRequestVoteResponse)
                .when(Arc::new(AtomicBool::new(true))),
        ),
    );

    // wait for election timeout
    thread::sleep(time::Duration::from_millis(300));
    // send read index requests to follower
    let mut request = new_request(
        region.get_id(),
        region.get_region_epoch().clone(),
        vec![new_read_index_cmd()],
        true,
    );
    request.mut_header().set_peer(follower.clone());
    let (cb, rx) = make_cb(&request);
    cluster
        .sim
        .rl()
        .async_command_on_node(follower.get_store_id(), request, cb)
        .unwrap();

    let resp = rx.recv_timeout(time::Duration::from_millis(500)).unwrap();
    assert!(
        resp.get_header().get_error().has_not_leader(),
        "{:?}",
        resp.get_header()
    );
}

/// RaftKV precheck_write_with_ctx checks if the current role is leader.
/// When it is not, it should return NotLeader error during prechecking.
#[test]
fn test_raftkv_precheck_write_with_ctx() {
    let mut cluster = new_server_cluster(0, 3);
    cluster.run();

    // make sure leader has been elected.
    assert_eq!(cluster.must_get(b"k1"), None);

    let region = cluster.get_region(b"");
    let leader = cluster.leader_of_region(region.get_id()).unwrap();
    let follower = region
        .get_peers()
        .iter()
        .find(|p| p.get_id() != leader.get_id())
        .unwrap();

    let leader_storage = cluster.sim.rl().storages[&leader.get_id()].clone();
    let follower_storage = cluster.sim.rl().storages[&follower.get_id()].clone();

    // Assume this is a write request.
    let mut ctx = Context::default();
    ctx.set_region_id(region.get_id());
    ctx.set_region_epoch(region.get_region_epoch().clone());
    ctx.set_peer(region.get_peers()[0].clone());

    // The (write) request can be sent to the leader.
    leader_storage.precheck_write_with_ctx(&ctx).unwrap();
    // The (write) request should not be send to a follower.
    follower_storage.precheck_write_with_ctx(&ctx).unwrap_err();

    // Leader has network partition and it must be not leader any more.
    let filter = Box::new(RegionPacketFilter::new(
        region.get_id(),
        leader.get_store_id(),
    ));
    cluster
        .sim
        .wl()
        .add_recv_filter(leader.get_store_id(), filter.clone());
    cluster
        .sim
        .wl()
        .add_send_filter(leader.get_store_id(), filter);
    sleep_until_election_triggered(&cluster.cfg);
    leader_storage.precheck_write_with_ctx(&ctx).unwrap_err();
}

fn must_put<E: Engine>(ctx: &Context, engine: &E, key: &[u8], value: &[u8]) {
    engine.put(ctx, Key::from_raw(key), value.to_vec()).unwrap();
}

fn must_put_cf<E: Engine>(ctx: &Context, engine: &E, cf: CfName, key: &[u8], value: &[u8]) {
    engine
        .put_cf(ctx, cf, Key::from_raw(key), value.to_vec())
        .unwrap();
}

fn must_delete<E: Engine>(ctx: &Context, engine: &E, key: &[u8]) {
    engine.delete(ctx, Key::from_raw(key)).unwrap();
}

fn must_delete_cf<E: Engine>(ctx: &Context, engine: &E, cf: CfName, key: &[u8]) {
    engine.delete_cf(ctx, cf, Key::from_raw(key)).unwrap();
}

fn assert_has<E: Engine>(ctx: SnapContext<'_>, engine: &mut E, key: &[u8], value: &[u8]) {
    let snapshot = engine.snapshot(ctx).unwrap();
    assert_eq!(snapshot.get(&Key::from_raw(key)).unwrap().unwrap(), value);
}

fn can_read<E: Engine>(ctx: SnapContext<'_>, engine: &mut E, key: &[u8], value: &[u8]) -> bool {
    if let Ok(s) = engine.snapshot(ctx) {
        assert_eq!(s.get(&Key::from_raw(key)).unwrap().unwrap(), value);
        return true;
    }
    false
}

fn assert_has_cf<E: Engine>(
    ctx: SnapContext<'_>,
    engine: &mut E,
    cf: CfName,
    key: &[u8],
    value: &[u8],
) {
    let snapshot = engine.snapshot(ctx).unwrap();
    assert_eq!(
        snapshot.get_cf(cf, &Key::from_raw(key)).unwrap().unwrap(),
        value
    );
}

fn assert_none<E: Engine>(ctx: SnapContext<'_>, engine: &mut E, key: &[u8]) {
    let snapshot = engine.snapshot(ctx).unwrap();
    assert_eq!(snapshot.get(&Key::from_raw(key)).unwrap(), None);
}

fn assert_none_cf<E: Engine>(ctx: SnapContext<'_>, engine: &mut E, cf: CfName, key: &[u8]) {
    let snapshot = engine.snapshot(ctx).unwrap();
    assert_eq!(snapshot.get_cf(cf, &Key::from_raw(key)).unwrap(), None);
}

fn assert_seek<E: Engine>(
    ctx: SnapContext<'_>,
    engine: &mut E,
    cf: CfName,
    key: &[u8],
    pair: (&[u8], &[u8]),
) {
    let snapshot = engine.snapshot(ctx).unwrap();
    let mut cursor = Cursor::new(
        snapshot.iter(cf, IterOptions::default()).unwrap(),
        ScanMode::Mixed,
        false,
    );
    let mut statistics = CfStatistics::default();
    cursor.seek(&Key::from_raw(key), &mut statistics).unwrap();
    assert_eq!(cursor.key(&mut statistics), &*bytes::encode_bytes(pair.0));
    assert_eq!(cursor.value(&mut statistics), pair.1);
}

fn assert_near_seek<I: Iterator>(cursor: &mut Cursor<I>, key: &[u8], pair: (&[u8], &[u8])) {
    let mut statistics = CfStatistics::default();
    assert!(
        cursor
            .near_seek(&Key::from_raw(key), &mut statistics)
            .unwrap(),
        "{}",
        log_wrappers::hex_encode_upper(key)
    );
    assert_eq!(cursor.key(&mut statistics), &*bytes::encode_bytes(pair.0));
    assert_eq!(cursor.value(&mut statistics), pair.1);
}

fn assert_near_reverse_seek<I: Iterator>(cursor: &mut Cursor<I>, key: &[u8], pair: (&[u8], &[u8])) {
    let mut statistics = CfStatistics::default();
    assert!(
        cursor
            .near_reverse_seek(&Key::from_raw(key), &mut statistics)
            .unwrap(),
        "{}",
        log_wrappers::hex_encode_upper(key)
    );
    assert_eq!(cursor.key(&mut statistics), &*bytes::encode_bytes(pair.0));
    assert_eq!(cursor.value(&mut statistics), pair.1);
}

fn get_put<E: Engine>(ctx: SnapContext<'_>, engine: &mut E) {
    assert_none(ctx.clone(), engine, b"x");
    must_put(ctx.pb_ctx, engine, b"x", b"1");
    assert_has(ctx.clone(), engine, b"x", b"1");
    must_put(ctx.pb_ctx, engine, b"x", b"2");
    assert_has(ctx, engine, b"x", b"2");
}

fn batch<E: Engine>(ctx: SnapContext<'_>, engine: &mut E) {
    engine
        .write(
            ctx.pb_ctx,
            WriteData::from_modifies(vec![
                Modify::Put(CF_DEFAULT, Key::from_raw(b"x"), b"1".to_vec()),
                Modify::Put(CF_DEFAULT, Key::from_raw(b"y"), b"2".to_vec()),
            ]),
        )
        .unwrap();
    assert_has(ctx.clone(), engine, b"x", b"1");
    assert_has(ctx.clone(), engine, b"y", b"2");

    engine
        .write(
            ctx.pb_ctx,
            WriteData::from_modifies(vec![
                Modify::Delete(CF_DEFAULT, Key::from_raw(b"x")),
                Modify::Delete(CF_DEFAULT, Key::from_raw(b"y")),
            ]),
        )
        .unwrap();
    assert_none(ctx.clone(), engine, b"y");
    assert_none(ctx, engine, b"y");
}

fn seek<E: Engine>(ctx: SnapContext<'_>, engine: &mut E) {
    must_put(ctx.pb_ctx, engine, b"x", b"1");
    assert_seek(ctx.clone(), engine, CF_DEFAULT, b"x", (b"x", b"1"));
    assert_seek(ctx.clone(), engine, CF_DEFAULT, b"a", (b"x", b"1"));
    must_put(ctx.pb_ctx, engine, b"z", b"2");
    assert_seek(ctx.clone(), engine, CF_DEFAULT, b"y", (b"z", b"2"));
    assert_seek(ctx.clone(), engine, CF_DEFAULT, b"x\x00", (b"z", b"2"));
    let snapshot = engine.snapshot(ctx.clone()).unwrap();
    let mut iter = Cursor::new(
        snapshot.iter(CF_DEFAULT, IterOptions::default()).unwrap(),
        ScanMode::Mixed,
        false,
    );
    let mut statistics = CfStatistics::default();
    assert!(
        !iter
            .seek(&Key::from_raw(b"z\x00"), &mut statistics)
            .unwrap()
    );
    must_delete(ctx.pb_ctx, engine, b"x");
    must_delete(ctx.pb_ctx, engine, b"z");
}

fn near_seek<E: Engine>(ctx: SnapContext<'_>, engine: &mut E) {
    must_put(ctx.pb_ctx, engine, b"x", b"1");
    must_put(ctx.pb_ctx, engine, b"z", b"2");
    let snapshot = engine.snapshot(ctx.clone()).unwrap();
    let mut cursor = Cursor::new(
        snapshot.iter(CF_DEFAULT, IterOptions::default()).unwrap(),
        ScanMode::Mixed,
        false,
    );
    assert_near_seek(&mut cursor, b"x", (b"x", b"1"));
    assert_near_seek(&mut cursor, b"a", (b"x", b"1"));
    assert_near_reverse_seek(&mut cursor, b"z1", (b"z", b"2"));
    assert_near_reverse_seek(&mut cursor, b"x1", (b"x", b"1"));
    assert_near_seek(&mut cursor, b"y", (b"z", b"2"));
    assert_near_seek(&mut cursor, b"x\x00", (b"z", b"2"));
    let mut statistics = CfStatistics::default();
    assert!(
        !cursor
            .near_seek(&Key::from_raw(b"z\x00"), &mut statistics)
            .unwrap()
    );
    must_delete(ctx.pb_ctx, engine, b"x");
    must_delete(ctx.pb_ctx, engine, b"z");
}

// TODO: remove following as the code path of cf is the same.
<<<<<<< HEAD
fn cf<E: Engine>(ctx: SnapContext<'_>, engine: &E) {
=======
fn cf<E: Engine>(ctx: SnapContext<'_>, engine: &mut E) {
>>>>>>> b448214b
    assert_none_cf(ctx.clone(), engine, "default", b"key");
    must_put_cf(ctx.pb_ctx, engine, "default", b"key", b"value");
    assert_has_cf(ctx.clone(), engine, "default", b"key", b"value");
    assert_seek(ctx.clone(), engine, "default", b"k", (b"key", b"value"));
    must_delete_cf(ctx.pb_ctx, engine, "default", b"key");
    assert_none_cf(ctx, engine, "default", b"key");
}

fn empty_write<E: Engine>(ctx: &Context, engine: &E) {
    engine.write(ctx, WriteData::default()).unwrap_err();
}

fn wrong_context<E: Engine>(ctx: &Context, engine: &E) {
    let region_id = ctx.get_region_id();
    let mut ctx = ctx.to_owned();
    ctx.set_region_id(region_id + 1);
    engine.write(&ctx, WriteData::default()).unwrap_err();
}<|MERGE_RESOLUTION|>--- conflicted
+++ resolved
@@ -562,11 +562,7 @@
 }
 
 // TODO: remove following as the code path of cf is the same.
-<<<<<<< HEAD
-fn cf<E: Engine>(ctx: SnapContext<'_>, engine: &E) {
-=======
 fn cf<E: Engine>(ctx: SnapContext<'_>, engine: &mut E) {
->>>>>>> b448214b
     assert_none_cf(ctx.clone(), engine, "default", b"key");
     must_put_cf(ctx.pb_ctx, engine, "default", b"key", b"value");
     assert_has_cf(ctx.clone(), engine, "default", b"key", b"value");
