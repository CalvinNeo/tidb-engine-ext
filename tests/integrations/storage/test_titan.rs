// Copyright 2019 TiKV Project Authors. Licensed under Apache-2.0.

use std::{
    path::{Path, PathBuf},
    thread,
    time::Duration,
};

use engine_rocks::{
    raw::IngestExternalFileOptions, RocksEngine, RocksSnapshot, RocksSstWriterBuilder,
};
use engine_test::new_temp_engine;
use engine_traits::{
    CfOptionsExt, CompactExt, DeleteStrategy, Engines, KvEngine, MiscExt, Range, SstWriter,
    SstWriterBuilder, SyncMutable, CF_DEFAULT, CF_WRITE,
};
use keys::data_key;
use kvproto::metapb::{Peer, Region};
use raftstore::store::{apply_sst_cf_file, build_sst_cf_file_list, CfFile, RegionSnapshot};
use tempfile::Builder;
use test_raftstore::*;
use tikv::{
    config::TikvConfig,
    storage::{mvcc::ScannerBuilder, txn::Scanner},
};
use tikv_util::{
    config::{ReadableDuration, ReadableSize},
    time::Limiter,
};
use txn_types::{Key, Write, WriteType};

#[test]
fn test_turnoff_titan() {
    let mut cluster = new_node_cluster(0, 3);
    cluster.cfg.rocksdb.defaultcf.disable_auto_compactions = true;
    cluster.cfg.rocksdb.defaultcf.num_levels = 1;
    configure_for_enable_titan(&mut cluster, ReadableSize::kb(0));
    cluster.run();
    assert_eq!(cluster.must_get(b"k1"), None);

    let size = 5;
    for i in 0..size {
        cluster
            .put(
                format!("k{:02}0", i).as_bytes(),
                format!("v{}", i).as_bytes(),
            )
            .unwrap();
    }
    cluster.must_flush_cf(CF_DEFAULT, true);
    for i in 0..size {
        cluster
            .put(
                format!("k{:02}1", i).as_bytes(),
                format!("v{}", i).as_bytes(),
            )
            .unwrap();
    }
    cluster.must_flush_cf(CF_DEFAULT, true);
    for i in cluster.get_node_ids().into_iter() {
        let engine = cluster.get_engine(i);
        let db = engine.as_inner();
        assert_eq!(
            db.get_property_int("rocksdb.num-files-at-level0").unwrap(),
            2
        );
        assert_eq!(
            db.get_property_int("rocksdb.num-files-at-level1").unwrap(),
            0
        );
        assert_eq!(
            db.get_property_int("rocksdb.titandb.num-live-blob-file")
                .unwrap(),
            2
        );
        assert_eq!(
            db.get_property_int("rocksdb.titandb.num-obsolete-blob-file")
                .unwrap(),
            0
        );
    }
    cluster.shutdown();

    // try reopen db when titan isn't properly turned off.
    configure_for_disable_titan(&mut cluster);
    cluster.pre_start_check().unwrap_err();

    configure_for_enable_titan(&mut cluster, ReadableSize::kb(0));
    cluster.pre_start_check().unwrap();
    cluster.start().unwrap();
    assert_eq!(cluster.must_get(b"k1"), None);
    for i in cluster.get_node_ids().into_iter() {
        let db = cluster.get_engine(i);
        let opt = vec![("blob_run_mode", "kFallback")];
        db.set_options_cf(CF_DEFAULT, &opt).unwrap();
    }
    cluster.compact_data();
    let mut all_check_pass = true;
    for _ in 0..10 {
        // wait for gc completes.
        sleep_ms(10);
        all_check_pass = true;
        for i in cluster.get_node_ids().into_iter() {
            let engine = cluster.get_engine(i);
            let db = engine.as_inner();
            if db.get_property_int("rocksdb.num-files-at-level0").unwrap() != 0 {
                all_check_pass = false;
                break;
            }
            if db.get_property_int("rocksdb.num-files-at-level1").unwrap() != 1 {
                all_check_pass = false;
                break;
            }
            if db
                .get_property_int("rocksdb.titandb.num-live-blob-file")
                .unwrap()
                != 0
            {
                all_check_pass = false;
                break;
            }
        }
        if all_check_pass {
            break;
        }
    }
    if !all_check_pass {
        panic!("unexpected titan gc results");
    }
    cluster.shutdown();

    configure_for_disable_titan(&mut cluster);
    // wait till files are purged, timeout set to purge_obsolete_files_period.
    for _ in 1..100 {
        sleep_ms(10);
        if cluster.pre_start_check().is_ok() {
            return;
        }
    }
    cluster.pre_start_check().unwrap();
}

#[test]
fn test_delete_files_in_range_for_titan() {
    let path = Builder::new()
        .prefix("test-titan-delete-files-in-range")
        .tempdir()
        .unwrap();

    // Set configs and create engines
    let mut cfg = TikvConfig::default();
    let cache = cfg.storage.block_cache.build_shared_cache();
    cfg.rocksdb.titan.enabled = true;
    cfg.rocksdb.titan.disable_gc = true;
    cfg.rocksdb.titan.purge_obsolete_files_period = ReadableDuration::secs(1);
    cfg.rocksdb.defaultcf.disable_auto_compactions = true;
    // Disable dynamic_level_bytes, otherwise SST files would be ingested to L0.
    cfg.rocksdb.defaultcf.dynamic_level_bytes = false;
    cfg.rocksdb.defaultcf.titan.min_gc_batch_size = ReadableSize(0);
    cfg.rocksdb.defaultcf.titan.discardable_ratio = 0.4;
    cfg.rocksdb.defaultcf.titan.min_blob_size = ReadableSize(0);
<<<<<<< HEAD
    let kv_db_opts = cfg
        .rocksdb
        .build_opt(&cfg.rocksdb.build_resources(Default::default()));
=======
    let resource = cfg.rocksdb.build_resources(Default::default());
    let kv_db_opts = cfg.rocksdb.build_opt(&resource, cfg.storage.engine);
>>>>>>> 46ec0258
    let kv_cfs_opts = cfg.rocksdb.build_cf_opts(
        &cfg.rocksdb.build_cf_resources(cache),
        None,
        cfg.storage.api_version(),
        cfg.storage.engine,
    );

    let raft_path = path.path().join(Path::new("titan"));
    let engines = Engines::new(
        engine_rocks::util::new_engine_opt(path.path().to_str().unwrap(), kv_db_opts, kv_cfs_opts)
            .unwrap(),
        engine_rocks::util::new_engine(raft_path.to_str().unwrap(), &[CF_DEFAULT]).unwrap(),
    );

    // Write some mvcc keys and values into db
    // default_cf : a_7, b_7
    // write_cf : a_8, b_8
    let start_ts = 7.into();
    let commit_ts = 8.into();
    let write = Write::new(WriteType::Put, start_ts, None);
    engines
        .kv
        .put_cf(
            CF_DEFAULT,
            &data_key(Key::from_raw(b"a").append_ts(start_ts).as_encoded()),
            b"a_value",
        )
        .unwrap();
    engines
        .kv
        .put_cf(
            CF_WRITE,
            &data_key(Key::from_raw(b"a").append_ts(commit_ts).as_encoded()),
            &write.as_ref().to_bytes(),
        )
        .unwrap();
    engines
        .kv
        .put_cf(
            CF_DEFAULT,
            &data_key(Key::from_raw(b"b").append_ts(start_ts).as_encoded()),
            b"b_value",
        )
        .unwrap();
    engines
        .kv
        .put_cf(
            CF_WRITE,
            &data_key(Key::from_raw(b"b").append_ts(commit_ts).as_encoded()),
            &write.as_ref().to_bytes(),
        )
        .unwrap();

    // Flush and compact the kvs into L6.
    engines.kv.flush_cfs(&[], true).unwrap();
    engines.kv.compact_files_in_range(None, None, None).unwrap();
    let db = engines.kv.as_inner();
    let value = db.get_property_int("rocksdb.num-files-at-level0").unwrap();
    assert_eq!(value, 0);
    let value = db.get_property_int("rocksdb.num-files-at-level6").unwrap();
    assert_eq!(value, 1);

    // Delete one mvcc kvs we have written above.
    // Here we make the kvs on the L5 by ingesting SST.
    let sst_file_path = Path::new(db.path()).join("for_ingest.sst");
    let mut writer = RocksSstWriterBuilder::new()
        .build(sst_file_path.to_str().unwrap())
        .unwrap();
    writer
        .delete(&data_key(
            Key::from_raw(b"a").append_ts(start_ts).as_encoded(),
        ))
        .unwrap();
    writer.finish().unwrap();
    let mut opts = IngestExternalFileOptions::new();
    opts.move_files(true);
    let cf_default = db.cf_handle(CF_DEFAULT).unwrap();
    db.ingest_external_file_cf(cf_default, &opts, &[sst_file_path.to_str().unwrap()])
        .unwrap();

    // Now the LSM structure of default cf is:
    // L5: [delete(a_7)]
    // L6: [put(a_7, blob1), put(b_7, blob1)]
    // the ranges of two SST files are overlapped.
    //
    // There is one blob file in Titan
    // blob1: (a_7, a_value), (b_7, b_value)
    let value = db.get_property_int("rocksdb.num-files-at-level0").unwrap();
    assert_eq!(value, 0);
    let value = db.get_property_int("rocksdb.num-files-at-level5").unwrap();
    assert_eq!(value, 1);
    let value = db.get_property_int("rocksdb.num-files-at-level6").unwrap();
    assert_eq!(value, 1);

    // Used to trigger titan gc
    let engine = &engines.kv;
    engine.put(b"1", b"1").unwrap();
    engine.flush_cfs(&[], true).unwrap();
    engine.put(b"2", b"2").unwrap();
    engine.flush_cfs(&[], true).unwrap();
    engine
        .compact_files_in_range(Some(b"0"), Some(b"3"), Some(1))
        .unwrap();

    // Now the LSM structure of default cf is:
    // memtable: [put(b_7, blob4)] (because of Titan GC)
    // L0: [put(1, blob2), put(2, blob3)]
    // L5: [delete(a_7)]
    // L6: [put(a_7, blob1), put(b_7, blob1)]
    // the ranges of two SST files are overlapped.
    //
    // There is four blob files in Titan
    // blob1: (a_7, a_value), (b_7, b_value)
    // blob2: (1, 1)
    // blob3: (2, 2)
    // blob4: (b_7, b_value)
    let db = engine.as_inner();
    let value = db.get_property_int("rocksdb.num-files-at-level0").unwrap();
    assert_eq!(value, 0);
    let value = db.get_property_int("rocksdb.num-files-at-level1").unwrap();
    assert_eq!(value, 1);
    let value = db.get_property_int("rocksdb.num-files-at-level5").unwrap();
    assert_eq!(value, 1);
    let value = db.get_property_int("rocksdb.num-files-at-level6").unwrap();
    assert_eq!(value, 1);

    // Wait Titan to purge obsolete files
    thread::sleep(Duration::from_secs(2));
    // Now the LSM structure of default cf is:
    // memtable: [put(b_7, blob4)] (because of Titan GC)
    // L0: [put(1, blob2), put(2, blob3)]
    // L5: [delete(a_7)]
    // L6: [put(a_7, blob1), put(b_7, blob1)]
    // the ranges of two SST files are overlapped.
    //
    // There is three blob files in Titan
    // blob2: (1, 1)
    // blob3: (2, 2)
    // blob4: (b_7, b_value)

    // `delete_files_in_range` may expose some old keys.
    // For Titan it may encounter `missing blob file` in `delete_ranges_cfs`,
    // so we set key_only for Titan.
    engines
        .kv
        .delete_ranges_cfs(
            DeleteStrategy::DeleteFiles,
            &[Range::new(
                &data_key(Key::from_raw(b"a").as_encoded()),
                &data_key(Key::from_raw(b"b").as_encoded()),
            )],
        )
        .unwrap();
    engines
        .kv
        .delete_ranges_cfs(
            DeleteStrategy::DeleteByKey,
            &[Range::new(
                &data_key(Key::from_raw(b"a").as_encoded()),
                &data_key(Key::from_raw(b"b").as_encoded()),
            )],
        )
        .unwrap();
    engines
        .kv
        .delete_ranges_cfs(
            DeleteStrategy::DeleteBlobs,
            &[Range::new(
                &data_key(Key::from_raw(b"a").as_encoded()),
                &data_key(Key::from_raw(b"b").as_encoded()),
            )],
        )
        .unwrap();

    // Now the LSM structure of default cf is:
    // memtable: [put(b_7, blob4)] (because of Titan GC)
    // L0: [put(1, blob2), put(2, blob3)]
    // L6: [put(a_7, blob1), put(b_7, blob1)]
    // the ranges of two SST files are overlapped.
    //
    // There is three blob files in Titan
    // blob2: (1, 1)
    // blob3: (2, 2)
    // blob4: (b_7, b_value)
    let value = db.get_property_int("rocksdb.num-files-at-level0").unwrap();
    assert_eq!(value, 0);
    let value = db.get_property_int("rocksdb.num-files-at-level1").unwrap();
    assert_eq!(value, 1);
    let value = db.get_property_int("rocksdb.num-files-at-level5").unwrap();
    assert_eq!(value, 0);
    let value = db.get_property_int("rocksdb.num-files-at-level6").unwrap();
    assert_eq!(value, 1);

    // Generate a snapshot
    let limiter = Limiter::new(f64::INFINITY);
    let mut cf_file = CfFile::new(
        CF_DEFAULT,
        PathBuf::from(path.path().to_str().unwrap()),
        "default".to_string(),
        ".sst".to_string(),
    );
    build_sst_cf_file_list::<RocksEngine>(
        &mut cf_file,
        &engines.kv,
        &engines.kv.snapshot(),
        b"",
        b"{",
        u64::MAX,
        &limiter,
    )
    .unwrap();
    let mut cf_file_write = CfFile::new(
        CF_WRITE,
        PathBuf::from(path.path().to_str().unwrap()),
        "write".to_string(),
        ".sst".to_string(),
    );
    build_sst_cf_file_list::<RocksEngine>(
        &mut cf_file_write,
        &engines.kv,
        &engines.kv.snapshot(),
        b"",
        b"{",
        u64::MAX,
        &limiter,
    )
    .unwrap();

    // Apply the snapshot to other DB.
    let dir1 = Builder::new()
        .prefix("test-snap-cf-db-apply")
        .tempdir()
        .unwrap();
    let engines1 = new_temp_engine(&dir1);
    let tmp_file_paths = cf_file.tmp_file_paths();
    let tmp_file_paths = tmp_file_paths
        .iter()
        .map(|s| s.as_str())
        .collect::<Vec<&str>>();
    apply_sst_cf_file(&tmp_file_paths, &engines1.kv, CF_DEFAULT).unwrap();
    let tmp_file_paths = cf_file_write.tmp_file_paths();
    let tmp_file_paths = tmp_file_paths
        .iter()
        .map(|s| s.as_str())
        .collect::<Vec<&str>>();
    apply_sst_cf_file(&tmp_file_paths, &engines1.kv, CF_WRITE).unwrap();

    // Do scan on other DB.
    let mut r = Region::default();
    r.mut_peers().push(Peer::default());
    r.set_start_key(b"a".to_vec());
    r.set_end_key(b"z".to_vec());
    let snapshot = RegionSnapshot::<RocksSnapshot>::from_raw(engines1.kv, r);
    let mut scanner = ScannerBuilder::new(snapshot, 10.into())
        .range(Some(Key::from_raw(b"a")), None)
        .build()
        .unwrap();
    assert_eq!(
        scanner.next().unwrap(),
        Some((Key::from_raw(b"b"), b"b_value".to_vec())),
    );
}<|MERGE_RESOLUTION|>--- conflicted
+++ resolved
@@ -159,14 +159,8 @@
     cfg.rocksdb.defaultcf.titan.min_gc_batch_size = ReadableSize(0);
     cfg.rocksdb.defaultcf.titan.discardable_ratio = 0.4;
     cfg.rocksdb.defaultcf.titan.min_blob_size = ReadableSize(0);
-<<<<<<< HEAD
-    let kv_db_opts = cfg
-        .rocksdb
-        .build_opt(&cfg.rocksdb.build_resources(Default::default()));
-=======
     let resource = cfg.rocksdb.build_resources(Default::default());
     let kv_db_opts = cfg.rocksdb.build_opt(&resource, cfg.storage.engine);
->>>>>>> 46ec0258
     let kv_cfs_opts = cfg.rocksdb.build_cf_opts(
         &cfg.rocksdb.build_cf_resources(cache),
         None,
