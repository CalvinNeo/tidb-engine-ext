// Copyright 2016 TiKV Project Authors. Licensed under Apache-2.0.

use std::{
    fs,
    path::PathBuf,
    sync::{
        atomic::{AtomicBool, Ordering},
        mpsc::{self, Sender},
        Arc, Mutex, RwLock,
    },
    time::Duration,
};

use collections::HashMap;
<<<<<<< HEAD
use engine_traits::{Checkpointer, KvEngine, RaftEngineReadOnly};
=======
use engine_traits::{Checkpointer, KvEngine, RaftEngineDebug};
>>>>>>> 993eb2f6
use file_system::{IoOp, IoType};
use futures::executor::block_on;
use grpcio::{self, ChannelBuilder, Environment};
use kvproto::{
    raft_serverpb::{RaftMessage, RaftSnapshotData},
    tikvpb::TikvClient,
};
use raft::eraftpb::{Message, MessageType, Snapshot};
use raftstore::{
    coprocessor::{ApplySnapshotObserver, BoxApplySnapshotObserver, Coprocessor, CoprocessorHost},
    store::{snap::TABLET_SNAPSHOT_VERSION, *},
    Result,
};
use rand::Rng;
use security::SecurityManager;
use test_raftstore::*;
use test_raftstore_macro::test_case;
use test_raftstore_v2::WrapFactory;
use tikv::server::{snap::send_snap, tablet_snap::send_snap as send_snap_v2};
use tikv_util::{
    config::*,
    time::{Instant, Limiter, UnixSecs},
    HandyRwLock,
};

fn test_huge_snapshot<T: Simulator>(cluster: &mut Cluster<T>, max_snapshot_file_size: u64) {
    cluster.cfg.rocksdb.titan.enabled = true;
    cluster.cfg.raft_store.raft_log_gc_count_limit = Some(1000);
    cluster.cfg.raft_store.raft_log_gc_tick_interval = ReadableDuration::millis(10);
    cluster.cfg.raft_store.snap_apply_batch_size = ReadableSize(500);
    cluster.cfg.raft_store.max_snapshot_file_raw_size = ReadableSize(max_snapshot_file_size);
    let pd_client = Arc::clone(&cluster.pd_client);
    // Disable default max peer count check.
    pd_client.disable_default_operator();

    let r1 = cluster.run_conf_change();

    let first_value = vec![0; 10240];
    // at least 4m data
    for i in 0..400 {
        let key = format!("{:03}", i);
        cluster.must_put(key.as_bytes(), &first_value);
    }
    let first_key: &[u8] = b"000";

    let engine_2 = cluster.get_engine(2);
    must_get_none(&engine_2, first_key);
    // add peer (2,2) to region 1.
    pd_client.must_add_peer(r1, new_peer(2, 2));

    let (key, value) = (b"k2", b"v2");
    cluster.must_put(key, value);
    assert_eq!(cluster.get(key), Some(value.to_vec()));
    must_get_equal(&engine_2, key, value);

    // now snapshot must be applied on peer 2;
    must_get_equal(&engine_2, first_key, &first_value);
    let stale = Arc::new(AtomicBool::new(false));
    cluster.sim.wl().add_recv_filter(
        3,
        Box::new(LeadingDuplicatedSnapshotFilter::new(
            Arc::clone(&stale),
            false,
        )),
    );
    pd_client.must_add_peer(r1, new_peer(3, 3));
    let mut i = 400;
    loop {
        i += 1;
        let key = format!("{:03}", i);
        cluster.must_put(key.as_bytes(), &first_value);
        if stale.load(Ordering::Relaxed) {
            break;
        }
        if i > 1000 {
            panic!("snapshot should be sent twice after {} kvs", i);
        }
    }
    cluster.must_put(b"k3", b"v3");
    let engine_3 = cluster.get_engine(3);
    must_get_equal(&engine_3, b"k3", b"v3");

    // TODO: add more tests.
}

#[test]
fn test_server_huge_snapshot() {
    let count = 5;
    let mut cluster = new_server_cluster(0, count);
    test_huge_snapshot(&mut cluster, u64::MAX);
}

#[test]
fn test_server_huge_snapshot_multi_files() {
    let count = 5;
    let mut cluster = new_server_cluster(0, count);
    test_huge_snapshot(&mut cluster, 1024 * 1024);
}

fn test_server_snap_gc_internal(version: &str) {
    let mut cluster = new_server_cluster(0, 3);
    configure_for_snapshot(&mut cluster.cfg);
    cluster.pd_client.reset_version(version);
    cluster.cfg.raft_store.snap_gc_timeout = ReadableDuration::millis(300);
    cluster.cfg.raft_store.max_snapshot_file_raw_size = ReadableSize::mb(100);

    let pd_client = Arc::clone(&cluster.pd_client);
    // Disable default max peer count check.
    pd_client.disable_default_operator();
    let r1 = cluster.run_conf_change();
    cluster.must_put(b"k1", b"v1");
    pd_client.must_add_peer(r1, new_peer(2, 2));
    must_get_equal(&cluster.get_engine(2), b"k1", b"v1");

    let (tx, rx) = mpsc::channel();
    // drop all the snapshot so we can detect stale snapfile.
    cluster
        .sim
        .wl()
        .add_recv_filter(3, Box::new(DropSnapshotFilter::new(tx)));
    pd_client.must_add_peer(r1, new_peer(3, 3));

    let first_snap_idx = rx.recv_timeout(Duration::from_secs(3)).unwrap();

    cluster.must_put(b"k2", b"v2");

    // node 1 and node 2 must have k2, but node 3 must not.
    for i in 1..3 {
        let engine = cluster.get_engine(i);
        must_get_equal(&engine, b"k2", b"v2");
    }

    let engine3 = cluster.get_engine(3);
    must_get_none(&engine3, b"k2");

    for _ in 0..30 {
        // write many logs to force log GC for region 1 and region 2.
        // and trigger snapshot more than one time.
        cluster.must_put(b"k1", b"v1");
        cluster.must_put(b"k2", b"v2");
    }

    let mut now = Instant::now();
    loop {
        let snap_index = rx.recv_timeout(Duration::from_secs(3)).unwrap();
        if snap_index != first_snap_idx {
            break;
        }
        if now.saturating_elapsed() >= Duration::from_secs(5) {
            panic!("can't get any snap after {}", first_snap_idx);
        }
    }

    let snap_dir = cluster.get_snap_dir(3);
    // it must have more than 2 snaps.

    assert!(
        fs::read_dir(snap_dir)
            .unwrap()
            .filter(|p| p.is_ok())
            .count()
            >= 2
    );

    let actual_max_per_file_size = cluster.get_snap_mgr(1).get_actual_max_per_file_size(true);

    // version > 6.0.0 should enable multi_snapshot_file feature, which means actual
    // max_per_file_size equals the config
    if version == "6.5.0" {
        assert!(actual_max_per_file_size == cluster.cfg.raft_store.max_snapshot_file_raw_size.0);
    } else {
        // the feature is disabled, and the actual_max_per_file_size should be u64::MAX
        // (so that only one file is generated)
        assert!(actual_max_per_file_size == u64::MAX);
    }

    cluster.sim.wl().clear_recv_filters(3);
    debug!("filters cleared.");

    // node 3 must have k1, k2.
    must_get_equal(&engine3, b"k1", b"v1");
    must_get_equal(&engine3, b"k2", b"v2");

    now = Instant::now();
    loop {
        let mut snap_files = vec![];
        for i in 1..4 {
            let snap_dir = cluster.get_snap_dir(i);
            // snapfiles should be gc.
            snap_files.extend(fs::read_dir(snap_dir).unwrap().map(|p| p.unwrap().path()));
        }
        if snap_files.is_empty() {
            return;
        }
        if now.saturating_elapsed() > Duration::from_secs(10) {
            panic!("snap files is still not empty: {:?}", snap_files);
        }
        sleep_ms(20);
    }
}

#[test]
fn test_server_snap_gc_with_multi_snapshot_files() {
    test_server_snap_gc_internal("6.5.0");
}

#[test]
fn test_server_snap_gc() {
    test_server_snap_gc_internal("5.1.0");
}

#[test_case(test_raftstore::new_node_cluster)]
#[test_case(test_raftstore::new_server_cluster)]
#[test_case(test_raftstore_v2::new_node_cluster)]
#[test_case(test_raftstore_v2::new_server_cluster)]
fn test_concurrent_snap() {
    let mut cluster = new_cluster(0, 3);
    // Test that the handling of snapshot is correct when there are multiple
    // snapshots which have overlapped region ranges arrive at the same
    // raftstore.
    cluster.cfg.rocksdb.titan.enabled = true;
    // Disable raft log gc in this test case.
    cluster.cfg.raft_store.raft_log_gc_tick_interval = ReadableDuration::secs(60);
    // For raftstore v2, after split, follower delays first messages (see
    // is_first_message() for details), so leader does not send snapshot to
    // follower and CollectSnapshotFilter holds parent region snapshot forever.
    // We need to set a short wait duration so that leader can send snapshot
    // in time and thus CollectSnapshotFilter can send parent region snapshot.
    cluster.cfg.raft_store.snap_wait_split_duration = ReadableDuration::millis(100);

    let pd_client = Arc::clone(&cluster.pd_client);
    // Disable default max peer count check.
    pd_client.disable_default_operator();

    let r1 = cluster.run_conf_change();
    cluster.must_put(b"k1", b"v1");
    pd_client.must_add_peer(r1, new_peer(2, 2));
    // Force peer 2 to be followers all the way.
    cluster.add_send_filter(CloneFilterFactory(
        RegionPacketFilter::new(r1, 2)
            .msg_type(MessageType::MsgRequestVote)
            .direction(Direction::Send),
    ));
    cluster.must_transfer_leader(r1, new_peer(1, 1));
    cluster.must_put(b"k3", b"v3");
    // Pile up snapshots of overlapped region ranges and deliver them all at once.
    let (tx, rx) = mpsc::channel();
    cluster.add_recv_filter_on_node(3, Box::new(CollectSnapshotFilter::new(tx)));
    pd_client.must_add_peer(r1, new_peer(3, 3));
    let region = cluster.get_region(b"k1");
    // Ensure the snapshot of range ("", "") is sent and piled in filter.
    if let Err(e) = rx.recv_timeout(Duration::from_secs(1)) {
        panic!("the snapshot is not sent before split, e: {:?}", e);
    }
    // Split the region range and then there should be another snapshot for the
    // split ranges.
    cluster.must_split(&region, b"k2");
    must_get_equal(&cluster.get_engine(3), b"k3", b"v3");
    // Ensure the regions work after split.
    cluster.must_put(b"k11", b"v11");
    must_get_equal(&cluster.get_engine(3), b"k11", b"v11");
    cluster.must_put(b"k4", b"v4");
    must_get_equal(&cluster.get_engine(3), b"k4", b"v4");
}

#[test_case(test_raftstore::new_node_cluster)]
#[test_case(test_raftstore::new_server_cluster)]
#[test_case(test_raftstore_v2::new_node_cluster)]
#[test_case(test_raftstore_v2::new_server_cluster)]
fn test_cf_snapshot() {
    let mut cluster = new_cluster(0, 3);
    configure_for_snapshot(&mut cluster.cfg);

    cluster.run();
    let cf = "lock";
    cluster.must_put_cf(cf, b"k1", b"v1");
    cluster.must_put_cf(cf, b"k2", b"v2");
    let engine1 = cluster.get_engine(1);
    must_get_cf_equal(&engine1, cf, b"k1", b"v1");
    must_get_cf_equal(&engine1, cf, b"k2", b"v2");

    // Isolate node 1.
    cluster.add_send_filter(IsolationFilterFactory::new(1));

    // Write some data to trigger snapshot.
    for i in 100..110 {
        let key = format!("k{}", i);
        let value = format!("v{}", i);
        cluster.must_put_cf(cf, key.as_bytes(), value.as_bytes());
    }

    cluster.must_delete_cf(cf, b"k2");

    // Add node 1 back.
    cluster.clear_send_filters();

    // Now snapshot must be applied on node 1.
    must_get_cf_equal(&engine1, cf, b"k1", b"v1");
    must_get_cf_none(&engine1, cf, b"k2");

    // test if node can be safely restarted without losing any data.
    cluster.stop_node(1);
    cluster.run_node(1).unwrap();

    cluster.must_put_cf(cf, b"k3", b"v3");
    must_get_cf_equal(&engine1, cf, b"k3", b"v3");
}

// replace content of all the snapshots with the first snapshot it received.
#[derive(Clone)]
struct StaleSnap {
    inner: Arc<StaleSnapInner>,
}

struct StaleSnapInner {
    first_snap: RwLock<Option<Message>>,
    sent: Mutex<Sender<()>>,
}

impl Filter for StaleSnap {
    fn before(&self, msgs: &mut Vec<RaftMessage>) -> Result<()> {
        let mut res = Vec::with_capacity(msgs.len());
        for mut m in msgs.drain(..) {
            if m.get_message().get_msg_type() == MessageType::MsgSnapshot
                && m.get_to_peer().get_store_id() == 3
            {
                if self.inner.first_snap.rl().is_none() {
                    *self.inner.first_snap.wl() = Some(m.take_message());
                    continue;
                } else {
                    let from = m.get_message().get_from();
                    let to = m.get_message().get_to();
                    m.set_message(self.inner.first_snap.rl().as_ref().unwrap().clone());
                    m.mut_message().set_from(from);
                    m.mut_message().set_to(to);
                    let _ = self.inner.sent.lock().unwrap().send(());
                }
            }
            res.push(m);
        }
        *msgs = res;
        check_messages(msgs)
    }
}

#[test_case(test_raftstore::new_node_cluster)]
#[test_case(test_raftstore_v2::new_node_cluster)]
fn test_node_stale_snap() {
    let mut cluster = new_cluster(0, 3);
    // disable compact log to make snapshot only be sent when peer is first added.
    cluster.cfg.raft_store.raft_log_gc_threshold = 1000;
    cluster.cfg.raft_store.raft_log_gc_count_limit = Some(1000);

    let pd_client = Arc::clone(&cluster.pd_client);
    // Disable default max peer count check.
    pd_client.disable_default_operator();

    let r1 = cluster.run_conf_change();
    // add peer (2,2) to region 1.
    pd_client.must_add_peer(r1, new_peer(2, 2));
    cluster.must_put(b"k1", b"v1");
    must_get_equal(&cluster.get_engine(2), b"k1", b"v1");

    let (tx, rx) = mpsc::channel();
    let filter = StaleSnap {
        inner: Arc::new(StaleSnapInner {
            first_snap: RwLock::default(),
            sent: Mutex::new(tx),
        }),
    };
    cluster.add_send_filter(CloneFilterFactory(filter));
    pd_client.must_add_peer(r1, new_peer(3, 3));
    cluster.must_put(b"k2", b"v2");
    must_get_equal(&cluster.get_engine(3), b"k2", b"v2");
    pd_client.must_remove_peer(r1, new_peer(3, 3));
    must_get_none(&cluster.get_engine(3), b"k2");
    pd_client.must_add_peer(r1, new_peer(3, 4));

    cluster.must_put(b"k3", b"v3");
    must_get_equal(&cluster.get_engine(2), b"k3", b"v3");
    rx.recv().unwrap();
    sleep_ms(2000);
    must_get_none(&cluster.get_engine(3), b"k3");
    cluster.clear_send_filters();
    must_get_equal(&cluster.get_engine(3), b"k3", b"v3");
}

/// Pause Snap and wait till first append message arrives.
pub struct SnapshotAppendFilter {
    stale: AtomicBool,
    pending_msg: Mutex<Vec<RaftMessage>>,
    notifier: Mutex<Sender<()>>,
}

impl SnapshotAppendFilter {
    pub fn new(notifier: Sender<()>) -> SnapshotAppendFilter {
        SnapshotAppendFilter {
            stale: AtomicBool::new(false),
            pending_msg: Mutex::new(vec![]),
            notifier: Mutex::new(notifier),
        }
    }
}

impl Filter for SnapshotAppendFilter {
    fn before(&self, msgs: &mut Vec<RaftMessage>) -> Result<()> {
        if self.stale.load(Ordering::Relaxed) {
            return Ok(());
        }
        let mut to_send = vec![];
        let mut pending_msg = self.pending_msg.lock().unwrap();
        let mut stale = false;
        for msg in msgs.drain(..) {
            let should_collect =
                !stale && msg.get_message().get_msg_type() == MessageType::MsgSnapshot;
            stale = !pending_msg.is_empty()
                && msg.get_message().get_msg_type() == MessageType::MsgAppend;
            if should_collect {
                pending_msg.push(msg);
                self.notifier.lock().unwrap().send(()).unwrap();
            } else {
                if stale {
                    to_send.extend(pending_msg.drain(..));
                }
                to_send.push(msg);
            }
        }
        self.stale.store(stale, Ordering::SeqCst);
        msgs.extend(to_send);
        Ok(())
    }
}

#[test_case(test_raftstore::new_node_cluster)]
#[test_case(test_raftstore::new_server_cluster)]
#[test_case(test_raftstore_v2::new_node_cluster)]
#[test_case(test_raftstore_v2::new_server_cluster)]
fn test_node_snapshot_with_append() {
    let mut cluster = new_cluster(0, 4);
    configure_for_snapshot(&mut cluster.cfg);

    let pd_client = Arc::clone(&cluster.pd_client);
    // Disable default max peer count check.
    pd_client.disable_default_operator();
    cluster.run();

    // In case of removing leader, let's transfer leader to some node first.
    cluster.must_transfer_leader(1, new_peer(1, 1));
    pd_client.must_remove_peer(1, new_peer(4, 4));

    let (tx, rx) = mpsc::channel();
    cluster.add_recv_filter_on_node(4, Box::new(SnapshotAppendFilter::new(tx)));
    pd_client.add_peer(1, new_peer(4, 5));
    rx.recv_timeout(Duration::from_secs(3)).unwrap();
    cluster.must_put(b"k1", b"v1");
    cluster.must_put(b"k2", b"v2");
    let engine4 = cluster.get_engine(4);
    must_get_equal(&engine4, b"k1", b"v1");
    must_get_equal(&engine4, b"k2", b"v2");
}

#[test]
fn test_inspected_snapshot() {
    let mut cluster = new_server_cluster(1, 3);
    cluster.cfg.prefer_mem = false;
    cluster.cfg.raft_store.raft_log_gc_tick_interval = ReadableDuration::millis(20);
    cluster.cfg.raft_store.raft_log_gc_count_limit = Some(8);
    cluster.cfg.raft_store.merge_max_log_gap = 3;
    let pd_client = Arc::clone(&cluster.pd_client);
    pd_client.disable_default_operator();

    cluster.run();
    cluster.must_transfer_leader(1, new_peer(1, 1));
    cluster.stop_node(3);
    (0..10).for_each(|_| cluster.must_put(b"k2", b"v2"));
    // Sleep for a while to ensure all logs are compacted.
    sleep_ms(100);

    let stats = cluster
        .io_rate_limiter
        .as_ref()
        .unwrap()
        .statistics()
        .unwrap();
    assert_eq!(stats.fetch(IoType::Replication, IoOp::Read), 0);
    assert_eq!(stats.fetch(IoType::Replication, IoOp::Write), 0);
    // Make sure snapshot read hits disk
    cluster.flush_data();
    // Let store 3 inform leader to generate a snapshot.
    cluster.run_node(3).unwrap();
    must_get_equal(&cluster.get_engine(3), b"k2", b"v2");
    assert_ne!(stats.fetch(IoType::Replication, IoOp::Read), 0);
    assert_ne!(stats.fetch(IoType::Replication, IoOp::Write), 0);

    pd_client.must_remove_peer(1, new_peer(2, 2));
    must_get_none(&cluster.get_engine(2), b"k2");
    assert_eq!(stats.fetch(IoType::LoadBalance, IoOp::Read), 0);
    assert_eq!(stats.fetch(IoType::LoadBalance, IoOp::Write), 0);
    pd_client.must_add_peer(1, new_peer(2, 2));
    must_get_equal(&cluster.get_engine(2), b"k2", b"v2");
    assert_ne!(stats.fetch(IoType::LoadBalance, IoOp::Read), 0);
    assert_ne!(stats.fetch(IoType::LoadBalance, IoOp::Write), 0);
}

// Test snapshot generating and receiving can share one I/O limiter fairly.
// 1. Bootstrap a 1 Region, 1 replica cluster;
// 2. Add a peer on store 2 for the Region, so that there is a snapshot received
// on store 2; 3. Rename the received snapshot on store 2, and then keep sending
// it back to store 1; 4. Add another peer for the Region, so store 1 will
// generate a new snapshot; 5. Test the generating can success while the store
// keeps receiving snapshots from store 2.
#[test]
fn test_gen_during_heavy_recv() {
    let mut cluster = new_server_cluster(0, 3);
    cluster.cfg.server.snap_io_max_bytes_per_sec = ReadableSize(1024 * 1024);
    cluster.cfg.raft_store.snap_mgr_gc_tick_interval = ReadableDuration(Duration::from_secs(100));

    let pd_client = Arc::clone(&cluster.pd_client);
    pd_client.disable_default_operator();
    let r1 = cluster.run_conf_change();

    // 1M random value to ensure the region snapshot is large enough.
    cluster.must_put(b"key-0000", b"value");
    for i in 1..1024 {
        let key = format!("key-{:04}", i).into_bytes();
        cluster.must_put(&key, &random_long_vec(1024));
    }
    // Another 1M random value because the region will split later.
    cluster.must_put(b"zzz-0000", b"value");
    for i in 1..1024 {
        let key = format!("zzz-{:04}", i).into_bytes();
        cluster.must_put(&key, &random_long_vec(1024));
    }

    pd_client.must_add_peer(r1, new_peer(2, 2));
    must_get_equal(&cluster.get_engine(2), b"key-0000", b"value");

    // The new region can be used to keep sending snapshots to store 1.
    let r2 = {
        let r = cluster.get_region(b"key");
        cluster.must_split(&r, b"zzz");
        cluster.get_region(b"key").get_id()
    };
    cluster.must_transfer_leader(r2, new_peer(2, 1002));

    let snap_mgr = cluster.get_snap_mgr(2);
    let engine = cluster.engines[&2].kv.clone();
    let snap_term = cluster.raft_local_state(r2, 2).get_hard_state().term;
    let snap_apply_state = cluster.apply_state(r2, 2);
    let mut snap_index = snap_apply_state.applied_index;

    let snap = do_snapshot(
        snap_mgr.clone(),
        &engine,
        engine.snapshot(),
        r2,
        snap_term,
        snap_apply_state,
        true,
        true,
        UnixSecs::now(),
    )
    .unwrap();

    // Keep sending snapshots to store 1.
    let s1_addr = cluster.sim.rl().get_addr(1);
    let sec_mgr = cluster.sim.rl().security_mgr.clone();
    let snap_dir = cluster.sim.rl().get_snap_dir(2);
    let th = std::thread::spawn(move || {
        loop {
            for suffix in &[".meta", "_default.sst"] {
                let f = format!("gen_{}_{}_{}{}", r2, snap_term, snap_index, suffix);
                let mut src = PathBuf::from(&snap_dir);
                src.push(&f);

                let f = format!("gen_{}_{}_{}{}", r2, snap_term, snap_index + 1, suffix);
                let mut dst = PathBuf::from(&snap_dir);
                dst.push(&f);

                fs::hard_link(&src, &dst).unwrap();
            }

            let snap_mgr = snap_mgr.clone();
            let sec_mgr = sec_mgr.clone();
            let s = snap.clone();
            if let Err(e) =
                send_a_large_snapshot(snap_mgr, sec_mgr, &s1_addr, r2, s, snap_index, snap_term)
            {
                info!("send_a_large_snapshot fail: {}", e);
                break;
            }
            snap_index += 1;
        }
    });

    // While store 1 keeps receiving snapshots, it should still can generate a
    // snapshot on time.
    pd_client.must_add_peer(r1, new_learner_peer(3, 3));
    sleep_ms(500);
    must_get_equal(&cluster.get_engine(3), b"zzz-0000", b"value");

    // store 1 and store 2 must send snapshot, so stats should record the snapshot.
    let send_stats = cluster.get_snap_mgr(1).stats();
    let recv_stats = cluster.get_snap_mgr(2).stats();
    assert_eq!(send_stats.sending_count, 0);
    assert_eq!(recv_stats.receiving_count, 0);
    assert_ne!(send_stats.stats.len(), 0);
    assert_ne!(recv_stats.stats.len(), 0);
    drop(cluster);
    let _ = th.join();
}

fn send_a_large_snapshot(
    mgr: SnapManager,
    security_mgr: Arc<SecurityManager>,
    addr: &str,
    region_id: u64,
    mut snap: Snapshot,
    index: u64,
    term: u64,
) -> std::result::Result<(), String> {
    snap.mut_metadata().term = term;
    snap.mut_metadata().index = index;

    // Construct a raft message.
    let mut msg = RaftMessage::default();
    msg.region_id = region_id;
    msg.mut_message().set_snapshot(snap);

    let env = Arc::new(Environment::new(1));
    let cfg = tikv::server::Config::default();
    block_on(async {
        send_snap(env, mgr, security_mgr, &cfg, addr, msg)
            .unwrap()
            .await
            .map(|_| ())
            .map_err(|e| format!("{:?}", e))
    })
}

fn random_long_vec(length: usize) -> Vec<u8> {
    let mut rng = rand::thread_rng();
    let mut value = Vec::with_capacity(1024);
    (0..length).for_each(|_| value.push(rng.gen::<u8>()));
    value
}

/// Snapshot is generated using apply term from apply thread, which should be
/// set correctly otherwise lead to inconsistency.
#[test_case(test_raftstore::new_server_cluster)]
#[test_case(test_raftstore_v2::new_server_cluster)]
fn test_correct_snapshot_term() {
    // Use five replicas so leader can send a snapshot to a new peer without
    // committing extra logs.
    let mut cluster = new_cluster(0, 5);
    let pd_client = cluster.pd_client.clone();
    pd_client.disable_default_operator();

    // Use run conf change to make new node be initialized with term 0.
    let r = cluster.run_conf_change();

    // 5 will catch up logs with just a snapshot.
    cluster.add_send_filter(IsolationFilterFactory::new(5));
    // 4 will catch up logs using snapshot from 5.
    cluster.add_send_filter(IsolationFilterFactory::new(4));

    pd_client.must_add_peer(r, new_peer(2, 2));
    pd_client.must_add_peer(r, new_peer(3, 3));
    pd_client.must_add_peer(r, new_peer(4, 4));
    pd_client.must_add_peer(r, new_peer(5, 5));
    cluster.must_put(b"k0", b"v0");

    cluster.clear_send_filters();
    // So peer 4 will not apply snapshot from current leader.
    cluster.add_send_filter(CloneFilterFactory(
        RegionPacketFilter::new(1, 4)
            .msg_type(MessageType::MsgSnapshot)
            .direction(Direction::Recv),
    ));
    // So no new log will be applied. When peer 5 becomes leader, it won't have
    // chance to update apply index in apply worker.
    for i in 1..=3 {
        cluster.add_send_filter(CloneFilterFactory(
            RegionPacketFilter::new(1, i)
                .msg_type(MessageType::MsgAppendResponse)
                .direction(Direction::Send),
        ));
    }
    cluster.must_transfer_leader(1, new_peer(5, 5));
    // Clears send filters so peer 4 can accept snapshot from peer 5. If peer 5
    // didn't set apply index correctly using snapshot in apply worker, the snapshot
    // will be generated as term 0. Raft consider term of missing index as 0, so
    // peer 4 will accept the snapshot and think it has already applied it, hence
    // fast forward it then panic.
    cluster.clear_send_filters();
    must_get_equal(&cluster.get_engine(4), b"k0", b"v0");
    cluster.clear_send_filters();
    cluster.must_put(b"k1", b"v1");
    // If peer 4 panicks, it won't be able to apply new writes.
    must_get_equal(&cluster.get_engine(4), b"k1", b"v1");
}

/// Test when applying a snapshot, old logs should be cleaned up.
#[test_case(test_raftstore::new_node_cluster)]
#[test_case(test_raftstore_v2::new_node_cluster)]
fn test_snapshot_clean_up_logs_with_log_gc() {
    let mut cluster = new_cluster(0, 4);
    cluster.cfg.raft_store.raft_log_gc_count_limit = Some(50);
    cluster.cfg.raft_store.raft_log_gc_threshold = 50;
    // Speed up log gc.
    cluster.cfg.raft_store.raft_log_compact_sync_interval = ReadableDuration::millis(1);
    let pd_client = cluster.pd_client.clone();

    // Disable default max peer number check.
    pd_client.disable_default_operator();
    let r = cluster.run_conf_change();
    pd_client.must_add_peer(r, new_peer(2, 2));
    pd_client.must_add_peer(r, new_peer(3, 3));
    cluster.add_send_filter(IsolationFilterFactory::new(2));
    pd_client.must_add_peer(r, new_peer(4, 4));
    pd_client.must_remove_peer(r, new_peer(3, 3));
    cluster.must_transfer_leader(r, new_peer(4, 4));
    cluster.must_put(b"k1", b"v1");
    must_get_equal(&cluster.get_engine(4), b"k1", b"v1");
    cluster.clear_send_filters();
    cluster.add_send_filter(IsolationFilterFactory::new(1));
    // Peer (4, 4) must become leader at the end and send snapshot to 2.
    must_get_equal(&cluster.get_engine(2), b"k1", b"v1");

    let raft_engine = cluster.get_raft_engine(2);
    let mut dest = vec![];
    raft_engine.get_all_entries_to(1, &mut dest).unwrap();
    // No new log is proposed, so there should be no log at all.
    assert!(dest.is_empty(), "{:?}", dest);
}

fn generate_snap<EK: KvEngine>(
    engine: &WrapFactory<EK>,
    region_id: u64,
    snap_mgr: &TabletSnapManager,
) -> (RaftMessage, TabletSnapKey) {
    let tablet = engine.get_tablet_by_id(region_id).unwrap();
    let region_state = engine.region_local_state(region_id).unwrap().unwrap();
    let apply_state = engine.raft_apply_state(region_id).unwrap().unwrap();
    let raft_state = engine.raft_local_state(region_id).unwrap().unwrap();

    // Construct snapshot by hand
    let mut snapshot = Snapshot::default();
    // use commit term for simplicity
    snapshot
        .mut_metadata()
        .set_term(raft_state.get_hard_state().term + 1);
    snapshot.mut_metadata().set_index(apply_state.applied_index);
    let conf_state = raftstore::store::util::conf_state_from_region(region_state.get_region());
    snapshot.mut_metadata().set_conf_state(conf_state);

    let mut snap_data = RaftSnapshotData::default();
    snap_data.set_region(region_state.get_region().clone());
    snap_data.set_version(TABLET_SNAPSHOT_VERSION);
    use protobuf::Message;
    snapshot.set_data(snap_data.write_to_bytes().unwrap().into());
    let snap_key = TabletSnapKey::from_region_snap(region_id, 1, &snapshot);
    let checkpointer_path = snap_mgr.tablet_gen_path(&snap_key);
    let mut checkpointer = tablet.new_checkpointer().unwrap();
    checkpointer
        .create_at(checkpointer_path.as_path(), None, 0)
        .unwrap();

    let mut msg = RaftMessage::default();
    msg.region_id = region_id;
    msg.set_to_peer(new_peer(1, 1));
    msg.mut_message().set_snapshot(snapshot);
    msg.mut_message()
        .set_term(raft_state.get_hard_state().commit + 1);
    msg.mut_message().set_msg_type(MessageType::MsgSnapshot);
    msg.set_region_epoch(region_state.get_region().get_region_epoch().clone());

    (msg, snap_key)
}

#[derive(Clone)]
struct MockApplySnapshotObserver {
    tablet_snap_paths: Arc<Mutex<HashMap<u64, (bool, String)>>>,
}

impl Coprocessor for MockApplySnapshotObserver {}

impl ApplySnapshotObserver for MockApplySnapshotObserver {
    fn should_pre_apply_snapshot(&self) -> bool {
        true
    }
<<<<<<< HEAD

    fn pre_apply_snapshot(
        &self,
        _: &mut raftstore::coprocessor::ObserverContext<'_>,
        peer_id: u64,
        _: &raftstore::store::SnapKey,
        snap: Option<&raftstore::store::Snapshot>,
    ) {
        let tablet_path = snap.unwrap().tablet_snap_path().as_ref().unwrap().clone();
        self.tablet_snap_paths
            .lock()
            .unwrap()
            .insert(peer_id, (false, tablet_path));
    }

    fn post_apply_snapshot(
        &self,
        _: &mut raftstore::coprocessor::ObserverContext<'_>,
        peer_id: u64,
        _: &raftstore::store::SnapKey,
        snap: Option<&raftstore::store::Snapshot>,
    ) {
        let tablet_path = snap.unwrap().tablet_snap_path().as_ref().unwrap().clone();
        match self.tablet_snap_paths.lock().unwrap().entry(peer_id) {
            collections::HashMapEntry::Occupied(mut entry) => {
                if entry.get_mut().1 == tablet_path {
                    entry.get_mut().0 = true;
                }
            }
            collections::HashMapEntry::Vacant(_) => {}
        }
    }
}

#[test]
fn test_v1_apply_snap_from_v2() {
    let mut cluster_v1 = test_raftstore::new_server_cluster(1, 1);
    let mut cluster_v2 = test_raftstore_v2::new_server_cluster(1, 1);
    cluster_v1.cfg.raft_store.enable_v2_compatible_learner = true;
    cluster_v1.cfg.raft_store.snap_mgr_gc_tick_interval = ReadableDuration::millis(200);

    let observer = MockApplySnapshotObserver {
        tablet_snap_paths: Arc::default(),
    };
    let observer_clone = observer.clone();
    cluster_v1.register_hook(
        1,
        Box::new(move |host: &mut CoprocessorHost<_>| {
            host.registry.register_apply_snapshot_observer(
                1,
                BoxApplySnapshotObserver::new(observer_clone.clone()),
            );
        }),
    );

    cluster_v1.run();
    cluster_v2.run();

    let region = cluster_v2.get_region(b"");
    cluster_v2.must_split(&region, b"k0010");

    let s1_addr = cluster_v1.get_addr(1);
    let region_id = region.get_id();
    let engine = cluster_v2.get_engine(1);

    for i in 0..50 {
        let k = format!("k{:04}", i);
        cluster_v2.must_put(k.as_bytes(), b"val");
    }
    cluster_v2.flush_data();

    let tablet_snap_mgr = cluster_v2.get_snap_mgr(1);
    let security_mgr = cluster_v2.get_security_mgr();
    let (msg, snap_key) = generate_snap(&engine, region_id, &tablet_snap_mgr);
    let cfg = tikv::server::Config::default();
    let limit = Limiter::new(f64::INFINITY);
    let env = Arc::new(Environment::new(1));
    let _ = block_on(async {
        send_snap_v2(
            env.clone(),
            tablet_snap_mgr.clone(),
            security_mgr.clone(),
            &cfg,
            &s1_addr,
            msg,
            limit.clone(),
        )
        .unwrap()
        .await
    });

    let snap_mgr = cluster_v1.get_snap_mgr(region_id);
    let path = snap_mgr
        .tablet_snap_manager()
        .as_ref()
        .unwrap()
        .final_recv_path(&snap_key);
    let path_str = path.as_path().to_str().unwrap();

    check_observer(&observer, region_id, path_str);

    let region = cluster_v2.get_region(b"k0011");
    let region_id = region.get_id();
    let (msg, snap_key) = generate_snap(&engine, region_id, &tablet_snap_mgr);
    let _ = block_on(async {
        send_snap_v2(
            env,
            tablet_snap_mgr,
            security_mgr,
            &cfg,
            &s1_addr,
            msg,
            limit,
        )
        .unwrap()
        .await
    });

    let snap_mgr = cluster_v1.get_snap_mgr(region_id);
    let path = snap_mgr
        .tablet_snap_manager()
        .as_ref()
        .unwrap()
        .final_recv_path(&snap_key);
    let path_str = path.as_path().to_str().unwrap();

    check_observer(&observer, region_id, path_str);

    // Verify that the tablet snap will be gced
    for _ in 0..10 {
        if !path.exists() {
            return;
        }
        std::thread::sleep(Duration::from_millis(200));
    }

=======

    fn pre_apply_snapshot(
        &self,
        _: &mut raftstore::coprocessor::ObserverContext<'_>,
        peer_id: u64,
        _: &raftstore::store::SnapKey,
        snap: Option<&raftstore::store::Snapshot>,
    ) {
        let tablet_path = snap.unwrap().tablet_snap_path().as_ref().unwrap().clone();
        self.tablet_snap_paths
            .lock()
            .unwrap()
            .insert(peer_id, (false, tablet_path));
    }

    fn post_apply_snapshot(
        &self,
        _: &mut raftstore::coprocessor::ObserverContext<'_>,
        peer_id: u64,
        _: &raftstore::store::SnapKey,
        snap: Option<&raftstore::store::Snapshot>,
    ) {
        let tablet_path = snap.unwrap().tablet_snap_path().as_ref().unwrap().clone();
        match self.tablet_snap_paths.lock().unwrap().entry(peer_id) {
            collections::HashMapEntry::Occupied(mut entry) => {
                if entry.get_mut().1 == tablet_path {
                    entry.get_mut().0 = true;
                }
            }
            collections::HashMapEntry::Vacant(_) => {}
        }
    }
}

#[test]
fn test_v1_apply_snap_from_v2() {
    let mut cluster_v1 = test_raftstore::new_server_cluster(1, 1);
    let mut cluster_v2 = test_raftstore_v2::new_server_cluster(1, 1);
    cluster_v1.cfg.raft_store.enable_v2_compatible_learner = true;
    cluster_v1.cfg.raft_store.snap_mgr_gc_tick_interval = ReadableDuration::millis(200);

    let observer = MockApplySnapshotObserver {
        tablet_snap_paths: Arc::default(),
    };
    let observer_clone = observer.clone();
    cluster_v1.register_hook(
        1,
        Box::new(move |host: &mut CoprocessorHost<_>| {
            host.registry.register_apply_snapshot_observer(
                1,
                BoxApplySnapshotObserver::new(observer_clone.clone()),
            );
        }),
    );

    cluster_v1.run();
    cluster_v2.run();

    let region = cluster_v2.get_region(b"");
    cluster_v2.must_split(&region, b"k0010");

    let s1_addr = cluster_v1.get_addr(1);
    let region_id = region.get_id();
    let engine = cluster_v2.get_engine(1);

    for i in 0..50 {
        let k = format!("k{:04}", i);
        cluster_v2.must_put(k.as_bytes(), b"val");
    }
    cluster_v2.flush_data();

    let tablet_snap_mgr = cluster_v2.get_snap_mgr(1);
    let security_mgr = cluster_v2.get_security_mgr();
    let (msg, snap_key) = generate_snap(&engine, region_id, &tablet_snap_mgr);
    let limit = Limiter::new(f64::INFINITY);
    let env = Arc::new(Environment::new(1));
    let _ = block_on(async {
        let client =
            TikvClient::new(security_mgr.connect(ChannelBuilder::new(env.clone()), &s1_addr));
        send_snap_v2(client, tablet_snap_mgr.clone(), msg, limit.clone())
            .await
            .unwrap()
    });

    let snap_mgr = cluster_v1.get_snap_mgr(region_id);
    let path = snap_mgr
        .tablet_snap_manager()
        .as_ref()
        .unwrap()
        .final_recv_path(&snap_key);
    let path_str = path.as_path().to_str().unwrap();

    check_observer(&observer, region_id, path_str);

    let region = cluster_v2.get_region(b"k0011");
    let region_id = region.get_id();
    let (msg, snap_key) = generate_snap(&engine, region_id, &tablet_snap_mgr);
    let _ = block_on(async {
        let client =
            TikvClient::new(security_mgr.connect(ChannelBuilder::new(env.clone()), &s1_addr));
        send_snap_v2(client, tablet_snap_mgr, msg, limit)
            .await
            .unwrap()
    });

    let snap_mgr = cluster_v1.get_snap_mgr(region_id);
    let path = snap_mgr
        .tablet_snap_manager()
        .as_ref()
        .unwrap()
        .final_recv_path(&snap_key);
    let path_str = path.as_path().to_str().unwrap();

    check_observer(&observer, region_id, path_str);

    // Verify that the tablet snap will be gced
    for _ in 0..10 {
        if !path.exists() {
            return;
        }
        std::thread::sleep(Duration::from_millis(200));
    }

>>>>>>> 993eb2f6
    panic!("tablet snap {:?} still exists", path_str);
}

fn check_observer(observer: &MockApplySnapshotObserver, region_id: u64, snap_path: &str) {
    for _ in 0..10 {
        if let Some(pair) = observer
            .tablet_snap_paths
            .as_ref()
            .lock()
            .unwrap()
            .get(&region_id)
        {
            if pair.0 && pair.1 == snap_path {
                return;
            }
        }
        std::thread::sleep(Duration::from_millis(200));
    }

    panic!("cannot find {:?} in observer", snap_path);
}<|MERGE_RESOLUTION|>--- conflicted
+++ resolved
@@ -12,11 +12,7 @@
 };
 
 use collections::HashMap;
-<<<<<<< HEAD
-use engine_traits::{Checkpointer, KvEngine, RaftEngineReadOnly};
-=======
 use engine_traits::{Checkpointer, KvEngine, RaftEngineDebug};
->>>>>>> 993eb2f6
 use file_system::{IoOp, IoType};
 use futures::executor::block_on;
 use grpcio::{self, ChannelBuilder, Environment};
@@ -808,7 +804,6 @@
     fn should_pre_apply_snapshot(&self) -> bool {
         true
     }
-<<<<<<< HEAD
 
     fn pre_apply_snapshot(
         &self,
@@ -883,143 +878,6 @@
     let tablet_snap_mgr = cluster_v2.get_snap_mgr(1);
     let security_mgr = cluster_v2.get_security_mgr();
     let (msg, snap_key) = generate_snap(&engine, region_id, &tablet_snap_mgr);
-    let cfg = tikv::server::Config::default();
-    let limit = Limiter::new(f64::INFINITY);
-    let env = Arc::new(Environment::new(1));
-    let _ = block_on(async {
-        send_snap_v2(
-            env.clone(),
-            tablet_snap_mgr.clone(),
-            security_mgr.clone(),
-            &cfg,
-            &s1_addr,
-            msg,
-            limit.clone(),
-        )
-        .unwrap()
-        .await
-    });
-
-    let snap_mgr = cluster_v1.get_snap_mgr(region_id);
-    let path = snap_mgr
-        .tablet_snap_manager()
-        .as_ref()
-        .unwrap()
-        .final_recv_path(&snap_key);
-    let path_str = path.as_path().to_str().unwrap();
-
-    check_observer(&observer, region_id, path_str);
-
-    let region = cluster_v2.get_region(b"k0011");
-    let region_id = region.get_id();
-    let (msg, snap_key) = generate_snap(&engine, region_id, &tablet_snap_mgr);
-    let _ = block_on(async {
-        send_snap_v2(
-            env,
-            tablet_snap_mgr,
-            security_mgr,
-            &cfg,
-            &s1_addr,
-            msg,
-            limit,
-        )
-        .unwrap()
-        .await
-    });
-
-    let snap_mgr = cluster_v1.get_snap_mgr(region_id);
-    let path = snap_mgr
-        .tablet_snap_manager()
-        .as_ref()
-        .unwrap()
-        .final_recv_path(&snap_key);
-    let path_str = path.as_path().to_str().unwrap();
-
-    check_observer(&observer, region_id, path_str);
-
-    // Verify that the tablet snap will be gced
-    for _ in 0..10 {
-        if !path.exists() {
-            return;
-        }
-        std::thread::sleep(Duration::from_millis(200));
-    }
-
-=======
-
-    fn pre_apply_snapshot(
-        &self,
-        _: &mut raftstore::coprocessor::ObserverContext<'_>,
-        peer_id: u64,
-        _: &raftstore::store::SnapKey,
-        snap: Option<&raftstore::store::Snapshot>,
-    ) {
-        let tablet_path = snap.unwrap().tablet_snap_path().as_ref().unwrap().clone();
-        self.tablet_snap_paths
-            .lock()
-            .unwrap()
-            .insert(peer_id, (false, tablet_path));
-    }
-
-    fn post_apply_snapshot(
-        &self,
-        _: &mut raftstore::coprocessor::ObserverContext<'_>,
-        peer_id: u64,
-        _: &raftstore::store::SnapKey,
-        snap: Option<&raftstore::store::Snapshot>,
-    ) {
-        let tablet_path = snap.unwrap().tablet_snap_path().as_ref().unwrap().clone();
-        match self.tablet_snap_paths.lock().unwrap().entry(peer_id) {
-            collections::HashMapEntry::Occupied(mut entry) => {
-                if entry.get_mut().1 == tablet_path {
-                    entry.get_mut().0 = true;
-                }
-            }
-            collections::HashMapEntry::Vacant(_) => {}
-        }
-    }
-}
-
-#[test]
-fn test_v1_apply_snap_from_v2() {
-    let mut cluster_v1 = test_raftstore::new_server_cluster(1, 1);
-    let mut cluster_v2 = test_raftstore_v2::new_server_cluster(1, 1);
-    cluster_v1.cfg.raft_store.enable_v2_compatible_learner = true;
-    cluster_v1.cfg.raft_store.snap_mgr_gc_tick_interval = ReadableDuration::millis(200);
-
-    let observer = MockApplySnapshotObserver {
-        tablet_snap_paths: Arc::default(),
-    };
-    let observer_clone = observer.clone();
-    cluster_v1.register_hook(
-        1,
-        Box::new(move |host: &mut CoprocessorHost<_>| {
-            host.registry.register_apply_snapshot_observer(
-                1,
-                BoxApplySnapshotObserver::new(observer_clone.clone()),
-            );
-        }),
-    );
-
-    cluster_v1.run();
-    cluster_v2.run();
-
-    let region = cluster_v2.get_region(b"");
-    cluster_v2.must_split(&region, b"k0010");
-
-    let s1_addr = cluster_v1.get_addr(1);
-    let region_id = region.get_id();
-    let engine = cluster_v2.get_engine(1);
-
-    for i in 0..50 {
-        let k = format!("k{:04}", i);
-        cluster_v2.must_put(k.as_bytes(), b"val");
-    }
-    cluster_v2.flush_data();
-
-    let tablet_snap_mgr = cluster_v2.get_snap_mgr(1);
-    let security_mgr = cluster_v2.get_security_mgr();
-    let (msg, snap_key) = generate_snap(&engine, region_id, &tablet_snap_mgr);
     let limit = Limiter::new(f64::INFINITY);
     let env = Arc::new(Environment::new(1));
     let _ = block_on(async {
@@ -1069,7 +927,6 @@
         std::thread::sleep(Duration::from_millis(200));
     }
 
->>>>>>> 993eb2f6
     panic!("tablet snap {:?} still exists", path_str);
 }
 
