--- conflicted
+++ resolved
@@ -833,11 +833,8 @@
                 ttl: 1000,
                 for_update_ts: 10.into(),
                 min_commit_ts: 10.into(),
-<<<<<<< HEAD
-=======
                 last_change_ts: 5.into(),
                 versions_to_last_change: 3,
->>>>>>> 616b4402
             },
         )])
         .unwrap();
