// Copyright 2018 TiKV Project Authors. Licensed under Apache-2.0.

use std::{
    mem,
    sync::{
        mpsc::{channel, sync_channel, Receiver, SyncSender},
        Arc,
    },
    time::Duration,
};

use kvproto::metapb::Region;
use raft::StateRole;
use raftstore::{
    coprocessor::{
        BoxRegionChangeObserver, Coprocessor, ObserverContext, RegionChangeEvent,
        RegionChangeObserver, RegionChangeReason,
    },
    store::util::{find_peer, new_peer},
};
use test_raftstore::{new_node_cluster, Cluster, NodeCluster};
use tikv_util::HandyRwLock;

#[derive(Clone)]
struct TestObserver {
    sender: SyncSender<(Region, RegionChangeEvent)>,
}

impl Coprocessor for TestObserver {}

impl RegionChangeObserver for TestObserver {
    fn on_region_changed(
        &self,
        ctx: &mut ObserverContext<'_>,
        event: RegionChangeEvent,
        _: StateRole,
    ) {
        self.sender.send((ctx.region().clone(), event)).unwrap();
    }
}

fn test_region_change_observer_impl(mut cluster: Cluster<NodeCluster>) {
    let pd_client = Arc::clone(&cluster.pd_client);
    pd_client.disable_default_operator();

    let receiver: Receiver<(Region, RegionChangeEvent)>;
    let r1;
    {
        let (tx, rx) = channel();

        cluster
            .sim
            .wl()
            .post_create_coprocessor_host(Box::new(move |id, host| {
                if id == 1 {
                    let (sender, receiver) = sync_channel(10);
                    host.registry.register_region_change_observer(
                        1,
                        BoxRegionChangeObserver::new(TestObserver { sender }),
                    );
                    tx.send(receiver).unwrap();
                }
            }));
        r1 = cluster.run_conf_change();

        // Only one node has node_id = 1
        receiver = rx.recv().unwrap();
        rx.try_recv().unwrap_err();
    }

    // Init regions
    let init_region_event = receiver.recv().unwrap();
    receiver.try_recv().unwrap_err();
    assert_eq!(init_region_event.1, RegionChangeEvent::Create);
    assert_eq!(init_region_event.0.get_id(), r1);
    assert_eq!(init_region_event.0.get_peers().len(), 1);

    // Change peer
    pd_client.must_add_peer(r1, new_peer(2, 10));
    let add_peer_event = receiver.recv().unwrap();
    receiver.try_recv().unwrap_err();
    assert_eq!(
        add_peer_event.1,
        RegionChangeEvent::Update(RegionChangeReason::ChangePeer)
    );
    assert_eq!(add_peer_event.0.get_id(), r1);
    assert_eq!(add_peer_event.0.get_peers().len(), 2);
    assert_ne!(
        add_peer_event.0.get_region_epoch(),
        init_region_event.0.get_region_epoch()
    );

    // Split
    cluster.must_put(b"k1", b"v1");
    cluster.must_put(b"k2", b"v2");
    cluster.must_put(b"k3", b"v3");
    cluster.must_split(&add_peer_event.0, b"k2");
    let mut split_update = receiver.recv().unwrap();
    let mut split_create = receiver.recv().unwrap();
<<<<<<< HEAD
    // We should receive an `Update` and a `Create`. The order of them is not important.
=======
    // We should receive an `Update` and a `Create`. The order of them is not
    // important.
>>>>>>> b5329ee0
    if split_update.1 != RegionChangeEvent::Update(RegionChangeReason::Split) {
        mem::swap(&mut split_update, &mut split_create);
    }
    // No more events
    receiver.try_recv().unwrap_err();
    assert_eq!(
        split_update.1,
        RegionChangeEvent::Update(RegionChangeReason::Split)
    );
    assert_eq!(split_update.0.get_id(), r1);
    assert_ne!(
        split_update.0.get_region_epoch(),
        add_peer_event.0.get_region_epoch()
    );
    let r2 = split_create.0.get_id();
    assert_ne!(r2, r1);
    assert_eq!(split_create.1, RegionChangeEvent::Create);
    if split_update.0.get_start_key().is_empty() {
        assert_eq!(split_update.0.get_end_key(), b"k2");
        assert_eq!(split_create.0.get_start_key(), b"k2");
        assert!(split_create.0.get_end_key().is_empty());
    } else {
        assert_eq!(split_update.0.get_start_key(), b"k2");
        assert!(split_update.0.get_end_key().is_empty());
        assert!(split_create.0.get_start_key().is_empty());
        assert_eq!(split_create.0.get_end_key(), b"k2");
    }

    // Merge
    pd_client.must_merge(split_update.0.get_id(), split_create.0.get_id());
    // An `Update` produced by PrepareMerge. Ignore it.
    assert_eq!(
        receiver.recv().unwrap().1,
        RegionChangeEvent::Update(RegionChangeReason::PrepareMerge)
    );
    let mut merge_update = receiver.recv().unwrap();
    let mut merge_destroy = receiver.recv().unwrap();
<<<<<<< HEAD
    // We should receive an `Update` and a `Destroy`. The order of them is not important.
=======
    // We should receive an `Update` and a `Destroy`. The order of them is not
    // important.
>>>>>>> b5329ee0
    if merge_update.1 != RegionChangeEvent::Update(RegionChangeReason::CommitMerge) {
        mem::swap(&mut merge_update, &mut merge_destroy);
    }
    // No more events
    receiver.try_recv().unwrap_err();
    assert_eq!(
        merge_update.1,
        RegionChangeEvent::Update(RegionChangeReason::CommitMerge)
    );
    assert!(merge_update.0.get_start_key().is_empty());
    assert!(merge_update.0.get_end_key().is_empty());
    assert_eq!(merge_destroy.1, RegionChangeEvent::Destroy);
    if merge_update.0.get_id() == split_update.0.get_id() {
        assert_eq!(merge_destroy.0.get_id(), split_create.0.get_id());
        assert_ne!(
            merge_update.0.get_region_epoch(),
            split_update.0.get_region_epoch()
        );
    } else {
        assert_eq!(merge_update.0.get_id(), split_create.0.get_id());
        assert_eq!(merge_destroy.0.get_id(), split_update.0.get_id());
        assert_ne!(
            merge_update.0.get_region_epoch(),
            split_create.0.get_region_epoch()
        );
    }

    // Move out from this node
    // After last time calling "must_add_peer", this region must have two peers
    assert_eq!(merge_update.0.get_peers().len(), 2);
    let r = merge_update.0.get_id();

    pd_client.must_remove_peer(r, find_peer(&merge_update.0, 1).unwrap().clone());

    let remove_peer_update = receiver.recv().unwrap();
    // After being removed from the region's peers, an update is triggered at first.
    assert_eq!(
        remove_peer_update.1,
        RegionChangeEvent::Update(RegionChangeReason::ChangePeer)
    );
    assert!(find_peer(&remove_peer_update.0, 1).is_none());

    let remove_peer_destroy = receiver.recv().unwrap();
    receiver.try_recv().unwrap_err();
    assert_eq!(remove_peer_destroy.1, RegionChangeEvent::Destroy);
    assert_eq!(remove_peer_destroy.0.get_id(), r);

    pd_client.must_add_peer(r, new_peer(1, 2333));
    let add_peer_event = receiver.recv().unwrap();
    receiver.try_recv().unwrap_err();
    assert_eq!(add_peer_event.1, RegionChangeEvent::Create);
    assert_eq!(add_peer_event.0.get_id(), r);
    assert_eq!(find_peer(&add_peer_event.0, 1).unwrap().get_id(), 2333);

    // No more messages
    receiver.recv_timeout(Duration::from_secs(1)).unwrap_err();
}

#[test]
fn test_region_change_observer() {
    let cluster = new_node_cluster(1, 3);
    test_region_change_observer_impl(cluster);
}<|MERGE_RESOLUTION|>--- conflicted
+++ resolved
@@ -97,12 +97,8 @@
     cluster.must_split(&add_peer_event.0, b"k2");
     let mut split_update = receiver.recv().unwrap();
     let mut split_create = receiver.recv().unwrap();
-<<<<<<< HEAD
-    // We should receive an `Update` and a `Create`. The order of them is not important.
-=======
     // We should receive an `Update` and a `Create`. The order of them is not
     // important.
->>>>>>> b5329ee0
     if split_update.1 != RegionChangeEvent::Update(RegionChangeReason::Split) {
         mem::swap(&mut split_update, &mut split_create);
     }
@@ -140,12 +136,8 @@
     );
     let mut merge_update = receiver.recv().unwrap();
     let mut merge_destroy = receiver.recv().unwrap();
-<<<<<<< HEAD
-    // We should receive an `Update` and a `Destroy`. The order of them is not important.
-=======
     // We should receive an `Update` and a `Destroy`. The order of them is not
     // important.
->>>>>>> b5329ee0
     if merge_update.1 != RegionChangeEvent::Update(RegionChangeReason::CommitMerge) {
         mem::swap(&mut merge_update, &mut merge_destroy);
     }
