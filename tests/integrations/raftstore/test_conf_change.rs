--- conflicted
+++ resolved
@@ -304,22 +304,14 @@
     }
 
     let mut peer = new_conf_change_peer(&stores[i], &pd_client);
-<<<<<<< HEAD
     peer.set_role(PeerRole::Learner);
-=======
-    peer.set_role(metapb::PeerRole::Learner);
->>>>>>> 261394d9
     let engine = cluster.get_engine(peer.get_store_id());
     must_get_none(&engine, b"k1");
 
     pd_client.must_add_peer(region_id, peer.clone());
     wait_till_reach_count(Arc::clone(&pd_client), region_id, 6);
     must_get_equal(&engine, b"k1", b"v1");
-<<<<<<< HEAD
     peer.set_role(PeerRole::Voter);
-=======
-    peer.set_role(metapb::PeerRole::Voter);
->>>>>>> 261394d9
     pd_client.must_add_peer(region_id, peer);
 
     // it should remove extra replica.
