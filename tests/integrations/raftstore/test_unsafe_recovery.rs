// Copyright 2021 TiKV Project Authors. Licensed under Apache-2.0.

use std::{iter::FromIterator, sync::Arc, time::Duration};

use futures::executor::block_on;
use kvproto::{metapb, pdpb};
use pd_client::PdClient;
use raft::eraftpb::{ConfChangeType, MessageType};
use raftstore::store::util::find_peer;
use test_raftstore::*;
use tikv_util::{config::ReadableDuration, HandyRwLock};

fn confirm_quorum_is_lost<T: Simulator>(cluster: &mut Cluster<T>, region: &metapb::Region) {
    let put = new_put_cmd(b"k2", b"v2");
    let req = new_request(
        region.get_id(),
        region.get_region_epoch().clone(),
        vec![put],
        true,
    );
    // marjority is lost, can't propose command successfully.
    cluster
        .call_command_on_leader(req, Duration::from_millis(10))
        .unwrap_err();
}

#[test]
fn test_unsafe_recovery_demote_failed_voters() {
    let mut cluster = new_server_cluster(0, 3);
    cluster.run();
    let nodes = Vec::from_iter(cluster.get_node_ids());
    assert_eq!(nodes.len(), 3);

    let pd_client = Arc::clone(&cluster.pd_client);
    // Disable default max peer number check.
    pd_client.disable_default_operator();

    let region = block_on(pd_client.get_region_by_id(1)).unwrap().unwrap();

    let peer_on_store2 = find_peer(&region, nodes[2]).unwrap();
    cluster.must_transfer_leader(region.get_id(), peer_on_store2.clone());
    cluster.stop_node(nodes[1]);
    cluster.stop_node(nodes[2]);

    confirm_quorum_is_lost(&mut cluster, &region);

    cluster.must_enter_force_leader(region.get_id(), nodes[0], vec![nodes[1], nodes[2]]);

    let to_be_removed: Vec<metapb::Peer> = region
        .get_peers()
        .iter()
        .filter(|&peer| peer.get_store_id() != nodes[0])
        .cloned()
        .collect();
    let mut plan = pdpb::RecoveryPlan::default();
    let mut demote = pdpb::DemoteFailedVoters::default();
    demote.set_region_id(region.get_id());
    demote.set_failed_voters(to_be_removed.into());
    plan.mut_demotes().push(demote);
    pd_client.must_set_unsafe_recovery_plan(nodes[0], plan);
    cluster.must_send_store_heartbeat(nodes[0]);

    let mut demoted = true;
    for _ in 0..10 {
        let region = block_on(pd_client.get_region_by_id(1)).unwrap().unwrap();

        demoted = true;
        for peer in region.get_peers() {
            if peer.get_id() != nodes[0] && peer.get_role() == metapb::PeerRole::Voter {
                demoted = false;
            }
        }
        if demoted {
            break;
        }
        sleep_ms(200);
    }
    assert!(demoted);
}

// Demote non-exist voters will not work, but TiKV should still report to PD.
#[test]
fn test_unsafe_recovery_demote_non_exist_voters() {
    let mut cluster = new_server_cluster(0, 3);
    cluster.run();
    let nodes = Vec::from_iter(cluster.get_node_ids());
    assert_eq!(nodes.len(), 3);

    let pd_client = Arc::clone(&cluster.pd_client);
    // Disable default max peer number check.
    pd_client.disable_default_operator();

    let region = block_on(pd_client.get_region_by_id(1)).unwrap().unwrap();

    let peer_on_store2 = find_peer(&region, nodes[2]).unwrap();
    cluster.must_transfer_leader(region.get_id(), peer_on_store2.clone());
    cluster.stop_node(nodes[1]);
    cluster.stop_node(nodes[2]);

    confirm_quorum_is_lost(&mut cluster, &region);
    cluster.must_enter_force_leader(region.get_id(), nodes[0], vec![nodes[1], nodes[2]]);

    let mut plan = pdpb::RecoveryPlan::default();
    let mut demote = pdpb::DemoteFailedVoters::default();
    demote.set_region_id(region.get_id());
    let mut peer = metapb::Peer::default();
    peer.set_id(12345);
    peer.set_store_id(region.get_id());
    peer.set_role(metapb::PeerRole::Voter);
    demote.mut_failed_voters().push(peer);
    plan.mut_demotes().push(demote);
    pd_client.must_set_unsafe_recovery_plan(nodes[0], plan);
    cluster.must_send_store_heartbeat(nodes[0]);

    let mut store_report = None;
    for _ in 0..20 {
        store_report = pd_client.must_get_store_report(nodes[0]);
        if store_report.is_some() {
            break;
        }
        sleep_ms(100);
    }
    assert_ne!(store_report, None);
    let report = store_report.unwrap();
    let peer_reports = report.get_peer_reports();
    assert_eq!(peer_reports.len(), 1);
    let reported_region = peer_reports[0].get_region_state().get_region();
    assert_eq!(reported_region.get_id(), region.get_id());
    assert_eq!(reported_region.get_peers().len(), 3);
    let demoted = reported_region
        .get_peers()
        .iter()
        .any(|peer| peer.get_role() != metapb::PeerRole::Voter);
    assert_eq!(demoted, false);

    let region_in_pd = block_on(pd_client.get_region_by_id(region.get_id()))
        .unwrap()
        .unwrap();
    assert_eq!(region_in_pd.get_peers().len(), 3);
    let demoted = region_in_pd
        .get_peers()
        .iter()
        .any(|peer| peer.get_role() != metapb::PeerRole::Voter);
    assert_eq!(demoted, false);
}

#[test]
fn test_unsafe_recovery_auto_promote_learner() {
    let mut cluster = new_server_cluster(0, 3);
    cluster.run();
    let nodes = Vec::from_iter(cluster.get_node_ids());
    assert_eq!(nodes.len(), 3);

    let pd_client = Arc::clone(&cluster.pd_client);
    // Disable default max peer number check.
    pd_client.disable_default_operator();

    let region = block_on(pd_client.get_region_by_id(1)).unwrap().unwrap();

    let peer_on_store0 = find_peer(&region, nodes[0]).unwrap();
    let peer_on_store2 = find_peer(&region, nodes[2]).unwrap();
    cluster.must_transfer_leader(region.get_id(), peer_on_store2.clone());
    // replace one peer with learner
    cluster
        .pd_client
        .must_remove_peer(region.get_id(), peer_on_store0.clone());
    cluster.pd_client.must_add_peer(
        region.get_id(),
        new_learner_peer(nodes[0], peer_on_store0.get_id()),
    );
    // Sleep 100 ms to wait for the new learner to be initialized.
    sleep_ms(100);
    cluster.stop_node(nodes[1]);
    cluster.stop_node(nodes[2]);

    confirm_quorum_is_lost(&mut cluster, &region);
    cluster.must_enter_force_leader(region.get_id(), nodes[0], vec![nodes[1], nodes[2]]);

    let to_be_removed: Vec<metapb::Peer> = region
        .get_peers()
        .iter()
        .filter(|&peer| peer.get_store_id() != nodes[0])
        .cloned()
        .collect();
    let mut plan = pdpb::RecoveryPlan::default();
    let mut demote = pdpb::DemoteFailedVoters::default();
    demote.set_region_id(region.get_id());
    demote.set_failed_voters(to_be_removed.into());
    plan.mut_demotes().push(demote);
    pd_client.must_set_unsafe_recovery_plan(nodes[0], plan);
    cluster.must_send_store_heartbeat(nodes[0]);

    let mut demoted = true;
    let mut promoted = false;
    for _ in 0..10 {
        let region = block_on(pd_client.get_region_by_id(1)).unwrap().unwrap();

        promoted = region
            .get_peers()
            .iter()
            .find(|peer| peer.get_store_id() == nodes[0])
            .unwrap()
            .get_role()
            == metapb::PeerRole::Voter;

        demoted = region
            .get_peers()
            .iter()
            .filter(|peer| peer.get_store_id() != nodes[0])
            .all(|peer| peer.get_role() == metapb::PeerRole::Learner);
        if demoted && promoted {
            break;
        }
        sleep_ms(100);
    }
    assert!(demoted);
    assert!(promoted);
}

#[test]
fn test_unsafe_recovery_already_in_joint_state() {
    let mut cluster = new_server_cluster(0, 3);
    cluster.run();
    let nodes = Vec::from_iter(cluster.get_node_ids());
    assert_eq!(nodes.len(), 3);

    let pd_client = Arc::clone(&cluster.pd_client);
    // Disable default max peer number check.
    pd_client.disable_default_operator();

    let region = block_on(pd_client.get_region_by_id(1)).unwrap().unwrap();

    let peer_on_store0 = find_peer(&region, nodes[0]).unwrap();
    let peer_on_store2 = find_peer(&region, nodes[2]).unwrap();
    cluster.must_transfer_leader(region.get_id(), peer_on_store2.clone());
    cluster
        .pd_client
        .must_remove_peer(region.get_id(), peer_on_store2.clone());
    cluster.pd_client.must_add_peer(
        region.get_id(),
        new_learner_peer(nodes[2], peer_on_store2.get_id()),
    );
    // Wait the new learner to be initialized.
    sleep_ms(100);
    pd_client.must_joint_confchange(
        region.get_id(),
        vec![
            (
                ConfChangeType::AddLearnerNode,
                new_learner_peer(nodes[0], peer_on_store0.get_id()),
            ),
            (
                ConfChangeType::AddNode,
                new_peer(nodes[2], peer_on_store2.get_id()),
            ),
        ],
    );
    cluster.stop_node(nodes[1]);
    cluster.stop_node(nodes[2]);
    cluster.must_wait_for_leader_expire(nodes[0], region.get_id());

    confirm_quorum_is_lost(&mut cluster, &region);
    cluster.must_enter_force_leader(region.get_id(), nodes[0], vec![nodes[1], nodes[2]]);

    let to_be_removed: Vec<metapb::Peer> = region
        .get_peers()
        .iter()
        .filter(|&peer| peer.get_store_id() != nodes[0])
        .cloned()
        .collect();
    let mut plan = pdpb::RecoveryPlan::default();
    let mut demote = pdpb::DemoteFailedVoters::default();
    demote.set_region_id(region.get_id());
    demote.set_failed_voters(to_be_removed.into());
    plan.mut_demotes().push(demote);
    pd_client.must_set_unsafe_recovery_plan(nodes[0], plan);
    cluster.must_send_store_heartbeat(nodes[0]);

    let mut demoted = true;
    let mut promoted = false;
    for _ in 0..10 {
        let region = block_on(pd_client.get_region_by_id(1)).unwrap().unwrap();

        promoted = region
            .get_peers()
            .iter()
            .find(|peer| peer.get_store_id() == nodes[0])
            .unwrap()
            .get_role()
            == metapb::PeerRole::Voter;

        demoted = region
            .get_peers()
            .iter()
            .filter(|peer| peer.get_store_id() != nodes[0])
            .all(|peer| peer.get_role() == metapb::PeerRole::Learner);
        if demoted && promoted {
            break;
        }
        sleep_ms(100);
    }
    assert!(demoted);
    assert!(promoted);
}

<<<<<<< HEAD
// Tests whether unsafe recovery behaves correctly when the failed region is already in the
// middle of a joint state, once exit, it recovers itself without any further demotions.
=======
// Tests whether unsafe recovery behaves correctly when the failed region is
// already in the middle of a joint state, once exit, it recovers itself without
// any further demotions.
>>>>>>> b5329ee0
#[test]
fn test_unsafe_recovery_early_return_after_exit_joint_state() {
    let mut cluster = new_server_cluster(0, 3);
    cluster.run();
    let nodes = Vec::from_iter(cluster.get_node_ids());
    assert_eq!(nodes.len(), 3);

    let pd_client = Arc::clone(&cluster.pd_client);
    // Disable default max peer number check.
    pd_client.disable_default_operator();

    let region = block_on(pd_client.get_region_by_id(1)).unwrap().unwrap();

    // Changes the group config to
    let peer_on_store0 = find_peer(&region, nodes[0]).unwrap();
    let peer_on_store1 = find_peer(&region, nodes[1]).unwrap();
    let peer_on_store2 = find_peer(&region, nodes[2]).unwrap();
    cluster.must_transfer_leader(region.get_id(), peer_on_store2.clone());
    cluster
        .pd_client
        .must_remove_peer(region.get_id(), peer_on_store0.clone());
    cluster.pd_client.must_add_peer(
        region.get_id(),
        new_learner_peer(nodes[0], peer_on_store0.get_id()),
    );
    cluster
        .pd_client
        .must_remove_peer(region.get_id(), peer_on_store2.clone());
    cluster.pd_client.must_add_peer(
        region.get_id(),
        new_learner_peer(nodes[2], peer_on_store2.get_id()),
    );
    // Wait the new learner to be initialized.
    sleep_ms(100);
    pd_client.must_joint_confchange(
        region.get_id(),
        vec![
            (
                ConfChangeType::AddNode,
                new_peer(nodes[0], peer_on_store0.get_id()),
            ),
            (
                ConfChangeType::AddLearnerNode,
                new_learner_peer(nodes[1], peer_on_store1.get_id()),
            ),
        ],
    );
    cluster.stop_node(nodes[1]);
    cluster.stop_node(nodes[2]);
    cluster.must_wait_for_leader_expire(nodes[0], region.get_id());

    confirm_quorum_is_lost(&mut cluster, &region);
    cluster.must_enter_force_leader(region.get_id(), nodes[0], vec![nodes[1], nodes[2]]);

    let to_be_removed: Vec<metapb::Peer> = region
        .get_peers()
        .iter()
        .filter(|&peer| peer.get_store_id() != nodes[0])
        .cloned()
        .collect();
    let mut plan = pdpb::RecoveryPlan::default();
    let mut demote = pdpb::DemoteFailedVoters::default();
    demote.set_region_id(region.get_id());
    demote.set_failed_voters(to_be_removed.into());
    plan.mut_demotes().push(demote);
    pd_client.must_set_unsafe_recovery_plan(nodes[0], plan);
    cluster.must_send_store_heartbeat(nodes[0]);

    let mut demoted = true;
    for _ in 0..10 {
        let region = block_on(pd_client.get_region_by_id(1)).unwrap().unwrap();

        demoted = region
            .get_peers()
            .iter()
            .filter(|peer| peer.get_store_id() != nodes[0])
            .all(|peer| peer.get_role() == metapb::PeerRole::Learner);
        if demoted {
            break;
        }
        sleep_ms(100);
    }
    assert_eq!(demoted, true);
}

#[test]
fn test_unsafe_recovery_create_region() {
    let mut cluster = new_server_cluster(0, 3);
    cluster.run();
    let nodes = Vec::from_iter(cluster.get_node_ids());
    assert_eq!(nodes.len(), 3);

    let pd_client = Arc::clone(&cluster.pd_client);
    // Disable default max peer number check.
    pd_client.disable_default_operator();

    let region = block_on(pd_client.get_region_by_id(1)).unwrap().unwrap();
    let store0_peer = find_peer(&region, nodes[0]).unwrap().to_owned();

    // Removes the boostrap region, since it overlaps with any regions we create.
    pd_client.must_remove_peer(region.get_id(), store0_peer);
    cluster.must_remove_region(nodes[0], region.get_id());

    cluster.stop_node(nodes[1]);
    cluster.stop_node(nodes[2]);
    cluster.must_wait_for_leader_expire(nodes[0], region.get_id());

    let mut create = metapb::Region::default();
    create.set_id(101);
    create.set_start_key(b"anykey".to_vec());
    let mut peer = metapb::Peer::default();
    peer.set_id(102);
    peer.set_store_id(nodes[0]);
    create.mut_peers().push(peer);
    let mut plan = pdpb::RecoveryPlan::default();
    plan.mut_creates().push(create);
    pd_client.must_set_unsafe_recovery_plan(nodes[0], plan);
    cluster.must_send_store_heartbeat(nodes[0]);
    let mut created = false;
    for _ in 1..11 {
        let region = pd_client.get_region(b"anykey1").unwrap();
        if region.get_id() == 101 {
            created = true;
        }
        sleep_ms(200);
    }
    assert_eq!(created, true);
}

fn must_get_error_recovery_in_progress<T: Simulator>(
    cluster: &mut Cluster<T>,
    region: &metapb::Region,
    cmd: kvproto::raft_cmdpb::Request,
) {
    let req = new_request(
        region.get_id(),
        region.get_region_epoch().clone(),
        vec![cmd],
        true,
    );
    let resp = cluster
        .call_command_on_leader(req, Duration::from_millis(100))
        .unwrap();
    assert_eq!(
        resp.get_header().get_error().get_recovery_in_progress(),
        &kvproto::errorpb::RecoveryInProgress {
            region_id: region.get_id(),
            ..Default::default()
        }
    );
}

// Test the case that two of three nodes fail and force leader on the rest node.
#[test]
fn test_force_leader_three_nodes() {
    let mut cluster = new_node_cluster(0, 3);
    cluster.pd_client.disable_default_operator();

    cluster.run();
    cluster.must_put(b"k1", b"v1");

    let region = cluster.get_region(b"k1");
    cluster.must_split(&region, b"k9");
    let region = cluster.get_region(b"k2");
    let peer_on_store3 = find_peer(&region, 3).unwrap();
    cluster.must_transfer_leader(region.get_id(), peer_on_store3.clone());

    cluster.stop_node(2);
    cluster.stop_node(3);

    // quorum is lost, can't propose command successfully.
    confirm_quorum_is_lost(&mut cluster, &region);

    cluster.must_enter_force_leader(region.get_id(), 1, vec![2, 3]);
    // remove the peers on failed nodes
    cluster
        .pd_client
        .must_remove_peer(region.get_id(), find_peer(&region, 2).unwrap().clone());
    cluster
        .pd_client
        .must_remove_peer(region.get_id(), find_peer(&region, 3).unwrap().clone());
    // forbid writes in force leader state
    let put = new_put_cmd(b"k3", b"v3");
    must_get_error_recovery_in_progress(&mut cluster, &region, put);
    // forbid reads in force leader state
    let get = new_get_cmd(b"k1");
    must_get_error_recovery_in_progress(&mut cluster, &region, get);
    // forbid read index in force leader state
    let read_index = new_read_index_cmd();
    must_get_error_recovery_in_progress(&mut cluster, &region, read_index);
    cluster.exit_force_leader(region.get_id(), 1);

    // quorum is formed, can propose command successfully now
    cluster.must_put(b"k4", b"v4");
    assert_eq!(cluster.must_get(b"k2"), None);
    assert_eq!(cluster.must_get(b"k3"), None);
    assert_eq!(cluster.must_get(b"k4"), Some(b"v4".to_vec()));
}

// Test the case that three of five nodes fail and force leader on one of the
// rest nodes.
#[test]
fn test_force_leader_five_nodes() {
    let mut cluster = new_node_cluster(0, 5);
    cluster.pd_client.disable_default_operator();

    cluster.run();
    cluster.must_put(b"k1", b"v1");

    let region = cluster.get_region(b"k1");
    cluster.must_split(&region, b"k9");
    let region = cluster.get_region(b"k2");
    let peer_on_store5 = find_peer(&region, 5).unwrap();
    cluster.must_transfer_leader(region.get_id(), peer_on_store5.clone());

    cluster.stop_node(3);
    cluster.stop_node(4);
    cluster.stop_node(5);

    // quorum is lost, can't propose command successfully.
    confirm_quorum_is_lost(&mut cluster, &region);

    cluster.must_enter_force_leader(region.get_id(), 1, vec![3, 4, 5]);
    // remove the peers on failed nodes
    cluster
        .pd_client
        .must_remove_peer(region.get_id(), find_peer(&region, 3).unwrap().clone());
    cluster
        .pd_client
        .must_remove_peer(region.get_id(), find_peer(&region, 4).unwrap().clone());
    cluster
        .pd_client
        .must_remove_peer(region.get_id(), find_peer(&region, 5).unwrap().clone());
    // forbid writes in force leader state
    let put = new_put_cmd(b"k3", b"v3");
    must_get_error_recovery_in_progress(&mut cluster, &region, put);
    // forbid reads in force leader state
    let get = new_get_cmd(b"k1");
    must_get_error_recovery_in_progress(&mut cluster, &region, get);
    // forbid read index in force leader state
    let read_index = new_read_index_cmd();
    must_get_error_recovery_in_progress(&mut cluster, &region, read_index);

    cluster.exit_force_leader(region.get_id(), 1);

    // quorum is formed, can propose command successfully now
    cluster.must_put(b"k4", b"v4");
    assert_eq!(cluster.must_get(b"k2"), None);
    assert_eq!(cluster.must_get(b"k3"), None);
    assert_eq!(cluster.must_get(b"k4"), Some(b"v4".to_vec()));
}

// Test the case that three of five nodes fail and force leader on the rest node
// which is a learner.
#[test]
fn test_force_leader_for_learner() {
    let mut cluster = new_node_cluster(0, 5);
    cluster.cfg.raft_store.raft_base_tick_interval = ReadableDuration::millis(10);
    cluster.cfg.raft_store.raft_election_timeout_ticks = 5;
    cluster.cfg.raft_store.raft_store_max_leader_lease = ReadableDuration::millis(40);
    cluster.pd_client.disable_default_operator();

    cluster.run();
    cluster.must_put(b"k1", b"v1");

    let region = cluster.get_region(b"k1");
    cluster.must_split(&region, b"k9");
    let region = cluster.get_region(b"k2");
    let peer_on_store5 = find_peer(&region, 5).unwrap();
    cluster.must_transfer_leader(region.get_id(), peer_on_store5.clone());

    let peer_on_store1 = find_peer(&region, 1).unwrap();
    // replace one peer with learner
    cluster
        .pd_client
        .must_remove_peer(region.get_id(), peer_on_store1.clone());
    cluster.pd_client.must_add_peer(
        region.get_id(),
        new_learner_peer(peer_on_store1.get_store_id(), peer_on_store1.get_id()),
    );
    // Sleep 100 ms to wait for the new learner to be initialized.
    sleep_ms(100);

    must_get_equal(&cluster.get_engine(1), b"k1", b"v1");

    cluster.stop_node(3);
    cluster.stop_node(4);
    cluster.stop_node(5);

    confirm_quorum_is_lost(&mut cluster, &region);

    // wait election timeout
    std::thread::sleep(Duration::from_millis(
        cluster.cfg.raft_store.raft_election_timeout_ticks as u64
            * cluster.cfg.raft_store.raft_base_tick_interval.as_millis()
            * 2,
    ));
    cluster.must_enter_force_leader(region.get_id(), 1, vec![3, 4, 5]);
    // promote the learner first and remove the peers on failed nodes
    cluster
        .pd_client
        .must_add_peer(region.get_id(), find_peer(&region, 1).unwrap().clone());
    cluster
        .pd_client
        .must_remove_peer(region.get_id(), find_peer(&region, 3).unwrap().clone());
    cluster
        .pd_client
        .must_remove_peer(region.get_id(), find_peer(&region, 4).unwrap().clone());
    cluster
        .pd_client
        .must_remove_peer(region.get_id(), find_peer(&region, 5).unwrap().clone());
    cluster.exit_force_leader(region.get_id(), 1);

    // quorum is formed, can propose command successfully now
    cluster.must_put(b"k4", b"v4");
    assert_eq!(cluster.must_get(b"k2"), None);
    assert_eq!(cluster.must_get(b"k3"), None);
    assert_eq!(cluster.must_get(b"k4"), Some(b"v4".to_vec()));
    cluster.must_transfer_leader(region.get_id(), find_peer(&region, 1).unwrap().clone());
}

// Test the case that three of five nodes fail and force leader on a hibernated
// previous leader.
#[test]
fn test_force_leader_on_hibernated_leader() {
    let mut cluster = new_node_cluster(0, 5);
    cluster.pd_client.disable_default_operator();

    cluster.run();
    cluster.must_put(b"k1", b"v1");

    let region = cluster.get_region(b"k1");
    cluster.must_split(&region, b"k9");
    let region = cluster.get_region(b"k2");
    let peer_on_store1 = find_peer(&region, 1).unwrap();
    cluster.must_transfer_leader(region.get_id(), peer_on_store1.clone());

    // wait a while to hibernate
    std::thread::sleep(Duration::from_millis(
        cluster.cfg.raft_store.raft_election_timeout_ticks as u64
            * cluster.cfg.raft_store.raft_base_tick_interval.as_millis()
            * 3,
    ));

    cluster.stop_node(3);
    cluster.stop_node(4);
    cluster.stop_node(5);

    cluster.must_enter_force_leader(region.get_id(), 1, vec![3, 4, 5]);
    // remove the peers on failed nodes
    cluster
        .pd_client
        .must_remove_peer(region.get_id(), find_peer(&region, 3).unwrap().clone());
    cluster
        .pd_client
        .must_remove_peer(region.get_id(), find_peer(&region, 4).unwrap().clone());
    cluster
        .pd_client
        .must_remove_peer(region.get_id(), find_peer(&region, 5).unwrap().clone());
    cluster.exit_force_leader(region.get_id(), 1);

    // quorum is formed, can propose command successfully now
    cluster.must_put(b"k4", b"v4");
    assert_eq!(cluster.must_get(b"k2"), None);
    assert_eq!(cluster.must_get(b"k3"), None);
    assert_eq!(cluster.must_get(b"k4"), Some(b"v4".to_vec()));
}

// Test the case that three of five nodes fail and force leader on a hibernated
// previous follower.
#[test]
fn test_force_leader_on_hibernated_follower() {
    test_util::init_log_for_test();
    let mut cluster = new_node_cluster(0, 5);
    cluster.pd_client.disable_default_operator();

    cluster.run();
    cluster.must_put(b"k1", b"v1");

    let region = cluster.get_region(b"k1");
    cluster.must_split(&region, b"k9");
    let region = cluster.get_region(b"k2");
    let peer_on_store5 = find_peer(&region, 5).unwrap();
    cluster.must_transfer_leader(region.get_id(), peer_on_store5.clone());

    // wait a while to hibernate
    std::thread::sleep(Duration::from_millis(
        cluster.cfg.raft_store.raft_election_timeout_ticks as u64
            * cluster.cfg.raft_store.raft_base_tick_interval.as_millis()
            * 3,
    ));

    cluster.stop_node(3);
    cluster.stop_node(4);
    cluster.stop_node(5);

    cluster.must_enter_force_leader(region.get_id(), 1, vec![3, 4, 5]);
    // remove the peers on failed nodes
    cluster
        .pd_client
        .must_remove_peer(region.get_id(), find_peer(&region, 3).unwrap().clone());
    cluster
        .pd_client
        .must_remove_peer(region.get_id(), find_peer(&region, 4).unwrap().clone());
    cluster
        .pd_client
        .must_remove_peer(region.get_id(), find_peer(&region, 5).unwrap().clone());
    cluster.exit_force_leader(region.get_id(), 1);

    // quorum is formed, can propose command successfully now
    cluster.must_put(b"k4", b"v4");
    assert_eq!(cluster.must_get(b"k2"), None);
    assert_eq!(cluster.must_get(b"k3"), None);
    assert_eq!(cluster.must_get(b"k4"), Some(b"v4".to_vec()));
}

// Test the case that three of five nodes fail and force leader on the rest node
// with triggering snapshot.
#[test]
fn test_force_leader_trigger_snapshot() {
    let mut cluster = new_node_cluster(0, 5);
    cluster.cfg.raft_store.raft_base_tick_interval = ReadableDuration::millis(10);
    cluster.cfg.raft_store.raft_election_timeout_ticks = 10;
    cluster.cfg.raft_store.raft_store_max_leader_lease = ReadableDuration::millis(90);
    cluster.cfg.raft_store.raft_log_gc_count_limit = Some(8);
    cluster.cfg.raft_store.merge_max_log_gap = 3;
    cluster.cfg.raft_store.raft_log_gc_tick_interval = ReadableDuration::millis(10);
    cluster.pd_client.disable_default_operator();

    cluster.run();
    cluster.must_put(b"k1", b"v1");

    let region = cluster.get_region(b"k1");
    cluster.must_split(&region, b"k9");
    let region = cluster.get_region(b"k2");
    let peer_on_store1 = find_peer(&region, 1).unwrap();
    cluster.must_transfer_leader(region.get_id(), peer_on_store1.clone());

    // Isolate node 2
    cluster.add_send_filter(IsolationFilterFactory::new(2));

    // Compact logs to force requesting snapshot after clearing send filters.
    let state = cluster.truncated_state(region.get_id(), 1);
    // Write some data to trigger snapshot.
    for i in 100..150 {
        let key = format!("k{}", i);
        let value = format!("v{}", i);
        cluster.must_put(key.as_bytes(), value.as_bytes());
    }
    cluster.wait_log_truncated(region.get_id(), 1, state.get_index() + 40);

    cluster.stop_node(3);
    cluster.stop_node(4);
    cluster.stop_node(5);

    // Recover the isolation of 2, but still don't permit snapshot
    let recv_filter = Box::new(
        RegionPacketFilter::new(region.get_id(), 2)
            .direction(Direction::Recv)
            .msg_type(MessageType::MsgSnapshot),
    );
    cluster.sim.wl().add_recv_filter(2, recv_filter);
    cluster.clear_send_filters();

    // wait election timeout
    sleep_ms(
        cluster.cfg.raft_store.raft_election_timeout_ticks as u64
            * cluster.cfg.raft_store.raft_base_tick_interval.as_millis()
            * 5,
    );
    cluster.enter_force_leader(region.get_id(), 1, vec![3, 4, 5]);

    sleep_ms(
        cluster.cfg.raft_store.raft_election_timeout_ticks as u64
            * cluster.cfg.raft_store.raft_base_tick_interval.as_millis()
            * 3,
    );
    let cmd = new_change_peer_request(
        ConfChangeType::RemoveNode,
        find_peer(&region, 3).unwrap().clone(),
    );
    let req = new_admin_request(region.get_id(), region.get_region_epoch(), cmd);
    // Though it has a force leader now, but the command can't committed because the
    // log is not replicated to all the alive peers.
    assert!(
        cluster
            .call_command_on_leader(req, Duration::from_millis(1000))
            .unwrap()
            .get_header()
            .has_error() /* error "there is a pending conf change" indicating no committed log
                          * after being the leader */
    );

    // Permit snapshot message, snapshot should be applied and advance commit index
    // now.
    cluster.sim.wl().clear_recv_filters(2);
    cluster
        .pd_client
        .must_remove_peer(region.get_id(), find_peer(&region, 3).unwrap().clone());
    cluster
        .pd_client
        .must_remove_peer(region.get_id(), find_peer(&region, 4).unwrap().clone());
    cluster
        .pd_client
        .must_remove_peer(region.get_id(), find_peer(&region, 5).unwrap().clone());
    cluster.exit_force_leader(region.get_id(), 1);

    // quorum is formed, can propose command successfully now
    cluster.must_put(b"k4", b"v4");
    assert_eq!(cluster.must_get(b"k2"), None);
    assert_eq!(cluster.must_get(b"k3"), None);
    assert_eq!(cluster.must_get(b"k4"), Some(b"v4".to_vec()));
    cluster.must_transfer_leader(region.get_id(), find_peer(&region, 1).unwrap().clone());
}

// Test the case that three of five nodes fail and force leader on the rest node
// with uncommitted conf change.
#[test]
fn test_force_leader_with_uncommitted_conf_change() {
    let mut cluster = new_node_cluster(0, 5);
    cluster.cfg.raft_store.raft_base_tick_interval = ReadableDuration::millis(10);
    cluster.cfg.raft_store.raft_election_timeout_ticks = 10;
    cluster.cfg.raft_store.raft_store_max_leader_lease = ReadableDuration::millis(90);
    cluster.pd_client.disable_default_operator();

    cluster.run();
    cluster.must_put(b"k1", b"v1");

    let region = cluster.get_region(b"k1");
    cluster.must_split(&region, b"k9");
    let region = cluster.get_region(b"k2");
    let peer_on_store1 = find_peer(&region, 1).unwrap();
    cluster.must_transfer_leader(region.get_id(), peer_on_store1.clone());

    cluster.stop_node(3);
    cluster.stop_node(4);
    cluster.stop_node(5);

    confirm_quorum_is_lost(&mut cluster, &region);

    // an uncommitted conf-change
    let cmd = new_change_peer_request(
        ConfChangeType::RemoveNode,
        find_peer(&region, 2).unwrap().clone(),
    );
    let req = new_admin_request(region.get_id(), region.get_region_epoch(), cmd);
    cluster
        .call_command_on_leader(req, Duration::from_millis(10))
        .unwrap_err();

    // wait election timeout
    std::thread::sleep(Duration::from_millis(
        cluster.cfg.raft_store.raft_election_timeout_ticks as u64
            * cluster.cfg.raft_store.raft_base_tick_interval.as_millis()
            * 2,
    ));
    cluster.must_enter_force_leader(region.get_id(), 1, vec![3, 4, 5]);
    // the uncommitted conf-change is committed successfully after being force
    // leader
    cluster
        .pd_client
        .must_none_peer(region.get_id(), find_peer(&region, 2).unwrap().clone());
    cluster
        .pd_client
        .must_remove_peer(region.get_id(), find_peer(&region, 3).unwrap().clone());
    cluster
        .pd_client
        .must_remove_peer(region.get_id(), find_peer(&region, 4).unwrap().clone());
    cluster
        .pd_client
        .must_remove_peer(region.get_id(), find_peer(&region, 5).unwrap().clone());
    cluster.exit_force_leader(region.get_id(), 1);

    // quorum is formed, can propose command successfully now
    cluster.must_put(b"k4", b"v4");
    assert_eq!(cluster.must_get(b"k2"), Some(b"v2".to_vec()));
    assert_eq!(cluster.must_get(b"k3"), None);
    assert_eq!(cluster.must_get(b"k4"), Some(b"v4".to_vec()));
}

// Test the case that none of five nodes fails and force leader on one of the
// nodes. Note: It still can't defend extreme misuse cases. For example, a group
// of a, b and c. c is isolated from a, a is the leader. If c has increased its
// term by 2 somehow (for example false prevote success twice) and force leader
// is sent to b and break lease constrain, then b will reject a's heartbeat
// while can vote for c. So c becomes leader and there are two leaders in the
// group.
#[test]
fn test_force_leader_on_healthy_region() {
    let mut cluster = new_node_cluster(0, 5);
    cluster.cfg.raft_store.raft_base_tick_interval = ReadableDuration::millis(30);
    cluster.cfg.raft_store.raft_election_timeout_ticks = 5;
    cluster.cfg.raft_store.raft_store_max_leader_lease = ReadableDuration::millis(40);
    cluster.pd_client.disable_default_operator();

    cluster.run();
    cluster.must_put(b"k1", b"v1");

    let region = cluster.get_region(b"k1");
    cluster.must_split(&region, b"k9");
    let region = cluster.get_region(b"k2");
    let peer_on_store5 = find_peer(&region, 5).unwrap();
    cluster.must_transfer_leader(region.get_id(), peer_on_store5.clone());

    // try to enter force leader, it can't succeed due to quorum isn't lost
    cluster.enter_force_leader(region.get_id(), 1, vec![3, 4, 5]);
    // make sure it leaves pre force leader state.
    std::thread::sleep(Duration::from_millis(
        cluster.cfg.raft_store.raft_election_timeout_ticks as u64
            * cluster.cfg.raft_store.raft_base_tick_interval.as_millis()
            * 3,
    ));
    // put and get can propose successfully.
    assert_eq!(cluster.must_get(b"k1"), Some(b"v1".to_vec()));
    cluster.must_put(b"k2", b"v2");

    // try to exit force leader, it will be ignored silently as it's not in the
    // force leader state
    cluster.exit_force_leader(region.get_id(), 1);

    cluster.must_put(b"k4", b"v4");
    assert_eq!(cluster.must_get(b"k4"), Some(b"v4".to_vec()));
}

// Test the case that three of five nodes fail and force leader on the one not
// having latest log
#[test]
fn test_force_leader_on_wrong_leader() {
    let mut cluster = new_node_cluster(0, 5);
    cluster.pd_client.disable_default_operator();

    cluster.run();
    cluster.must_put(b"k1", b"v1");

    let region = cluster.get_region(b"k1");
    cluster.must_split(&region, b"k9");
    let region = cluster.get_region(b"k2");
    let peer_on_store5 = find_peer(&region, 5).unwrap();
    cluster.must_transfer_leader(region.get_id(), peer_on_store5.clone());

    // peer on node2 doesn't have latest committed log
    cluster.stop_node(2);
    cluster.must_put(b"k2", b"v2");

    cluster.stop_node(3);
    cluster.stop_node(4);
    cluster.stop_node(5);
    cluster.run_node(2).unwrap();

    // restart to clean lease
    cluster.stop_node(1);
    cluster.run_node(1).unwrap();

    confirm_quorum_is_lost(&mut cluster, &region);

    // try to force leader on peer of node2 which is stale
    cluster.must_enter_force_leader(region.get_id(), 2, vec![3, 4, 5]);
    // can't propose confchange as it's not in force leader state
    let cmd = new_change_peer_request(
        ConfChangeType::RemoveNode,
        find_peer(&region, 3).unwrap().clone(),
    );
    let req = new_admin_request(region.get_id(), region.get_region_epoch(), cmd);
    cluster
        .call_command_on_leader(req, Duration::from_millis(10))
        .unwrap_err();
    cluster.exit_force_leader(region.get_id(), 2);

    // peer on node2 still doesn't have the latest committed log.
    must_get_none(&cluster.get_engine(2), b"k2");
}

// Test the case that three of five nodes fail and force leader twice on
// peers on different nodes
#[test]
fn test_force_leader_twice_on_different_peers() {
    let mut cluster = new_node_cluster(0, 5);
    cluster.pd_client.disable_default_operator();

    cluster.run();
    cluster.must_put(b"k1", b"v1");

    let region = cluster.get_region(b"k1");
    cluster.must_split(&region, b"k9");
    let region = cluster.get_region(b"k2");
    let peer_on_store5 = find_peer(&region, 5).unwrap();
    cluster.must_transfer_leader(region.get_id(), peer_on_store5.clone());

    cluster.stop_node(3);
    cluster.stop_node(4);
    cluster.stop_node(5);

    // restart to clean lease
    cluster.stop_node(1);
    cluster.run_node(1).unwrap();
    cluster.stop_node(2);
    cluster.run_node(2).unwrap();
    confirm_quorum_is_lost(&mut cluster, &region);

    cluster.must_enter_force_leader(region.get_id(), 1, vec![3, 4, 5]);
    // enter force leader on a different peer
    cluster.enter_force_leader(region.get_id(), 2, vec![3, 4, 5]);
    assert_eq!(
        cluster.leader_of_region(region.get_id()).unwrap(),
        *find_peer(&region, 1).unwrap()
    );

    let conf_change = new_change_peer_request(ConfChangeType::RemoveNode, new_peer(3, 3));
    let mut req = new_admin_request(region.get_id(), region.get_region_epoch(), conf_change);
    req.mut_header()
        .set_peer(find_peer(&region, 2).unwrap().clone());
    let resp = cluster
        .call_command(req, Duration::from_millis(10))
        .unwrap();
    let mut not_leader = kvproto::errorpb::NotLeader {
        region_id: region.get_id(),
        ..Default::default()
    };
    not_leader.set_leader(find_peer(&region, 1).unwrap().clone());
    assert_eq!(resp.get_header().get_error().get_not_leader(), &not_leader,);

    // remove the peers on failed nodes
    cluster
        .pd_client
        .must_remove_peer(region.get_id(), find_peer(&region, 3).unwrap().clone());
    cluster
        .pd_client
        .must_remove_peer(region.get_id(), find_peer(&region, 4).unwrap().clone());
    cluster
        .pd_client
        .must_remove_peer(region.get_id(), find_peer(&region, 5).unwrap().clone());
    cluster.exit_force_leader(region.get_id(), 1);

    // quorum is formed, can propose command successfully now
    cluster.must_put(b"k4", b"v4");
    assert_eq!(cluster.must_get(b"k4"), Some(b"v4".to_vec()));
}

// Test the case that three of five nodes fail and force leader twice on
// peer on the same node
#[test]
fn test_force_leader_twice_on_same_peer() {
    let mut cluster = new_node_cluster(0, 5);
    cluster.pd_client.disable_default_operator();

    cluster.run();
    cluster.must_put(b"k1", b"v1");

    let region = cluster.get_region(b"k1");
    cluster.must_split(&region, b"k9");
    let region = cluster.get_region(b"k2");
    let peer_on_store5 = find_peer(&region, 5).unwrap();
    cluster.must_transfer_leader(region.get_id(), peer_on_store5.clone());

    cluster.stop_node(3);
    cluster.stop_node(4);
    cluster.stop_node(5);

    // restart to clean lease
    cluster.stop_node(1);
    cluster.run_node(1).unwrap();
    cluster.stop_node(2);
    cluster.run_node(2).unwrap();

    cluster.must_enter_force_leader(region.get_id(), 1, vec![3, 4, 5]);
    cluster.must_enter_force_leader(region.get_id(), 1, vec![3, 4, 5]);
    // remove the peers on failed nodes
    cluster
        .pd_client
        .must_remove_peer(region.get_id(), find_peer(&region, 3).unwrap().clone());
    cluster
        .pd_client
        .must_remove_peer(region.get_id(), find_peer(&region, 4).unwrap().clone());
    cluster
        .pd_client
        .must_remove_peer(region.get_id(), find_peer(&region, 5).unwrap().clone());
    cluster.exit_force_leader(region.get_id(), 1);

    // quorum is formed, can propose command successfully now
    cluster.must_put(b"k4", b"v4");
    assert_eq!(cluster.must_get(b"k4"), Some(b"v4".to_vec()));
}

// Test the case that three of five nodes fail and force leader doesn't finish
// in one election rounds due to network partition.
#[test]
fn test_force_leader_multiple_election_rounds() {
    let mut cluster = new_node_cluster(0, 5);
    cluster.cfg.raft_store.raft_base_tick_interval = ReadableDuration::millis(30);
    cluster.cfg.raft_store.raft_election_timeout_ticks = 5;
    cluster.cfg.raft_store.raft_store_max_leader_lease = ReadableDuration::millis(40);
    cluster.pd_client.disable_default_operator();

    cluster.run();
    cluster.must_put(b"k1", b"v1");

    let region = cluster.get_region(b"k1");
    cluster.must_split(&region, b"k9");
    let region = cluster.get_region(b"k2");
    let peer_on_store5 = find_peer(&region, 5).unwrap();
    cluster.must_transfer_leader(region.get_id(), peer_on_store5.clone());

    cluster.stop_node(3);
    cluster.stop_node(4);
    cluster.stop_node(5);

    cluster.add_send_filter(IsolationFilterFactory::new(1));
    cluster.add_send_filter(IsolationFilterFactory::new(2));

    // wait election timeout
    std::thread::sleep(Duration::from_millis(
        cluster.cfg.raft_store.raft_election_timeout_ticks as u64
            * cluster.cfg.raft_store.raft_base_tick_interval.as_millis()
            * 2,
    ));
    cluster.enter_force_leader(region.get_id(), 1, vec![3, 4, 5]);
    // wait multiple election rounds
    std::thread::sleep(Duration::from_millis(
        cluster.cfg.raft_store.raft_election_timeout_ticks as u64
            * cluster.cfg.raft_store.raft_base_tick_interval.as_millis()
            * 6,
    ));

    cluster.clear_send_filters();
    // remove the peers on failed nodes
    cluster
        .pd_client
        .must_remove_peer(region.get_id(), find_peer(&region, 3).unwrap().clone());
    cluster
        .pd_client
        .must_remove_peer(region.get_id(), find_peer(&region, 4).unwrap().clone());
    cluster
        .pd_client
        .must_remove_peer(region.get_id(), find_peer(&region, 5).unwrap().clone());
    cluster.exit_force_leader(region.get_id(), 1);

    // quorum is formed, can propose command successfully now
    cluster.must_put(b"k4", b"v4");
    assert_eq!(cluster.must_get(b"k4"), Some(b"v4".to_vec()));
}

// Tests whether unsafe recovery report sets has_commit_merge correctly.
<<<<<<< HEAD
// This field is used by PD to issue force leader command in order, so that the recovery process
// does not break the merge accidentally, when:
//   *   The source region and the target region lost their quorum.
//   *   The living peer(s) of the source region does not have prepare merge message replicated.
//   *   The living peer(s) of the target region has commit merge messages replicated but
//       uncommitted.
// If the living peer(s) of the source region in the above example enters force leader state before
// the peer(s) of the target region, thus proposes a no-op entry (while becoming the leader) which
// is conflict with part of the catch up logs, there will be data loss.
=======
// This field is used by PD to issue force leader command in order, so that the
// recovery process does not break the merge accidentally, when:
//   * The source region and the target region lost their quorum.
//   * The living peer(s) of the source region does not have prepare merge
//     message replicated.
//   * The living peer(s) of the target region has commit merge messages
//     replicated but uncommitted.
// If the living peer(s) of the source region in the above example enters force
// leader state before the peer(s) of the target region, thus proposes a no-op
// entry (while becoming the leader) which is conflict with part of the catch up
// logs, there will be data loss.
>>>>>>> b5329ee0
#[test]
fn test_unsafe_recovery_has_commit_merge() {
    let mut cluster = new_node_cluster(0, 3);
    configure_for_merge(&mut cluster);

    cluster.run();

    cluster.must_put(b"k1", b"v1");
    cluster.must_put(b"k3", b"v3");
    let pd_client = Arc::clone(&cluster.pd_client);
    pd_client.disable_default_operator();
    let region = pd_client.get_region(b"k1").unwrap();
    cluster.must_split(&region, b"k2");

    let left = pd_client.get_region(b"k1").unwrap();
    let right = pd_client.get_region(b"k3").unwrap();

    let left_on_store1 = find_peer(&left, 1).unwrap();
    cluster.must_transfer_leader(left.get_id(), left_on_store1.clone());
    let right_on_store1 = find_peer(&right, 1).unwrap();
    cluster.must_transfer_leader(right.get_id(), right_on_store1.clone());

<<<<<<< HEAD
    // Block the target region from receiving MsgAppendResponse, so that the commit merge message
    // will only be replicated but not committed.
=======
    // Block the target region from receiving MsgAppendResponse, so that the commit
    // merge message will only be replicated but not committed.
>>>>>>> b5329ee0
    let recv_filter = Box::new(
        RegionPacketFilter::new(right.get_id(), 1)
            .direction(Direction::Recv)
            .msg_type(MessageType::MsgAppendResponse),
    );
    cluster.sim.wl().add_recv_filter(1, recv_filter);

    pd_client.merge_region(left.get_id(), right.get_id());
    // Wait until the commit merge is proposed.
    sleep_ms(300);
    // Send a empty recovery plan to trigger report.
    let plan = pdpb::RecoveryPlan::default();
    pd_client.must_set_unsafe_recovery_plan(1, plan);
    cluster.must_send_store_heartbeat(1);
    let mut store_report = None;
    for _ in 0..20 {
        store_report = pd_client.must_get_store_report(1);
        if store_report.is_some() {
            break;
        }
        sleep_ms(200);
    }
    assert_ne!(store_report, None);
    let mut has_commit_merge = false;
    for peer_report in store_report.unwrap().get_peer_reports().iter() {
        if peer_report.get_region_state().get_region().get_id() == right.get_id()
            && peer_report.get_has_commit_merge()
        {
            has_commit_merge = true;
        }
    }
    assert!(has_commit_merge);
}

#[test]
fn test_unsafe_recovery_during_merge() {
    let mut cluster = new_node_cluster(0, 3);
    configure_for_merge(&mut cluster);

    cluster.run();

    cluster.must_put(b"k1", b"v1");
    cluster.must_put(b"k3", b"v3");
    let pd_client = Arc::clone(&cluster.pd_client);
    pd_client.disable_default_operator();
    let region = pd_client.get_region(b"k1").unwrap();
    cluster.must_split(&region, b"k2");

    let left = pd_client.get_region(b"k1").unwrap();
    let right = pd_client.get_region(b"k3").unwrap();

    let left_on_store1 = find_peer(&left, 1).unwrap();
    cluster.must_transfer_leader(left.get_id(), left_on_store1.clone());
    let right_on_store1 = find_peer(&right, 1).unwrap();
    cluster.must_transfer_leader(right.get_id(), right_on_store1.clone());

<<<<<<< HEAD
    // Blocks the replication of prepare merge message, so that the commit merge back fills it
    // in CatchUpLogs.
=======
    // Blocks the replication of prepare merge message, so that the commit merge
    // back fills it in CatchUpLogs.
>>>>>>> b5329ee0
    let append_filter = Box::new(
        RegionPacketFilter::new(left.get_id(), 2)
            .direction(Direction::Recv)
            .msg_type(MessageType::MsgAppend),
    );
<<<<<<< HEAD
    // Blocks the target region from receiving MsgAppendResponse, so that the commit merge message
    // will only be replicated but not committed.
=======
    // Blocks the target region from receiving MsgAppendResponse, so that the commit
    // merge message will only be replicated but not committed.
>>>>>>> b5329ee0
    let commit_filter = Box::new(
        RegionPacketFilter::new(right.get_id(), 1)
            .direction(Direction::Recv)
            .msg_type(MessageType::MsgAppendResponse),
    );
    cluster.sim.wl().add_recv_filter(1, append_filter);
    cluster.sim.wl().add_recv_filter(1, commit_filter);

    pd_client.merge_region(left.get_id(), right.get_id());
    // Wait until the commit merge is proposed.
    sleep_ms(300);

    cluster.stop_node(1);
    cluster.stop_node(3);
    confirm_quorum_is_lost(&mut cluster, &region);

    let report = cluster.must_enter_force_leader(right.get_id(), 2, vec![1, 3]);
    assert_eq!(report.get_peer_reports().len(), 1);
    let peer_report = &report.get_peer_reports()[0];
    assert_eq!(peer_report.get_has_commit_merge(), false);
    let region = peer_report.get_region_state().get_region();
    assert_eq!(region.get_id(), right.get_id());
    assert_eq!(region.get_start_key().len(), 0);
    assert_eq!(region.get_end_key().len(), 0);

    let to_be_removed: Vec<metapb::Peer> = right
        .get_peers()
        .iter()
        .filter(|&peer| peer.get_store_id() != 2)
        .cloned()
        .collect();
    let mut plan = pdpb::RecoveryPlan::default();
    let mut demote = pdpb::DemoteFailedVoters::default();
    demote.set_region_id(right.get_id());
    demote.set_failed_voters(to_be_removed.into());
    plan.mut_demotes().push(demote);
    pd_client.must_set_unsafe_recovery_plan(2, plan);
    cluster.must_send_store_heartbeat(2);

    let mut demoted = true;
    for _ in 0..10 {
        let region = block_on(pd_client.get_region_by_id(right.get_id()))
            .unwrap()
            .unwrap();

        demoted = true;
        for peer in region.get_peers() {
            if peer.get_id() != 2 && peer.get_role() == metapb::PeerRole::Voter {
                demoted = false;
            }
        }
        if demoted {
            break;
        }
        sleep_ms(200);
    }
    assert!(demoted);
}<|MERGE_RESOLUTION|>--- conflicted
+++ resolved
@@ -303,14 +303,9 @@
     assert!(promoted);
 }
 
-<<<<<<< HEAD
-// Tests whether unsafe recovery behaves correctly when the failed region is already in the
-// middle of a joint state, once exit, it recovers itself without any further demotions.
-=======
 // Tests whether unsafe recovery behaves correctly when the failed region is
 // already in the middle of a joint state, once exit, it recovers itself without
 // any further demotions.
->>>>>>> b5329ee0
 #[test]
 fn test_unsafe_recovery_early_return_after_exit_joint_state() {
     let mut cluster = new_server_cluster(0, 3);
@@ -1153,17 +1148,6 @@
 }
 
 // Tests whether unsafe recovery report sets has_commit_merge correctly.
-<<<<<<< HEAD
-// This field is used by PD to issue force leader command in order, so that the recovery process
-// does not break the merge accidentally, when:
-//   *   The source region and the target region lost their quorum.
-//   *   The living peer(s) of the source region does not have prepare merge message replicated.
-//   *   The living peer(s) of the target region has commit merge messages replicated but
-//       uncommitted.
-// If the living peer(s) of the source region in the above example enters force leader state before
-// the peer(s) of the target region, thus proposes a no-op entry (while becoming the leader) which
-// is conflict with part of the catch up logs, there will be data loss.
-=======
 // This field is used by PD to issue force leader command in order, so that the
 // recovery process does not break the merge accidentally, when:
 //   * The source region and the target region lost their quorum.
@@ -1175,7 +1159,6 @@
 // leader state before the peer(s) of the target region, thus proposes a no-op
 // entry (while becoming the leader) which is conflict with part of the catch up
 // logs, there will be data loss.
->>>>>>> b5329ee0
 #[test]
 fn test_unsafe_recovery_has_commit_merge() {
     let mut cluster = new_node_cluster(0, 3);
@@ -1198,13 +1181,8 @@
     let right_on_store1 = find_peer(&right, 1).unwrap();
     cluster.must_transfer_leader(right.get_id(), right_on_store1.clone());
 
-<<<<<<< HEAD
-    // Block the target region from receiving MsgAppendResponse, so that the commit merge message
-    // will only be replicated but not committed.
-=======
     // Block the target region from receiving MsgAppendResponse, so that the commit
     // merge message will only be replicated but not committed.
->>>>>>> b5329ee0
     let recv_filter = Box::new(
         RegionPacketFilter::new(right.get_id(), 1)
             .direction(Direction::Recv)
@@ -1261,25 +1239,15 @@
     let right_on_store1 = find_peer(&right, 1).unwrap();
     cluster.must_transfer_leader(right.get_id(), right_on_store1.clone());
 
-<<<<<<< HEAD
-    // Blocks the replication of prepare merge message, so that the commit merge back fills it
-    // in CatchUpLogs.
-=======
     // Blocks the replication of prepare merge message, so that the commit merge
     // back fills it in CatchUpLogs.
->>>>>>> b5329ee0
     let append_filter = Box::new(
         RegionPacketFilter::new(left.get_id(), 2)
             .direction(Direction::Recv)
             .msg_type(MessageType::MsgAppend),
     );
-<<<<<<< HEAD
-    // Blocks the target region from receiving MsgAppendResponse, so that the commit merge message
-    // will only be replicated but not committed.
-=======
     // Blocks the target region from receiving MsgAppendResponse, so that the commit
     // merge message will only be replicated but not committed.
->>>>>>> b5329ee0
     let commit_filter = Box::new(
         RegionPacketFilter::new(right.get_id(), 1)
             .direction(Direction::Recv)
