// Copyright 2017 TiKV Project Authors. Licensed under Apache-2.0.

use std::{fs::File, io::Read, iter::FromIterator, path::PathBuf};

use batch_system::Config as BatchSystemConfig;
use causal_ts::Config as CausalTsConfig;
use collections::{HashMap, HashSet};
use encryption::{EncryptionConfig, FileConfig, MasterKeyConfig};
use engine_rocks::{
    config::{BlobRunMode, CompressionType, LogLevel},
    raw::{
        ChecksumType, CompactionPriority, DBCompactionStyle, DBCompressionType, DBRateLimiterMode,
        DBRecoveryMode, PrepopulateBlockCache,
    },
};
use engine_traits::PerfLevel;
use file_system::{IoPriority, IoRateLimitMode};
use kvproto::encryptionpb::EncryptionMethod;
use pd_client::Config as PdConfig;
use raft_log_engine::{ReadableSize as RaftEngineReadableSize, RecoveryMode};
use raftstore::{
    coprocessor::{Config as CopConfig, ConsistencyCheckMethod},
    store::Config as RaftstoreConfig,
};
use security::SecurityConfig;
use slog::Level;
use tikv::{
    config::*,
    import::Config as ImportConfig,
    server::{
        config::GrpcCompressionType, gc_worker::GcConfig,
        lock_manager::Config as PessimisticTxnConfig, Config as ServerConfig,
    },
    storage::config::{
        BlockCacheConfig, Config as StorageConfig, FlowControlConfig, IoRateLimitConfig,
    },
};
use tikv_util::config::{LogFormat, ReadableDuration, ReadableSize};

mod dynamic;
mod test_config_client;

#[test]
fn test_toml_serde() {
    let value = TikvConfig::default();
    let dump = toml::to_string_pretty(&value).unwrap();
    let load = toml::from_str(&dump).unwrap();
    assert_eq!(value, load);
}

// Read a file in project directory. It is similar to `include_str!`,
// but `include_str!` a large string literal increases compile time.
// See more: https://github.com/rust-lang/rust/issues/39352
fn read_file_in_project_dir(path: &str) -> String {
    let mut p = PathBuf::from(env!("CARGO_MANIFEST_DIR"));
    p.push(path);
    let mut f = File::open(p).unwrap();
    let mut buffer = String::new();
    f.read_to_string(&mut buffer).unwrap();
    buffer
}

#[test]
fn test_serde_custom_tikv_config() {
    let mut value = TikvConfig::default();
    value.log_rotation_timespan = ReadableDuration::days(1);
    value.log.level = Level::Critical.into();
    value.log.file.filename = "foo".to_owned();
    value.log.format = LogFormat::Json;
    value.log.file.max_size = 1;
    value.log.file.max_backups = 2;
    value.log.file.max_days = 3;
    value.slow_log_file = "slow_foo".to_owned();
    value.slow_log_threshold = ReadableDuration::secs(1);
    value.abort_on_panic = true;
    value.memory_usage_limit = Some(ReadableSize::gb(10));
    value.memory_usage_high_water = 0.65;
    value.server = ServerConfig {
        cluster_id: 0, // KEEP IT ZERO, it is skipped by serde.
        addr: "example.com:443".to_owned(),
        labels: HashMap::from_iter([("a".to_owned(), "b".to_owned())]),
        advertise_addr: "example.com:443".to_owned(),
        status_addr: "example.com:443".to_owned(),
        grpc_gzip_compression_level: 2,
        grpc_min_message_size_to_compress: 4096,
        advertise_status_addr: "example.com:443".to_owned(),
        status_thread_pool_size: 1,
        max_grpc_send_msg_len: 6 * (1 << 20),
        raft_client_grpc_send_msg_buffer: 1234 * 1024,
        raft_client_queue_size: 1234,
        raft_msg_max_batch_size: 123,
        concurrent_send_snap_limit: 4,
        concurrent_recv_snap_limit: 4,
        grpc_compression_type: GrpcCompressionType::Gzip,
        grpc_concurrency: 123,
        grpc_concurrent_stream: 1_234,
        grpc_memory_pool_quota: ReadableSize(123_456),
        grpc_raft_conn_num: 123,
        grpc_stream_initial_window_size: ReadableSize(12_345),
        grpc_keepalive_time: ReadableDuration::secs(3),
        grpc_keepalive_timeout: ReadableDuration::secs(60),
        end_point_concurrency: None,
        end_point_max_tasks: None,
        end_point_stack_size: None,
        end_point_recursion_limit: 100,
        end_point_stream_channel_size: 16,
        end_point_batch_row_limit: 64,
        end_point_stream_batch_row_limit: 4096,
        end_point_enable_batch_if_possible: true,
        end_point_request_max_handle_duration: ReadableDuration::secs(12),
        end_point_max_concurrency: 10,
        end_point_perf_level: PerfLevel::EnableTime,
        snap_max_write_bytes_per_sec: ReadableSize::mb(10),
        snap_max_total_size: ReadableSize::gb(10),
        stats_concurrency: 10,
        heavy_load_threshold: 25,
        heavy_load_wait_duration: Some(ReadableDuration::millis(2)),
        enable_request_batch: false,
        background_thread_count: 999,
        raft_client_backoff_step: ReadableDuration::secs(1),
        end_point_slow_log_threshold: ReadableDuration::secs(1),
        forward_max_connections_per_address: 5,
        reject_messages_on_memory_ratio: 0.8,
        simplify_metrics: false,
    };
    value.readpool = ReadPoolConfig {
        unified: UnifiedReadPoolConfig {
            min_thread_count: 5,
            max_thread_count: 10,
            stack_size: ReadableSize::mb(20),
            max_tasks_per_worker: 2200,
        },
        storage: StorageReadPoolConfig {
            use_unified_pool: Some(true),
            high_concurrency: 1,
            normal_concurrency: 3,
            low_concurrency: 7,
            max_tasks_per_worker_high: 1000,
            max_tasks_per_worker_normal: 1500,
            max_tasks_per_worker_low: 2500,
            stack_size: ReadableSize::mb(20),
        },
        coprocessor: CoprReadPoolConfig {
            use_unified_pool: Some(false),
            high_concurrency: 2,
            normal_concurrency: 4,
            low_concurrency: 6,
            max_tasks_per_worker_high: 2000,
            max_tasks_per_worker_normal: 1000,
            max_tasks_per_worker_low: 3000,
            stack_size: ReadableSize::mb(12),
        },
    };
    value.metric = MetricConfig {
        interval: ReadableDuration::secs(15),
        address: "".to_string(),
        job: "tikv_1".to_owned(),
    };
    let mut apply_batch_system = BatchSystemConfig::default();
    apply_batch_system.max_batch_size = Some(22);
    apply_batch_system.pool_size = 4;
    apply_batch_system.reschedule_duration = ReadableDuration::secs(3);
    let mut store_batch_system = BatchSystemConfig::default();
    store_batch_system.max_batch_size = Some(21);
    store_batch_system.pool_size = 3;
    store_batch_system.reschedule_duration = ReadableDuration::secs(2);
    value.raft_store = RaftstoreConfig {
        prevote: false,
        raftdb_path: "/var".to_owned(),
        capacity: ReadableSize(123),
        raft_base_tick_interval: ReadableDuration::secs(12),
        raft_heartbeat_ticks: 1,
        raft_election_timeout_ticks: 12,
        raft_min_election_timeout_ticks: 14,
        raft_max_election_timeout_ticks: 20,
        raft_max_size_per_msg: ReadableSize::mb(12),
        raft_max_inflight_msgs: 123,
        raft_entry_max_size: ReadableSize::mb(12),
        raft_log_compact_sync_interval: ReadableDuration::secs(12),
        raft_log_gc_tick_interval: ReadableDuration::secs(12),
        raft_log_gc_threshold: 12,
        raft_log_gc_count_limit: Some(12),
        raft_log_gc_size_limit: Some(ReadableSize::kb(1)),
        raft_log_reserve_max_ticks: 100,
        raft_engine_purge_interval: ReadableDuration::minutes(20),
        raft_entry_cache_life_time: ReadableDuration::secs(12),
        raft_reject_transfer_leader_duration: ReadableDuration::secs(3),
        split_region_check_tick_interval: ReadableDuration::secs(12),
        region_split_check_diff: Some(ReadableSize::mb(20)),
        region_compact_check_interval: ReadableDuration::secs(12),
        clean_stale_peer_delay: ReadableDuration::secs(0),
        region_compact_check_step: 1_234,
        region_compact_min_tombstones: 999,
        region_compact_tombstones_percent: 33,
        pd_heartbeat_tick_interval: ReadableDuration::minutes(12),
        pd_store_heartbeat_tick_interval: ReadableDuration::secs(12),
        notify_capacity: 12_345,
        snap_mgr_gc_tick_interval: ReadableDuration::minutes(12),
        snap_gc_timeout: ReadableDuration::hours(12),
        messages_per_tick: 12_345,
        max_peer_down_duration: ReadableDuration::minutes(12),
        max_leader_missing_duration: ReadableDuration::hours(12),
        abnormal_leader_missing_duration: ReadableDuration::hours(6),
        peer_stale_state_check_interval: ReadableDuration::hours(2),
        leader_transfer_max_log_lag: 123,
        snap_apply_batch_size: ReadableSize::mb(12),
        region_worker_tick_interval: ReadableDuration::millis(1000),
        clean_stale_ranges_tick: 10,
        lock_cf_compact_interval: ReadableDuration::minutes(12),
        lock_cf_compact_bytes_threshold: ReadableSize::mb(123),
        consistency_check_interval: ReadableDuration::secs(12),
        report_region_flow_interval: ReadableDuration::minutes(12),
        raft_store_max_leader_lease: ReadableDuration::secs(12),
        right_derive_when_split: false,
        allow_remove_leader: true,
        merge_max_log_gap: 3,
        merge_check_tick_interval: ReadableDuration::secs(11),
        use_delete_range: true,
        snap_generator_pool_size: 2,
        cleanup_import_sst_interval: ReadableDuration::minutes(12),
        region_max_size: ReadableSize(0),
        region_split_size: ReadableSize(0),
        local_read_batch_size: 33,
        apply_batch_system,
        store_batch_system,
        store_io_pool_size: 5,
        store_io_notify_capacity: 123456,
        future_poll_size: 2,
        hibernate_regions: false,
        dev_assert: true,
        apply_yield_duration: ReadableDuration::millis(333),
        perf_level: PerfLevel::Disable,
        evict_cache_on_memory_ratio: 0.8,
        cmd_batch: false,
        cmd_batch_concurrent_ready_max_count: 123,
        raft_write_size_limit: ReadableSize::mb(34),
        waterfall_metrics: true,
        io_reschedule_concurrent_max_count: 1234,
        io_reschedule_hotpot_duration: ReadableDuration::secs(4321),
        inspect_interval: ReadableDuration::millis(444),
        report_min_resolved_ts_interval: ReadableDuration::millis(233),
        raft_msg_flush_interval: ReadableDuration::micros(250),
        check_leader_lease_interval: ReadableDuration::millis(123),
        renew_leader_lease_advance_duration: ReadableDuration::millis(456),
        reactive_memory_lock_tick_interval: ReadableDuration::millis(566),
        reactive_memory_lock_timeout_tick: 8,
        report_region_buckets_tick_interval: ReadableDuration::secs(1234),
        check_long_uncommitted_interval: ReadableDuration::secs(1),
        long_uncommitted_base_threshold: ReadableDuration::secs(1),
        max_snapshot_file_raw_size: ReadableSize::gb(10),
        unreachable_backoff: ReadableDuration::secs(111),
    };
    value.pd = PdConfig::new(vec!["example.com:443".to_owned()]);
    let titan_cf_config = TitanCfConfig {
        min_blob_size: ReadableSize(2018),
        blob_file_compression: CompressionType::Zstd,
        blob_cache_size: ReadableSize::gb(12),
        min_gc_batch_size: ReadableSize::kb(12),
        max_gc_batch_size: ReadableSize::mb(12),
        discardable_ratio: 0.00156,
        sample_ratio: None,
        merge_small_file_threshold: ReadableSize::kb(21),
        blob_run_mode: BlobRunMode::Fallback,
        level_merge: true,
        range_merge: true,
        max_sorted_runs: 100,
        gc_merge_rewrite: false,
    };
    let titan_db_config = TitanDbConfig {
        enabled: true,
        dirname: "bar".to_owned(),
        disable_gc: false,
        max_background_gc: 9,
        purge_obsolete_files_period: ReadableDuration::secs(1),
    };
    value.rocksdb = DbConfig {
        wal_recovery_mode: DBRecoveryMode::AbsoluteConsistency,
        wal_dir: "/var".to_owned(),
        wal_ttl_seconds: 1,
        wal_size_limit: ReadableSize::kb(1),
        max_total_wal_size: ReadableSize::gb(1),
        max_background_jobs: 12,
        max_background_flushes: 4,
        max_manifest_file_size: ReadableSize::mb(12),
        create_if_missing: false,
        max_open_files: 12_345,
        enable_statistics: false,
        stats_dump_period: ReadableDuration::minutes(12),
        compaction_readahead_size: ReadableSize::kb(1),
        info_log_max_size: ReadableSize::kb(1),
        info_log_roll_time: ReadableDuration::secs(12),
        info_log_keep_log_file_num: 1000,
        info_log_dir: "/var".to_owned(),
        info_log_level: LogLevel::Info,
        rate_bytes_per_sec: ReadableSize::kb(1),
        rate_limiter_refill_period: ReadableDuration::millis(10),
        rate_limiter_mode: DBRateLimiterMode::AllIo,
        auto_tuned: None,
        rate_limiter_auto_tuned: false,
        bytes_per_sync: ReadableSize::mb(1),
        wal_bytes_per_sync: ReadableSize::kb(32),
        max_sub_compactions: 12,
        writable_file_max_buffer_size: ReadableSize::mb(12),
        use_direct_io_for_flush_and_compaction: true,
        enable_pipelined_write: false,
        enable_multi_batch_write: true,
        enable_unordered_write: true,
        defaultcf: DefaultCfConfig {
            block_size: ReadableSize::kb(12),
            block_cache_size: ReadableSize::gb(12),
            disable_block_cache: false,
            cache_index_and_filter_blocks: false,
            pin_l0_filter_and_index_blocks: false,
            use_bloom_filter: false,
            optimize_filters_for_hits: false,
            whole_key_filtering: true,
            bloom_filter_bits_per_key: 123,
            block_based_bloom_filter: true,
            read_amp_bytes_per_bit: 0,
            compression_per_level: [
                DBCompressionType::No,
                DBCompressionType::No,
                DBCompressionType::Zstd,
                DBCompressionType::Zstd,
                DBCompressionType::No,
                DBCompressionType::Zstd,
                DBCompressionType::Lz4,
            ],
            write_buffer_size: ReadableSize::mb(1),
            max_write_buffer_number: 12,
            min_write_buffer_number_to_merge: 12,
            max_bytes_for_level_base: ReadableSize::kb(12),
            target_file_size_base: ReadableSize::kb(123),
            level0_file_num_compaction_trigger: 123,
            level0_slowdown_writes_trigger: Some(123),
            level0_stop_writes_trigger: Some(123),
            max_compaction_bytes: ReadableSize::gb(1),
            compaction_pri: CompactionPriority::MinOverlappingRatio,
            dynamic_level_bytes: true,
            num_levels: 4,
            max_bytes_for_level_multiplier: 8,
            compaction_style: DBCompactionStyle::Universal,
            disable_auto_compactions: true,
            disable_write_stall: true,
            soft_pending_compaction_bytes_limit: Some(ReadableSize::gb(12)),
            hard_pending_compaction_bytes_limit: Some(ReadableSize::gb(12)),
            force_consistency_checks: true,
            titan: titan_cf_config.clone(),
            prop_size_index_distance: 4000000,
            prop_keys_index_distance: 40000,
            enable_doubly_skiplist: false,
            enable_compaction_guard: false,
            compaction_guard_min_output_file_size: ReadableSize::mb(12),
            compaction_guard_max_output_file_size: ReadableSize::mb(34),
            bottommost_level_compression: DBCompressionType::Disable,
            bottommost_zstd_compression_dict_size: 1024,
            bottommost_zstd_compression_sample_size: 1024,
            prepopulate_block_cache: PrepopulateBlockCache::FlushOnly,
            format_version: 5,
            checksum: ChecksumType::XXH3,
        },
        writecf: WriteCfConfig {
            block_size: ReadableSize::kb(12),
            block_cache_size: ReadableSize::gb(12),
            disable_block_cache: false,
            cache_index_and_filter_blocks: false,
            pin_l0_filter_and_index_blocks: false,
            use_bloom_filter: false,
            optimize_filters_for_hits: true,
            whole_key_filtering: true,
            bloom_filter_bits_per_key: 123,
            block_based_bloom_filter: true,
            read_amp_bytes_per_bit: 0,
            compression_per_level: [
                DBCompressionType::No,
                DBCompressionType::No,
                DBCompressionType::Zstd,
                DBCompressionType::Zstd,
                DBCompressionType::No,
                DBCompressionType::Zstd,
                DBCompressionType::Lz4,
            ],
            write_buffer_size: ReadableSize::mb(1),
            max_write_buffer_number: 12,
            min_write_buffer_number_to_merge: 12,
            max_bytes_for_level_base: ReadableSize::kb(12),
            target_file_size_base: ReadableSize::kb(123),
            level0_file_num_compaction_trigger: 123,
            level0_slowdown_writes_trigger: Some(123),
            level0_stop_writes_trigger: Some(123),
            max_compaction_bytes: ReadableSize::gb(1),
            compaction_pri: CompactionPriority::MinOverlappingRatio,
            dynamic_level_bytes: true,
            num_levels: 4,
            max_bytes_for_level_multiplier: 8,
            compaction_style: DBCompactionStyle::Universal,
            disable_auto_compactions: true,
            disable_write_stall: true,
            soft_pending_compaction_bytes_limit: Some(ReadableSize::gb(12)),
            hard_pending_compaction_bytes_limit: Some(ReadableSize::gb(12)),
            force_consistency_checks: true,
            titan: TitanCfConfig {
                min_blob_size: ReadableSize(1024), // default value
                blob_file_compression: CompressionType::Lz4,
                blob_cache_size: ReadableSize::mb(0),
                min_gc_batch_size: ReadableSize::mb(16),
                max_gc_batch_size: ReadableSize::mb(64),
                discardable_ratio: 0.5,
                sample_ratio: None,
                merge_small_file_threshold: ReadableSize::mb(8),
                blob_run_mode: BlobRunMode::ReadOnly,
                level_merge: false,
                range_merge: true,
                max_sorted_runs: 20,
                gc_merge_rewrite: false,
            },
            prop_size_index_distance: 4000000,
            prop_keys_index_distance: 40000,
            enable_doubly_skiplist: true,
            enable_compaction_guard: false,
            compaction_guard_min_output_file_size: ReadableSize::mb(12),
            compaction_guard_max_output_file_size: ReadableSize::mb(34),
            bottommost_level_compression: DBCompressionType::Zstd,
            bottommost_zstd_compression_dict_size: 0,
            bottommost_zstd_compression_sample_size: 0,
            prepopulate_block_cache: PrepopulateBlockCache::FlushOnly,
            format_version: 5,
            checksum: ChecksumType::XXH3,
        },
        lockcf: LockCfConfig {
            block_size: ReadableSize::kb(12),
            block_cache_size: ReadableSize::gb(12),
            disable_block_cache: false,
            cache_index_and_filter_blocks: false,
            pin_l0_filter_and_index_blocks: false,
            use_bloom_filter: false,
            optimize_filters_for_hits: true,
            whole_key_filtering: true,
            bloom_filter_bits_per_key: 123,
            block_based_bloom_filter: true,
            read_amp_bytes_per_bit: 0,
            compression_per_level: [
                DBCompressionType::No,
                DBCompressionType::No,
                DBCompressionType::Zstd,
                DBCompressionType::Zstd,
                DBCompressionType::No,
                DBCompressionType::Zstd,
                DBCompressionType::Lz4,
            ],
            write_buffer_size: ReadableSize::mb(1),
            max_write_buffer_number: 12,
            min_write_buffer_number_to_merge: 12,
            max_bytes_for_level_base: ReadableSize::kb(12),
            target_file_size_base: ReadableSize::kb(123),
            level0_file_num_compaction_trigger: 123,
            level0_slowdown_writes_trigger: Some(123),
            level0_stop_writes_trigger: Some(123),
            max_compaction_bytes: ReadableSize::gb(1),
            compaction_pri: CompactionPriority::MinOverlappingRatio,
            dynamic_level_bytes: true,
            num_levels: 4,
            max_bytes_for_level_multiplier: 8,
            compaction_style: DBCompactionStyle::Universal,
            disable_auto_compactions: true,
            disable_write_stall: true,
            soft_pending_compaction_bytes_limit: Some(ReadableSize::gb(12)),
            hard_pending_compaction_bytes_limit: Some(ReadableSize::gb(12)),
            force_consistency_checks: true,
            titan: TitanCfConfig {
                min_blob_size: ReadableSize(1024), // default value
                blob_file_compression: CompressionType::Lz4,
                blob_cache_size: ReadableSize::mb(0),
                min_gc_batch_size: ReadableSize::mb(16),
                max_gc_batch_size: ReadableSize::mb(64),
                discardable_ratio: 0.5,
                sample_ratio: None,
                merge_small_file_threshold: ReadableSize::mb(8),
                blob_run_mode: BlobRunMode::ReadOnly, // default value
                level_merge: false,
                range_merge: true,
                max_sorted_runs: 20,
                gc_merge_rewrite: false,
            },
            prop_size_index_distance: 4000000,
            prop_keys_index_distance: 40000,
            enable_doubly_skiplist: true,
            enable_compaction_guard: true,
            compaction_guard_min_output_file_size: ReadableSize::mb(12),
            compaction_guard_max_output_file_size: ReadableSize::mb(34),
            bottommost_level_compression: DBCompressionType::Disable,
            bottommost_zstd_compression_dict_size: 0,
            bottommost_zstd_compression_sample_size: 0,
            prepopulate_block_cache: PrepopulateBlockCache::FlushOnly,
            format_version: 5,
            checksum: ChecksumType::XXH3,
        },
        raftcf: RaftCfConfig {
            block_size: ReadableSize::kb(12),
            block_cache_size: ReadableSize::gb(12),
            disable_block_cache: false,
            cache_index_and_filter_blocks: false,
            pin_l0_filter_and_index_blocks: false,
            use_bloom_filter: false,
            optimize_filters_for_hits: false,
            whole_key_filtering: true,
            bloom_filter_bits_per_key: 123,
            block_based_bloom_filter: true,
            read_amp_bytes_per_bit: 0,
            compression_per_level: [
                DBCompressionType::No,
                DBCompressionType::No,
                DBCompressionType::Zstd,
                DBCompressionType::Zstd,
                DBCompressionType::No,
                DBCompressionType::Zstd,
                DBCompressionType::Lz4,
            ],
            write_buffer_size: ReadableSize::mb(1),
            max_write_buffer_number: 12,
            min_write_buffer_number_to_merge: 12,
            max_bytes_for_level_base: ReadableSize::kb(12),
            target_file_size_base: ReadableSize::kb(123),
            level0_file_num_compaction_trigger: 123,
            level0_slowdown_writes_trigger: Some(123),
            level0_stop_writes_trigger: Some(123),
            max_compaction_bytes: ReadableSize::gb(1),
            compaction_pri: CompactionPriority::MinOverlappingRatio,
            dynamic_level_bytes: true,
            num_levels: 4,
            max_bytes_for_level_multiplier: 8,
            compaction_style: DBCompactionStyle::Universal,
            disable_auto_compactions: true,
            disable_write_stall: true,
            soft_pending_compaction_bytes_limit: Some(ReadableSize::gb(12)),
            hard_pending_compaction_bytes_limit: Some(ReadableSize::gb(12)),
            force_consistency_checks: true,
            titan: TitanCfConfig {
                min_blob_size: ReadableSize(1024), // default value
                blob_file_compression: CompressionType::Lz4,
                blob_cache_size: ReadableSize::mb(0),
                min_gc_batch_size: ReadableSize::mb(16),
                max_gc_batch_size: ReadableSize::mb(64),
                discardable_ratio: 0.5,
                sample_ratio: None,
                merge_small_file_threshold: ReadableSize::mb(8),
                blob_run_mode: BlobRunMode::ReadOnly, // default value
                level_merge: false,
                range_merge: true,
                max_sorted_runs: 20,
                gc_merge_rewrite: false,
            },
            prop_size_index_distance: 4000000,
            prop_keys_index_distance: 40000,
            enable_doubly_skiplist: true,
            enable_compaction_guard: true,
            compaction_guard_min_output_file_size: ReadableSize::mb(12),
            compaction_guard_max_output_file_size: ReadableSize::mb(34),
            bottommost_level_compression: DBCompressionType::Disable,
            bottommost_zstd_compression_dict_size: 0,
            bottommost_zstd_compression_sample_size: 0,
            prepopulate_block_cache: PrepopulateBlockCache::FlushOnly,
            format_version: 5,
            checksum: ChecksumType::XXH3,
        },
        titan: titan_db_config.clone(),
    };
    value.raftdb = RaftDbConfig {
        info_log_level: LogLevel::Info,
        wal_recovery_mode: DBRecoveryMode::SkipAnyCorruptedRecords,
        wal_dir: "/var".to_owned(),
        wal_ttl_seconds: 1,
        wal_size_limit: ReadableSize::kb(12),
        max_total_wal_size: ReadableSize::gb(1),
        max_background_jobs: 12,
        max_background_flushes: 4,
        max_manifest_file_size: ReadableSize::mb(12),
        create_if_missing: false,
        max_open_files: 12_345,
        enable_statistics: false,
        stats_dump_period: ReadableDuration::minutes(12),
        compaction_readahead_size: ReadableSize::kb(1),
        info_log_max_size: ReadableSize::kb(1),
        info_log_roll_time: ReadableDuration::secs(1),
        info_log_keep_log_file_num: 1000,
        info_log_dir: "/var".to_owned(),
        max_sub_compactions: 12,
        writable_file_max_buffer_size: ReadableSize::mb(12),
        use_direct_io_for_flush_and_compaction: true,
        enable_pipelined_write: false,
        enable_unordered_write: false,
        allow_concurrent_memtable_write: false,
        bytes_per_sync: ReadableSize::mb(1),
        wal_bytes_per_sync: ReadableSize::kb(32),
        defaultcf: RaftDefaultCfConfig {
            block_size: ReadableSize::kb(12),
            block_cache_size: ReadableSize::gb(12),
            disable_block_cache: false,
            cache_index_and_filter_blocks: false,
            pin_l0_filter_and_index_blocks: false,
            use_bloom_filter: false,
            optimize_filters_for_hits: false,
            whole_key_filtering: true,
            bloom_filter_bits_per_key: 123,
            block_based_bloom_filter: true,
            read_amp_bytes_per_bit: 0,
            compression_per_level: [
                DBCompressionType::No,
                DBCompressionType::No,
                DBCompressionType::Zstd,
                DBCompressionType::Zstd,
                DBCompressionType::No,
                DBCompressionType::Zstd,
                DBCompressionType::Lz4,
            ],
            write_buffer_size: ReadableSize::mb(1),
            max_write_buffer_number: 12,
            min_write_buffer_number_to_merge: 12,
            max_bytes_for_level_base: ReadableSize::kb(12),
            target_file_size_base: ReadableSize::kb(123),
            level0_file_num_compaction_trigger: 123,
            level0_slowdown_writes_trigger: Some(123),
            level0_stop_writes_trigger: Some(123),
            max_compaction_bytes: ReadableSize::gb(1),
            compaction_pri: CompactionPriority::MinOverlappingRatio,
            dynamic_level_bytes: true,
            num_levels: 4,
            max_bytes_for_level_multiplier: 8,
            compaction_style: DBCompactionStyle::Universal,
            disable_auto_compactions: true,
            disable_write_stall: true,
            soft_pending_compaction_bytes_limit: Some(ReadableSize::gb(12)),
            hard_pending_compaction_bytes_limit: Some(ReadableSize::gb(12)),
            force_consistency_checks: true,
            titan: titan_cf_config,
            prop_size_index_distance: 4000000,
            prop_keys_index_distance: 40000,
            enable_doubly_skiplist: true,
            enable_compaction_guard: true,
            compaction_guard_min_output_file_size: ReadableSize::mb(12),
            compaction_guard_max_output_file_size: ReadableSize::mb(34),
            bottommost_level_compression: DBCompressionType::Disable,
            bottommost_zstd_compression_dict_size: 0,
            bottommost_zstd_compression_sample_size: 0,
            prepopulate_block_cache: PrepopulateBlockCache::FlushOnly,
            format_version: 5,
            checksum: ChecksumType::XXH3,
        },
        titan: titan_db_config,
    };
    value.raft_engine.enable = false;
    let raft_engine_config = value.raft_engine.mut_config();
    raft_engine_config.dir = "test-dir".to_owned();
    raft_engine_config.batch_compression_threshold.0 = ReadableSize::kb(1).0;
    raft_engine_config.target_file_size.0 = ReadableSize::mb(1).0;
    raft_engine_config.purge_threshold.0 = ReadableSize::gb(1).0;
    raft_engine_config.recovery_mode = RecoveryMode::TolerateTailCorruption;
    raft_engine_config.recovery_read_block_size.0 = ReadableSize::kb(1).0;
    raft_engine_config.recovery_threads = 2;
    raft_engine_config.memory_limit = Some(RaftEngineReadableSize::gb(1));
    value.storage = StorageConfig {
        data_dir: "/var".to_owned(),
        gc_ratio_threshold: 1.2,
        max_key_size: 4096,
        scheduler_concurrency: 123,
        scheduler_worker_pool_size: 1,
        scheduler_pending_write_threshold: ReadableSize::kb(123),
        reserve_space: ReadableSize::gb(10),
        enable_async_apply_prewrite: true,
        api_version: 1,
        enable_ttl: true,
        ttl_check_poll_interval: ReadableDuration::hours(0),
        flow_control: FlowControlConfig {
            enable: false,
            l0_files_threshold: 10,
            memtables_threshold: 10,
            soft_pending_compaction_bytes_limit: ReadableSize(1),
            hard_pending_compaction_bytes_limit: ReadableSize(1),
        },
        block_cache: BlockCacheConfig {
            shared: true,
            capacity: Some(ReadableSize::gb(40)),
            num_shard_bits: 10,
            strict_capacity_limit: true,
            high_pri_pool_ratio: 0.8,
            memory_allocator: Some(String::from("nodump")),
        },
        io_rate_limit: IoRateLimitConfig {
            max_bytes_per_sec: ReadableSize::mb(1000),
            mode: IoRateLimitMode::AllIo,
            strict: true,
            foreground_read_priority: IoPriority::Low,
            foreground_write_priority: IoPriority::Low,
            flush_priority: IoPriority::Low,
            level_zero_compaction_priority: IoPriority::Low,
            compaction_priority: IoPriority::High,
            replication_priority: IoPriority::Low,
            load_balance_priority: IoPriority::Low,
            gc_priority: IoPriority::High,
            import_priority: IoPriority::High,
            export_priority: IoPriority::High,
            other_priority: IoPriority::Low,
        },
        background_error_recovery_window: ReadableDuration::hours(1),
    };
    value.coprocessor = CopConfig {
        split_region_on_table: false,
        batch_split_limit: 1,
        region_max_size: Some(ReadableSize::mb(12)),
        region_split_size: ReadableSize::mb(12),
        region_max_keys: Some(100000),
        region_split_keys: Some(100000),
        consistency_check_method: ConsistencyCheckMethod::Raw,
        perf_level: PerfLevel::Uninitialized,
        enable_region_bucket: true,
        region_bucket_size: ReadableSize::mb(1),
        region_size_threshold_for_approximate: ReadableSize::mb(3),
        prefer_approximate_bucket: false,
        region_bucket_merge_size_ratio: 0.4,
    };
    let mut cert_allowed_cn = HashSet::default();
    cert_allowed_cn.insert("example.tikv.com".to_owned());
    value.security = SecurityConfig {
        ca_path: "invalid path".to_owned(),
        cert_path: "invalid path".to_owned(),
        key_path: "invalid path".to_owned(),
        override_ssl_target: "".to_owned(),
        cert_allowed_cn,
        redact_info_log: Some(true),
        encryption: EncryptionConfig {
            data_encryption_method: EncryptionMethod::Aes128Ctr,
            data_key_rotation_period: ReadableDuration::days(14),
            enable_file_dictionary_log: false,
            file_dictionary_rewrite_threshold: 123456,
            master_key: MasterKeyConfig::File {
                config: FileConfig {
                    path: "/master/key/path".to_owned(),
                },
            },
            previous_master_key: MasterKeyConfig::Plaintext,
        },
    };
    value.backup = BackupConfig {
        num_threads: 456,
        batch_size: 7,
        sst_max_size: ReadableSize::mb(789),
        s3_multi_part_size: ReadableSize::mb(15),
        hadoop: HadoopConfig {
            home: "/root/hadoop".to_string(),
            linux_user: "hadoop".to_string(),
        },
        ..Default::default()
    };
    value.backup_stream = BackupStreamConfig {
        num_threads: 12,
        ..Default::default()
    };
    value.import = ImportConfig {
        num_threads: 123,
        stream_channel_window: 123,
        import_mode_timeout: ReadableDuration::secs(1453),
    };
    value.panic_when_unexpected_key_or_data = true;
    value.gc = GcConfig {
        ratio_threshold: 1.2,
        batch_keys: 256,
        max_write_bytes_per_sec: ReadableSize::mb(10),
        enable_compaction_filter: false,
        compaction_filter_skip_version_check: true,
    };
    value.pessimistic_txn = PessimisticTxnConfig {
        wait_for_lock_timeout: ReadableDuration::millis(10),
        wake_up_delay_duration: ReadableDuration::millis(100),
        pipelined: false,
        in_memory: false,
    };
    value.cdc = CdcConfig {
        min_ts_interval: ReadableDuration::secs(4),
        old_value_cache_size: 0,
        hibernate_regions_compatible: false,
        incremental_scan_threads: 3,
        incremental_scan_concurrency: 4,
        incremental_scan_speed_limit: ReadableSize(7),
        incremental_scan_ts_filter_ratio: 0.7,
        tso_worker_threads: 2,
        old_value_cache_memory_quota: ReadableSize::mb(14),
        sink_memory_quota: ReadableSize::mb(7),
        raw_min_ts_outlier_threshold: ReadableDuration::secs(60),
    };
    value.resolved_ts = ResolvedTsConfig {
        enable: true,
        advance_ts_interval: ReadableDuration::secs(5),
        scan_lock_pool_size: 1,
    };
    value.causal_ts = CausalTsConfig {
        renew_interval: ReadableDuration::millis(100),
        renew_batch_min_size: 100,
        renew_batch_max_size: 8192,
        available_interval: ReadableDuration::millis(3000),
    };

    let custom = read_file_in_project_dir("integrations/config/test-custom.toml");
    let load = toml::from_str(&custom).unwrap();
    if value != load {
        diff_config(&value, &load);
    }
    let dump = toml::to_string_pretty(&load).unwrap();
    let load_from_dump = toml::from_str(&dump).unwrap();
    if load != load_from_dump {
        diff_config(&load, &load_from_dump);
    }
}

fn diff_config(lhs: &TikvConfig, rhs: &TikvConfig) {
    let lhs_str = format!("{:?}", lhs);
    let rhs_str = format!("{:?}", rhs);

    fn find_index(l: impl Iterator<Item = (u8, u8)>) -> usize {
        let it = l
            .enumerate()
            .take_while(|(_, (l, r))| l == r)
            .filter(|(_, (l, _))| *l == b' ');
        let mut last = None;
        let mut second = None;
        for a in it {
            second = last;
            last = Some(a);
        }
        second.map_or(0, |(i, _)| i)
    }
    let cpl = find_index(lhs_str.bytes().zip(rhs_str.bytes()));
    let csl = find_index(lhs_str.bytes().rev().zip(rhs_str.bytes().rev()));
    if cpl + csl > lhs_str.len() || cpl + csl > rhs_str.len() {
        assert_eq!(lhs, rhs);
    }
    let lhs_diff = String::from_utf8_lossy(&lhs_str.as_bytes()[cpl..lhs_str.len() - csl]);
    let rhs_diff = String::from_utf8_lossy(&rhs_str.as_bytes()[cpl..rhs_str.len() - csl]);
    panic!(
        "config not matched:\nlhs: ...{}...,\nrhs: ...{}...",
        lhs_diff, rhs_diff
    );
}

#[test]
fn test_serde_default_config() {
    let cfg: TikvConfig = toml::from_str("").unwrap();
    assert_eq!(cfg, TikvConfig::default());

    let content = read_file_in_project_dir("integrations/config/test-default.toml");
    let cfg: TikvConfig = toml::from_str(&content).unwrap();
    assert_eq!(cfg, TikvConfig::default());
}

#[test]
fn test_readpool_default_config() {
    let content = r#"
        [readpool.unified]
        max-thread-count = 1
    "#;
    let cfg: TikvConfig = toml::from_str(content).unwrap();
    let mut expected = TikvConfig::default();
    expected.readpool.unified.max_thread_count = 1;
    assert_eq!(cfg, expected);
}

#[test]
fn test_do_not_use_unified_readpool_with_legacy_config() {
    let content = r#"
        [readpool.storage]
        normal-concurrency = 1

        [readpool.coprocessor]
        normal-concurrency = 1
    "#;
    let cfg: TikvConfig = toml::from_str(content).unwrap();
    assert!(!cfg.readpool.is_unified_pool_enabled());
}

#[test]
fn test_block_cache_backward_compatible() {
    let content = read_file_in_project_dir("integrations/config/test-cache-compatible.toml");
    let mut cfg: TikvConfig = toml::from_str(&content).unwrap();
    assert!(cfg.storage.block_cache.shared);
    assert!(cfg.storage.block_cache.capacity.is_none());
    cfg.compatible_adjust();
    assert!(cfg.storage.block_cache.capacity.is_some());
    assert_eq!(
        cfg.storage.block_cache.capacity.unwrap().0,
        cfg.rocksdb.defaultcf.block_cache_size.0
            + cfg.rocksdb.writecf.block_cache_size.0
            + cfg.rocksdb.lockcf.block_cache_size.0
            + cfg.raftdb.defaultcf.block_cache_size.0
    );
}

#[test]
fn test_log_backward_compatible() {
    let content = read_file_in_project_dir("integrations/config/test-log-compatible.toml");
<<<<<<< HEAD
    let mut cfg: TiKvConfig = toml::from_str(&content).unwrap();
=======
    let mut cfg: TikvConfig = toml::from_str(&content).unwrap();
>>>>>>> b5329ee0
    assert_eq!(cfg.log.level, slog::Level::Info.into());
    assert_eq!(cfg.log.file.filename, "");
    assert_eq!(cfg.log.format, LogFormat::Text);
    assert_eq!(cfg.log.file.max_size, 300);
    cfg.logger_compatible_adjust();
    assert_eq!(cfg.log.level, slog::Level::Critical.into());
    assert_eq!(cfg.log.file.filename, "foo");
    assert_eq!(cfg.log.format, LogFormat::Json);
    assert_eq!(cfg.log.file.max_size, 1024);
}<|MERGE_RESOLUTION|>--- conflicted
+++ resolved
@@ -896,11 +896,7 @@
 #[test]
 fn test_log_backward_compatible() {
     let content = read_file_in_project_dir("integrations/config/test-log-compatible.toml");
-<<<<<<< HEAD
-    let mut cfg: TiKvConfig = toml::from_str(&content).unwrap();
-=======
     let mut cfg: TikvConfig = toml::from_str(&content).unwrap();
->>>>>>> b5329ee0
     assert_eq!(cfg.log.level, slog::Level::Info.into());
     assert_eq!(cfg.log.file.filename, "");
     assert_eq!(cfg.log.format, LogFormat::Text);
