// Copyright 2017 TiKV Project Authors. Licensed under Apache-2.0.

use std::{fs::File, io::Read, iter::FromIterator, path::PathBuf};

use batch_system::Config as BatchSystemConfig;
use causal_ts::Config as CausalTsConfig;
use collections::{HashMap, HashSet};
use encryption::{EncryptionConfig, FileConfig, MasterKeyConfig};
use engine_rocks::{
    config::{BlobRunMode, CompressionType, LogLevel},
    raw::{
        ChecksumType, CompactionPriority, DBCompactionStyle, DBCompressionType, DBRateLimiterMode,
        DBRecoveryMode, PrepopulateBlockCache,
    },
};
use engine_traits::PerfLevel;
use file_system::{IoPriority, IoRateLimitMode};
use kvproto::encryptionpb::EncryptionMethod;
use pd_client::Config as PdConfig;
use raft_log_engine::{ReadableSize as RaftEngineReadableSize, RecoveryMode};
use raftstore::{
    coprocessor::{Config as CopConfig, ConsistencyCheckMethod},
    store::Config as RaftstoreConfig,
};
use security::SecurityConfig;
use slog::Level;
use tikv::{
    config::*,
    import::Config as ImportConfig,
    server::{
        config::GrpcCompressionType, gc_worker::GcConfig,
        lock_manager::Config as PessimisticTxnConfig, Config as ServerConfig,
    },
    storage::config::{
        BlockCacheConfig, Config as StorageConfig, FlowControlConfig, IoRateLimitConfig,
    },
};
use tikv_util::config::{LogFormat, ReadableDuration, ReadableSize};

mod dynamic;
mod test_config_client;

#[test]
fn test_toml_serde() {
    let value = TikvConfig::default();
    let dump = toml::to_string_pretty(&value).unwrap();
    let load = toml::from_str(&dump).unwrap();
    assert_eq!(value, load);
}

// Read a file in project directory. It is similar to `include_str!`,
// but `include_str!` a large string literal increases compile time.
// See more: https://github.com/rust-lang/rust/issues/39352
fn read_file_in_project_dir(path: &str) -> String {
    let mut p = PathBuf::from(env!("CARGO_MANIFEST_DIR"));
    p.push(path);
    let mut f = File::open(p).unwrap();
    let mut buffer = String::new();
    f.read_to_string(&mut buffer).unwrap();
    buffer
}

#[test]
fn test_serde_custom_tikv_config() {
    let mut value = TikvConfig::default();
    value.log_rotation_timespan = ReadableDuration::days(1);
    value.log.level = Level::Critical.into();
    value.log.file.filename = "foo".to_owned();
    value.log.format = LogFormat::Json;
    value.log.file.max_size = 1;
    value.log.file.max_backups = 2;
    value.log.file.max_days = 3;
    value.slow_log_file = "slow_foo".to_owned();
    value.slow_log_threshold = ReadableDuration::secs(1);
    value.abort_on_panic = true;
    value.memory_usage_limit = Some(ReadableSize::gb(10));
    value.memory_usage_high_water = 0.65;
    value.server = ServerConfig {
        cluster_id: 0, // KEEP IT ZERO, it is skipped by serde.
        addr: "example.com:443".to_owned(),
        labels: HashMap::from_iter([("a".to_owned(), "b".to_owned())]),
        advertise_addr: "example.com:443".to_owned(),
        status_addr: "example.com:443".to_owned(),
        grpc_gzip_compression_level: 2,
        grpc_min_message_size_to_compress: 4096,
        advertise_status_addr: "example.com:443".to_owned(),
        status_thread_pool_size: 1,
        max_grpc_send_msg_len: 6 * (1 << 20),
        raft_client_grpc_send_msg_buffer: 1234 * 1024,
        raft_client_queue_size: 1234,
        raft_msg_max_batch_size: 123,
        concurrent_send_snap_limit: 4,
        concurrent_recv_snap_limit: 4,
        grpc_compression_type: GrpcCompressionType::Gzip,
        grpc_concurrency: 123,
        grpc_concurrent_stream: 1_234,
        grpc_memory_pool_quota: ReadableSize(123_456),
        grpc_raft_conn_num: 123,
        grpc_stream_initial_window_size: ReadableSize(12_345),
        grpc_keepalive_time: ReadableDuration::secs(3),
        grpc_keepalive_timeout: ReadableDuration::secs(60),
        end_point_concurrency: None,
        end_point_max_tasks: None,
        end_point_stack_size: None,
        end_point_recursion_limit: 100,
        end_point_stream_channel_size: 16,
        end_point_batch_row_limit: 64,
        end_point_stream_batch_row_limit: 4096,
        end_point_enable_batch_if_possible: true,
        end_point_request_max_handle_duration: ReadableDuration::secs(12),
        end_point_max_concurrency: 10,
        end_point_perf_level: PerfLevel::EnableTime,
        snap_max_write_bytes_per_sec: ReadableSize::mb(10),
        snap_max_total_size: ReadableSize::gb(10),
        stats_concurrency: 10,
        heavy_load_threshold: 25,
        heavy_load_wait_duration: Some(ReadableDuration::millis(2)),
        enable_request_batch: false,
        background_thread_count: 999,
        raft_client_backoff_step: ReadableDuration::secs(1),
        end_point_slow_log_threshold: ReadableDuration::secs(1),
        forward_max_connections_per_address: 5,
        reject_messages_on_memory_ratio: 0.8,
        simplify_metrics: false,
    };
    value.readpool = ReadPoolConfig {
        unified: UnifiedReadPoolConfig {
            min_thread_count: 5,
            max_thread_count: 10,
            stack_size: ReadableSize::mb(20),
            max_tasks_per_worker: 2200,
            auto_adjust_pool_size: false,
        },
        storage: StorageReadPoolConfig {
            use_unified_pool: Some(true),
            high_concurrency: 1,
            normal_concurrency: 3,
            low_concurrency: 7,
            max_tasks_per_worker_high: 1000,
            max_tasks_per_worker_normal: 1500,
            max_tasks_per_worker_low: 2500,
            stack_size: ReadableSize::mb(20),
        },
        coprocessor: CoprReadPoolConfig {
            use_unified_pool: Some(false),
            high_concurrency: 2,
            normal_concurrency: 4,
            low_concurrency: 6,
            max_tasks_per_worker_high: 2000,
            max_tasks_per_worker_normal: 1000,
            max_tasks_per_worker_low: 3000,
            stack_size: ReadableSize::mb(12),
        },
    };
    value.metric = MetricConfig {
        interval: ReadableDuration::secs(15),
        address: "".to_string(),
        job: "tikv_1".to_owned(),
    };
    let mut apply_batch_system = BatchSystemConfig::default();
    apply_batch_system.max_batch_size = Some(22);
    apply_batch_system.pool_size = 4;
    apply_batch_system.reschedule_duration = ReadableDuration::secs(3);
    let mut store_batch_system = BatchSystemConfig::default();
    store_batch_system.max_batch_size = Some(21);
    store_batch_system.pool_size = 3;
    store_batch_system.reschedule_duration = ReadableDuration::secs(2);
    value.raft_store = RaftstoreConfig {
        prevote: false,
        raftdb_path: "/var".to_owned(),
        capacity: ReadableSize(123),
        raft_base_tick_interval: ReadableDuration::secs(12),
        raft_heartbeat_ticks: 1,
        raft_election_timeout_ticks: 12,
        raft_min_election_timeout_ticks: 14,
        raft_max_election_timeout_ticks: 20,
        raft_max_size_per_msg: ReadableSize::mb(12),
        raft_max_inflight_msgs: 123,
        raft_entry_max_size: ReadableSize::mb(12),
        raft_log_compact_sync_interval: ReadableDuration::secs(12),
        raft_log_gc_tick_interval: ReadableDuration::secs(12),
        raft_log_gc_threshold: 12,
        raft_log_gc_count_limit: Some(12),
        raft_log_gc_size_limit: Some(ReadableSize::kb(1)),
        raft_log_reserve_max_ticks: 100,
        raft_engine_purge_interval: ReadableDuration::minutes(20),
        raft_entry_cache_life_time: ReadableDuration::secs(12),
        raft_reject_transfer_leader_duration: ReadableDuration::secs(3),
        split_region_check_tick_interval: ReadableDuration::secs(12),
        region_split_check_diff: Some(ReadableSize::mb(20)),
        region_compact_check_interval: ReadableDuration::secs(12),
        clean_stale_peer_delay: ReadableDuration::secs(0),
        region_compact_check_step: 1_234,
        region_compact_min_tombstones: 999,
        region_compact_tombstones_percent: 33,
        pd_heartbeat_tick_interval: ReadableDuration::minutes(12),
        pd_store_heartbeat_tick_interval: ReadableDuration::secs(12),
        notify_capacity: 12_345,
        snap_mgr_gc_tick_interval: ReadableDuration::minutes(12),
        snap_gc_timeout: ReadableDuration::hours(12),
        messages_per_tick: 12_345,
        max_peer_down_duration: ReadableDuration::minutes(12),
        max_leader_missing_duration: ReadableDuration::hours(12),
        abnormal_leader_missing_duration: ReadableDuration::hours(6),
        peer_stale_state_check_interval: ReadableDuration::hours(2),
        leader_transfer_max_log_lag: 123,
        snap_apply_batch_size: ReadableSize::mb(12),
        region_worker_tick_interval: ReadableDuration::millis(1000),
        clean_stale_ranges_tick: 10,
        lock_cf_compact_interval: ReadableDuration::minutes(12),
        lock_cf_compact_bytes_threshold: ReadableSize::mb(123),
        consistency_check_interval: ReadableDuration::secs(12),
        report_region_flow_interval: ReadableDuration::minutes(12),
        raft_store_max_leader_lease: ReadableDuration::secs(12),
        right_derive_when_split: false,
        allow_remove_leader: true,
        merge_max_log_gap: 3,
        merge_check_tick_interval: ReadableDuration::secs(11),
        use_delete_range: true,
        snap_generator_pool_size: 2,
        cleanup_import_sst_interval: ReadableDuration::minutes(12),
        region_max_size: ReadableSize(0),
        region_split_size: ReadableSize(0),
        local_read_batch_size: 33,
        apply_batch_system,
        store_batch_system,
        store_io_pool_size: 5,
        store_io_notify_capacity: 123456,
        future_poll_size: 2,
        hibernate_regions: false,
        dev_assert: true,
        apply_yield_duration: ReadableDuration::millis(333),
        perf_level: PerfLevel::Disable,
        evict_cache_on_memory_ratio: 0.8,
        cmd_batch: false,
        cmd_batch_concurrent_ready_max_count: 123,
        raft_write_size_limit: ReadableSize::mb(34),
        waterfall_metrics: true,
        io_reschedule_concurrent_max_count: 1234,
        io_reschedule_hotpot_duration: ReadableDuration::secs(4321),
        inspect_interval: ReadableDuration::millis(444),
        report_min_resolved_ts_interval: ReadableDuration::millis(233),
        raft_msg_flush_interval: ReadableDuration::micros(250),
        check_leader_lease_interval: ReadableDuration::millis(123),
        renew_leader_lease_advance_duration: ReadableDuration::millis(456),
        reactive_memory_lock_tick_interval: ReadableDuration::millis(566),
        reactive_memory_lock_timeout_tick: 8,
        report_region_buckets_tick_interval: ReadableDuration::secs(1234),
        check_long_uncommitted_interval: ReadableDuration::secs(1),
        long_uncommitted_base_threshold: ReadableDuration::secs(1),
<<<<<<< HEAD
=======
        max_entry_cache_warmup_duration: ReadableDuration::secs(2),
>>>>>>> 0f5058eb
        max_snapshot_file_raw_size: ReadableSize::gb(10),
        unreachable_backoff: ReadableDuration::secs(111),
        check_peers_availability_interval: ReadableDuration::secs(30),
    };
    value.pd = PdConfig::new(vec!["example.com:443".to_owned()]);
    let titan_cf_config = TitanCfConfig {
        min_blob_size: ReadableSize(2018),
        blob_file_compression: CompressionType::Zstd,
        blob_cache_size: ReadableSize::gb(12),
        min_gc_batch_size: ReadableSize::kb(12),
        max_gc_batch_size: ReadableSize::mb(12),
        discardable_ratio: 0.00156,
        sample_ratio: None,
        merge_small_file_threshold: ReadableSize::kb(21),
        blob_run_mode: BlobRunMode::Fallback,
        level_merge: true,
        range_merge: true,
        max_sorted_runs: 100,
        gc_merge_rewrite: false,
    };
    let titan_db_config = TitanDbConfig {
        enabled: true,
        dirname: "bar".to_owned(),
        disable_gc: false,
        max_background_gc: 9,
        purge_obsolete_files_period: ReadableDuration::secs(1),
    };
    value.rocksdb = DbConfig {
        wal_recovery_mode: DBRecoveryMode::AbsoluteConsistency,
        wal_dir: "/var".to_owned(),
        wal_ttl_seconds: 1,
        wal_size_limit: ReadableSize::kb(1),
        max_total_wal_size: ReadableSize::gb(1),
        max_background_jobs: 12,
        max_background_flushes: 4,
        max_manifest_file_size: ReadableSize::mb(12),
        create_if_missing: false,
        max_open_files: 12_345,
        enable_statistics: false,
        stats_dump_period: ReadableDuration::minutes(12),
        compaction_readahead_size: ReadableSize::kb(1),
        info_log_max_size: ReadableSize::kb(1),
        info_log_roll_time: ReadableDuration::secs(12),
        info_log_keep_log_file_num: 1000,
        info_log_dir: "/var".to_owned(),
        info_log_level: LogLevel::Info,
        rate_bytes_per_sec: ReadableSize::kb(1),
        rate_limiter_refill_period: ReadableDuration::millis(10),
        rate_limiter_mode: DBRateLimiterMode::AllIo,
        auto_tuned: None,
        rate_limiter_auto_tuned: false,
        bytes_per_sync: ReadableSize::mb(1),
        wal_bytes_per_sync: ReadableSize::kb(32),
        max_sub_compactions: 12,
        writable_file_max_buffer_size: ReadableSize::mb(12),
        use_direct_io_for_flush_and_compaction: true,
        enable_pipelined_write: false,
        enable_multi_batch_write: true,
        enable_unordered_write: true,
        defaultcf: DefaultCfConfig {
            block_size: ReadableSize::kb(12),
            block_cache_size: ReadableSize::gb(12),
            disable_block_cache: false,
            cache_index_and_filter_blocks: false,
            pin_l0_filter_and_index_blocks: false,
            use_bloom_filter: false,
            optimize_filters_for_hits: false,
            whole_key_filtering: true,
            bloom_filter_bits_per_key: 123,
            block_based_bloom_filter: true,
            read_amp_bytes_per_bit: 0,
            compression_per_level: [
                DBCompressionType::No,
                DBCompressionType::No,
                DBCompressionType::Zstd,
                DBCompressionType::Zstd,
                DBCompressionType::No,
                DBCompressionType::Zstd,
                DBCompressionType::Lz4,
            ],
            write_buffer_size: ReadableSize::mb(1),
            max_write_buffer_number: 12,
            min_write_buffer_number_to_merge: 12,
            max_bytes_for_level_base: ReadableSize::kb(12),
            target_file_size_base: ReadableSize::kb(123),
            level0_file_num_compaction_trigger: 123,
            level0_slowdown_writes_trigger: Some(123),
            level0_stop_writes_trigger: Some(123),
            max_compaction_bytes: ReadableSize::gb(1),
            compaction_pri: CompactionPriority::MinOverlappingRatio,
            dynamic_level_bytes: true,
            num_levels: 4,
            max_bytes_for_level_multiplier: 8,
            compaction_style: DBCompactionStyle::Universal,
            disable_auto_compactions: true,
            disable_write_stall: true,
            soft_pending_compaction_bytes_limit: Some(ReadableSize::gb(12)),
            hard_pending_compaction_bytes_limit: Some(ReadableSize::gb(12)),
            force_consistency_checks: true,
            titan: titan_cf_config.clone(),
            prop_size_index_distance: 4000000,
            prop_keys_index_distance: 40000,
            enable_doubly_skiplist: false,
            enable_compaction_guard: false,
            compaction_guard_min_output_file_size: ReadableSize::mb(12),
            compaction_guard_max_output_file_size: ReadableSize::mb(34),
            bottommost_level_compression: DBCompressionType::Disable,
            bottommost_zstd_compression_dict_size: 1024,
            bottommost_zstd_compression_sample_size: 1024,
            prepopulate_block_cache: PrepopulateBlockCache::FlushOnly,
            format_version: 5,
            checksum: ChecksumType::XXH3,
        },
        writecf: WriteCfConfig {
            block_size: ReadableSize::kb(12),
            block_cache_size: ReadableSize::gb(12),
            disable_block_cache: false,
            cache_index_and_filter_blocks: false,
            pin_l0_filter_and_index_blocks: false,
            use_bloom_filter: false,
            optimize_filters_for_hits: true,
            whole_key_filtering: true,
            bloom_filter_bits_per_key: 123,
            block_based_bloom_filter: true,
            read_amp_bytes_per_bit: 0,
            compression_per_level: [
                DBCompressionType::No,
                DBCompressionType::No,
                DBCompressionType::Zstd,
                DBCompressionType::Zstd,
                DBCompressionType::No,
                DBCompressionType::Zstd,
                DBCompressionType::Lz4,
            ],
            write_buffer_size: ReadableSize::mb(1),
            max_write_buffer_number: 12,
            min_write_buffer_number_to_merge: 12,
            max_bytes_for_level_base: ReadableSize::kb(12),
            target_file_size_base: ReadableSize::kb(123),
            level0_file_num_compaction_trigger: 123,
            level0_slowdown_writes_trigger: Some(123),
            level0_stop_writes_trigger: Some(123),
            max_compaction_bytes: ReadableSize::gb(1),
            compaction_pri: CompactionPriority::MinOverlappingRatio,
            dynamic_level_bytes: true,
            num_levels: 4,
            max_bytes_for_level_multiplier: 8,
            compaction_style: DBCompactionStyle::Universal,
            disable_auto_compactions: true,
            disable_write_stall: true,
            soft_pending_compaction_bytes_limit: Some(ReadableSize::gb(12)),
            hard_pending_compaction_bytes_limit: Some(ReadableSize::gb(12)),
            force_consistency_checks: true,
            titan: TitanCfConfig {
                min_blob_size: ReadableSize(1024), // default value
                blob_file_compression: CompressionType::Lz4,
                blob_cache_size: ReadableSize::mb(0),
                min_gc_batch_size: ReadableSize::mb(16),
                max_gc_batch_size: ReadableSize::mb(64),
                discardable_ratio: 0.5,
                sample_ratio: None,
                merge_small_file_threshold: ReadableSize::mb(8),
                blob_run_mode: BlobRunMode::ReadOnly,
                level_merge: false,
                range_merge: true,
                max_sorted_runs: 20,
                gc_merge_rewrite: false,
            },
            prop_size_index_distance: 4000000,
            prop_keys_index_distance: 40000,
            enable_doubly_skiplist: true,
            enable_compaction_guard: false,
            compaction_guard_min_output_file_size: ReadableSize::mb(12),
            compaction_guard_max_output_file_size: ReadableSize::mb(34),
            bottommost_level_compression: DBCompressionType::Zstd,
            bottommost_zstd_compression_dict_size: 0,
            bottommost_zstd_compression_sample_size: 0,
            prepopulate_block_cache: PrepopulateBlockCache::FlushOnly,
            format_version: 5,
            checksum: ChecksumType::XXH3,
        },
        lockcf: LockCfConfig {
            block_size: ReadableSize::kb(12),
            block_cache_size: ReadableSize::gb(12),
            disable_block_cache: false,
            cache_index_and_filter_blocks: false,
            pin_l0_filter_and_index_blocks: false,
            use_bloom_filter: false,
            optimize_filters_for_hits: true,
            whole_key_filtering: true,
            bloom_filter_bits_per_key: 123,
            block_based_bloom_filter: true,
            read_amp_bytes_per_bit: 0,
            compression_per_level: [
                DBCompressionType::No,
                DBCompressionType::No,
                DBCompressionType::Zstd,
                DBCompressionType::Zstd,
                DBCompressionType::No,
                DBCompressionType::Zstd,
                DBCompressionType::Lz4,
            ],
            write_buffer_size: ReadableSize::mb(1),
            max_write_buffer_number: 12,
            min_write_buffer_number_to_merge: 12,
            max_bytes_for_level_base: ReadableSize::kb(12),
            target_file_size_base: ReadableSize::kb(123),
            level0_file_num_compaction_trigger: 123,
            level0_slowdown_writes_trigger: Some(123),
            level0_stop_writes_trigger: Some(123),
            max_compaction_bytes: ReadableSize::gb(1),
            compaction_pri: CompactionPriority::MinOverlappingRatio,
            dynamic_level_bytes: true,
            num_levels: 4,
            max_bytes_for_level_multiplier: 8,
            compaction_style: DBCompactionStyle::Universal,
            disable_auto_compactions: true,
            disable_write_stall: true,
            soft_pending_compaction_bytes_limit: Some(ReadableSize::gb(12)),
            hard_pending_compaction_bytes_limit: Some(ReadableSize::gb(12)),
            force_consistency_checks: true,
            titan: TitanCfConfig {
                min_blob_size: ReadableSize(1024), // default value
                blob_file_compression: CompressionType::Lz4,
                blob_cache_size: ReadableSize::mb(0),
                min_gc_batch_size: ReadableSize::mb(16),
                max_gc_batch_size: ReadableSize::mb(64),
                discardable_ratio: 0.5,
                sample_ratio: None,
                merge_small_file_threshold: ReadableSize::mb(8),
                blob_run_mode: BlobRunMode::ReadOnly, // default value
                level_merge: false,
                range_merge: true,
                max_sorted_runs: 20,
                gc_merge_rewrite: false,
            },
            prop_size_index_distance: 4000000,
            prop_keys_index_distance: 40000,
            enable_doubly_skiplist: true,
            enable_compaction_guard: true,
            compaction_guard_min_output_file_size: ReadableSize::mb(12),
            compaction_guard_max_output_file_size: ReadableSize::mb(34),
            bottommost_level_compression: DBCompressionType::Disable,
            bottommost_zstd_compression_dict_size: 0,
            bottommost_zstd_compression_sample_size: 0,
            prepopulate_block_cache: PrepopulateBlockCache::FlushOnly,
            format_version: 5,
            checksum: ChecksumType::XXH3,
        },
        raftcf: RaftCfConfig {
            block_size: ReadableSize::kb(12),
            block_cache_size: ReadableSize::gb(12),
            disable_block_cache: false,
            cache_index_and_filter_blocks: false,
            pin_l0_filter_and_index_blocks: false,
            use_bloom_filter: false,
            optimize_filters_for_hits: false,
            whole_key_filtering: true,
            bloom_filter_bits_per_key: 123,
            block_based_bloom_filter: true,
            read_amp_bytes_per_bit: 0,
            compression_per_level: [
                DBCompressionType::No,
                DBCompressionType::No,
                DBCompressionType::Zstd,
                DBCompressionType::Zstd,
                DBCompressionType::No,
                DBCompressionType::Zstd,
                DBCompressionType::Lz4,
            ],
            write_buffer_size: ReadableSize::mb(1),
            max_write_buffer_number: 12,
            min_write_buffer_number_to_merge: 12,
            max_bytes_for_level_base: ReadableSize::kb(12),
            target_file_size_base: ReadableSize::kb(123),
            level0_file_num_compaction_trigger: 123,
            level0_slowdown_writes_trigger: Some(123),
            level0_stop_writes_trigger: Some(123),
            max_compaction_bytes: ReadableSize::gb(1),
            compaction_pri: CompactionPriority::MinOverlappingRatio,
            dynamic_level_bytes: true,
            num_levels: 4,
            max_bytes_for_level_multiplier: 8,
            compaction_style: DBCompactionStyle::Universal,
            disable_auto_compactions: true,
            disable_write_stall: true,
            soft_pending_compaction_bytes_limit: Some(ReadableSize::gb(12)),
            hard_pending_compaction_bytes_limit: Some(ReadableSize::gb(12)),
            force_consistency_checks: true,
            titan: TitanCfConfig {
                min_blob_size: ReadableSize(1024), // default value
                blob_file_compression: CompressionType::Lz4,
                blob_cache_size: ReadableSize::mb(0),
                min_gc_batch_size: ReadableSize::mb(16),
                max_gc_batch_size: ReadableSize::mb(64),
                discardable_ratio: 0.5,
                sample_ratio: None,
                merge_small_file_threshold: ReadableSize::mb(8),
                blob_run_mode: BlobRunMode::ReadOnly, // default value
                level_merge: false,
                range_merge: true,
                max_sorted_runs: 20,
                gc_merge_rewrite: false,
            },
            prop_size_index_distance: 4000000,
            prop_keys_index_distance: 40000,
            enable_doubly_skiplist: true,
            enable_compaction_guard: true,
            compaction_guard_min_output_file_size: ReadableSize::mb(12),
            compaction_guard_max_output_file_size: ReadableSize::mb(34),
            bottommost_level_compression: DBCompressionType::Disable,
            bottommost_zstd_compression_dict_size: 0,
            bottommost_zstd_compression_sample_size: 0,
            prepopulate_block_cache: PrepopulateBlockCache::FlushOnly,
            format_version: 5,
            checksum: ChecksumType::XXH3,
        },
        titan: titan_db_config.clone(),
    };
    value.raftdb = RaftDbConfig {
        info_log_level: LogLevel::Info,
        wal_recovery_mode: DBRecoveryMode::SkipAnyCorruptedRecords,
        wal_dir: "/var".to_owned(),
        wal_ttl_seconds: 1,
        wal_size_limit: ReadableSize::kb(12),
        max_total_wal_size: ReadableSize::gb(1),
        max_background_jobs: 12,
        max_background_flushes: 4,
        max_manifest_file_size: ReadableSize::mb(12),
        create_if_missing: false,
        max_open_files: 12_345,
        enable_statistics: false,
        stats_dump_period: ReadableDuration::minutes(12),
        compaction_readahead_size: ReadableSize::kb(1),
        info_log_max_size: ReadableSize::kb(1),
        info_log_roll_time: ReadableDuration::secs(1),
        info_log_keep_log_file_num: 1000,
        info_log_dir: "/var".to_owned(),
        max_sub_compactions: 12,
        writable_file_max_buffer_size: ReadableSize::mb(12),
        use_direct_io_for_flush_and_compaction: true,
        enable_pipelined_write: false,
        enable_unordered_write: false,
        allow_concurrent_memtable_write: false,
        bytes_per_sync: ReadableSize::mb(1),
        wal_bytes_per_sync: ReadableSize::kb(32),
        defaultcf: RaftDefaultCfConfig {
            block_size: ReadableSize::kb(12),
            block_cache_size: ReadableSize::gb(12),
            disable_block_cache: false,
            cache_index_and_filter_blocks: false,
            pin_l0_filter_and_index_blocks: false,
            use_bloom_filter: false,
            optimize_filters_for_hits: false,
            whole_key_filtering: true,
            bloom_filter_bits_per_key: 123,
            block_based_bloom_filter: true,
            read_amp_bytes_per_bit: 0,
            compression_per_level: [
                DBCompressionType::No,
                DBCompressionType::No,
                DBCompressionType::Zstd,
                DBCompressionType::Zstd,
                DBCompressionType::No,
                DBCompressionType::Zstd,
                DBCompressionType::Lz4,
            ],
            write_buffer_size: ReadableSize::mb(1),
            max_write_buffer_number: 12,
            min_write_buffer_number_to_merge: 12,
            max_bytes_for_level_base: ReadableSize::kb(12),
            target_file_size_base: ReadableSize::kb(123),
            level0_file_num_compaction_trigger: 123,
            level0_slowdown_writes_trigger: Some(123),
            level0_stop_writes_trigger: Some(123),
            max_compaction_bytes: ReadableSize::gb(1),
            compaction_pri: CompactionPriority::MinOverlappingRatio,
            dynamic_level_bytes: true,
            num_levels: 4,
            max_bytes_for_level_multiplier: 8,
            compaction_style: DBCompactionStyle::Universal,
            disable_auto_compactions: true,
            disable_write_stall: true,
            soft_pending_compaction_bytes_limit: Some(ReadableSize::gb(12)),
            hard_pending_compaction_bytes_limit: Some(ReadableSize::gb(12)),
            force_consistency_checks: true,
            titan: titan_cf_config,
            prop_size_index_distance: 4000000,
            prop_keys_index_distance: 40000,
            enable_doubly_skiplist: true,
            enable_compaction_guard: true,
            compaction_guard_min_output_file_size: ReadableSize::mb(12),
            compaction_guard_max_output_file_size: ReadableSize::mb(34),
            bottommost_level_compression: DBCompressionType::Disable,
            bottommost_zstd_compression_dict_size: 0,
            bottommost_zstd_compression_sample_size: 0,
            prepopulate_block_cache: PrepopulateBlockCache::FlushOnly,
            format_version: 5,
            checksum: ChecksumType::XXH3,
        },
        titan: titan_db_config,
    };
    value.raft_engine.enable = false;
    let raft_engine_config = value.raft_engine.mut_config();
    raft_engine_config.dir = "test-dir".to_owned();
    raft_engine_config.batch_compression_threshold.0 = ReadableSize::kb(1).0;
    raft_engine_config.target_file_size.0 = ReadableSize::mb(1).0;
    raft_engine_config.purge_threshold.0 = ReadableSize::gb(1).0;
    raft_engine_config.recovery_mode = RecoveryMode::TolerateTailCorruption;
    raft_engine_config.recovery_read_block_size.0 = ReadableSize::kb(1).0;
    raft_engine_config.recovery_threads = 2;
    raft_engine_config.memory_limit = Some(RaftEngineReadableSize::gb(1));
    value.storage = StorageConfig {
        data_dir: "/var".to_owned(),
        gc_ratio_threshold: 1.2,
        max_key_size: 4096,
        scheduler_concurrency: 123,
        scheduler_worker_pool_size: 1,
        scheduler_pending_write_threshold: ReadableSize::kb(123),
        reserve_space: ReadableSize::gb(10),
        enable_async_apply_prewrite: true,
        api_version: 1,
        enable_ttl: true,
        ttl_check_poll_interval: ReadableDuration::hours(0),
        flow_control: FlowControlConfig {
            enable: false,
            l0_files_threshold: 10,
            memtables_threshold: 10,
            soft_pending_compaction_bytes_limit: ReadableSize(1),
            hard_pending_compaction_bytes_limit: ReadableSize(1),
        },
        block_cache: BlockCacheConfig {
            shared: true,
            capacity: Some(ReadableSize::gb(40)),
            num_shard_bits: 10,
            strict_capacity_limit: true,
            high_pri_pool_ratio: 0.8,
            memory_allocator: Some(String::from("nodump")),
        },
        io_rate_limit: IoRateLimitConfig {
            max_bytes_per_sec: ReadableSize::mb(1000),
            mode: IoRateLimitMode::AllIo,
            strict: true,
            foreground_read_priority: IoPriority::Low,
            foreground_write_priority: IoPriority::Low,
            flush_priority: IoPriority::Low,
            level_zero_compaction_priority: IoPriority::Low,
            compaction_priority: IoPriority::High,
            replication_priority: IoPriority::Low,
            load_balance_priority: IoPriority::Low,
            gc_priority: IoPriority::High,
            import_priority: IoPriority::High,
            export_priority: IoPriority::High,
            other_priority: IoPriority::Low,
        },
        background_error_recovery_window: ReadableDuration::hours(1),
    };
    value.coprocessor = CopConfig {
        split_region_on_table: false,
        batch_split_limit: 1,
        region_max_size: Some(ReadableSize::mb(12)),
        region_split_size: ReadableSize::mb(12),
        region_max_keys: Some(100000),
        region_split_keys: Some(100000),
        consistency_check_method: ConsistencyCheckMethod::Raw,
        perf_level: PerfLevel::Uninitialized,
        enable_region_bucket: true,
        region_bucket_size: ReadableSize::mb(1),
        region_size_threshold_for_approximate: ReadableSize::mb(3),
        prefer_approximate_bucket: false,
        region_bucket_merge_size_ratio: 0.4,
    };
    let mut cert_allowed_cn = HashSet::default();
    cert_allowed_cn.insert("example.tikv.com".to_owned());
    value.security = SecurityConfig {
        ca_path: "invalid path".to_owned(),
        cert_path: "invalid path".to_owned(),
        key_path: "invalid path".to_owned(),
        override_ssl_target: "".to_owned(),
        cert_allowed_cn,
        redact_info_log: Some(true),
        encryption: EncryptionConfig {
            data_encryption_method: EncryptionMethod::Aes128Ctr,
            data_key_rotation_period: ReadableDuration::days(14),
            enable_file_dictionary_log: false,
            file_dictionary_rewrite_threshold: 123456,
            master_key: MasterKeyConfig::File {
                config: FileConfig {
                    path: "/master/key/path".to_owned(),
                },
            },
            previous_master_key: MasterKeyConfig::Plaintext,
        },
    };
    value.backup = BackupConfig {
        num_threads: 456,
        batch_size: 7,
        sst_max_size: ReadableSize::mb(789),
        s3_multi_part_size: ReadableSize::mb(15),
        hadoop: HadoopConfig {
            home: "/root/hadoop".to_string(),
            linux_user: "hadoop".to_string(),
        },
        ..Default::default()
    };
    value.backup_stream = BackupStreamConfig {
        num_threads: 12,
        ..Default::default()
    };
    value.import = ImportConfig {
        num_threads: 123,
        stream_channel_window: 123,
        import_mode_timeout: ReadableDuration::secs(1453),
    };
    value.panic_when_unexpected_key_or_data = true;
    value.gc = GcConfig {
        ratio_threshold: 1.2,
        batch_keys: 256,
        max_write_bytes_per_sec: ReadableSize::mb(10),
        enable_compaction_filter: false,
        compaction_filter_skip_version_check: true,
    };
    value.pessimistic_txn = PessimisticTxnConfig {
        wait_for_lock_timeout: ReadableDuration::millis(10),
        wake_up_delay_duration: ReadableDuration::millis(100),
        pipelined: false,
        in_memory: false,
    };
    value.cdc = CdcConfig {
        min_ts_interval: ReadableDuration::secs(4),
        old_value_cache_size: 0,
        hibernate_regions_compatible: false,
        incremental_scan_threads: 3,
        incremental_scan_concurrency: 4,
        incremental_scan_speed_limit: ReadableSize(7),
        incremental_scan_ts_filter_ratio: 0.7,
        tso_worker_threads: 2,
        old_value_cache_memory_quota: ReadableSize::mb(14),
        sink_memory_quota: ReadableSize::mb(7),
        raw_min_ts_outlier_threshold: ReadableDuration::secs(60),
    };
    value.resolved_ts = ResolvedTsConfig {
        enable: true,
        advance_ts_interval: ReadableDuration::secs(5),
        scan_lock_pool_size: 1,
    };
    value.causal_ts = CausalTsConfig {
        renew_interval: ReadableDuration::millis(100),
        renew_batch_min_size: 100,
        renew_batch_max_size: 8192,
        alloc_ahead_buffer: ReadableDuration::millis(3000),
    };

    let custom = read_file_in_project_dir("integrations/config/test-custom.toml");
    let load = toml::from_str(&custom).unwrap();
    if value != load {
        diff_config(&value, &load);
    }
    let dump = toml::to_string_pretty(&load).unwrap();
    let load_from_dump = toml::from_str(&dump).unwrap();
    if load != load_from_dump {
        diff_config(&load, &load_from_dump);
    }
}

fn diff_config(lhs: &TikvConfig, rhs: &TikvConfig) {
    let lhs_str = format!("{:?}", lhs);
    let rhs_str = format!("{:?}", rhs);

    fn find_index(l: impl Iterator<Item = (u8, u8)>) -> usize {
        let it = l
            .enumerate()
            .take_while(|(_, (l, r))| l == r)
            .filter(|(_, (l, _))| *l == b' ');
        let mut last = None;
        let mut second = None;
        for a in it {
            second = last;
            last = Some(a);
        }
        second.map_or(0, |(i, _)| i)
    }
    let cpl = find_index(lhs_str.bytes().zip(rhs_str.bytes()));
    let csl = find_index(lhs_str.bytes().rev().zip(rhs_str.bytes().rev()));
    if cpl + csl > lhs_str.len() || cpl + csl > rhs_str.len() {
        assert_eq!(lhs, rhs);
    }
    let lhs_diff = String::from_utf8_lossy(&lhs_str.as_bytes()[cpl..lhs_str.len() - csl]);
    let rhs_diff = String::from_utf8_lossy(&rhs_str.as_bytes()[cpl..rhs_str.len() - csl]);
    panic!(
        "config not matched:\nlhs: ...{}...,\nrhs: ...{}...",
        lhs_diff, rhs_diff
    );
}

#[test]
fn test_serde_default_config() {
    let cfg: TikvConfig = toml::from_str("").unwrap();
    assert_eq!(cfg, TikvConfig::default());

    let content = read_file_in_project_dir("integrations/config/test-default.toml");
    let cfg: TikvConfig = toml::from_str(&content).unwrap();
    assert_eq!(cfg, TikvConfig::default());
}

#[test]
fn test_readpool_default_config() {
    let content = r#"
        [readpool.unified]
        max-thread-count = 1
    "#;
    let cfg: TikvConfig = toml::from_str(content).unwrap();
    let mut expected = TikvConfig::default();
    expected.readpool.unified.max_thread_count = 1;
    assert_eq!(cfg, expected);
}

#[test]
fn test_do_not_use_unified_readpool_with_legacy_config() {
    let content = r#"
        [readpool.storage]
        normal-concurrency = 1

        [readpool.coprocessor]
        normal-concurrency = 1
    "#;
    let cfg: TikvConfig = toml::from_str(content).unwrap();
    assert!(!cfg.readpool.is_unified_pool_enabled());
}

#[test]
fn test_block_cache_backward_compatible() {
    let content = read_file_in_project_dir("integrations/config/test-cache-compatible.toml");
    let mut cfg: TikvConfig = toml::from_str(&content).unwrap();
    assert!(cfg.storage.block_cache.shared);
    assert!(cfg.storage.block_cache.capacity.is_none());
    cfg.compatible_adjust();
    assert!(cfg.storage.block_cache.capacity.is_some());
    assert_eq!(
        cfg.storage.block_cache.capacity.unwrap().0,
        cfg.rocksdb.defaultcf.block_cache_size.0
            + cfg.rocksdb.writecf.block_cache_size.0
            + cfg.rocksdb.lockcf.block_cache_size.0
            + cfg.raftdb.defaultcf.block_cache_size.0
    );
}

#[test]
fn test_log_backward_compatible() {
    let content = read_file_in_project_dir("integrations/config/test-log-compatible.toml");
    let mut cfg: TikvConfig = toml::from_str(&content).unwrap();
    assert_eq!(cfg.log.level, slog::Level::Info.into());
    assert_eq!(cfg.log.file.filename, "");
    assert_eq!(cfg.log.format, LogFormat::Text);
    assert_eq!(cfg.log.file.max_size, 300);
    cfg.logger_compatible_adjust();
    assert_eq!(cfg.log.level, slog::Level::Critical.into());
    assert_eq!(cfg.log.file.filename, "foo");
    assert_eq!(cfg.log.format, LogFormat::Json);
    assert_eq!(cfg.log.file.max_size, 1024);
}<|MERGE_RESOLUTION|>--- conflicted
+++ resolved
@@ -248,10 +248,7 @@
         report_region_buckets_tick_interval: ReadableDuration::secs(1234),
         check_long_uncommitted_interval: ReadableDuration::secs(1),
         long_uncommitted_base_threshold: ReadableDuration::secs(1),
-<<<<<<< HEAD
-=======
         max_entry_cache_warmup_duration: ReadableDuration::secs(2),
->>>>>>> 0f5058eb
         max_snapshot_file_raw_size: ReadableSize::gb(10),
         unreachable_backoff: ReadableDuration::secs(111),
         check_peers_availability_interval: ReadableDuration::secs(30),
