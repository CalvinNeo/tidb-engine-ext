// Copyright 2019 TiKV Project Authors. Licensed under Apache-2.0.

use std::sync::Arc;

use engine_traits::{self, Mutable, Result, WriteBatchExt, WriteOptions};
use rocksdb::{Writable, WriteBatch as RawWriteBatch, DB};

use crate::{engine::RocksEngine, options::RocksWriteOptions, r2e, util::get_cf_handle};

const WRITE_BATCH_MAX_BATCH: usize = 16;
const WRITE_BATCH_LIMIT: usize = 16;

impl WriteBatchExt for RocksEngine {
    type WriteBatch = RocksWriteBatchVec;

    const WRITE_BATCH_MAX_KEYS: usize = 256;

    fn write_batch(&self) -> RocksWriteBatchVec {
        RocksWriteBatchVec::new(
            Arc::clone(self.as_inner()),
            WRITE_BATCH_LIMIT,
            1,
            self.support_multi_batch_write(),
        )
    }

    fn write_batch_with_cap(&self, cap: usize) -> RocksWriteBatchVec {
        RocksWriteBatchVec::with_unit_capacity(self, cap)
    }
}

/// `RocksWriteBatchVec` is for method `MultiBatchWrite` of RocksDB, which
/// splits a large WriteBatch into many smaller ones and then any thread could
/// help to deal with these small WriteBatch when it is calling
/// `MultiBatchCommit` and wait the front writer to finish writing.
/// `MultiBatchWrite` will perform much better than traditional
/// `pipelined_write` when TiKV writes very large data into RocksDB.
/// We will remove this feature when `unordered_write` of RocksDB becomes more
/// stable and becomes compatible with Titan.
pub struct RocksWriteBatchVec {
    pub db: Arc<DB>,
    pub wbs: Vec<RawWriteBatch>,
    save_points: Vec<usize>,
    index: usize,
    batch_size_limit: usize,
    support_write_batch_vec: bool,
}

impl RocksWriteBatchVec {
    pub fn new(
        db: Arc<DB>,
        batch_size_limit: usize,
        cap: usize,
        support_write_batch_vec: bool,
    ) -> RocksWriteBatchVec {
        let wb = RawWriteBatch::with_capacity(cap);
        RocksWriteBatchVec {
            db,
            wbs: vec![wb],
            save_points: vec![],
            index: 0,
            batch_size_limit,
            support_write_batch_vec,
        }
    }

    pub fn with_unit_capacity(engine: &RocksEngine, cap: usize) -> RocksWriteBatchVec {
        Self::new(
            engine.as_inner().clone(),
            WRITE_BATCH_LIMIT,
            cap,
            engine.support_multi_batch_write(),
        )
    }

    pub fn as_inner(&self) -> &[RawWriteBatch] {
        &self.wbs[0..=self.index]
    }

    pub fn get_db(&self) -> &DB {
        self.db.as_ref()
    }

    /// `check_switch_batch` will split a large WriteBatch into many smaller
    /// ones. This is to avoid a large WriteBatch blocking write_thread too
    /// long.
    #[inline(always)]
    fn check_switch_batch(&mut self) {
        if self.support_write_batch_vec
            && self.batch_size_limit > 0
            && self.wbs[self.index].count() >= self.batch_size_limit
        {
            self.index += 1;
            if self.index >= self.wbs.len() {
                self.wbs.push(RawWriteBatch::default());
            }
        }
    }
}

impl engine_traits::WriteBatch for RocksWriteBatchVec {
    fn write_opt(&mut self, opts: &WriteOptions) -> Result<u64> {
        let opt: RocksWriteOptions = opts.into();
        if crate::log_check_double_write(self) {
            return Ok(0);
        }
        if self.support_write_batch_vec {
            self.get_db()
                .multi_batch_write(self.as_inner(), &opt.into_raw())
                .map_err(r2e)
        } else {
            self.get_db()
                .write_seq_opt(&self.wbs[0], &opt.into_raw())
                .map_err(r2e)
        }
    }

    fn data_size(&self) -> usize {
        let mut size: usize = 0;
        for i in 0..=self.index {
            size += self.wbs[i].data_size();
        }
        size
    }

    fn count(&self) -> usize {
        self.wbs[self.index].count() + self.index * self.batch_size_limit
    }

    fn is_empty(&self) -> bool {
        self.wbs[0].is_empty()
    }

    fn should_write_to_engine(&self) -> bool {
<<<<<<< HEAD
        if self.support_write_batch_vec {
            self.index >= WRITE_BATCH_MAX_BATCH
        } else {
            self.wbs[0].count() > RocksEngine::WRITE_BATCH_MAX_KEYS
        }
=======
        // Disable TiKV's logic, and using Proxy's instead.
        false
>>>>>>> 4e53885a
    }

    fn clear(&mut self) {
        for i in 0..=self.index {
            self.wbs[i].clear();
        }
        self.save_points.clear();
        // Avoid making the wbs too big at one time, then the memory will be kept
        // after reusing
        if self.index > WRITE_BATCH_MAX_BATCH + 1 {
            self.wbs.shrink_to(WRITE_BATCH_MAX_BATCH + 1);
        }
        self.index = 0;
    }

    fn set_save_point(&mut self) {
        self.wbs[self.index].set_save_point();
        self.save_points.push(self.index);
    }

    fn pop_save_point(&mut self) -> Result<()> {
        if let Some(x) = self.save_points.pop() {
            return self.wbs[x].pop_save_point().map_err(r2e);
        }
        Err(r2e("no save point"))
    }

    fn rollback_to_save_point(&mut self) -> Result<()> {
        if let Some(x) = self.save_points.pop() {
            for i in x + 1..=self.index {
                self.wbs[i].clear();
            }
            self.index = x;
            return self.wbs[x].rollback_to_save_point().map_err(r2e);
        }
        Err(r2e("no save point"))
    }

    fn merge(&mut self, other: Self) -> Result<()> {
        for wb in other.as_inner() {
            self.check_switch_batch();
            self.wbs[self.index].append(wb.data());
        }
        Ok(())
    }
}

impl RocksWriteBatchVec {
    fn do_write(&self, cf: &str, key: &[u8]) -> bool {
        crate::do_write(cf, key)
    }
}

impl Mutable for RocksWriteBatchVec {
    fn put(&mut self, key: &[u8], value: &[u8]) -> Result<()> {
        if !self.do_write(engine_traits::CF_DEFAULT, key) {
            return Ok(());
        }
        self.check_switch_batch();
        self.wbs[self.index].put(key, value).map_err(r2e)
    }

    fn put_cf(&mut self, cf: &str, key: &[u8], value: &[u8]) -> Result<()> {
        if !self.do_write(cf, key) {
            return Ok(());
        }
        self.check_switch_batch();
        let handle = get_cf_handle(self.db.as_ref(), cf)?;
        self.wbs[self.index].put_cf(handle, key, value).map_err(r2e)
    }

    fn delete(&mut self, key: &[u8]) -> Result<()> {
        if !self.do_write(engine_traits::CF_DEFAULT, key) {
            return Ok(());
        }
        self.check_switch_batch();
        self.wbs[self.index].delete(key).map_err(r2e)
    }

    fn delete_cf(&mut self, cf: &str, key: &[u8]) -> Result<()> {
        if !self.do_write(cf, key) {
            return Ok(());
        }
        self.check_switch_batch();
        let handle = get_cf_handle(self.db.as_ref(), cf)?;
        self.wbs[self.index].delete_cf(handle, key).map_err(r2e)
    }

    fn delete_range(&mut self, begin_key: &[u8], end_key: &[u8]) -> Result<()> {
        return Ok(());
    }

    fn delete_range_cf(&mut self, cf: &str, begin_key: &[u8], end_key: &[u8]) -> Result<()> {
        return Ok(());
    }
}

#[cfg(test)]
mod tests {
    use engine_traits::{Peekable, WriteBatch, CF_DEFAULT};
    use rocksdb::DBOptions as RawDBOptions;
    use tempfile::Builder;

    use super::{
        super::{util::new_engine_opt, RocksDbOptions},
        *,
    };
    use crate::RocksCfOptions;

    #[test]
    fn test_should_write_to_engine_with_pipeline_write_mode() {
        let path = Builder::new()
            .prefix("test-should-write-to-engine")
            .tempdir()
            .unwrap();
        let opt = RawDBOptions::default();
        opt.enable_unordered_write(false);
        opt.enable_pipelined_write(true);
        opt.enable_multi_batch_write(false);
        let engine = new_engine_opt(
            path.path().join("db").to_str().unwrap(),
            RocksDbOptions::from_raw(opt),
            vec![(CF_DEFAULT, RocksCfOptions::default())],
        )
        .unwrap();
        assert!(
            !engine
                .as_inner()
                .get_db_options()
                .is_enable_multi_batch_write()
        );
        let mut wb = engine.write_batch();
        for _i in 0..RocksEngine::WRITE_BATCH_MAX_KEYS {
            wb.put(b"aaa", b"bbb").unwrap();
        }
        assert!(!wb.should_write_to_engine());
        wb.put(b"aaa", b"bbb").unwrap();
        assert!(wb.should_write_to_engine());
        wb.write().unwrap();

        let v = engine.get_value(b"aaa").unwrap();

        assert!(v.is_some());
        assert_eq!(v.unwrap(), b"bbb");
        let mut wb = RocksWriteBatchVec::with_unit_capacity(&engine, 1024);
<<<<<<< HEAD
=======
        for _i in 0..RocksEngine::WRITE_BATCH_MAX_KEYS {
            wb.put(b"aaa", b"bbb").unwrap();
        }
        assert!(!wb.should_write_to_engine());
        wb.put(b"aaa", b"bbb").unwrap();
        assert!(wb.should_write_to_engine());
        wb.clear();
        assert!(!wb.should_write_to_engine());
    }

    #[test]
    fn test_should_write_to_engine_with_multi_batch_write_mode() {
        let path = Builder::new()
            .prefix("test-should-write-to-engine")
            .tempdir()
            .unwrap();
        let opt = RawDBOptions::default();
        opt.enable_unordered_write(false);
        opt.enable_pipelined_write(false);
        opt.enable_multi_batch_write(true);
        let engine = new_engine_opt(
            path.path().join("db").to_str().unwrap(),
            RocksDbOptions::from_raw(opt),
            vec![(CF_DEFAULT, RocksCfOptions::default())],
        )
        .unwrap();
        assert!(
            engine
                .as_inner()
                .get_db_options()
                .is_enable_multi_batch_write()
        );
        let mut wb = engine.write_batch();
>>>>>>> 4e53885a
        for _i in 0..RocksEngine::WRITE_BATCH_MAX_KEYS {
            wb.put(b"aaa", b"bbb").unwrap();
        }
        assert!(!wb.should_write_to_engine());
        wb.put(b"aaa", b"bbb").unwrap();
        assert!(wb.should_write_to_engine());
        let mut wb = RocksWriteBatchVec::with_unit_capacity(&engine, 1024);
        for _i in 0..WRITE_BATCH_MAX_BATCH * WRITE_BATCH_LIMIT {
            wb.put(b"aaa", b"bbb").unwrap();
        }
        assert!(!wb.should_write_to_engine());
        wb.put(b"aaa", b"bbb").unwrap();
        assert!(wb.should_write_to_engine());
        wb.clear();
        assert!(!wb.should_write_to_engine());
    }

    #[test]
    fn test_should_write_to_engine_with_multi_batch_write_mode() {
        let path = Builder::new()
            .prefix("test-should-write-to-engine")
            .tempdir()
            .unwrap();
        let opt = RawDBOptions::default();
        opt.enable_unordered_write(false);
        opt.enable_pipelined_write(false);
        opt.enable_multi_batch_write(true);
        let engine = new_engine_opt(
            path.path().join("db").to_str().unwrap(),
            RocksDbOptions::from_raw(opt),
            vec![(CF_DEFAULT, RocksCfOptions::default())],
        )
        .unwrap();
        assert!(
            engine
                .as_inner()
                .get_db_options()
                .is_enable_multi_batch_write()
        );
        let mut wb = engine.write_batch();
        for _i in 0..RocksEngine::WRITE_BATCH_MAX_KEYS {
            wb.put(b"aaa", b"bbb").unwrap();
        }
        assert!(!wb.should_write_to_engine());
        wb.put(b"aaa", b"bbb").unwrap();
        assert!(wb.should_write_to_engine());
        let mut wb = RocksWriteBatchVec::with_unit_capacity(&engine, 1024);
        for _i in 0..WRITE_BATCH_MAX_BATCH * WRITE_BATCH_LIMIT {
            wb.put(b"aaa", b"bbb").unwrap();
        }
        assert!(!wb.should_write_to_engine());
        wb.put(b"aaa", b"bbb").unwrap();
        assert!(wb.should_write_to_engine());
        wb.clear();
        assert!(!wb.should_write_to_engine());
    }
}<|MERGE_RESOLUTION|>--- conflicted
+++ resolved
@@ -132,16 +132,8 @@
     }
 
     fn should_write_to_engine(&self) -> bool {
-<<<<<<< HEAD
-        if self.support_write_batch_vec {
-            self.index >= WRITE_BATCH_MAX_BATCH
-        } else {
-            self.wbs[0].count() > RocksEngine::WRITE_BATCH_MAX_KEYS
-        }
-=======
         // Disable TiKV's logic, and using Proxy's instead.
         false
->>>>>>> 4e53885a
     }
 
     fn clear(&mut self) {
@@ -287,8 +279,6 @@
         assert!(v.is_some());
         assert_eq!(v.unwrap(), b"bbb");
         let mut wb = RocksWriteBatchVec::with_unit_capacity(&engine, 1024);
-<<<<<<< HEAD
-=======
         for _i in 0..RocksEngine::WRITE_BATCH_MAX_KEYS {
             wb.put(b"aaa", b"bbb").unwrap();
         }
@@ -322,7 +312,6 @@
                 .is_enable_multi_batch_write()
         );
         let mut wb = engine.write_batch();
->>>>>>> 4e53885a
         for _i in 0..RocksEngine::WRITE_BATCH_MAX_KEYS {
             wb.put(b"aaa", b"bbb").unwrap();
         }
