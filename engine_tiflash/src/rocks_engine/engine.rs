// Copyright 2022 TiKV Project Authors. Licensed under Apache-2.0.

#![allow(unused_variables)]

use engine_rocks::RocksEngineIterator;
use engine_traits::{IterOptions, Iterable, Peekable, ReadOptions, Result};
use rocksdb::Writable;
use super::WRITE_BATCH_LIMIT;

use crate::{
    mixed_engine::{elementary::ElementaryEngine, MixedDbVector},
    r2e,
    util::get_cf_handle,
};

#[derive(Clone, Debug)]
pub struct RocksElementEngine {
    pub rocks: engine_rocks::RocksEngine,
}
<<<<<<< HEAD

unsafe impl Send for RocksElementEngine {}
unsafe impl Sync for RocksElementEngine {}

impl ElementaryEngine for RocksElementEngine {
    fn put(&self, key: &[u8], value: &[u8]) -> Result<()> {
        self.rocks.get_sync_db().put(key, value).map_err(r2e)
    }

    fn put_cf(&self, cf: &str, key: &[u8], value: &[u8]) -> Result<()> {
        let db = self.rocks.get_sync_db();
        let handle = get_cf_handle(&db, cf)?;
        self.rocks
            .get_sync_db()
            .put_cf(handle, key, value)
            .map_err(r2e)
    }

    fn delete(&self, key: &[u8]) -> Result<()> {
        self.rocks.get_sync_db().delete(key).map_err(r2e)
    }

    fn delete_cf(&self, cf: &str, key: &[u8]) -> Result<()> {
        let db = self.rocks.get_sync_db();
        let handle = get_cf_handle(&db, cf)?;
        self.rocks.get_sync_db().delete_cf(handle, key).map_err(r2e)
    }

    fn get_value_opt(&self, opts: &ReadOptions, key: &[u8]) -> Result<Option<MixedDbVector>> {
        let o = self.rocks.get_value_opt(opts, key)?;
        if let Some(r) = o {
            return Ok(Some(MixedDbVector::from_raw_rocks(r)));
        }
        Ok(None)
    }

    fn get_value_cf_opt(
        &self,
        opts: &ReadOptions,
        cf: &str,
        key: &[u8],
    ) -> Result<Option<MixedDbVector>> {
        let o = self.rocks.get_value_cf_opt(opts, cf, key)?;
        if let Some(r) = o {
            return Ok(Some(MixedDbVector::from_raw_rocks(r)));
        }
        Ok(None)
    }

    fn scan(
        &self,
        cf: &str,
        start_key: &[u8],
        end_key: &[u8],
        fill_cache: bool,
        f: &mut dyn FnMut(&[u8], &[u8]) -> Result<bool>,
    ) -> Result<()> {
        // THe original version leaves the default impl in engine_triats.
        self.rocks.scan(cf, start_key, end_key, fill_cache, f)
    }

    fn iterator_opt(&self, cf: &str, opts: IterOptions) -> Result<RocksEngineIterator> {
        self.rocks.iterator_opt(cf, opts)
    }

    fn write_batch(&self) -> RocksWriteBatchVec {
        MixedWriteBatch {
            inner: RocksWriteBatchVec::new(
                Arc::clone(self.as_inner()),
                WRITE_BATCH_LIMIT,
                1,
                self.support_multi_batch_write(),
            ),
        }
    }

    fn write_batch_with_cap(&self, cap: usize) -> RocksWriteBatchVec {
        MixedWriteBatch {
            inner: RocksWriteBatchVec::with_unit_capacity(self, cap),
        }
=======

unsafe impl Send for RocksElementEngine {}
unsafe impl Sync for RocksElementEngine {}

impl ElementaryEngine for RocksElementEngine {
    fn put(&self, key: &[u8], value: &[u8]) -> Result<()> {
        self.rocks.get_sync_db().put(key, value).map_err(r2e)
    }

    fn put_cf(&self, cf: &str, key: &[u8], value: &[u8]) -> Result<()> {
        let db = self.rocks.get_sync_db();
        let handle = get_cf_handle(&db, cf)?;
        self.rocks
            .get_sync_db()
            .put_cf(handle, key, value)
            .map_err(r2e)
    }

    fn delete(&self, key: &[u8]) -> Result<()> {
        self.rocks.get_sync_db().delete(key).map_err(r2e)
    }

    fn delete_cf(&self, cf: &str, key: &[u8]) -> Result<()> {
        let db = self.rocks.get_sync_db();
        let handle = get_cf_handle(&db, cf)?;
        self.rocks.get_sync_db().delete_cf(handle, key).map_err(r2e)
    }

    fn get_value_opt(&self, opts: &ReadOptions, key: &[u8]) -> Result<Option<MixedDbVector>> {
        let o = self.rocks.get_value_opt(opts, key)?;
        if let Some(r) = o {
            return Ok(Some(MixedDbVector::from_raw_rocks(r)));
        }
        Ok(None)
    }

    fn get_value_cf_opt(
        &self,
        opts: &ReadOptions,
        cf: &str,
        key: &[u8],
    ) -> Result<Option<MixedDbVector>> {
        let o = self.rocks.get_value_cf_opt(opts, cf, key)?;
        if let Some(r) = o {
            return Ok(Some(MixedDbVector::from_raw_rocks(r)));
        }
        Ok(None)
    }

    fn scan(
        &self,
        cf: &str,
        start_key: &[u8],
        end_key: &[u8],
        fill_cache: bool,
        f: &mut dyn FnMut(&[u8], &[u8]) -> Result<bool>,
    ) -> Result<()> {
        // THe original version leaves the default impl in engine_triats.
        self.rocks.scan(cf, start_key, end_key, fill_cache, f)
    }

    fn iterator_opt(&self, cf: &str, opts: IterOptions) -> Result<RocksEngineIterator> {
        self.rocks.iterator_opt(cf, opts)
>>>>>>> 221b2278
    }
}<|MERGE_RESOLUTION|>--- conflicted
+++ resolved
@@ -5,8 +5,8 @@
 use engine_rocks::RocksEngineIterator;
 use engine_traits::{IterOptions, Iterable, Peekable, ReadOptions, Result};
 use rocksdb::Writable;
+
 use super::WRITE_BATCH_LIMIT;
-
 use crate::{
     mixed_engine::{elementary::ElementaryEngine, MixedDbVector},
     r2e,
@@ -17,7 +17,6 @@
 pub struct RocksElementEngine {
     pub rocks: engine_rocks::RocksEngine,
 }
-<<<<<<< HEAD
 
 unsafe impl Send for RocksElementEngine {}
 unsafe impl Sync for RocksElementEngine {}
@@ -98,70 +97,5 @@
         MixedWriteBatch {
             inner: RocksWriteBatchVec::with_unit_capacity(self, cap),
         }
-=======
-
-unsafe impl Send for RocksElementEngine {}
-unsafe impl Sync for RocksElementEngine {}
-
-impl ElementaryEngine for RocksElementEngine {
-    fn put(&self, key: &[u8], value: &[u8]) -> Result<()> {
-        self.rocks.get_sync_db().put(key, value).map_err(r2e)
-    }
-
-    fn put_cf(&self, cf: &str, key: &[u8], value: &[u8]) -> Result<()> {
-        let db = self.rocks.get_sync_db();
-        let handle = get_cf_handle(&db, cf)?;
-        self.rocks
-            .get_sync_db()
-            .put_cf(handle, key, value)
-            .map_err(r2e)
-    }
-
-    fn delete(&self, key: &[u8]) -> Result<()> {
-        self.rocks.get_sync_db().delete(key).map_err(r2e)
-    }
-
-    fn delete_cf(&self, cf: &str, key: &[u8]) -> Result<()> {
-        let db = self.rocks.get_sync_db();
-        let handle = get_cf_handle(&db, cf)?;
-        self.rocks.get_sync_db().delete_cf(handle, key).map_err(r2e)
-    }
-
-    fn get_value_opt(&self, opts: &ReadOptions, key: &[u8]) -> Result<Option<MixedDbVector>> {
-        let o = self.rocks.get_value_opt(opts, key)?;
-        if let Some(r) = o {
-            return Ok(Some(MixedDbVector::from_raw_rocks(r)));
-        }
-        Ok(None)
-    }
-
-    fn get_value_cf_opt(
-        &self,
-        opts: &ReadOptions,
-        cf: &str,
-        key: &[u8],
-    ) -> Result<Option<MixedDbVector>> {
-        let o = self.rocks.get_value_cf_opt(opts, cf, key)?;
-        if let Some(r) = o {
-            return Ok(Some(MixedDbVector::from_raw_rocks(r)));
-        }
-        Ok(None)
-    }
-
-    fn scan(
-        &self,
-        cf: &str,
-        start_key: &[u8],
-        end_key: &[u8],
-        fill_cache: bool,
-        f: &mut dyn FnMut(&[u8], &[u8]) -> Result<bool>,
-    ) -> Result<()> {
-        // THe original version leaves the default impl in engine_triats.
-        self.rocks.scan(cf, start_key, end_key, fill_cache, f)
-    }
-
-    fn iterator_opt(&self, cf: &str, opts: IterOptions) -> Result<RocksEngineIterator> {
-        self.rocks.iterator_opt(cf, opts)
->>>>>>> 221b2278
     }
 }