// Copyright 2019 TiKV Project Authors. Licensed under Apache-2.0.

#![allow(unused_variables)]
use std::sync::Arc;

use engine_traits::{self, Mutable, Result, WriteBatchExt, WriteOptions};
use proxy_ffi::interfaces_ffi::RawCppPtr;
use rocksdb::{WriteBatch as RawWriteBatch, DB};
use crate::mixed_engine::elementary::ElementaryEngine;

use crate::{engine::RocksEngine, ps_engine::add_prefix, r2e, PageStorageExt};


<<<<<<< HEAD
pub const WRITE_BATCH_MAX_BATCH: usize = 16;
pub const WRITE_BATCH_LIMIT: usize = 16;
/// Used when impl WriteBatchExt.
/// `PSRocksWriteBatchVec` is for method `MultiBatchWrite` of RocksDB, which
=======
impl WriteBatchExt for RocksEngine {
    type WriteBatch = RocksWriteBatchVec;

    const WRITE_BATCH_MAX_KEYS: usize = 256;

    fn write_batch(&self) -> RocksWriteBatchVec {
        RocksWriteBatchVec::new(
            Arc::clone(self.as_inner()),
            self.ps_ext.clone(),
            self.ps_ext.as_ref().unwrap().create_write_batch(),
            WRITE_BATCH_LIMIT,
            1,
            self.support_multi_batch_write(),
        )
    }

    fn write_batch_with_cap(&self, cap: usize) -> RocksWriteBatchVec {
        RocksWriteBatchVec::with_unit_capacity(
            self,
            self.ps_ext.as_ref().unwrap().create_write_batch(),
            cap,
        )
    }
}

/// Used when impl WriteBatchExt.
/// `RocksWriteBatchVec` is for method `MultiBatchWrite` of RocksDB, which
>>>>>>> 221b2278
/// splits a large WriteBatch into many smaller ones and then any thread could
/// help to deal with these small WriteBatch when it is calling
/// `MultiBatchCommit` and wait the front writer to finish writing.
/// `MultiBatchWrite` will perform much better than traditional
/// `pipelined_write` when TiKV writes very large data into RocksDB.
/// We will remove this feature when `unordered_write` of RocksDB becomes more
/// stable and becomes compatible with Titan.
pub struct PSRocksWriteBatchVec {
    pub db: Arc<DB>,
    pub wbs: Vec<RawWriteBatch>,
    pub ps_ext: Option<PageStorageExt>,
    pub ps_wb: RawCppPtr,
    save_points: Vec<usize>,
    index: usize,
    batch_size_limit: usize,
    support_write_batch_vec: bool,
}

impl Drop for PSRocksWriteBatchVec {
    fn drop(&mut self) {
        if !self.ps_wb.ptr.is_null() {
            self.ps_ext
                .as_ref()
                .unwrap()
                .destroy_write_batch(&self.ps_wb);
        }
        self.ps_wb.ptr = std::ptr::null_mut();
    }
}

impl PSRocksWriteBatchVec {
    pub fn new(
        db: Arc<DB>,
        ps_ext: Option<PageStorageExt>,
        ps_wb: RawCppPtr,
        batch_size_limit: usize,
        cap: usize,
        support_write_batch_vec: bool,
    ) -> PSRocksWriteBatchVec {
        let wb = RawWriteBatch::with_capacity(cap);
        PSRocksWriteBatchVec {
            db,
            wbs: vec![wb],
            ps_ext,
            ps_wb,
            save_points: vec![],
            index: 0,
            batch_size_limit,
            support_write_batch_vec,
        }
    }

    pub fn with_unit_capacity(
        engine: &RocksEngine,
        ps_wb: RawCppPtr,
        cap: usize,
    ) -> PSRocksWriteBatchVec {
        Self::new(
            engine.as_inner().clone(),
            engine.ps_ext.clone(),
            ps_wb,
            WRITE_BATCH_LIMIT,
            cap,
            engine.support_multi_batch_write(),
        )
    }

    pub fn as_inner(&self) -> &[RawWriteBatch] {
        &self.wbs[0..=self.index]
    }

    pub fn get_db(&self) -> &DB {
        self.db.as_ref()
    }

    /// `check_switch_batch` will split a large WriteBatch into many smaller
    /// ones. This is to avoid a large WriteBatch blocking write_thread too
    /// long.
    #[inline(always)]
    fn check_switch_batch(&mut self) {
        if self.support_write_batch_vec
            && self.batch_size_limit > 0
            && self.wbs[self.index].count() >= self.batch_size_limit
        {
            self.index += 1;
            if self.index >= self.wbs.len() {
                self.wbs.push(RawWriteBatch::default());
            }
        }
    }
}

impl engine_traits::WriteBatch for PSRocksWriteBatchVec {
    fn write_opt(&mut self, opts: &WriteOptions) -> Result<u64> {
        // write into ps
        self.ps_ext
            .as_ref()
            .unwrap()
            .consume_write_batch(self.ps_wb.ptr);
        Ok(self
            .ps_ext
            .as_ref()
            .unwrap()
            .write_batch_size(self.ps_wb.ptr) as u64)
    }

    fn data_size(&self) -> usize {
        self.ps_ext
            .as_ref()
            .unwrap()
            .write_batch_size(self.ps_wb.ptr)
    }

    fn count(&self) -> usize {
        // FIXME
        // TODO
        0
    }

    fn is_empty(&self) -> bool {
        self.ps_ext
            .as_ref()
            .unwrap()
            .write_batch_is_empty(self.ps_wb.ptr)
    }

    fn should_write_to_engine(&self) -> bool {
        // Disable TiKV's logic, and using Proxy's instead.
        false
    }

    fn clear(&mut self) {
        self.ps_ext
            .as_ref()
            .unwrap()
            .write_batch_clear(self.ps_wb.ptr);
    }

    fn set_save_point(&mut self) {
        self.wbs[self.index].set_save_point();
        self.save_points.push(self.index);
    }

    fn pop_save_point(&mut self) -> Result<()> {
        if let Some(x) = self.save_points.pop() {
            return self.wbs[x].pop_save_point().map_err(r2e);
        }
        Err(r2e("no save point"))
    }

    fn rollback_to_save_point(&mut self) -> Result<()> {
        if let Some(x) = self.save_points.pop() {
            for i in x + 1..=self.index {
                self.wbs[i].clear();
            }
            self.index = x;
            return self.wbs[x].rollback_to_save_point().map_err(r2e);
        }
        Err(r2e("no save point"))
    }

    fn merge(&mut self, other: Self) -> Result<()> {
        self.ps_ext
            .as_ref()
            .unwrap()
            .write_batch_merge(self.ps_wb.ptr, other.ps_wb.ptr);
        Ok(())
    }
}

impl PSRocksWriteBatchVec {
    fn do_write(&self, cf: &str, key: &[u8]) -> bool {
        crate::do_write(cf, key)
    }
}

impl Mutable for PSRocksWriteBatchVec {
    fn put(&mut self, key: &[u8], value: &[u8]) -> Result<()> {
        if !self.do_write(engine_traits::CF_DEFAULT, key) {
            return Ok(());
        }
        self.ps_ext.as_ref().unwrap().write_batch_put_page(
            self.ps_wb.ptr,
            add_prefix(key).as_slice(),
            value,
        );
        Ok(())
    }

    fn put_cf(&mut self, cf: &str, key: &[u8], value: &[u8]) -> Result<()> {
        if !self.do_write(cf, key) {
            return Ok(());
        }
        self.ps_ext.as_ref().unwrap().write_batch_put_page(
            self.ps_wb.ptr,
            add_prefix(key).as_slice(),
            value,
        );
        Ok(())
    }

    fn delete(&mut self, key: &[u8]) -> Result<()> {
        if !self.do_write(engine_traits::CF_DEFAULT, key) {
            return Ok(());
        }
        self.ps_ext
            .as_ref()
            .unwrap()
            .write_batch_del_page(self.ps_wb.ptr, add_prefix(key).as_slice());
        Ok(())
    }

    fn delete_cf(&mut self, cf: &str, key: &[u8]) -> Result<()> {
        if !self.do_write(cf, key) {
            return Ok(());
        }
        self.ps_ext
            .as_ref()
            .unwrap()
            .write_batch_del_page(self.ps_wb.ptr, add_prefix(key).as_slice());
        Ok(())
    }

    fn delete_range(&mut self, begin_key: &[u8], end_key: &[u8]) -> Result<()> {
        Ok(())
    }

    fn delete_range_cf(&mut self, cf: &str, begin_key: &[u8], end_key: &[u8]) -> Result<()> {
        Ok(())
    }
}

#[cfg(test)]
mod tests {
    use engine_traits::{Peekable, WriteBatch, CF_DEFAULT};
    use rocksdb::DBOptions as RawDBOptions;
    use tempfile::Builder;

    use super::{
        super::{util::new_engine_opt, RocksDbOptions},
        *,
    };
    use crate::RocksCfOptions;

    #[test]
    fn test_should_write_to_engine_with_pipeline_write_mode() {
        let path = Builder::new()
            .prefix("test-should-write-to-engine")
            .tempdir()
            .unwrap();
        let opt = RawDBOptions::default();
        opt.enable_unordered_write(false);
        opt.enable_pipelined_write(true);
        opt.enable_multi_batch_write(false);
        let engine = new_engine_opt(
            path.path().join("db").to_str().unwrap(),
            RocksDbOptions::from_raw(opt),
            vec![(CF_DEFAULT, RocksCfOptions::default())],
        )
        .unwrap();
        assert!(
            !engine
                .as_inner()
                .get_db_options()
                .is_enable_multi_batch_write()
        );
        let mut wb = engine.write_batch();
        for _i in 0..RocksEngine::WRITE_BATCH_MAX_KEYS {
            wb.put(b"aaa", b"bbb").unwrap();
        }
        assert!(!wb.should_write_to_engine());
        wb.put(b"aaa", b"bbb").unwrap();
        assert!(wb.should_write_to_engine());
        wb.write().unwrap();

        let v = engine.get_value(b"aaa").unwrap();

        assert!(v.is_some());
        assert_eq!(v.unwrap(), b"bbb");
        let mut wb = PSRocksWriteBatchVec::with_unit_capacity(&engine, 1024);
        for _i in 0..RocksEngine::WRITE_BATCH_MAX_KEYS {
            wb.put(b"aaa", b"bbb").unwrap();
        }
        assert!(!wb.should_write_to_engine());
        wb.put(b"aaa", b"bbb").unwrap();
        assert!(wb.should_write_to_engine());
        wb.clear();
        assert!(!wb.should_write_to_engine());
    }

    #[test]
    fn test_should_write_to_engine_with_multi_batch_write_mode() {
        let path = Builder::new()
            .prefix("test-should-write-to-engine")
            .tempdir()
            .unwrap();
        let opt = RawDBOptions::default();
        opt.enable_unordered_write(false);
        opt.enable_pipelined_write(false);
        opt.enable_multi_batch_write(true);
        let engine = new_engine_opt(
            path.path().join("db").to_str().unwrap(),
            RocksDbOptions::from_raw(opt),
            vec![(CF_DEFAULT, RocksCfOptions::default())],
        )
        .unwrap();
        assert!(
            engine
                .as_inner()
                .get_db_options()
                .is_enable_multi_batch_write()
        );
        let mut wb = engine.write_batch();
        for _i in 0..RocksEngine::WRITE_BATCH_MAX_KEYS {
            wb.put(b"aaa", b"bbb").unwrap();
        }
        assert!(!wb.should_write_to_engine());
        wb.put(b"aaa", b"bbb").unwrap();
        assert!(wb.should_write_to_engine());
        let mut wb = PSRocksWriteBatchVec::with_unit_capacity(&engine, 1024);
        for _i in 0..WRITE_BATCH_MAX_BATCH * WRITE_BATCH_LIMIT {
            wb.put(b"aaa", b"bbb").unwrap();
        }
        assert!(!wb.should_write_to_engine());
        wb.put(b"aaa", b"bbb").unwrap();
        assert!(wb.should_write_to_engine());
        wb.clear();
        assert!(!wb.should_write_to_engine());
    }
}<|MERGE_RESOLUTION|>--- conflicted
+++ resolved
@@ -6,45 +6,16 @@
 use engine_traits::{self, Mutable, Result, WriteBatchExt, WriteOptions};
 use proxy_ffi::interfaces_ffi::RawCppPtr;
 use rocksdb::{WriteBatch as RawWriteBatch, DB};
-use crate::mixed_engine::elementary::ElementaryEngine;
-
-use crate::{engine::RocksEngine, ps_engine::add_prefix, r2e, PageStorageExt};
-
-
-<<<<<<< HEAD
+
+use crate::{
+    engine::RocksEngine, mixed_engine::elementary::ElementaryEngine, ps_engine::add_prefix, r2e,
+    PageStorageExt,
+};
+
 pub const WRITE_BATCH_MAX_BATCH: usize = 16;
 pub const WRITE_BATCH_LIMIT: usize = 16;
 /// Used when impl WriteBatchExt.
 /// `PSRocksWriteBatchVec` is for method `MultiBatchWrite` of RocksDB, which
-=======
-impl WriteBatchExt for RocksEngine {
-    type WriteBatch = RocksWriteBatchVec;
-
-    const WRITE_BATCH_MAX_KEYS: usize = 256;
-
-    fn write_batch(&self) -> RocksWriteBatchVec {
-        RocksWriteBatchVec::new(
-            Arc::clone(self.as_inner()),
-            self.ps_ext.clone(),
-            self.ps_ext.as_ref().unwrap().create_write_batch(),
-            WRITE_BATCH_LIMIT,
-            1,
-            self.support_multi_batch_write(),
-        )
-    }
-
-    fn write_batch_with_cap(&self, cap: usize) -> RocksWriteBatchVec {
-        RocksWriteBatchVec::with_unit_capacity(
-            self,
-            self.ps_ext.as_ref().unwrap().create_write_batch(),
-            cap,
-        )
-    }
-}
-
-/// Used when impl WriteBatchExt.
-/// `RocksWriteBatchVec` is for method `MultiBatchWrite` of RocksDB, which
->>>>>>> 221b2278
 /// splits a large WriteBatch into many smaller ones and then any thread could
 /// help to deal with these small WriteBatch when it is calling
 /// `MultiBatchCommit` and wait the front writer to finish writing.
