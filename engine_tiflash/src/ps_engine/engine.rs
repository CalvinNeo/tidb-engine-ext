--- conflicted
+++ resolved
@@ -1,25 +1,16 @@
 // Copyright 2022 TiKV Project Authors. Licensed under Apache-2.0.
+
+use std::sync::Arc;
 
 use engine_rocks::RocksEngineIterator;
 use engine_traits::{IterOptions, Iterable, ReadOptions, Result};
-<<<<<<< HEAD
-use std::sync::Arc;
+
+use super::{ps_write_batch::WRITE_BATCH_LIMIT, PSEngineWriteBatch, PSRocksWriteBatchVec};
 use crate::{
     mixed_engine::{elementary::ElementaryEngine, MixedDbVector},
-    PageStorageExt,
-};
-use crate::MixedWriteBatch;
-use super::{PSEngineWriteBatch, PSRocksWriteBatchVec};
-use super::ps_write_batch::WRITE_BATCH_LIMIT;
-
-=======
-
-use crate::{
-    mixed_engine::{elementary::ElementaryEngine, MixedDbVector},
-    PageStorageExt,
+    MixedWriteBatch, PageStorageExt,
 };
 
->>>>>>> 221b2278
 #[derive(Clone, Debug)]
 pub struct PSElementEngine {
     pub ps_ext: PageStorageExt,
@@ -44,7 +35,6 @@
             .write_batch_put_page(ps_wb.ptr, add_prefix(key).as_slice(), value);
         self.ps_ext.consume_write_batch(ps_wb.ptr);
         Ok(())
-<<<<<<< HEAD
     }
 
     fn delete(&self, key: &[u8]) -> Result<()> {
@@ -56,11 +46,6 @@
     }
 
     fn delete_cf(&self, _cf: &str, key: &[u8]) -> Result<()> {
-=======
-    }
-
-    fn delete(&self, key: &[u8]) -> Result<()> {
->>>>>>> 221b2278
         let ps_wb = self.ps_ext.create_write_batch();
         self.ps_ext
             .write_batch_del_page(ps_wb.ptr, add_prefix(key).as_slice());
@@ -68,17 +53,6 @@
         Ok(())
     }
 
-<<<<<<< HEAD
-=======
-    fn delete_cf(&self, _cf: &str, key: &[u8]) -> Result<()> {
-        let ps_wb = self.ps_ext.create_write_batch();
-        self.ps_ext
-            .write_batch_del_page(ps_wb.ptr, add_prefix(key).as_slice());
-        self.ps_ext.consume_write_batch(ps_wb.ptr);
-        Ok(())
-    }
-
->>>>>>> 221b2278
     fn get_value_opt(&self, _opts: &ReadOptions, key: &[u8]) -> Result<Option<MixedDbVector>> {
         let result = self.ps_ext.read_page(add_prefix(key).as_slice());
         match result {
@@ -95,7 +69,6 @@
     ) -> Result<Option<MixedDbVector>> {
         self.get_value_opt(opts, key)
     }
-<<<<<<< HEAD
 
     fn scan(
         &self,
@@ -113,34 +86,14 @@
         Ok(())
     }
 
-=======
-
-    fn scan(
-        &self,
-        _cf: &str,
-        start_key: &[u8],
-        end_key: &[u8],
-        _fill_cache: bool,
-        f: &mut dyn FnMut(&[u8], &[u8]) -> Result<bool>,
-    ) -> Result<()> {
-        self.ps_ext.scan_page(
-            add_prefix(start_key).as_slice(),
-            add_prefix(end_key).as_slice(),
-            f,
-        );
-        Ok(())
-    }
-
->>>>>>> 221b2278
     #[allow(unused_variables)]
     #[allow(unreachable_code)]
     fn iterator_opt(&self, cf: &str, opts: IterOptions) -> Result<RocksEngineIterator> {
         let r = self.rocks.iterator_opt(cf, opts);
         panic!("iterator_opt should not be called in PS engine");
         r
-<<<<<<< HEAD
     }
-    
+
     fn write_batch(&self) -> MixedWriteBatch {
         MixedWriteBatch {
             inner: PSRocksWriteBatchVec::new(
@@ -162,8 +115,6 @@
                 cap,
             ),
         }
-=======
->>>>>>> 221b2278
     }
 }
 
