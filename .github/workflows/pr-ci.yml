name: Pull Request CI

on:
  # push:
  #   branches:
  #     - 'raftstore-proxy*'
  pull_request:
    branches:
      - 'raftstore-proxy*'

jobs:
  build-check:
    runs-on: ubuntu-latest
    steps:
      - uses: actions/checkout@v2
        with:
          submodules: true
      - name: cache cargo env
        id: cache-cargo
        uses: actions/cache@v2
        with:
          path: |
            ~/.cargo/bin/
            ~/.cargo/registry/
            ~/.cargo/git/
          key: ${{ runner.os }}-cargo-${{ hashFiles('**/rust-toolchain') }}
          restore-keys: |
            ${{ runner.os }}-cargo-
      - name: install rust
        if: steps.cache-cargo.outputs.cache-hit != 'true'
        run: |
          curl https://sh.rustup.rs -sSf | sh -s -- --no-modify-path --default-toolchain none -y
          export PATH=~/.cargo/bin/:$PATH
          rustup self update && rustup set profile minimal && rustup default $(cat "rust-toolchain")
          # cargo install sccache
      - name: cache build target
        uses: actions/cache@v2
        env:
          cache-name: cargo-target
        with:
          path: |
            target/
            # ~/.cache/sccache/
<<<<<<< HEAD
          key: ${{ runner.os }}-${{ env.cache-name }}-${{ hashFiles('**/rust-toolchain') }}-${{ hashFiles('**/Cargo.lock') }}
          restore-keys: |
            ${{ runner.os }}-${{ env.cache-name }}-${{ hashFiles('**/rust-toolchain') }}-
=======
          key: ${{ runner.os }}-${{ env.cache-name }}-v1-${{ hashFiles('**/rust-toolchain') }}-${{ hashFiles('**/Cargo.lock') }}
          restore-keys: |
            ${{ runner.os }}-${{ env.cache-name }}-v1-${{ hashFiles('**/rust-toolchain') }}-
>>>>>>> 88ab2fbf
      - name: format check
        run: |
          cd ${{github.workspace}}
          make gen_proxy_ffi
          [[ -z $(git status -s) ]]
          cargo fmt -- --check >/dev/null
      - name: test
        run: |
          # export RUSTC_WRAPPER=~/.cargo/bin/sccache
          # make test
          # make debug
          cargo check
          cargo test --package tests --test failpoints cases::test_normal
          cargo test --package tests --test failpoints cases::test_bootstrap
          cargo test --package tests --test failpoints cases::test_compact_log
          cargo test --package tests --test failpoints cases::test_early_apply
          cargo test --package tests --test failpoints cases::test_encryption
          cargo test --package tests --test failpoints cases::test_pd_client
          cargo test --package tests --test failpoints cases::test_pending_peers
          cargo test --package tests --test failpoints cases::test_transaction
          cargo test --package tests --test failpoints cases::test_cmd_epoch_checker
          cargo test --package tests --test failpoints cases::test_disk_full
          cargo test --package tests --test failpoints cases::test_snap
          cargo test --package tests --test failpoints cases::test_merge
          cargo test --package tests --test failpoints cases::test_stale_peer
          cargo test --package tests --test failpoints cases::test_import_service<|MERGE_RESOLUTION|>--- conflicted
+++ resolved
@@ -41,15 +41,9 @@
           path: |
             target/
             # ~/.cache/sccache/
-<<<<<<< HEAD
-          key: ${{ runner.os }}-${{ env.cache-name }}-${{ hashFiles('**/rust-toolchain') }}-${{ hashFiles('**/Cargo.lock') }}
-          restore-keys: |
-            ${{ runner.os }}-${{ env.cache-name }}-${{ hashFiles('**/rust-toolchain') }}-
-=======
           key: ${{ runner.os }}-${{ env.cache-name }}-v1-${{ hashFiles('**/rust-toolchain') }}-${{ hashFiles('**/Cargo.lock') }}
           restore-keys: |
             ${{ runner.os }}-${{ env.cache-name }}-v1-${{ hashFiles('**/rust-toolchain') }}-
->>>>>>> 88ab2fbf
       - name: format check
         run: |
           cd ${{github.workspace}}
