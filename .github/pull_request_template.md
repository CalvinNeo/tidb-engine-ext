--- conflicted
+++ resolved
@@ -1,14 +1,3 @@
-<<<<<<< HEAD
-### What problem does this PR solve?
-
-Issue Number: close #xxx
-
-Problem Summary:
-
-### What is changed and how it works?
-
-### Check List
-=======
 <!--
 Thank you for contributing to TiKV!
 
@@ -24,39 +13,35 @@
 ### What is changed and how it works?
 
 Close #xxx <!-- Associate issue that describes the problem the PR tries to solve. -->
->>>>>>> b5262299
+
+What's Changed:
+
+### Related changes
+
+- PR to update `pingcap/docs`/`pingcap/docs-cn`:
+- PR to update `pingcap/tidb-ansible`:
+- Need to cherry-pick to the release branch
+
+### Check List <!--REMOVE the items that are not applicable-->
 
 Tests <!-- At least one of them must be included. -->
 
-- [ ] Unit test
-- [ ] Integration test
-- [ ] Manual test (add detailed scripts or steps below)
-- [ ] No code
+- Unit test
+- Integration test
+- Manual test (add detailed scripts or steps below)
+- No code
 
 Side effects
 
-- [ ] Performance regression: Consumes more CPU
-- [ ] Performance regression: Consumes more Memory
-- [ ] Breaking backward compatibility
+- Performance regression
+    - Consumes more CPU
+    - Consumes more MEM
+- Breaking backward compatibility
 
-Documentation
-
-- [ ] Affects user behaviors
-- [ ] Contains syntax changes
-- [ ] Contains variable changes
-- [ ] Contains experimental features
-- [ ] Changes MySQL compatibility
-
-### Release note
-
-<!-- bugfix or new feature needs a release note -->
+### Release note <!-- bugfixes or new feature need a release note -->
 
 ```release-note
-<<<<<<< HEAD
-None
-=======
 Please add a release note.
 If you don't think this PR needs a release note then fill it with None.
 If this PR will be picked to release branch, then a release note is probably required.
->>>>>>> b5262299
 ```