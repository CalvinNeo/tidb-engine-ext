// Copyright 2022 TiKV Project Authors. Licensed under Apache-2.0.
// Some clone is indeed needless. However, we ignore here for convenience.
#![allow(clippy::redundant_clone)]
use std::{
    cmp,
    convert::TryFrom,
    env, fmt,
    net::SocketAddr,
    path::{Path, PathBuf},
    str::FromStr,
    sync::{
        atomic::{AtomicBool, AtomicU32, AtomicU64, AtomicU8, Ordering},
        mpsc, Arc, Mutex,
    },
    thread,
    time::Duration,
    u64,
};

use api_version::{dispatch_api_version, KvFormat};
use concurrency_manager::ConcurrencyManager;
use encryption_export::{data_key_manager_from_config, DataKeyManager};
use engine_rocks::{
    flush_engine_statistics, from_rocks_compression_type,
    raw::{Cache, Env},
    FlowInfo, RocksEngine, RocksStatistics,
};
use engine_rocks_helper::sst_recovery::{RecoveryRunner, DEFAULT_CHECK_INTERVAL};
use engine_store_ffi::{
    self, ps_engine::PSEngine, EngineStoreServerHelper, EngineStoreServerStatus, RaftProxyStatus,
    RaftStoreProxy, RaftStoreProxyFFI, RaftStoreProxyFFIHelper, ReadIndexClient, TiFlashEngine,
};
use engine_traits::{
    CachedTablet, CfOptionsExt, Engines, FlowControlFactorsExt, KvEngine, MiscExt, RaftEngine,
    SingletonFactory, StatisticsReporter, TabletContext, TabletRegistry, CF_DEFAULT, CF_LOCK,
    CF_WRITE,
};
use error_code::ErrorCodeExt;
use file_system::{
    get_io_rate_limiter, set_io_rate_limiter, BytesFetcher, File, IoBudgetAdjustor,
    MetricsManager as IOMetricsManager,
};
use futures::executor::block_on;
use grpcio::{EnvBuilder, Environment};
use grpcio_health::HealthService;
use kvproto::{
    debugpb::create_debug, diagnosticspb::create_diagnostics, import_sstpb::create_import_sst,
};
use pd_client::{PdClient, RpcClient};
use raft_log_engine::RaftLogEngine;
use raftstore::{
    coprocessor::{config::SplitCheckConfigManager, CoprocessorHost, RegionInfoAccessor},
    router::ServerRaftStoreRouter,
    store::{
        config::RaftstoreConfigManager,
        fsm,
        fsm::store::{
            RaftBatchSystem, RaftRouter, StoreMeta, MULTI_FILES_SNAPSHOT_FEATURE, PENDING_MSG_CAP,
        },
        memory::MEMTRACE_ROOT as MEMTRACE_RAFTSTORE,
        AutoSplitController, CheckLeaderRunner, LocalReader, SnapManager, SnapManagerBuilder,
        SplitCheckRunner, SplitConfigManager, StoreMetaDelegate,
    },
};
use security::SecurityManager;
use server::{memory::*, raft_engine_switch::*};
use tikv::{
    config::{ConfigController, DbConfigManger, DbType, TikvConfig},
    coprocessor::{self, MEMTRACE_ROOT as MEMTRACE_COPROCESSOR},
    coprocessor_v2,
    import::{ImportSstService, SstImporter},
    read_pool::{build_yatp_read_pool, ReadPool, ReadPoolConfigManager},
    server::{
        config::{Config as ServerConfig, ServerConfigManager},
        gc_worker::GcWorker,
        raftkv::ReplicaReadLockChecker,
        resolve,
        service::{DebugService, DiagnosticsService},
        ttl::TtlChecker,
        KvEngineFactoryBuilder, Node, RaftKv, Server, CPU_CORES_QUOTA_GAUGE, DEFAULT_CLUSTER_ID,
        GRPC_THREAD_PREFIX,
    },
    storage::{
        self,
        config_manager::StorageConfigManger,
        txn::flow_controller::{EngineFlowController, FlowController},
        Engine, Storage,
    },
};
use tikv_util::{
    check_environment_variables,
    config::{ensure_dir_exist, RaftDataStateMachine, ReadableDuration, VersionTrack},
    error,
    math::MovingAvgU32,
    quota_limiter::{QuotaLimitConfigManager, QuotaLimiter},
    sys::{disk, register_memory_usage_high_water, thread::ThreadBuildWrapper, SysQuota},
    thread_group::GroupProperties,
    time::{Instant, Monitor},
    worker::{Builder as WorkerBuilder, LazyWorker, Scheduler, Worker},
    Either,
};
use tokio::runtime::Builder;

use crate::{
    config::ProxyConfig, engine::ProxyRocksEngine, fatal,
    hacked_lock_mgr::HackedLockManager as LockManager, setup::*, status_server::StatusServer,
    util::ffi_server_info,
};

#[inline]
pub fn run_impl<CER: ConfiguredRaftEngine, F: KvFormat>(
    config: TikvConfig,
    proxy_config: ProxyConfig,
    engine_store_server_helper: &EngineStoreServerHelper,
) {
    let engine_store_server_helper_ptr = engine_store_server_helper as *const _ as isize;
    let mut tikv = TiKvServer::<CER>::init(config, proxy_config, engine_store_server_helper_ptr);

    // Must be called after `TiKvServer::init`.
    let memory_limit = tikv.config.memory_usage_limit.unwrap().0;
    let high_water = (tikv.config.memory_usage_high_water * memory_limit as f64) as u64;
    register_memory_usage_high_water(high_water);

    tikv.check_conflict_addr();
    tikv.init_fs();
    tikv.init_yatp();
    tikv.init_encryption();

    let mut proxy = RaftStoreProxy::new(
        AtomicU8::new(RaftProxyStatus::Idle as u8),
        tikv.encryption_key_manager.clone(),
        Some(Box::new(ReadIndexClient::new(
            tikv.router.clone(),
            SysQuota::cpu_cores_quota() as usize * 2,
        ))),
        std::sync::RwLock::new(None),
    );

    let proxy_helper = {
        let mut proxy_helper = RaftStoreProxyFFIHelper::new(&proxy);
        proxy_helper.fn_server_info = Some(ffi_server_info);
        proxy_helper
    };

    info!("set raft-store proxy helper");

    engine_store_server_helper.handle_set_proxy(&proxy_helper);

    info!("wait for engine-store server to start");
    while engine_store_server_helper.handle_get_engine_store_server_status()
        == EngineStoreServerStatus::Idle
    {
        thread::sleep(Duration::from_millis(200));
    }

    if engine_store_server_helper.handle_get_engine_store_server_status()
        != EngineStoreServerStatus::Running
    {
        info!("engine-store server is not running, make proxy exit");
        return;
    }

    info!("engine-store server is started");

    let fetcher = tikv.init_io_utility();
    let listener = tikv.init_flow_receiver();
    let engine_store_server_helper_ptr = engine_store_server_helper as *const _ as isize;
    let (engines, engines_info) =
        tikv.init_tiflash_engines(listener, engine_store_server_helper_ptr);
    tikv.init_engines(engines.clone());
    {
        proxy.set_kv_engine(Some(engines.kv.clone()));
    }
    let server_config = tikv.init_servers::<F>();
    tikv.register_services();
    tikv.init_metrics_flusher(fetcher, engines_info);
    tikv.init_storage_stats_task(engines);
    tikv.run_server(server_config);
    tikv.run_status_server();

    proxy.set_status(RaftProxyStatus::Running);

    {
        debug_assert!(
            engine_store_server_helper.handle_get_engine_store_server_status()
                == EngineStoreServerStatus::Running
        );
        let _ = tikv.engines.take().unwrap().engines;
        loop {
            if engine_store_server_helper.handle_get_engine_store_server_status()
                != EngineStoreServerStatus::Running
            {
                break;
            }
            thread::sleep(Duration::from_millis(200));
        }
    }

    info!(
        "found engine-store server status is {:?}, start to stop all services",
        engine_store_server_helper.handle_get_engine_store_server_status()
    );

    tikv.stop();

    proxy.set_status(RaftProxyStatus::Stopped);

    info!("all services in raft-store proxy are stopped");

    info!("wait for engine-store server to stop");
    while engine_store_server_helper.handle_get_engine_store_server_status()
        != EngineStoreServerStatus::Terminated
    {
        thread::sleep(Duration::from_millis(200));
    }
    info!("engine-store server is stopped");
}

#[inline]
fn run_impl_only_for_decryption<CER: ConfiguredRaftEngine, F: KvFormat>(
    config: TikvConfig,
    _proxy_config: ProxyConfig,
    engine_store_server_helper: &EngineStoreServerHelper,
) {
    let encryption_key_manager =
        data_key_manager_from_config(&config.security.encryption, &config.storage.data_dir)
            .map_err(|e| {
                panic!(
                    "Encryption failed to initialize: {}. code: {}",
                    e,
                    e.error_code()
                )
            })
            .unwrap()
            .map(Arc::new);

    let mut proxy = RaftStoreProxy::new(
        AtomicU8::new(RaftProxyStatus::Idle as u8),
        encryption_key_manager.clone(),
        Option::None,
        std::sync::RwLock::new(None),
    );

    let proxy_helper = {
        let mut proxy_helper = RaftStoreProxyFFIHelper::new(&proxy);
        proxy_helper.fn_server_info = Some(ffi_server_info);
        proxy_helper
    };

    info!("set raft-store proxy helper");

    engine_store_server_helper.handle_set_proxy(&proxy_helper);

    info!("wait for engine-store server to start");
    while engine_store_server_helper.handle_get_engine_store_server_status()
        == EngineStoreServerStatus::Idle
    {
        thread::sleep(Duration::from_millis(200));
    }

    if engine_store_server_helper.handle_get_engine_store_server_status()
        != EngineStoreServerStatus::Running
    {
        info!("engine-store server is not running, make proxy exit");
        return;
    }

    info!("engine-store server is started");

    proxy.set_status(RaftProxyStatus::Running);

    {
        debug_assert!(
            engine_store_server_helper.handle_get_engine_store_server_status()
                == EngineStoreServerStatus::Running
        );
        loop {
            if engine_store_server_helper.handle_get_engine_store_server_status()
                != EngineStoreServerStatus::Running
            {
                break;
            }
            thread::sleep(Duration::from_millis(200));
        }
    }

    info!(
        "found engine-store server status is {:?}, start to stop all services",
        engine_store_server_helper.handle_get_engine_store_server_status()
    );

    proxy.set_status(RaftProxyStatus::Stopped);

    info!("all services in raft-store proxy are stopped");

    info!("wait for engine-store server to stop");
    while engine_store_server_helper.handle_get_engine_store_server_status()
        != EngineStoreServerStatus::Terminated
    {
        thread::sleep(Duration::from_millis(200));
    }
    info!("engine-store server is stopped");
}

/// Run a TiKV server. Returns when the server is shutdown by the user, in which
/// case the server will be properly stopped.
pub unsafe fn run_tikv_proxy(
    config: TikvConfig,
    proxy_config: ProxyConfig,
    engine_store_server_helper: &EngineStoreServerHelper,
) {
    // Sets the global logger ASAP.
    // It is okay to use the config w/o `validate()`,
    // because `initial_logger()` handles various conditions.
    initial_logger(&config);

    // Print version information.
    crate::log_proxy_info();

    // Print resource quota.
    SysQuota::log_quota();
    CPU_CORES_QUOTA_GAUGE.set(SysQuota::cpu_cores_quota());

    // Do some prepare works before start.
    pre_start();

    let _m = Monitor::default();

    dispatch_api_version!(config.storage.api_version(), {
        if !config.raft_engine.enable {
            run_impl::<engine_rocks::RocksEngine, API>(
                config,
                proxy_config,
                engine_store_server_helper,
            )
        } else {
            run_impl::<PSEngine, API>(config, proxy_config, engine_store_server_helper)
            // run_impl::<RaftLogEngine, API>(config, proxy_config,
            // engine_store_server_helper)
        }
    })
}

/// Run a TiKV server only for decryption. Returns when the server is shutdown
/// by the user, in which case the server will be properly stopped.
pub unsafe fn run_tikv_only_decryption(
    config: TikvConfig,
    proxy_config: ProxyConfig,
    engine_store_server_helper: &EngineStoreServerHelper,
) {
    // Sets the global logger ASAP.
    // It is okay to use the config w/o `validate()`,
    // because `initial_logger()` handles various conditions.
    initial_logger(&config);

    // Print version information.
    crate::log_proxy_info();

    // Print resource quota.
    SysQuota::log_quota();
    CPU_CORES_QUOTA_GAUGE.set(SysQuota::cpu_cores_quota());

    // Do some prepare works before start.
    pre_start();

    let _m = Monitor::default();

    dispatch_api_version!(config.storage.api_version(), {
        if !config.raft_engine.enable {
            run_impl_only_for_decryption::<RocksEngine, API>(
                config,
                proxy_config,
                engine_store_server_helper,
            )
        } else {
            run_impl_only_for_decryption::<RaftLogEngine, API>(
                config,
                proxy_config,
                engine_store_server_helper,
            )
        }
    })
}

impl<CER: ConfiguredRaftEngine> TiKvServer<CER> {
    fn init_tiflash_engines(
        &mut self,
        flow_listener: engine_rocks::FlowListener,
        engine_store_server_helper: isize,
    ) -> (Engines<TiFlashEngine, CER>, Arc<EnginesResourceInfo>) {
        let block_cache = self.config.storage.block_cache.build_shared_cache();
        let env = self
            .config
            .build_shared_rocks_env(self.encryption_key_manager.clone(), get_io_rate_limiter())
            .unwrap();

        // Create raft engine
<<<<<<< HEAD
        let mut raft_engine = CER::build(
=======
        let (raft_engine, raft_statistics) = CER::build(
>>>>>>> 453b9df4
            &self.config,
            &env,
            &self.encryption_key_manager,
            &block_cache,
        );
<<<<<<< HEAD
        match raft_engine.as_ps_engine() {
            None => {}
            Some(ps_engine) => {
                ps_engine.init(engine_store_server_helper);
            }
        }
=======
        self.raft_statistics = raft_statistics;
>>>>>>> 453b9df4

        // Create kv engine.
        let builder = KvEngineFactoryBuilder::new(env, &self.config, block_cache)
            // TODO(tiflash) check if we need a old version of RocksEngine, or if we need to upgrade
            // .compaction_filter_router(self.router.clone())
            .region_info_accessor(self.region_info_accessor.clone())
            .sst_recovery_sender(self.init_sst_recovery_sender())
            .flow_listener(flow_listener);
        let factory = Box::new(builder.build());
        let kv_engine = factory
            .create_shared_db(&self.store_path)
            .unwrap_or_else(|s| fatal!("failed to create kv engine: {}", s));

        self.kv_statistics = Some(factory.rocks_statistics());

        let helper = engine_store_ffi::gen_engine_store_server_helper(engine_store_server_helper);
        let ffi_hub = Arc::new(engine_store_ffi::TiFlashFFIHub {
            engine_store_server_helper: helper,
        });
        // engine_tiflash::RocksEngine has engine_rocks::RocksEngine inside
        let mut kv_engine = TiFlashEngine::from_rocks(kv_engine);
        let proxy_config_set = Arc::new(engine_tiflash::ProxyConfigSet {
            engine_store: self.proxy_config.engine_store.clone(),
        });
        kv_engine.init(
            engine_store_server_helper,
            self.proxy_config.raft_store.snap_handle_pool_size,
            Some(ffi_hub),
            Some(proxy_config_set),
        );

        let engines = Engines::new(kv_engine.clone(), raft_engine);

        let proxy_rocks_engine = ProxyRocksEngine::new(kv_engine.clone());
        let cfg_controller = self.cfg_controller.as_mut().unwrap();
        cfg_controller.register(
            tikv::config::Module::Rocksdb,
            Box::new(DbConfigManger::new(proxy_rocks_engine, DbType::Kv)),
        );

        let reg = TabletRegistry::new(
            Box::new(SingletonFactory::new(kv_engine.rocks.clone())),
            &self.store_path,
        )
        .unwrap();
        // It always use the singleton kv_engine, use arbitrary id and suffix.
        let ctx = TabletContext::with_infinite_region(0, Some(0));
        reg.load(ctx, false).unwrap();
        self.tablet_registry = Some(reg.clone());
        engines.raft.register_config(cfg_controller);

        let engines_info = Arc::new(EnginesResourceInfo::new(
            &engines, 180, // max_samples_to_preserve
        ));

        (engines, engines_info)
    }
}

const RESERVED_OPEN_FDS: u64 = 1000;

const DEFAULT_METRICS_FLUSH_INTERVAL: Duration = Duration::from_millis(10_000);
const DEFAULT_MEMTRACE_FLUSH_INTERVAL: Duration = Duration::from_millis(1_000);
const DEFAULT_ENGINE_METRICS_RESET_INTERVAL: Duration = Duration::from_millis(60_000);
const DEFAULT_STORAGE_STATS_INTERVAL: Duration = Duration::from_secs(1);

/// A complete TiKV server.
struct TiKvServer<ER: RaftEngine> {
    config: TikvConfig,
    proxy_config: ProxyConfig,
    engine_store_server_helper_ptr: isize,
    cfg_controller: Option<ConfigController>,
    security_mgr: Arc<SecurityManager>,
    pd_client: Arc<RpcClient>,
    router: RaftRouter<TiFlashEngine, ER>,
    flow_info_sender: Option<mpsc::Sender<FlowInfo>>,
    flow_info_receiver: Option<mpsc::Receiver<FlowInfo>>,
    system: Option<RaftBatchSystem<TiFlashEngine, ER>>,
    resolver: Option<resolve::PdStoreAddrResolver>,
    store_path: PathBuf,
    snap_mgr: Option<SnapManager>, // Will be filled in `init_servers`.
    encryption_key_manager: Option<Arc<DataKeyManager>>,
    engines: Option<TiKvEngines<TiFlashEngine, ER>>,
    kv_statistics: Option<Arc<RocksStatistics>>,
    raft_statistics: Option<Arc<RocksStatistics>>,
    servers: Option<Servers<TiFlashEngine, ER>>,
    region_info_accessor: RegionInfoAccessor,
    coprocessor_host: Option<CoprocessorHost<TiFlashEngine>>,
    to_stop: Vec<Box<dyn Stop>>,
    lock_files: Vec<File>,
    concurrency_manager: ConcurrencyManager,
    env: Arc<Environment>,
    background_worker: Worker,
    sst_worker: Option<Box<LazyWorker<String>>>,
    quota_limiter: Arc<QuotaLimiter>,
    tablet_registry: Option<TabletRegistry<RocksEngine>>,
}

struct TiKvEngines<EK: KvEngine, ER: RaftEngine> {
    engines: Engines<EK, ER>,
    store_meta: Arc<Mutex<StoreMeta>>,
    engine: RaftKv<EK, ServerRaftStoreRouter<EK, ER>>,
}

struct Servers<EK: KvEngine, ER: RaftEngine> {
    lock_mgr: LockManager,
    server: LocalServer<EK, ER>,
    node: Node<RpcClient, EK, ER>,
    importer: Arc<SstImporter>,
}

type LocalServer<EK, ER> = Server<resolve::PdStoreAddrResolver, LocalRaftKv<EK, ER>>;
type LocalRaftKv<EK, ER> = RaftKv<EK, ServerRaftStoreRouter<EK, ER>>;

impl<ER: RaftEngine> TiKvServer<ER> {
    fn init(
        mut config: TikvConfig,
        proxy_config: ProxyConfig,
        engine_store_server_helper_ptr: isize,
    ) -> TiKvServer<ER> {
        tikv_util::thread_group::set_properties(Some(GroupProperties::default()));
        // It is okay use pd config and security config before `init_config`,
        // because these configs must be provided by command line, and only
        // used during startup process.
        let security_mgr = Arc::new(
            SecurityManager::new(&config.security)
                .unwrap_or_else(|e| fatal!("failed to create security manager: {}", e)),
        );
        let env = Arc::new(
            EnvBuilder::new()
                .cq_count(config.server.grpc_concurrency)
                .name_prefix(thd_name!(GRPC_THREAD_PREFIX))
                .build(),
        );
        let pd_client =
            Self::connect_to_pd_cluster(&mut config, env.clone(), Arc::clone(&security_mgr));

        // Initialize and check config
        info!("using proxy config"; "config" => ?proxy_config);

        let cfg_controller = Self::init_config(config, &proxy_config);
        let config = cfg_controller.get_current();

        let store_path = Path::new(&config.storage.data_dir).to_owned();

        // Initialize raftstore channels.
        let (router, system) = fsm::create_raft_batch_system(&config.raft_store);

        let thread_count = config.server.background_thread_count;
        let background_worker = WorkerBuilder::new("background")
            .thread_count(thread_count)
            .create();

        let mut coprocessor_host = Some(CoprocessorHost::new(
            router.clone(),
            config.coprocessor.clone(),
        ));
        let region_info_accessor = RegionInfoAccessor::new(coprocessor_host.as_mut().unwrap());

        // Initialize concurrency manager
        let latest_ts = block_on(pd_client.get_tso()).expect("failed to get timestamp from PD");
        let concurrency_manager = ConcurrencyManager::new(latest_ts);

        // use different quota for front-end and back-end requests
        let quota_limiter = Arc::new(QuotaLimiter::new(
            config.quota.foreground_cpu_time,
            config.quota.foreground_write_bandwidth,
            config.quota.foreground_read_bandwidth,
            config.quota.background_cpu_time,
            config.quota.background_write_bandwidth,
            config.quota.background_read_bandwidth,
            config.quota.max_delay_duration,
            config.quota.enable_auto_tune,
        ));

        TiKvServer {
            config,
            proxy_config,
            engine_store_server_helper_ptr,
            cfg_controller: Some(cfg_controller),
            security_mgr,
            pd_client,
            router,
            system: Some(system),
            resolver: None,
            store_path,
            snap_mgr: None,
            encryption_key_manager: None,
            engines: None,
            kv_statistics: None,
            raft_statistics: None,
            servers: None,
            region_info_accessor,
            coprocessor_host,
            to_stop: vec![],
            lock_files: vec![],
            concurrency_manager,
            env,
            background_worker,
            flow_info_sender: None,
            flow_info_receiver: None,
            sst_worker: None,
            quota_limiter,
            tablet_registry: None,
        }
    }

    /// Initialize and check the config
    ///
    /// Warnings are logged and fatal errors exist.
    ///
    /// #  Fatal errors
    ///
    /// - If `dynamic config` feature is enabled and failed to register config
    ///   to PD
    /// - If some critical configs (like data dir) are differrent from last run
    /// - If the config can't pass `validate()`
    /// - If the max open file descriptor limit is not high enough to support
    ///   the main database and the raft database.
    fn init_config(mut config: TikvConfig, proxy_config: &ProxyConfig) -> ConfigController {
        crate::config::address_proxy_config(&mut config, proxy_config);
        crate::config::validate_and_persist_config(&mut config, true);
        info!("after address config"; "config" => ?config);

        ensure_dir_exist(&config.storage.data_dir).unwrap();
        if !config.rocksdb.wal_dir.is_empty() {
            ensure_dir_exist(&config.rocksdb.wal_dir).unwrap();
        }
        if config.raft_engine.enable {
            ensure_dir_exist(&config.raft_engine.config().dir).unwrap();
        } else {
            ensure_dir_exist(&config.raft_store.raftdb_path).unwrap();
            if !config.raftdb.wal_dir.is_empty() {
                ensure_dir_exist(&config.raftdb.wal_dir).unwrap();
            }
        }

        check_system_config(&config);

        tikv_util::set_panic_hook(config.abort_on_panic, &config.storage.data_dir);

        info!(
            "using config";
            "config" => serde_json::to_string(&config).unwrap(),
        );
        if config.panic_when_unexpected_key_or_data {
            info!("panic-when-unexpected-key-or-data is on");
            tikv_util::set_panic_when_unexpected_key_or_data(true);
        }

        config.write_into_metrics();

        ConfigController::new(config)
    }

    fn connect_to_pd_cluster(
        config: &mut TikvConfig,
        env: Arc<Environment>,
        security_mgr: Arc<SecurityManager>,
    ) -> Arc<RpcClient> {
        let pd_client = Arc::new(
            RpcClient::new(&config.pd, Some(env), security_mgr)
                .unwrap_or_else(|e| fatal!("failed to create rpc client: {}", e)),
        );

        let cluster_id = pd_client
            .get_cluster_id()
            .unwrap_or_else(|e| fatal!("failed to get cluster id: {}", e));
        if cluster_id == DEFAULT_CLUSTER_ID {
            fatal!("cluster id can't be {}", DEFAULT_CLUSTER_ID);
        }
        config.server.cluster_id = cluster_id;
        info!(
            "connect to PD cluster";
            "cluster_id" => cluster_id
        );

        pd_client
    }

    fn check_conflict_addr(&mut self) {
        let cur_addr: SocketAddr = self
            .config
            .server
            .addr
            .parse()
            .expect("failed to parse into a socket address");
        let cur_ip = cur_addr.ip();
        let cur_port = cur_addr.port();
        let lock_dir = get_lock_dir();

        let search_base = env::temp_dir().join(&lock_dir);
        file_system::create_dir_all(&search_base)
            .unwrap_or_else(|_| panic!("create {} failed", search_base.display()));

        for entry in file_system::read_dir(&search_base).unwrap().flatten() {
            if !entry.file_type().unwrap().is_file() {
                continue;
            }
            let file_path = entry.path();
            let file_name = file_path.file_name().unwrap().to_str().unwrap();
            if let Ok(addr) = file_name.replace('_', ":").parse::<SocketAddr>() {
                let ip = addr.ip();
                let port = addr.port();
                if cur_port == port
                    && (cur_ip == ip || cur_ip.is_unspecified() || ip.is_unspecified())
                {
                    let _ = try_lock_conflict_addr(file_path);
                }
            }
        }

        let cur_path = search_base.join(cur_addr.to_string().replace(':', "_"));
        let cur_file = try_lock_conflict_addr(cur_path);
        self.lock_files.push(cur_file);
    }

    fn init_fs(&mut self) {
        let lock_path = self.store_path.join(Path::new("LOCK"));

        let f = File::create(lock_path.as_path())
            .unwrap_or_else(|e| fatal!("failed to create lock at {}: {}", lock_path.display(), e));
        if f.try_lock_exclusive().is_err() {
            fatal!(
                "lock {} failed, maybe another instance is using this directory.",
                self.store_path.display()
            );
        }
        self.lock_files.push(f);

        if tikv_util::panic_mark_file_exists(&self.config.storage.data_dir) {
            fatal!(
                "panic_mark_file {} exists, there must be something wrong with the db. \
                     Do not remove the panic_mark_file and force the TiKV node to restart. \
                     Please contact TiKV maintainers to investigate the issue. \
                     If needed, use scale in and scale out to replace the TiKV node. \
                     https://docs.pingcap.com/tidb/stable/scale-tidb-using-tiup",
                tikv_util::panic_mark_file_path(&self.config.storage.data_dir).display()
            );
        }

        // We truncate a big file to make sure that both raftdb and kvdb of TiKV have
        // enough space to do compaction and region migration when TiKV recover.
        // This file is created in data_dir rather than db_path, because we must
        // not increase store size of db_path.
        let disk_stats = fs2::statvfs(&self.config.storage.data_dir).unwrap();
        let mut capacity = disk_stats.total_space();
        if self.config.raft_store.capacity.0 > 0 {
            capacity = cmp::min(capacity, self.config.raft_store.capacity.0);
        }

        let mut reserve_space = self.config.storage.reserve_space.0;
        if self.config.storage.reserve_space.0 != 0 {
            reserve_space = cmp::max(
                (capacity as f64 * 0.05) as u64,
                self.config.storage.reserve_space.0,
            );
        }
        disk::set_disk_reserved_space(reserve_space);
        let path =
            Path::new(&self.config.storage.data_dir).join(file_system::SPACE_PLACEHOLDER_FILE);
        if let Err(e) = file_system::remove_file(&path) {
            warn!("failed to remove space holder on starting: {}", e);
        }

        let available = disk_stats.available_space();
        // place holder file size is 20% of total reserved space.
        if available > reserve_space {
            file_system::reserve_space_for_recover(
                &self.config.storage.data_dir,
                reserve_space / 5,
            )
            .map_err(|e| panic!("Failed to reserve space for recovery: {}.", e))
            .unwrap();
        } else {
            warn!("no enough disk space left to create the place holder file");
        }
    }

    fn init_yatp(&self) {
        yatp::metrics::set_namespace(Some("tikv"));
        prometheus::register(Box::new(yatp::metrics::MULTILEVEL_LEVEL0_CHANCE.clone())).unwrap();
        prometheus::register(Box::new(yatp::metrics::MULTILEVEL_LEVEL_ELAPSED.clone())).unwrap();
    }

    fn init_encryption(&mut self) {
        self.encryption_key_manager = data_key_manager_from_config(
            &self.config.security.encryption,
            &self.config.storage.data_dir,
        )
        .map_err(|e| {
            panic!(
                "Encryption failed to initialize: {}. code: {}",
                e,
                e.error_code()
            )
        })
        .unwrap()
        .map(Arc::new);
    }

    fn init_flow_receiver(&mut self) -> engine_rocks::FlowListener {
        let (tx, rx) = mpsc::channel();
        self.flow_info_sender = Some(tx.clone());
        self.flow_info_receiver = Some(rx);
        engine_rocks::FlowListener::new(tx)
    }

    pub fn init_engines(&mut self, engines: Engines<TiFlashEngine, ER>) {
        let store_meta = Arc::new(Mutex::new(StoreMeta::new(PENDING_MSG_CAP)));
        let engine = RaftKv::new(
            ServerRaftStoreRouter::new(
                self.router.clone(),
                LocalReader::new(
                    engines.kv.clone(),
                    StoreMetaDelegate::new(store_meta.clone(), engines.kv.clone()),
                    self.router.clone(),
                ),
            ),
            engines.kv.clone(),
            self.region_info_accessor.region_leaders(),
        );

        self.engines = Some(TiKvEngines {
            engines,
            store_meta,
            engine,
        });
    }

    fn init_gc_worker(
        &mut self,
    ) -> GcWorker<RaftKv<TiFlashEngine, ServerRaftStoreRouter<TiFlashEngine, ER>>> {
        let engines = self.engines.as_ref().unwrap();
        let gc_worker = GcWorker::new(
            engines.engine.clone(),
            self.flow_info_sender.take().unwrap(),
            self.config.gc.clone(),
            self.pd_client.feature_gate().clone(),
            Arc::new(self.region_info_accessor.clone()),
        );

        let cfg_controller = self.cfg_controller.as_mut().unwrap();
        cfg_controller.register(
            tikv::config::Module::Gc,
            Box::new(gc_worker.get_config_manager()),
        );

        gc_worker
    }

    fn init_servers<F: KvFormat>(&mut self) -> Arc<VersionTrack<ServerConfig>> {
        let flow_controller = Arc::new(FlowController::Singleton(EngineFlowController::new(
            &self.config.storage.flow_control,
            self.engines.as_ref().unwrap().engine.kv_engine().unwrap(),
            self.flow_info_receiver.take().unwrap(),
        )));
        let mut gc_worker = self.init_gc_worker();
        let mut ttl_checker = Box::new(LazyWorker::new("ttl-checker"));
        let ttl_scheduler = ttl_checker.scheduler();

        let cfg_controller = self.cfg_controller.as_mut().unwrap();

        cfg_controller.register(
            tikv::config::Module::Quota,
            Box::new(QuotaLimitConfigManager::new(Arc::clone(
                &self.quota_limiter,
            ))),
        );

        // Create cdc.
        // let mut cdc_worker = Box::new(LazyWorker::new("cdc"));
        // let cdc_scheduler = cdc_worker.scheduler();
        // let txn_extra_scheduler =
        // cdc::CdcTxnExtraScheduler::new(cdc_scheduler.clone());
        //
        // self.engines
        //     .as_mut()
        //     .unwrap()
        //     .engine
        //     .set_txn_extra_scheduler(Arc::new(txn_extra_scheduler));

        // let lock_mgr = LockManager::new(&self.config.pessimistic_txn);
        let lock_mgr = LockManager::new();
        // cfg_controller.register(
        //     tikv::config::Module::PessimisticTxn,
        //     Box::new(lock_mgr.config_manager()),
        // );
        // lock_mgr.register_detector_role_change_observer(self.coprocessor_host.
        // as_mut().unwrap());

        let engines = self.engines.as_ref().unwrap();

        let pd_worker = LazyWorker::new("pd-worker");
        let pd_sender = pd_worker.scheduler();

        if let Some(sst_worker) = &mut self.sst_worker {
            let sst_runner = RecoveryRunner::new(
                engines.engines.kv.rocks.clone(),
                engines.store_meta.clone(),
                self.config.storage.background_error_recovery_window.into(),
                DEFAULT_CHECK_INTERVAL,
            );
            sst_worker.start_with_timer(sst_runner);
        }

        let unified_read_pool = if self.config.readpool.is_unified_pool_enabled() {
            Some(build_yatp_read_pool(
                &self.config.readpool.unified,
                pd_sender.clone(),
                engines.engine.clone(),
            ))
        } else {
            None
        };

        // The `DebugService` and `DiagnosticsService` will share the same thread pool
        let props = tikv_util::thread_group::current_properties();
        let debug_thread_pool = Arc::new(
            Builder::new_multi_thread()
                .thread_name(thd_name!("debugger"))
                .worker_threads(1)
                .after_start_wrapper(move || {
                    tikv_alloc::add_thread_memory_accessor();
                    tikv_util::thread_group::set_properties(props.clone());
                })
                .before_stop_wrapper(tikv_alloc::remove_thread_memory_accessor)
                .build()
                .unwrap(),
        );

        // TODO(tiflash) Maybe we can remove this service.
        // Start resource metering.
        let (recorder_notifier, collector_reg_handle, resource_tag_factory, recorder_worker) =
            resource_metering::init_recorder(self.config.resource_metering.precision.as_millis());
        self.to_stop.push(recorder_worker);
        let (reporter_notifier, data_sink_reg_handle, reporter_worker) =
            resource_metering::init_reporter(
                self.config.resource_metering.clone(),
                collector_reg_handle.clone(),
            );
        self.to_stop.push(reporter_worker);
        let (address_change_notifier, single_target_worker) = resource_metering::init_single_target(
            self.config.resource_metering.receiver_address.clone(),
            self.env.clone(),
            data_sink_reg_handle.clone(),
        );
        self.to_stop.push(single_target_worker);

        let cfg_manager = resource_metering::ConfigManager::new(
            self.config.resource_metering.clone(),
            recorder_notifier,
            reporter_notifier,
            address_change_notifier,
        );
        cfg_controller.register(
            tikv::config::Module::ResourceMetering,
            Box::new(cfg_manager),
        );

        let storage_read_pool_handle = if self.config.readpool.storage.use_unified_pool() {
            unified_read_pool.as_ref().unwrap().handle()
        } else {
            let storage_read_pools = ReadPool::from(storage::build_read_pool(
                &self.config.readpool.storage,
                pd_sender.clone(),
                engines.engine.clone(),
            ));
            storage_read_pools.handle()
        };

        // we don't care since we don't start this service
        let dummy_dynamic_configs = tikv::storage::DynamicConfigs {
            pipelined_pessimistic_lock: Arc::new(AtomicBool::new(true)),
            in_memory_pessimistic_lock: Arc::new(AtomicBool::new(true)),
            wake_up_delay_duration_ms: Arc::new(AtomicU64::new(
                ReadableDuration::millis(20).as_millis(),
            )),
        };

        let storage = Storage::<_, _, F>::from_engine(
            engines.engine.clone(),
            &self.config.storage,
            storage_read_pool_handle,
            lock_mgr.clone(),
            self.concurrency_manager.clone(),
            dummy_dynamic_configs,
            flow_controller.clone(),
            pd_sender.clone(),
            resource_tag_factory.clone(),
            Arc::clone(&self.quota_limiter),
            self.pd_client.feature_gate().clone(),
            None, // causal_ts_provider
        )
        .unwrap_or_else(|e| fatal!("failed to create raft storage: {}", e));
        cfg_controller.register(
            tikv::config::Module::Storage,
            Box::new(StorageConfigManger::new(
                self.tablet_registry.as_ref().unwrap().clone(),
                ttl_scheduler,
                flow_controller,
                storage.get_scheduler(),
            )),
        );

        let (resolver, state) = resolve::new_resolver(
            self.pd_client.clone(),
            &self.background_worker,
            storage.get_engine().raft_extension().clone(),
        );
        self.resolver = Some(resolver);

        ReplicaReadLockChecker::new(self.concurrency_manager.clone())
            .register(self.coprocessor_host.as_mut().unwrap());

        // Create snapshot manager, server.
        let snap_path = self
            .store_path
            .join(Path::new("snap"))
            .to_str()
            .unwrap()
            .to_owned();

        let bps = i64::try_from(self.config.server.snap_max_write_bytes_per_sec.0)
            .unwrap_or_else(|_| fatal!("snap_max_write_bytes_per_sec > i64::max_value"));

        let snap_mgr = SnapManagerBuilder::default()
            .max_write_bytes_per_sec(bps)
            .max_total_size(self.config.server.snap_max_total_size.0)
            .encryption_key_manager(self.encryption_key_manager.clone())
            .max_per_file_size(self.config.raft_store.max_snapshot_file_raw_size.0)
            .enable_multi_snapshot_files(
                self.pd_client
                    .feature_gate()
                    .can_enable(MULTI_FILES_SNAPSHOT_FEATURE),
            )
            .build(snap_path);

        // Create coprocessor endpoint.
        let cop_read_pool_handle = if self.config.readpool.coprocessor.use_unified_pool() {
            unified_read_pool.as_ref().unwrap().handle()
        } else {
            let cop_read_pools = ReadPool::from(coprocessor::readpool_impl::build_read_pool(
                &self.config.readpool.coprocessor,
                pd_sender,
                engines.engine.clone(),
            ));
            cop_read_pools.handle()
        };

        let mut unified_read_pool_scale_receiver = None;
        if self.config.readpool.is_unified_pool_enabled() {
            let (unified_read_pool_scale_notifier, rx) = mpsc::sync_channel(10);
            cfg_controller.register(
                tikv::config::Module::Readpool,
                Box::new(ReadPoolConfigManager::new(
                    unified_read_pool.as_ref().unwrap().handle(),
                    unified_read_pool_scale_notifier,
                    &self.background_worker,
                    self.config.readpool.unified.max_thread_count,
                    self.config.readpool.unified.auto_adjust_pool_size,
                )),
            );
            unified_read_pool_scale_receiver = Some(rx);
        }

        // // Register causal observer for RawKV API V2
        // if let ApiVersion::V2 = F::TAG {
        //     let tso = block_on(causal_ts::BatchTsoProvider::new_opt(
        //         self.pd_client.clone(),
        //         self.config.causal_ts.renew_interval.0,
        //         self.config.causal_ts.renew_batch_min_size,
        //     ));
        //     if let Err(e) = tso {
        //         panic!("Causal timestamp provider initialize failed: {:?}", e);
        //     }
        //     let causal_ts_provider = Arc::new(tso.unwrap());
        //     info!("Causal timestamp provider startup.");
        //
        //     let causal_ob = causal_ts::CausalObserver::new(causal_ts_provider);
        //     causal_ob.register_to(self.coprocessor_host.as_mut().unwrap());
        // }

        // // Register cdc.
        // let cdc_ob = cdc::CdcObserver::new(cdc_scheduler.clone());
        // cdc_ob.register_to(self.coprocessor_host.as_mut().unwrap());
        // // Register cdc config manager.
        // cfg_controller.register(
        //     tikv::config::Module::CDC,
        //     Box::new(CdcConfigManager(cdc_worker.scheduler())),
        // );

        // // Create resolved ts worker
        // let rts_worker = if self.config.resolved_ts.enable {
        //     let worker = Box::new(LazyWorker::new("resolved-ts"));
        //     // Register the resolved ts observer
        //     let resolved_ts_ob = resolved_ts::Observer::new(worker.scheduler());
        //     resolved_ts_ob.register_to(self.coprocessor_host.as_mut().unwrap());
        //     // Register config manager for resolved ts worker
        //     cfg_controller.register(
        //         tikv::config::Module::ResolvedTs,
        //         Box::new(resolved_ts::ResolvedTsConfigManager::new(
        //             worker.scheduler(),
        //         )),
        //     );
        //     Some(worker)
        // } else {
        //     None
        // };

        let server_config = Arc::new(VersionTrack::new(self.config.server.clone()));

        self.config
            .raft_store
            .validate(
                self.config.coprocessor.region_split_size,
                self.config.coprocessor.enable_region_bucket,
                self.config.coprocessor.region_bucket_size,
            )
            .unwrap_or_else(|e| fatal!("failed to validate raftstore config {}", e));
        let raft_store = Arc::new(VersionTrack::new(self.config.raft_store.clone()));
        let health_service = HealthService::default();
        let mut default_store = kvproto::metapb::Store::default();

        if !self.proxy_config.server.engine_store_version.is_empty() {
            default_store.set_version(self.proxy_config.server.engine_store_version.clone());
        }
        if !self.proxy_config.server.engine_store_git_hash.is_empty() {
            default_store.set_git_hash(self.proxy_config.server.engine_store_git_hash.clone());
        }
        // addr -> store.peer_address
        if self.config.server.advertise_addr.is_empty() {
            default_store.set_peer_address(self.config.server.addr.clone());
        } else {
            default_store.set_peer_address(self.config.server.advertise_addr.clone())
        }
        // engine_addr -> store.addr
        if !self.proxy_config.server.engine_addr.is_empty() {
            default_store.set_address(self.proxy_config.server.engine_addr.clone());
        } else {
            panic!("engine address is empty");
        }

        let mut node = Node::new(
            self.system.take().unwrap(),
            &server_config.value().clone(),
            raft_store.clone(),
            self.config.storage.api_version(),
            self.pd_client.clone(),
            state,
            self.background_worker.clone(),
            Some(health_service.clone()),
            Some(default_store),
        );
        node.try_bootstrap_store(engines.engines.clone())
            .unwrap_or_else(|e| fatal!("failed to bootstrap node id: {}", e));

        {
            engine_store_ffi::gen_engine_store_server_helper(self.engine_store_server_helper_ptr)
                .set_store(node.store());
            info!("set store {} to engine-store", node.id());
        }

        let import_path = self.store_path.join("import");
        let mut importer = SstImporter::new(
            &self.config.import,
            import_path,
            self.encryption_key_manager.clone(),
            self.config.storage.api_version(),
        )
        .unwrap();
        for (cf_name, compression_type) in &[
            (
                CF_DEFAULT,
                self.config.rocksdb.defaultcf.bottommost_level_compression,
            ),
            (
                CF_WRITE,
                self.config.rocksdb.writecf.bottommost_level_compression,
            ),
        ] {
            importer.set_compression_type(cf_name, from_rocks_compression_type(*compression_type));
        }
        let importer = Arc::new(importer);

        let check_leader_runner = CheckLeaderRunner::new(
            engines.store_meta.clone(),
            self.coprocessor_host.clone().unwrap(),
        );
        let check_leader_scheduler = self
            .background_worker
            .start("check-leader", check_leader_runner);

        self.snap_mgr = Some(snap_mgr.clone());
        // Create server
        let server = Server::new(
            node.id(),
            &server_config,
            &self.security_mgr,
            storage,
            coprocessor::Endpoint::new(
                &server_config.value(),
                cop_read_pool_handle,
                self.concurrency_manager.clone(),
                resource_tag_factory,
                Arc::clone(&self.quota_limiter),
            ),
            coprocessor_v2::Endpoint::new(&self.config.coprocessor_v2),
            self.resolver.clone().unwrap(),
            Either::Left(snap_mgr.clone()),
            gc_worker.clone(),
            check_leader_scheduler,
            self.env.clone(),
            unified_read_pool,
            debug_thread_pool,
            health_service,
        )
        .unwrap_or_else(|e| fatal!("failed to create server: {}", e));

        let tiflash_ob = engine_store_ffi::observer::TiFlashObserver::new(
            node.id(),
            self.engines.as_ref().unwrap().engines.kv.clone(),
            self.engines.as_ref().unwrap().engines.raft.clone(),
            importer.clone(),
            self.proxy_config.raft_store.snap_handle_pool_size,
            server.transport().clone(),
            snap_mgr.clone(),
            self.proxy_config.engine_store.clone(),
        );
        tiflash_ob.register_to(self.coprocessor_host.as_mut().unwrap());

        cfg_controller.register(
            tikv::config::Module::Server,
            Box::new(ServerConfigManager::new(
                server.get_snap_worker_scheduler(),
                server_config.clone(),
                server.get_grpc_mem_quota().clone(),
            )),
        );

        // // Start backup stream
        // if self.config.backup_stream.enable {
        //     // Create backup stream.
        //     let mut backup_stream_worker =
        // Box::new(LazyWorker::new("backup-stream"));
        //     let backup_stream_scheduler = backup_stream_worker.scheduler();
        //
        //     // Register backup-stream observer.
        //     let backup_stream_ob =
        // BackupStreamObserver::new(backup_stream_scheduler.clone());
        //     backup_stream_ob.register_to(self.coprocessor_host.as_mut().unwrap());
        //     // Register config manager.
        //     cfg_controller.register(
        //         tikv::config::Module::BackupStream,
        //         Box::new(BackupStreamConfigManager(backup_stream_worker.
        // scheduler())),     );
        //
        //     let backup_stream_endpoint = backup_stream::Endpoint::new::<String>(
        //         node.id(),
        //         &self.config.pd.endpoints,
        //         self.config.backup_stream.clone(),
        //         backup_stream_scheduler,
        //         backup_stream_ob,
        //         self.region_info_accessor.clone(),
        //         self.router.clone(),
        //         self.pd_client.clone(),
        //         self.concurrency_manager.clone(),
        //     );
        //     backup_stream_worker.start(backup_stream_endpoint);
        //     self.to_stop.push(backup_stream_worker);
        // }

        let split_check_runner = SplitCheckRunner::new(
            engines.engines.kv.clone(),
            self.router.clone(),
            self.coprocessor_host.clone().unwrap(),
        );
        let split_check_scheduler = self
            .background_worker
            .start("split-check", split_check_runner);
        cfg_controller.register(
            tikv::config::Module::Coprocessor,
            Box::new(SplitCheckConfigManager(split_check_scheduler.clone())),
        );

        let split_config_manager =
            SplitConfigManager::new(Arc::new(VersionTrack::new(self.config.split.clone())));
        cfg_controller.register(
            tikv::config::Module::Split,
            Box::new(split_config_manager.clone()),
        );

        let auto_split_controller = AutoSplitController::new(
            split_config_manager,
            self.config.server.grpc_concurrency,
            self.config.readpool.unified.max_thread_count,
            unified_read_pool_scale_receiver,
        );

        node.start(
            engines.engines.clone(),
            server.transport(),
            snap_mgr,
            pd_worker,
            engines.store_meta.clone(),
            self.coprocessor_host.clone().unwrap(),
            importer.clone(),
            split_check_scheduler,
            auto_split_controller,
            self.concurrency_manager.clone(),
            collector_reg_handle,
            None,
        )
        .unwrap_or_else(|e| fatal!("failed to start node: {}", e));

        gc_worker
            .start(node.id())
            .unwrap_or_else(|e| fatal!("failed to start gc worker: {}", e));

        initial_metric(&self.config.metric);
        if self.config.storage.enable_ttl {
            ttl_checker.start_with_timer(TtlChecker::new(
                self.engines.as_ref().unwrap().engine.kv_engine().unwrap(),
                self.region_info_accessor.clone(),
                self.config.storage.ttl_check_poll_interval.into(),
            ));
            self.to_stop.push(ttl_checker);
        }

        // Start CDC.
        // Start resolved ts

        cfg_controller.register(
            tikv::config::Module::Raftstore,
            Box::new(RaftstoreConfigManager::new(
                node.refresh_config_scheduler(),
                raft_store,
            )),
        );

        self.servers = Some(Servers {
            lock_mgr,
            server,
            node,
            importer,
        });

        server_config
    }

    fn register_services(&mut self) {
        let servers = self.servers.as_mut().unwrap();
        let engines = self.engines.as_ref().unwrap();

        // Import SST service.
        let import_service = ImportSstService::new(
            self.config.import.clone(),
            self.config.raft_store.raft_entry_max_size,
            self.router.clone(),
            engines.engines.kv.clone(),
            servers.importer.clone(),
        );
        if servers
            .server
            .register_service(create_import_sst(import_service))
            .is_some()
        {
            fatal!("failed to register import service");
        }

        // Debug service.
        let debug_service = DebugService::new(
            Engines {
                kv: engines.engines.kv.rocks.clone(),
                raft: engines.engines.raft.clone(),
            },
            self.kv_statistics.clone(),
            self.raft_statistics.clone(),
            servers.server.get_debug_thread_pool().clone(),
            engines.engine.raft_extension().clone(),
            self.cfg_controller.as_ref().unwrap().clone(),
        );
        if servers
            .server
            .register_service(create_debug(debug_service))
            .is_some()
        {
            fatal!("failed to register debug service");
        }

        // Create Diagnostics service
        let diag_service = DiagnosticsService::new(
            servers.server.get_debug_thread_pool().clone(),
            self.config.log.file.filename.clone(),
            self.config.slow_log_file.clone(),
        );
        if servers
            .server
            .register_service(create_diagnostics(diag_service))
            .is_some()
        {
            fatal!("failed to register diagnostics service");
        }

        // Lock manager.
        // Backup service.
    }

    fn init_io_utility(&mut self) -> BytesFetcher {
        let stats_collector_enabled = file_system::init_io_stats_collector()
            .map_err(|e| warn!("failed to init I/O stats collector: {}", e))
            .is_ok();

        let limiter = Arc::new(
            self.config
                .storage
                .io_rate_limit
                .build(!stats_collector_enabled /* enable_statistics */),
        );
        let fetcher = if stats_collector_enabled {
            BytesFetcher::FromIoStatsCollector()
        } else {
            BytesFetcher::FromRateLimiter(limiter.statistics().unwrap())
        };
        // Set up IO limiter even when rate limit is disabled, so that rate limits can
        // be dynamically applied later on.
        set_io_rate_limiter(Some(limiter));
        fetcher
    }

    fn init_metrics_flusher(
        &mut self,
        fetcher: BytesFetcher,
        engines_info: Arc<EnginesResourceInfo>,
    ) {
        let mut engine_metrics = EngineMetricsManager::<RocksEngine, ER>::new(
            self.tablet_registry.clone().unwrap(),
            self.kv_statistics.clone(),
            self.config.rocksdb.titan.enabled,
            self.engines.as_ref().unwrap().engines.raft.clone(),
            self.raft_statistics.clone(),
        );
        let mut io_metrics = IOMetricsManager::new(fetcher);
        let engines_info_clone = engines_info.clone();
        self.background_worker
            .spawn_interval_task(DEFAULT_METRICS_FLUSH_INTERVAL, move || {
                let now = Instant::now();
                engine_metrics.flush(now);
                io_metrics.flush(now);
                engines_info_clone.update(now);
            });
        if let Some(limiter) = get_io_rate_limiter() {
            limiter.set_low_priority_io_adjustor_if_needed(Some(engines_info));
        }

        let mut mem_trace_metrics = MemoryTraceManager::default();
        mem_trace_metrics.register_provider(MEMTRACE_RAFTSTORE.clone());
        mem_trace_metrics.register_provider(MEMTRACE_COPROCESSOR.clone());
        self.background_worker
            .spawn_interval_task(DEFAULT_MEMTRACE_FLUSH_INTERVAL, move || {
                let now = Instant::now();
                mem_trace_metrics.flush(now);
            });
    }

    fn init_storage_stats_task(&self, engines: Engines<TiFlashEngine, ER>) {
        let config_disk_capacity: u64 = self.config.raft_store.capacity.0;
        let data_dir = self.config.storage.data_dir.clone();
        let store_path = self.store_path.clone();
        let snap_mgr = self.snap_mgr.clone().unwrap();
        let reserve_space = disk::get_disk_reserved_space();
        if reserve_space == 0 {
            info!("disk space checker not enabled");
            return;
        }

        let almost_full_threshold = reserve_space;
        let already_full_threshold = reserve_space / 2;
        self.background_worker
            .spawn_interval_task(DEFAULT_STORAGE_STATS_INTERVAL, move || {
                let disk_stats = match fs2::statvfs(&store_path) {
                    Err(e) => {
                        error!(
                            "get disk stat for kv store failed";
                            "kv path" => store_path.to_str(),
                            "err" => ?e
                        );
                        return;
                    }
                    Ok(stats) => stats,
                };
                let disk_cap = disk_stats.total_space();
                let snap_size = snap_mgr.get_total_snap_size().unwrap();

                let kv_size = engines
                    .kv
                    .get_engine_used_size()
                    .expect("get kv engine size");

                let raft_size = engines
                    .raft
                    .get_engine_size()
                    .expect("get raft engine size");

                let placeholer_file_path = PathBuf::from_str(&data_dir)
                    .unwrap()
                    .join(Path::new(file_system::SPACE_PLACEHOLDER_FILE));

                let placeholder_size: u64 =
                    file_system::get_file_size(&placeholer_file_path).unwrap_or(0);

                let used_size = snap_size + kv_size + raft_size + placeholder_size;
                let capacity = if config_disk_capacity == 0 || disk_cap < config_disk_capacity {
                    disk_cap
                } else {
                    config_disk_capacity
                };

                let mut available = capacity.checked_sub(used_size).unwrap_or_default();
                available = cmp::min(available, disk_stats.available_space());

                let prev_disk_status = disk::get_disk_status(0); //0 no need care about failpoint.
                let cur_disk_status = if available <= already_full_threshold {
                    disk::DiskUsage::AlreadyFull
                } else if available <= almost_full_threshold {
                    disk::DiskUsage::AlmostFull
                } else {
                    disk::DiskUsage::Normal
                };
                if prev_disk_status != cur_disk_status {
                    warn!(
                        "disk usage {:?}->{:?}, available={},snap={},kv={},raft={},capacity={}",
                        prev_disk_status,
                        cur_disk_status,
                        available,
                        snap_size,
                        kv_size,
                        raft_size,
                        capacity
                    );
                }
                disk::set_disk_status(cur_disk_status);
            })
    }

    fn init_sst_recovery_sender(&mut self) -> Option<Scheduler<String>> {
        if !self
            .config
            .storage
            .background_error_recovery_window
            .is_zero()
        {
            let sst_worker = Box::new(LazyWorker::new("sst-recovery"));
            let scheduler = sst_worker.scheduler();
            self.sst_worker = Some(sst_worker);
            Some(scheduler)
        } else {
            None
        }
    }

    fn run_server(&mut self, server_config: Arc<VersionTrack<ServerConfig>>) {
        let server = self.servers.as_mut().unwrap();
        server
            .server
            .build_and_bind()
            .unwrap_or_else(|e| fatal!("failed to build server: {}", e));
        server
            .server
            .start(server_config, self.security_mgr.clone())
            .unwrap_or_else(|e| fatal!("failed to start server: {}", e));
    }

    fn run_status_server(&mut self) {
        // Create a status server.
        let status_enabled = !self.config.server.status_addr.is_empty();
        if status_enabled {
            let mut status_server = match StatusServer::new(
                engine_store_ffi::gen_engine_store_server_helper(
                    self.engine_store_server_helper_ptr,
                ),
                self.config.server.status_thread_pool_size,
                self.cfg_controller.take().unwrap(),
                Arc::new(self.config.security.clone()),
                self.router.clone(),
                self.store_path.clone(),
            ) {
                Ok(status_server) => Box::new(status_server),
                Err(e) => {
                    error_unknown!(%e; "failed to start runtime for status service");
                    return;
                }
            };
            // Start the status server.
            if let Err(e) = status_server.start(self.config.server.status_addr.clone()) {
                error_unknown!(%e; "failed to bind addr for status service");
            } else {
                self.to_stop.push(status_server);
            }
        }
    }

    fn stop(self) {
        tikv_util::thread_group::mark_shutdown();
        let mut servers = self.servers.unwrap();
        servers
            .server
            .stop()
            .unwrap_or_else(|e| fatal!("failed to stop server: {}", e));

        servers.node.stop();
        self.region_info_accessor.stop();

        servers.lock_mgr.stop();

        if let Some(sst_worker) = self.sst_worker {
            sst_worker.stop_worker();
        }

        self.to_stop.into_iter().for_each(|s| s.stop());
    }
}

pub trait ConfiguredRaftEngine: RaftEngine {
    fn build(
        _: &TikvConfig,
        _: &Arc<Env>,
        _: &Option<Arc<DataKeyManager>>,
        _: &Cache,
    ) -> (Self, Option<Arc<RocksStatistics>>);
    fn as_rocks_engine(&self) -> Option<&RocksEngine> {
        None
    }
<<<<<<< HEAD
    fn as_ps_engine(&mut self) -> Option<&mut PSEngine> {
        None
    }
    fn register_config(&self, _cfg_controller: &mut ConfigController, _share_cache: bool) {}
=======
    fn register_config(&self, _cfg_controller: &mut ConfigController) {}
>>>>>>> 453b9df4
}

impl ConfiguredRaftEngine for engine_rocks::RocksEngine {
    fn build(
        config: &TikvConfig,
        env: &Arc<Env>,
        key_manager: &Option<Arc<DataKeyManager>>,
        block_cache: &Cache,
    ) -> (Self, Option<Arc<RocksStatistics>>) {
        let mut raft_data_state_machine = RaftDataStateMachine::new(
            &config.storage.data_dir,
            &config.raft_engine.config().dir,
            &config.raft_store.raftdb_path,
        );
        let should_dump = raft_data_state_machine.before_open_target();

        let raft_db_path = &config.raft_store.raftdb_path;
        let config_raftdb = &config.raftdb;
        let statistics = Arc::new(RocksStatistics::new_titan());
        let raft_db_opts = config_raftdb.build_opt(env.clone(), Some(&statistics));
        let raft_cf_opts = config_raftdb.build_cf_opts(block_cache);
        let raftdb = engine_rocks::util::new_engine_opt(raft_db_path, raft_db_opts, raft_cf_opts)
            .expect("failed to open raftdb");

        if should_dump {
            let raft_engine =
                RaftLogEngine::new(config.raft_engine.config(), key_manager.clone(), None)
                    .expect("failed to open raft engine for migration");
            dump_raft_engine_to_raftdb(&raft_engine, &raftdb, 8 /* threads */);
            raft_engine.stop();
            drop(raft_engine);
            raft_data_state_machine.after_dump_data();
        }
        (raftdb, Some(statistics))
    }

    fn as_rocks_engine(&self) -> Option<&RocksEngine> {
        Some(self)
    }

    fn register_config(&self, cfg_controller: &mut ConfigController) {
        cfg_controller.register(
            tikv::config::Module::Raftdb,
            Box::new(DbConfigManger::new(self.clone(), DbType::Raft)),
        );
    }
}

impl ConfiguredRaftEngine for RaftLogEngine {
    fn build(
        config: &TikvConfig,
        env: &Arc<Env>,
        key_manager: &Option<Arc<DataKeyManager>>,
        block_cache: &Cache,
    ) -> (Self, Option<Arc<RocksStatistics>>) {
        let mut raft_data_state_machine = RaftDataStateMachine::new(
            &config.storage.data_dir,
            &config.raft_store.raftdb_path,
            &config.raft_engine.config().dir,
        );
        let should_dump = raft_data_state_machine.before_open_target();

        let raft_config = config.raft_engine.config();
        let raft_engine =
            RaftLogEngine::new(raft_config, key_manager.clone(), get_io_rate_limiter())
                .expect("failed to open raft engine");

        if should_dump {
            let config_raftdb = &config.raftdb;
            let raft_db_opts = config_raftdb.build_opt(env.clone(), None);
            let raft_cf_opts = config_raftdb.build_cf_opts(block_cache);
            let raftdb = engine_rocks::util::new_engine_opt(
                &config.raft_store.raftdb_path,
                raft_db_opts,
                raft_cf_opts,
            )
            .expect("failed to open raftdb for migration");
            dump_raftdb_to_raft_engine(&raftdb, &raft_engine, 8 /* threads */);
            raftdb.stop();
            drop(raftdb);
            raft_data_state_machine.after_dump_data();
        }
        (raft_engine, None)
    }
}

impl ConfiguredRaftEngine for PSEngine {
    fn build(
        _config: &TikvConfig,
        _env: &Arc<Env>,
        _key_manager: &Option<Arc<DataKeyManager>>,
        _block_cache: &Option<Cache>,
    ) -> Self {
        PSEngine::new()
    }

    fn as_ps_engine(&mut self) -> Option<&mut PSEngine> {
        Some(self)
    }
}

/// Various sanity-checks and logging before running a server.
///
/// Warnings are logged.
///
/// # Logs
///
/// The presence of these environment variables that affect the database
/// behavior is logged.
///
/// - `GRPC_POLL_STRATEGY`
/// - `http_proxy` and `https_proxy`
///
/// # Warnings
///
/// - if `net.core.somaxconn` < 32768
/// - if `net.ipv4.tcp_syncookies` is not 0
/// - if `vm.swappiness` is not 0
/// - if data directories are not on SSDs
/// - if the "TZ" environment variable is not set on unix
fn pre_start() {
    check_environment_variables();
    for e in tikv_util::config::check_kernel() {
        warn!(
            "check: kernel";
            "err" => %e
        );
    }
}

fn check_system_config(config: &TikvConfig) {
    info!("beginning system configuration check");
    let mut rocksdb_max_open_files = config.rocksdb.max_open_files;
    if config.rocksdb.titan.enabled {
        // Titan engine maintains yet another pool of blob files and uses the same max
        // number of open files setup as rocksdb does. So we double the max required
        // open files here
        rocksdb_max_open_files *= 2;
    }
    if let Err(e) = tikv_util::config::check_max_open_fds(
        RESERVED_OPEN_FDS + (rocksdb_max_open_files + config.raftdb.max_open_files) as u64,
    ) {
        fatal!("{}", e);
    }

    // Check RocksDB data dir
    if let Err(e) = tikv_util::config::check_data_dir(&config.storage.data_dir) {
        warn!(
            "check: rocksdb-data-dir";
            "path" => &config.storage.data_dir,
            "err" => %e
        );
    }
    // Check raft data dir
    if let Err(e) = tikv_util::config::check_data_dir(&config.raft_store.raftdb_path) {
        warn!(
            "check: raftdb-path";
            "path" => &config.raft_store.raftdb_path,
            "err" => %e
        );
    }
}

fn try_lock_conflict_addr<P: AsRef<Path>>(path: P) -> File {
    let f = File::create(path.as_ref()).unwrap_or_else(|e| {
        fatal!(
            "failed to create lock at {}: {}",
            path.as_ref().display(),
            e
        )
    });

    if f.try_lock_exclusive().is_err() {
        fatal!(
            "{} already in use, maybe another instance is binding with this address.",
            path.as_ref().file_name().unwrap().to_str().unwrap()
        );
    }
    f
}

#[cfg(unix)]
fn get_lock_dir() -> String {
    format!("{}_TIKV_LOCK_FILES", unsafe { libc::getuid() })
}

#[cfg(not(unix))]
fn get_lock_dir() -> String {
    "TIKV_LOCK_FILES".to_owned()
}

/// A small trait for components which can be trivially stopped. Lets us keep
/// a list of these in `TiKV`, rather than storing each component individually.
trait Stop {
    fn stop(self: Box<Self>);
}

impl<E, R> Stop for StatusServer<E, R>
where
    E: 'static,
    R: 'static + Send,
{
    fn stop(self: Box<Self>) {
        (*self).stop()
    }
}

impl Stop for Worker {
    fn stop(self: Box<Self>) {
        Worker::stop(&self);
    }
}

impl<T: fmt::Display + Send + 'static> Stop for LazyWorker<T> {
    fn stop(self: Box<Self>) {
        self.stop_worker();
    }
}

pub struct EngineMetricsManager<EK: KvEngine, ER: RaftEngine> {
    tablet_registry: TabletRegistry<EK>,
    kv_statistics: Option<Arc<RocksStatistics>>,
    kv_is_titan: bool,
    raft_engine: ER,
    raft_statistics: Option<Arc<RocksStatistics>>,
    last_reset: Instant,
}

impl<EK: KvEngine, ER: RaftEngine> EngineMetricsManager<EK, ER> {
    pub fn new(
        tablet_registry: TabletRegistry<EK>,
        kv_statistics: Option<Arc<RocksStatistics>>,
        kv_is_titan: bool,
        raft_engine: ER,
        raft_statistics: Option<Arc<RocksStatistics>>,
    ) -> Self {
        EngineMetricsManager {
            tablet_registry,
            kv_statistics,
            kv_is_titan,
            raft_engine,
            raft_statistics,
            last_reset: Instant::now(),
        }
    }

    pub fn flush(&mut self, now: Instant) {
        let mut reporter = EK::StatisticsReporter::new("kv");
        self.tablet_registry
            .for_each_opened_tablet(|_, db: &mut CachedTablet<EK>| {
                if let Some(db) = db.latest() {
                    reporter.collect(db);
                }
                true
            });
        reporter.flush();
        self.raft_engine.flush_metrics("raft");

        if let Some(s) = self.kv_statistics.as_ref() {
            flush_engine_statistics(s, "kv", self.kv_is_titan);
        }
        if let Some(s) = self.raft_statistics.as_ref() {
            flush_engine_statistics(s, "raft", false);
        }
        if now.saturating_duration_since(self.last_reset) >= DEFAULT_ENGINE_METRICS_RESET_INTERVAL {
            if let Some(s) = self.kv_statistics.as_ref() {
                s.reset();
            }
            if let Some(s) = self.raft_statistics.as_ref() {
                s.reset();
            }
            self.last_reset = now;
        }
    }
}

pub struct EnginesResourceInfo {
    kv_engine: TiFlashEngine,
    raft_engine: Option<RocksEngine>,
    latest_normalized_pending_bytes: AtomicU32,
    normalized_pending_bytes_collector: MovingAvgU32,
}

impl EnginesResourceInfo {
    const SCALE_FACTOR: u64 = 100;

    fn new<CER: ConfiguredRaftEngine>(
        engines: &Engines<TiFlashEngine, CER>,
        max_samples_to_preserve: usize,
    ) -> Self {
        let raft_engine = engines.raft.as_rocks_engine().cloned();
        EnginesResourceInfo {
            kv_engine: engines.kv.clone(),
            raft_engine,
            latest_normalized_pending_bytes: AtomicU32::new(0),
            normalized_pending_bytes_collector: MovingAvgU32::new(max_samples_to_preserve),
        }
    }

    pub fn update(&self, _now: Instant) {
        let mut normalized_pending_bytes = 0;

        fn fetch_engine_cf(engine: &RocksEngine, cf: &str, normalized_pending_bytes: &mut u32) {
            if let Ok(cf_opts) = engine.get_options_cf(cf) {
                if let Ok(Some(b)) = engine.get_cf_pending_compaction_bytes(cf) {
                    if cf_opts.get_soft_pending_compaction_bytes_limit() > 0 {
                        *normalized_pending_bytes = std::cmp::max(
                            *normalized_pending_bytes,
                            (b * EnginesResourceInfo::SCALE_FACTOR
                                / cf_opts.get_soft_pending_compaction_bytes_limit())
                                as u32,
                        );
                    }
                }
            }
        }

        if let Some(raft_engine) = &self.raft_engine {
            fetch_engine_cf(raft_engine, CF_DEFAULT, &mut normalized_pending_bytes);
        }
        for cf in &[CF_DEFAULT, CF_WRITE, CF_LOCK] {
            fetch_engine_cf(&self.kv_engine.rocks, cf, &mut normalized_pending_bytes);
        }
        let (_, avg) = self
            .normalized_pending_bytes_collector
            .add(normalized_pending_bytes);
        self.latest_normalized_pending_bytes.store(
            std::cmp::max(normalized_pending_bytes, avg),
            Ordering::Relaxed,
        );
    }
}

impl IoBudgetAdjustor for EnginesResourceInfo {
    fn adjust(&self, total_budgets: usize) -> usize {
        let score = self.latest_normalized_pending_bytes.load(Ordering::Relaxed) as f32
            / Self::SCALE_FACTOR as f32;
        // Two reasons for adding `sqrt` on top:
        // 1) In theory the convergence point is independent of the value of pending
        //    bytes (as long as backlog generating rate equals consuming rate, which is
        //    determined by compaction budgets), a convex helps reach that point while
        //    maintaining low level of pending bytes.
        // 2) Variance of compaction pending bytes grows with its magnitude, a filter
        //    with decreasing derivative can help balance such trend.
        let score = score.sqrt();
        // The target global write flow slides between Bandwidth / 2 and Bandwidth.
        let score = 0.5 + score / 2.0;
        (total_budgets as f32 * score) as usize
    }
}<|MERGE_RESOLUTION|>--- conflicted
+++ resolved
@@ -395,26 +395,20 @@
             .unwrap();
 
         // Create raft engine
-<<<<<<< HEAD
-        let mut raft_engine = CER::build(
-=======
         let (raft_engine, raft_statistics) = CER::build(
->>>>>>> 453b9df4
             &self.config,
             &env,
             &self.encryption_key_manager,
             &block_cache,
         );
-<<<<<<< HEAD
+
         match raft_engine.as_ps_engine() {
             None => {}
             Some(ps_engine) => {
                 ps_engine.init(engine_store_server_helper);
             }
         }
-=======
         self.raft_statistics = raft_statistics;
->>>>>>> 453b9df4
 
         // Create kv engine.
         let builder = KvEngineFactoryBuilder::new(env, &self.config, block_cache)
@@ -1648,14 +1642,12 @@
     fn as_rocks_engine(&self) -> Option<&RocksEngine> {
         None
     }
-<<<<<<< HEAD
+
+    fn register_config(&self, _cfg_controller: &mut ConfigController) {}
+
     fn as_ps_engine(&mut self) -> Option<&mut PSEngine> {
         None
     }
-    fn register_config(&self, _cfg_controller: &mut ConfigController, _share_cache: bool) {}
-=======
-    fn register_config(&self, _cfg_controller: &mut ConfigController) {}
->>>>>>> 453b9df4
 }
 
 impl ConfiguredRaftEngine for engine_rocks::RocksEngine {
