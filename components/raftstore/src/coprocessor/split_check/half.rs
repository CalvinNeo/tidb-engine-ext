// Copyright 2018 TiKV Project Authors. Licensed under Apache-2.0.

use engine_traits::{KvEngine, Range};
use kvproto::{metapb::Region, pdpb::CheckPolicy};
use tikv_util::{box_try, config::ReadableSize};

use super::{
    super::{
        error::Result, Coprocessor, KeyEntry, ObserverContext, SplitCheckObserver, SplitChecker,
    },
    Host,
};

const BUCKET_NUMBER_LIMIT: usize = 1024;
const BUCKET_SIZE_LIMIT_MB: u64 = 512;

pub struct Checker {
    buckets: Vec<Vec<u8>>,
    cur_bucket_size: u64,
    each_bucket_size: u64,
    policy: CheckPolicy,
}

impl Checker {
    fn new(each_bucket_size: u64, policy: CheckPolicy) -> Checker {
        Checker {
            each_bucket_size,
            cur_bucket_size: 0,
            buckets: vec![],
            policy,
        }
    }
}

impl<E> SplitChecker<E> for Checker
where
    E: KvEngine,
{
    fn on_kv(&mut self, _: &mut ObserverContext<'_>, entry: &KeyEntry) -> bool {
        if self.buckets.is_empty() || self.cur_bucket_size >= self.each_bucket_size {
            self.buckets.push(entry.key().to_vec());
            self.cur_bucket_size = 0;
        }
        self.cur_bucket_size += entry.entry_size() as u64;
        false
    }

    fn split_keys(&mut self) -> Vec<Vec<u8>> {
        let mid = self.buckets.len() / 2;
        if mid == 0 {
            vec![]
        } else {
            let data_key = self.buckets.swap_remove(mid);
            let key = keys::origin_key(&data_key).to_vec();
            vec![key]
        }
    }

    fn approximate_split_keys(&mut self, region: &Region, engine: &E) -> Result<Vec<Vec<u8>>> {
        let ks = box_try!(
            get_region_approximate_middle(engine, region)
                .map(|keys| keys.map_or(vec![], |key| vec![key]))
        );

        Ok(ks)
    }

    fn policy(&self) -> CheckPolicy {
        self.policy
    }
}

#[derive(Clone)]
pub struct HalfCheckObserver;

impl Coprocessor for HalfCheckObserver {}

impl<E> SplitCheckObserver<E> for HalfCheckObserver
where
    E: KvEngine,
{
    fn add_checker(
        &self,
        _: &mut ObserverContext<'_>,
        host: &mut Host<'_, E>,
        _: &E,
        policy: CheckPolicy,
    ) {
        if host.auto_split() {
            return;
        }
        host.add_checker(Box::new(Checker::new(
            half_split_bucket_size(host.cfg.region_max_size().0),
            policy,
        )))
    }
}

fn half_split_bucket_size(region_max_size: u64) -> u64 {
    let mut half_split_bucket_size = region_max_size / BUCKET_NUMBER_LIMIT as u64;
    let bucket_size_limit = ReadableSize::mb(BUCKET_SIZE_LIMIT_MB).0;
    if half_split_bucket_size == 0 {
        half_split_bucket_size = 1;
    } else if half_split_bucket_size > bucket_size_limit {
        half_split_bucket_size = bucket_size_limit;
    }
    half_split_bucket_size
}

/// Get region approximate middle key based on default and write cf size.
pub fn get_region_approximate_middle(
    db: &impl KvEngine,
    region: &Region,
) -> Result<Option<Vec<u8>>> {
    let start_key = keys::enc_start_key(region);
    let end_key = keys::enc_end_key(region);
    let range = Range::new(&start_key, &end_key);
    Ok(box_try!(
        db.get_range_approximate_split_keys(range, 1)
            .map(|mut v| v.pop())
    ))
}

#[cfg(test)]
mod tests {
    use std::{iter, sync::mpsc};

    use engine_test::ctor::{CfOptions, DbOptions};
    use engine_traits::{MiscExt, SyncMutable, ALL_CFS, CF_DEFAULT, LARGE_CFS};
    use kvproto::{
        metapb::{Peer, Region},
        pdpb::CheckPolicy,
    };
    use tempfile::Builder;
    use tikv_util::{config::ReadableSize, escape, worker::Runnable};
    use txn_types::Key;

    use super::{
        super::size::tests::{must_generate_buckets, must_split_at},
        *,
    };
    use crate::{
        coprocessor::{Config, CoprocessorHost},
        store::{BucketRange, CasualMessage, SplitCheckRunner, SplitCheckTask},
    };

    #[test]
    fn test_split_check() {
        let path = Builder::new().prefix("test-raftstore").tempdir().unwrap();
        let path_str = path.path().to_str().unwrap();
        let engine = engine_test::kv::new_engine(path_str, ALL_CFS).unwrap();

        let mut region = Region::default();
        region.set_id(1);
        region.mut_peers().push(Peer::default());
        region.mut_region_epoch().set_version(2);
        region.mut_region_epoch().set_conf_ver(5);

        let (tx, rx) = mpsc::sync_channel(100);
        let cfg = Config {
            region_max_size: Some(ReadableSize(BUCKET_NUMBER_LIMIT as u64)),
            ..Default::default()
        };
        let mut runnable =
            SplitCheckRunner::new(engine.clone(), tx.clone(), CoprocessorHost::new(tx, cfg));

        // so split key will be z0005
        for i in 0..11 {
            let k = format!("{:04}", i).into_bytes();
            let k = keys::data_key(Key::from_raw(&k).as_encoded());
            engine.put_cf(CF_DEFAULT, &k, &k).unwrap();
            // Flush for every key so that we can know the exact middle key.
            engine.flush_cf(CF_DEFAULT, true).unwrap();
        }
        runnable.run(SplitCheckTask::split_check(
            region.clone(),
            false,
            CheckPolicy::Scan,
            None,
        ));
        let split_key = Key::from_raw(b"0005");
        must_split_at(&rx, &region, vec![split_key.clone().into_encoded()]);
        runnable.run(SplitCheckTask::split_check(
            region.clone(),
            false,
            CheckPolicy::Approximate,
            None,
        ));
        must_split_at(&rx, &region, vec![split_key.into_encoded()]);
    }

    #[test]
    fn test_split_check_with_key_range() {
        let path = Builder::new().prefix("test-raftstore").tempdir().unwrap();
        let path_str = path.path().to_str().unwrap();
        let engine = engine_test::kv::new_engine(path_str, ALL_CFS).unwrap();

        let mut region = Region::default();
        region.set_id(1);
        region.mut_peers().push(Peer::default());
        region.mut_region_epoch().set_version(2);
        region.mut_region_epoch().set_conf_ver(5);

        let (tx, rx) = mpsc::sync_channel(100);
        let cfg = Config {
<<<<<<< HEAD
            region_split_size: ReadableSize(130_u64),
            enable_region_bucket: true,
            region_bucket_size: ReadableSize(20_u64), // so that each key below will form a bucket
=======
            region_max_size: Some(ReadableSize(BUCKET_NUMBER_LIMIT as u64)),
>>>>>>> b5329ee0
            ..Default::default()
        };
        let cop_host = CoprocessorHost::new(tx.clone(), cfg);
        let mut runnable = SplitCheckRunner::new(engine.clone(), tx, cop_host.clone());

        for i in 0..11 {
            let k = format!("{:04}", i).into_bytes();
            let k = keys::data_key(Key::from_raw(&k).as_encoded());
            engine.put_cf(CF_DEFAULT, &k, &k).unwrap();
            // Flush for every key so that we can know the exact middle key.
            engine.flush_cf(CF_DEFAULT, true).unwrap();
        }
        let start_key = Key::from_raw(b"0000").into_encoded();
        let end_key = Key::from_raw(b"0005").into_encoded();
        runnable.run(SplitCheckTask::split_check_key_range(
            region.clone(),
            Some(start_key),
            Some(end_key),
            false,
            CheckPolicy::Scan,
            None,
        ));
        let split_key = Key::from_raw(b"0003");
        must_split_at(&rx, &region, vec![split_key.into_encoded()]);
        let start_key = Key::from_raw(b"0005").into_encoded();
        let end_key = Key::from_raw(b"0010").into_encoded();
        runnable.run(SplitCheckTask::split_check_key_range(
            region.clone(),
            Some(start_key),
            Some(end_key),
            false,
            CheckPolicy::Scan,
            None,
        ));
        let split_key = Key::from_raw(b"0008");
        must_split_at(&rx, &region, vec![split_key.into_encoded()]);
        let start_key = Key::from_raw(b"0003").into_encoded();
        let end_key = Key::from_raw(b"0008").into_encoded();
        runnable.run(SplitCheckTask::split_check_key_range(
            region.clone(),
            Some(start_key),
            Some(end_key),
            false,
            CheckPolicy::Scan,
            None,
        ));
        let split_key = Key::from_raw(b"0006");
        must_split_at(&rx, &region, vec![split_key.into_encoded()]);
    }

    fn test_generate_region_bucket_impl(mvcc: bool) {
        let path = Builder::new().prefix("test-raftstore").tempdir().unwrap();
        let path_str = path.path().to_str().unwrap();
        let engine = engine_test::kv::new_engine(path_str, ALL_CFS).unwrap();

        let mut region = Region::default();
        region.set_id(1);
        region.mut_peers().push(Peer::default());
        region.mut_region_epoch().set_version(2);
        region.mut_region_epoch().set_conf_ver(5);

        let (tx, rx) = mpsc::sync_channel(100);
        let cfg = Config {
            region_split_size: ReadableSize(130_u64),
            enable_region_bucket: true,
            region_bucket_size: ReadableSize(20_u64), // so that each key below will form a bucket
            ..Default::default()
        };
        let cop_host = CoprocessorHost::new(tx.clone(), cfg);
        let mut runnable = SplitCheckRunner::new(engine.clone(), tx, cop_host.clone());

        let key_gen = |k: &[u8], i: u64, mvcc: bool| {
            if !mvcc {
                keys::data_key(Key::from_raw(k).as_encoded())
            } else {
                keys::data_key(Key::from_raw(k).append_ts(i.into()).as_encoded())
            }
        };
        // so bucket key will be all these keys
        let mut exp_bucket_keys = vec![];
        for i in 0..11 {
            let k = format!("{:04}", i).into_bytes();
            exp_bucket_keys.push(Key::from_raw(&k).as_encoded().clone());
            let k = key_gen(&k, i, mvcc);
            engine.put_cf(CF_DEFAULT, &k, &k).unwrap();
            // Flush for every key so that we can know the exact middle key.
            engine.flush_cf(CF_DEFAULT, true).unwrap();
        }
        runnable.run(SplitCheckTask::split_check(
            region.clone(),
            false,
            CheckPolicy::Scan,
            None,
        ));
        must_generate_buckets(&rx, &exp_bucket_keys);

        exp_bucket_keys.clear();

        // now insert a few keys to grow the bucket 0001
        let start = format!("{:04}", 1).into_bytes();
        let end = format!("{:04}", 2).into_bytes();
        let bucket_range = BucketRange(
            Key::from_raw(&start).as_encoded().clone(),
            Key::from_raw(&end).as_encoded().clone(),
        );
        for i in 10..20 {
            let k = format!("{:05}", i).into_bytes();
            exp_bucket_keys.push(Key::from_raw(&k).as_encoded().clone());
            let k = key_gen(&k, i, mvcc);
            engine.put_cf(CF_DEFAULT, &k, &k).unwrap();
            // Flush for every key so that we can know the exact middle key.
            engine.flush_cf(CF_DEFAULT, true).unwrap();
        }

        runnable.run(SplitCheckTask::split_check(
            region.clone(),
            false,
            CheckPolicy::Scan,
            Some(vec![bucket_range]),
        ));

        let host = cop_host.new_split_checker_host(&region, &engine, true, CheckPolicy::Scan);
        assert_eq!(host.policy(), CheckPolicy::Scan);

        must_generate_buckets(&rx, &exp_bucket_keys);

        // testing split bucket with end key ""
        exp_bucket_keys.clear();

        // now insert a few keys to grow the bucket 0010
        let start = format!("{:04}", 10).into_bytes();
        let bucket_range = BucketRange(Key::from_raw(&start).as_encoded().clone(), vec![]);
        for i in 11..20 {
            let k = format!("{:04}", i).into_bytes();
            exp_bucket_keys.push(Key::from_raw(&k).as_encoded().clone());
            let k = key_gen(&k, i, mvcc);
            engine.put_cf(CF_DEFAULT, &k, &k).unwrap();
            // Flush for every key so that we can know the exact middle key.
            engine.flush_cf(CF_DEFAULT, true).unwrap();
        }

        runnable.run(SplitCheckTask::split_check(
            region.clone(),
            false,
            CheckPolicy::Scan,
            Some(vec![bucket_range]),
        ));
        let host = cop_host.new_split_checker_host(&region, &engine, true, CheckPolicy::Scan);
        assert_eq!(host.policy(), CheckPolicy::Scan);

        must_generate_buckets(&rx, &exp_bucket_keys);

        exp_bucket_keys.clear();
        runnable.run(SplitCheckTask::split_check(
            region.clone(),
            false,
            CheckPolicy::Scan,
            Some(vec![]), // empty bucket, no buckets are expected
        ));

        must_generate_buckets(&rx, &exp_bucket_keys);
    }

    #[test]
    fn test_generate_region_bucket() {
        test_generate_region_bucket_impl(false);
    }

    #[test]
    fn test_generate_region_bucket_mvcc() {
        test_generate_region_bucket_impl(true);
    }

    #[test]
    fn test_generate_region_bucket_with_deleting_data() {
        let path = Builder::new().prefix("test-raftstore").tempdir().unwrap();
        let path_str = path.path().to_str().unwrap();
        let engine = engine_test::kv::new_engine(path_str, ALL_CFS).unwrap();

        let mut region = Region::default();
        region.set_id(1);
        region.mut_peers().push(Peer::default());
        region.mut_region_epoch().set_version(2);
        region.mut_region_epoch().set_conf_ver(5);

        let (tx, rx) = mpsc::sync_channel(100);
        let cfg = Config {
            region_split_size: ReadableSize(130_u64),
            enable_region_bucket: true,
            region_bucket_size: ReadableSize(20_u64), // so that each key below will form a bucket
            ..Default::default()
        };
        let mut runnable =
            SplitCheckRunner::new(engine.clone(), tx.clone(), CoprocessorHost::new(tx, cfg));

        // so bucket key will be all these keys
        let mut exp_bucket_keys = vec![];
        for i in 0..11 {
            let k = format!("{:04}", i).into_bytes();
            exp_bucket_keys.push(Key::from_raw(&k).as_encoded().clone());
            let k = keys::data_key(Key::from_raw(&k).as_encoded());
            engine.put_cf(CF_DEFAULT, &k, &k).unwrap();
            // Flush for every key so that we can know the exact middle key.
            engine.flush_cf(CF_DEFAULT, true).unwrap();
        }
        runnable.run(SplitCheckTask::split_check(
            region.clone(),
            false,
            CheckPolicy::Scan,
            None,
        ));
        must_generate_buckets(&rx, &exp_bucket_keys);

        exp_bucket_keys.clear();

        // use non-existing bucket-range to simulate deleted data
        // [0000,0002] [00032, 00035], [0004,0006], [0012, 0015], [0016, 0017]
        //  non-empty       empty         non-empty     empty       empty
        let mut starts = vec![format!("{:04}", 0).into_bytes()];
        let mut ends = vec![format!("{:04}", 2).into_bytes()];
        starts.push(format!("{:05}", 32).into_bytes());
        ends.push(format!("{:05}", 35).into_bytes());
        starts.push(format!("{:04}", 4).into_bytes());
        ends.push(format!("{:04}", 6).into_bytes());
        starts.push(format!("{:04}", 12).into_bytes());
        ends.push(format!("{:04}", 15).into_bytes());
        starts.push(format!("{:04}", 16).into_bytes());
        ends.push(format!("{:04}", 17).into_bytes());
        let mut bucket_range_list = vec![BucketRange(
            Key::from_raw(&starts[0]).as_encoded().clone(),
            Key::from_raw(&ends[0]).as_encoded().clone(),
        )];
        for i in 1..starts.len() {
            bucket_range_list.push(BucketRange(
                Key::from_raw(&starts[i]).as_encoded().clone(),
                Key::from_raw(&ends[i]).as_encoded().clone(),
            ))
        }

        runnable.run(SplitCheckTask::split_check(
            region.clone(),
            false,
            CheckPolicy::Scan,
            Some(bucket_range_list),
        ));

        loop {
            if let Ok((
                _,
                CasualMessage::RefreshRegionBuckets {
                    region_epoch: _,
                    buckets,
                    bucket_ranges,
                    ..
                },
            )) = rx.try_recv()
            {
                assert_eq!(buckets.len(), bucket_ranges.unwrap().len());
                assert_eq!(buckets.len(), 5);
                for i in 0..5 {
                    if i == 0 || i == 2 {
                        assert!(!buckets[i].keys.is_empty());
                        assert!(buckets[i].size > 0);
                    } else {
                        assert!(buckets[i].keys.is_empty());
                        assert_eq!(buckets[i].size, 0);
                    }
                }
                break;
            }
        }
    }

    #[test]
    fn test_get_region_approximate_middle_cf() {
        let tmp = Builder::new()
            .prefix("test_raftstore_util")
            .tempdir()
            .unwrap();
        let path = tmp.path().to_str().unwrap();

        let db_opts = DbOptions::default();
        let mut cf_opts = CfOptions::new();
        cf_opts.set_level_zero_file_num_compaction_trigger(10);
        let cfs_opts = LARGE_CFS.iter().map(|cf| (*cf, cf_opts.clone())).collect();
        let engine = engine_test::kv::new_engine_opt(path, db_opts, cfs_opts).unwrap();

        let mut big_value = Vec::with_capacity(256);
        big_value.extend(iter::repeat(b'v').take(256));
        for i in 0..100 {
            let k = format!("key_{:03}", i).into_bytes();
            let k = keys::data_key(Key::from_raw(&k).as_encoded());
            engine.put_cf(CF_DEFAULT, &k, &big_value).unwrap();
            // Flush for every key so that we can know the exact middle key.
            engine.flush_cf(CF_DEFAULT, true).unwrap();
        }

        let mut region = Region::default();
        region.mut_peers().push(Peer::default());
        let middle_key = get_region_approximate_middle(&engine, &region)
            .unwrap()
            .unwrap();

        let middle_key = Key::from_encoded_slice(keys::origin_key(&middle_key))
            .into_raw()
            .unwrap();
        assert_eq!(escape(&middle_key), "key_050");
    }
}<|MERGE_RESOLUTION|>--- conflicted
+++ resolved
@@ -203,13 +203,7 @@
 
         let (tx, rx) = mpsc::sync_channel(100);
         let cfg = Config {
-<<<<<<< HEAD
-            region_split_size: ReadableSize(130_u64),
-            enable_region_bucket: true,
-            region_bucket_size: ReadableSize(20_u64), // so that each key below will form a bucket
-=======
             region_max_size: Some(ReadableSize(BUCKET_NUMBER_LIMIT as u64)),
->>>>>>> b5329ee0
             ..Default::default()
         };
         let cop_host = CoprocessorHost::new(tx.clone(), cfg);
