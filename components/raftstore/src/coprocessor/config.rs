// Copyright 2017 TiKV Project Authors. Licensed under Apache-2.0.

use engine_traits::{perf_level_serde, PerfLevel};
use online_config::{ConfigChange, ConfigManager, OnlineConfig};
use serde::{Deserialize, Serialize};
use tikv_util::{box_err, config::ReadableSize, worker::Scheduler};

use super::Result;
use crate::store::SplitCheckTask;

#[derive(Clone, Debug, Serialize, Deserialize, PartialEq, OnlineConfig)]
#[serde(default)]
#[serde(rename_all = "kebab-case")]
pub struct Config {
    /// When it is true, it will try to split a region with table prefix if
    /// that region crosses tables.
    pub split_region_on_table: bool,

    /// For once split check, there are several split_key produced for batch.
    /// batch_split_limit limits the number of produced split-key for one batch.
    pub batch_split_limit: u64,

    /// When region [a,e) size meets region_max_size, it will be split into
    /// several regions [a,b), [b,c), [c,d), [d,e). And the size of [a,b),
    /// [b,c), [c,d) will be region_split_size (maybe a little larger).
    /// by default, region_max_size = region_split_size * 2 / 3.
    pub region_max_size: Option<ReadableSize>,
    pub region_split_size: ReadableSize,

    /// When the number of keys in region [a,e) meets the region_max_keys,
    /// it will be split into two several regions [a,b), [b,c), [c,d), [d,e).
    /// And the number of keys in [a,b), [b,c), [c,d) will be region_split_keys.
    /// by default, region_max_keys = region_split_keys * 2 / 3.
    pub region_max_keys: Option<u64>,
    pub region_split_keys: Option<u64>,

    /// ConsistencyCheckMethod can not be chanaged dynamically.
    #[online_config(skip)]
    pub consistency_check_method: ConsistencyCheckMethod,

    // Deprecated. Perf level is not applicable to the raftstore coprocessor.
    // It was mistakenly used to refer to the perf level of the TiKV coprocessor
    // and should be replaced with `server.end-point-perf-level`.
    #[serde(with = "perf_level_serde", skip_serializing)]
    #[online_config(skip)]
    pub perf_level: PerfLevel,

    // enable subsplit ranges (aka bucket) within the region
    pub enable_region_bucket: bool,
    pub region_bucket_size: ReadableSize,
    // region size threshold for using approximate size instead of scan
    pub region_size_threshold_for_approximate: ReadableSize,
    #[online_config(skip)]
    pub prefer_approximate_bucket: bool,
    // ratio of region_bucket_size. (0, 0.5)
    // The region_bucket_merge_size_ratio * region_bucket_size is threshold to merge with its left neighbor bucket
    pub region_bucket_merge_size_ratio: f64,
}

#[derive(Copy, Clone, Debug, PartialEq, Serialize, Deserialize)]
#[serde(rename_all = "kebab-case")]
pub enum ConsistencyCheckMethod {
    /// Does consistency check for regions based on raw data. Only used when
    /// raw APIs are enabled and MVCC-GC is disabled.
    Raw = 0,

    /// Does consistency check for regions based on MVCC.
    Mvcc = 1,
}

/// Default region split size.
pub const SPLIT_SIZE_MB: u64 = 96;
/// Default batch split limit.
pub const BATCH_SPLIT_LIMIT: u64 = 10;

pub const DEFAULT_BUCKET_SIZE: ReadableSize = ReadableSize::mb(96);

pub const DEFAULT_REGION_BUCKET_MERGE_SIZE_RATIO: f64 = 0.33;

impl Default for Config {
    fn default() -> Config {
        let split_size = ReadableSize::mb(SPLIT_SIZE_MB);
        Config {
            split_region_on_table: false,
            batch_split_limit: BATCH_SPLIT_LIMIT,
            region_split_size: split_size,
            region_max_size: None,
            region_split_keys: None,
            region_max_keys: None,
            consistency_check_method: ConsistencyCheckMethod::Mvcc,
            perf_level: PerfLevel::Uninitialized,
            enable_region_bucket: false,
            region_bucket_size: DEFAULT_BUCKET_SIZE,
            region_size_threshold_for_approximate: DEFAULT_BUCKET_SIZE * BATCH_SPLIT_LIMIT / 2 * 3,
            region_bucket_merge_size_ratio: DEFAULT_REGION_BUCKET_MERGE_SIZE_RATIO,
            prefer_approximate_bucket: true,
        }
    }
}

impl Config {
    pub fn region_max_keys(&self) -> u64 {
        let default_split_keys = self.region_split_size.as_mb_f64() * 10000.0;
        self.region_max_keys
            .unwrap_or(default_split_keys as u64 / 2 * 3)
    }

    pub fn region_max_size(&self) -> ReadableSize {
        self.region_max_size
            .unwrap_or(self.region_split_size / 2 * 3)
    }

    pub fn region_split_keys(&self) -> u64 {
        // Assume the average size of KVs is 100B.
        self.region_split_keys
            .unwrap_or((self.region_split_size.as_mb_f64() * 10000.0) as u64)
    }

    pub fn validate(&mut self) -> Result<()> {
        if self.region_split_keys.is_none() {
            self.region_split_keys = Some((self.region_split_size.as_mb_f64() * 10000.0) as u64);
        }
<<<<<<< HEAD
=======

        match self.region_max_size {
            Some(region_max_size) => {
                if region_max_size.0 < self.region_split_size.0 {
                    return Err(box_err!(
                        "region max size {} must >= split size {}",
                        region_max_size.0,
                        self.region_split_size.0
                    ));
                }
            }
            None => self.region_max_size = Some(self.region_split_size / 2 * 3),
        }

        match self.region_max_keys {
            Some(region_max_keys) => {
                if region_max_keys < self.region_split_keys() {
                    return Err(box_err!(
                        "region max keys {} must >= split keys {}",
                        region_max_keys,
                        self.region_split_keys()
                    ));
                }
            }
            None => self.region_max_keys = Some(self.region_split_keys() / 2 * 3),
        }
>>>>>>> 080d0868
        if self.enable_region_bucket {
            if self.region_split_size.0 < self.region_bucket_size.0 {
                return Err(box_err!(
                    "region split size {} must >= region bucket size {}",
                    self.region_split_size.0,
                    self.region_bucket_size.0
                ));
            }
            if self.region_size_threshold_for_approximate.0 < self.region_bucket_size.0 {
                return Err(box_err!(
                    "large region threshold size {} must >= region bucket size {}",
                    self.region_size_threshold_for_approximate.0,
                    self.region_bucket_size.0
                ));
            }
            if self.region_bucket_size.0 == 0 {
                return Err(box_err!("region_bucket size cannot be 0."));
            }
<<<<<<< HEAD
=======
            if self.region_bucket_merge_size_ratio <= 0.0
                || self.region_bucket_merge_size_ratio >= 0.5
            {
                return Err(box_err!(
                    "region-bucket-merge-size-ratio should be 0 to 0.5 (not include both ends)."
                ));
            }
>>>>>>> 080d0868
        }
        Ok(())
    }
}

pub struct SplitCheckConfigManager(pub Scheduler<SplitCheckTask>);

impl ConfigManager for SplitCheckConfigManager {
    fn dispatch(
        &mut self,
        change: ConfigChange,
    ) -> std::result::Result<(), Box<dyn std::error::Error>> {
        self.0.schedule(SplitCheckTask::ChangeConfig(change))?;
        Ok(())
    }
}

impl std::ops::Deref for SplitCheckConfigManager {
    type Target = Scheduler<SplitCheckTask>;

    fn deref(&self) -> &Self::Target {
        &self.0
    }
}

#[cfg(test)]
mod tests {
    use super::*;

    #[test]
    fn test_config_validate() {
        let mut cfg = Config::default();
        cfg.validate().unwrap();

        cfg = Config::default();
        cfg.region_max_size = Some(ReadableSize(10));
        cfg.region_split_size = ReadableSize(20);
        assert!(cfg.validate().is_err());

        cfg = Config::default();
        cfg.region_max_size = None;
        cfg.region_split_size = ReadableSize(20);
        assert!(cfg.validate().is_ok());
        assert_eq!(cfg.region_max_size, Some(ReadableSize(30)));

        cfg = Config::default();
        cfg.region_max_keys = Some(10);
        cfg.region_split_keys = Some(20);
        assert!(cfg.validate().is_err());

        cfg = Config::default();
<<<<<<< HEAD
=======
        cfg.region_max_keys = None;
        cfg.region_split_keys = Some(20);
        assert!(cfg.validate().is_ok());
        assert_eq!(cfg.region_max_keys, Some(30));

        cfg = Config::default();
>>>>>>> 080d0868
        cfg.enable_region_bucket = false;
        cfg.region_split_size = ReadableSize(20);
        cfg.region_bucket_size = ReadableSize(30);
        assert!(cfg.validate().is_ok());
<<<<<<< HEAD
=======

        cfg = Config::default();
        cfg.region_split_size = ReadableSize::mb(20);
        assert!(cfg.validate().is_ok());
        assert_eq!(cfg.region_split_keys, Some(200000));
>>>>>>> 080d0868
    }
}<|MERGE_RESOLUTION|>--- conflicted
+++ resolved
@@ -120,8 +120,6 @@
         if self.region_split_keys.is_none() {
             self.region_split_keys = Some((self.region_split_size.as_mb_f64() * 10000.0) as u64);
         }
-<<<<<<< HEAD
-=======
 
         match self.region_max_size {
             Some(region_max_size) => {
@@ -148,7 +146,6 @@
             }
             None => self.region_max_keys = Some(self.region_split_keys() / 2 * 3),
         }
->>>>>>> 080d0868
         if self.enable_region_bucket {
             if self.region_split_size.0 < self.region_bucket_size.0 {
                 return Err(box_err!(
@@ -167,8 +164,6 @@
             if self.region_bucket_size.0 == 0 {
                 return Err(box_err!("region_bucket size cannot be 0."));
             }
-<<<<<<< HEAD
-=======
             if self.region_bucket_merge_size_ratio <= 0.0
                 || self.region_bucket_merge_size_ratio >= 0.5
             {
@@ -176,7 +171,6 @@
                     "region-bucket-merge-size-ratio should be 0 to 0.5 (not include both ends)."
                 ));
             }
->>>>>>> 080d0868
         }
         Ok(())
     }
@@ -228,26 +222,20 @@
         assert!(cfg.validate().is_err());
 
         cfg = Config::default();
-<<<<<<< HEAD
-=======
         cfg.region_max_keys = None;
         cfg.region_split_keys = Some(20);
         assert!(cfg.validate().is_ok());
         assert_eq!(cfg.region_max_keys, Some(30));
 
         cfg = Config::default();
->>>>>>> 080d0868
         cfg.enable_region_bucket = false;
         cfg.region_split_size = ReadableSize(20);
         cfg.region_bucket_size = ReadableSize(30);
         assert!(cfg.validate().is_ok());
-<<<<<<< HEAD
-=======
 
         cfg = Config::default();
         cfg.region_split_size = ReadableSize::mb(20);
         assert!(cfg.validate().is_ok());
         assert_eq!(cfg.region_split_keys, Some(200000));
->>>>>>> 080d0868
     }
 }