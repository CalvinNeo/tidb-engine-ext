// Copyright 2016 TiKV Project Authors. Licensed under Apache-2.0.

use std::{
    fmt::{self, Debug, Formatter},
    sync::{
        atomic::{AtomicBool, AtomicUsize, Ordering},
        Arc,
    },
    vec::IntoIter,
};

use engine_traits::{CfName, SstMetaInfo};
use kvproto::{
    metapb::Region,
    pdpb::CheckPolicy,
    raft_cmdpb::{AdminRequest, AdminResponse, RaftCmdRequest, RaftCmdResponse, Request},
    raft_serverpb::RaftApplyState,
};
use raft::{eraftpb, StateRole};

pub mod config;
mod consistency_check;
pub mod dispatcher;
pub mod error;
mod metrics;
pub mod region_info_accessor;
mod split_check;
pub mod split_observer;

pub use self::{
    config::{Config, ConsistencyCheckMethod},
    consistency_check::{ConsistencyCheckObserver, Raw as RawConsistencyCheckObserver},
    dispatcher::{
        BoxAdminObserver, BoxApplySnapshotObserver, BoxCmdObserver, BoxConsistencyCheckObserver,
        BoxPdTaskObserver, BoxQueryObserver, BoxRegionChangeObserver, BoxRoleObserver,
        BoxSplitCheckObserver, CoprocessorHost, Registry,
    },
    error::{Error, Result},
    region_info_accessor::{
        Callback as RegionInfoCallback, RangeKey, RegionCollector, RegionInfo, RegionInfoAccessor,
        RegionInfoProvider, SeekRegionCallback,
    },
    split_check::{
        get_region_approximate_keys, get_region_approximate_middle, get_region_approximate_size,
        HalfCheckObserver, Host as SplitCheckerHost, KeysCheckObserver, SizeCheckObserver,
        TableCheckObserver,
    },
};
pub use crate::store::{Bucket, KeyEntry};

/// Coprocessor is used to provide a convenient way to inject code to
/// KV processing.
pub trait Coprocessor: Send {
    fn start(&self) {}
    fn stop(&self) {}
}

/// Context of observer.
pub struct ObserverContext<'a> {
    region: &'a Region,
    /// Whether to bypass following observer hook.
    pub bypass: bool,
}

impl<'a> ObserverContext<'a> {
    pub fn new(region: &Region) -> ObserverContext<'_> {
        ObserverContext {
            region,
            bypass: false,
        }
    }

    pub fn region(&self) -> &Region {
        self.region
    }
}

/// Context of a region provided for observers.
#[derive(Default, Clone)]
pub struct RegionState {
    pub peer_id: u64,
    pub pending_remove: bool,
    pub modified_region: Option<Region>,
}

/// Context for exec observers of mutation to be applied to ApplyContext.
pub struct ApplyCtxInfo<'a> {
    pub pending_handle_ssts: &'a mut Option<Vec<SstMetaInfo>>,
    pub delete_ssts: &'a mut Vec<SstMetaInfo>,
    pub pending_delete_ssts: &'a mut Vec<SstMetaInfo>,
}

pub trait AdminObserver: Coprocessor {
    /// Hook to call before proposing admin request.
    fn pre_propose_admin(&self, _: &mut ObserverContext<'_>, _: &mut AdminRequest) -> Result<()> {
        Ok(())
    }

    /// Hook to call before applying admin request.
    fn pre_apply_admin(&self, _: &mut ObserverContext<'_>, _: &AdminRequest) {}

    /// Hook to call after applying admin request.
    /// For now, the `region` in `ObserverContext` is an empty region.
    fn post_apply_admin(&self, _: &mut ObserverContext<'_>, _: &AdminResponse) {}

    /// Hook to call immediately after exec command
    /// Will be a special persistence after this exec if a observer returns true.
    fn post_exec_admin(
        &self,
        _: &mut ObserverContext<'_>,
        _: &Cmd,
        _: &RaftApplyState,
        _: &RegionState,
        _: &mut ApplyCtxInfo<'_>,
    ) -> bool {
        false
    }

    /// Hook before exec admin request, returns whether we should skip this
    /// admin.
    fn pre_exec_admin(
        &self,
        _: &mut ObserverContext<'_>,
        _: &AdminRequest,
        _: u64,
        _: u64,
    ) -> bool {
        false
    }
}

pub trait QueryObserver: Coprocessor {
    /// Hook when observe applying empty cmd, probably caused by leadership change.
    fn on_empty_cmd(&self, _: &mut ObserverContext<'_>, _index: u64, _term: u64) {}

    /// Hook to call before proposing write request.
    ///
    /// We don't propose read request, hence there is no hook for it yet.
    fn pre_propose_query(&self, _: &mut ObserverContext<'_>, _: &mut Vec<Request>) -> Result<()> {
        Ok(())
    }

    /// Hook to call before applying write request.
    fn pre_apply_query(&self, _: &mut ObserverContext<'_>, _: &[Request]) {}

    /// Hook to call after applying write request.
    /// For now, the `region` in `ObserverContext` is an empty region.
    fn post_apply_query(&self, _: &mut ObserverContext<'_>, _: &Cmd) {}

    /// Hook to call immediately after exec command.
    /// Will be a special persistence after this exec if a observer returns true.
    fn post_exec_query(
        &self,
        _: &mut ObserverContext<'_>,
        _: &Cmd,
        _: &RaftApplyState,
        _: &RegionState,
        _: &mut ApplyCtxInfo<'_>,
    ) -> bool {
        false
    }

    /// Hook before exec write request, returns whether we should skip this
    /// write.
    fn pre_exec_query(&self, _: &mut ObserverContext<'_>, _: &[Request], _: u64, _: u64) -> bool {
        false
    }
}

pub trait ApplySnapshotObserver: Coprocessor {
    /// Hook to call after applying key from plain file.
    /// This may be invoked multiple times for each plain file, and each time a batch of key-value
    /// pairs will be passed to the function.
    fn apply_plain_kvs(&self, _: &mut ObserverContext<'_>, _: CfName, _: &[(Vec<u8>, Vec<u8>)]) {}

    /// Hook to call after applying sst file. Currently the content of the snapshot can't be
    /// passed to the observer.
    fn apply_sst(&self, _: &mut ObserverContext<'_>, _: CfName, _path: &str) {}

    /// Hook when receiving Task::Apply.
    /// Should pass valid snapshot, the option is only for testing.
    /// Notice that we can call `pre_apply_snapshot` to multiple snapshots at
    /// the same time.
    fn pre_apply_snapshot(
        &self,
        _: &mut ObserverContext<'_>,
        _peer_id: u64,
        _: &crate::store::SnapKey,
        _: Option<&crate::store::Snapshot>,
    ) {
    }

    /// Hook when the whole snapshot is applied.
    /// Should pass valid snapshot, the option is only for testing.
    fn post_apply_snapshot(
        &self,
        _: &mut ObserverContext<'_>,
        _: u64,
        _: &crate::store::SnapKey,
        _snapshot: Option<&crate::store::Snapshot>,
<<<<<<< HEAD
    ) {
=======
    ) -> Result<()> {
        Ok(())
>>>>>>> 6686c346
    }

    /// We call pre_apply_snapshot only when one of the observer returns true.
    fn should_pre_apply_snapshot(&self) -> bool {
        false
    }
}

/// SplitChecker is invoked during a split check scan, and decides to use
/// which keys to split a region.
pub trait SplitChecker<E> {
    /// Hook to call for every kv scanned during split.
    ///
    /// Return true to abort scan early.
    fn on_kv(&mut self, _: &mut ObserverContext<'_>, _: &KeyEntry) -> bool {
        false
    }

    /// Get the desired split keys.
    fn split_keys(&mut self) -> Vec<Vec<u8>>;

    /// Get approximate split keys without scan.
    fn approximate_split_keys(&mut self, _: &Region, _: &E) -> Result<Vec<Vec<u8>>> {
        Ok(vec![])
    }

    /// Get split policy.
    fn policy(&self) -> CheckPolicy;
}

pub trait SplitCheckObserver<E>: Coprocessor {
    /// Add a checker for a split scan.
    fn add_checker(
        &self,
        _: &mut ObserverContext<'_>,
        _: &mut SplitCheckerHost<'_, E>,
        _: &E,
        policy: CheckPolicy,
    );
}

/// Describes size information about all stores.
/// There is guarantee that capacity >= used + avail.
/// since some space can be reserved.
#[derive(Debug, Default)]
pub struct StoreSizeInfo {
    /// The capacity of the store.
    pub capacity: u64,
    /// Size of actual data.
    pub used: u64,
    /// Available space that can be written with actual data.
    pub avail: u64,
}

pub trait PdTaskObserver: Coprocessor {
    /// Compute capacity/used/available size of this store.
    fn on_compute_engine_size(&self, _: &mut Option<StoreSizeInfo>) {}
}

pub struct RoleChange {
    pub state: StateRole,
    pub leader_id: u64,
    /// The previous `lead_transferee` if no leader currently.
    pub prev_lead_transferee: u64,
    /// Which peer is voted by itself.
    pub vote: u64,
}

impl RoleChange {
    pub fn new(state: StateRole) -> Self {
        RoleChange {
            state,
            leader_id: raft::INVALID_ID,
            prev_lead_transferee: raft::INVALID_ID,
            vote: raft::INVALID_ID,
        }
    }
}

pub trait RoleObserver: Coprocessor {
    /// Hook to call when role of a peer changes.
    ///
    /// Please note that, this hook is not called at realtime. There maybe a
    /// situation that the hook is not called yet, however the role of some peers
    /// have changed.
    fn on_role_change(&self, _: &mut ObserverContext<'_>, _: &RoleChange) {}
}

#[derive(Clone, Copy, Debug, PartialEq)]
pub enum RegionChangeReason {
    ChangePeer,
    Split,
    PrepareMerge,
    CommitMerge,
    RollbackMerge,
}

#[derive(Clone, Copy, Debug, PartialEq)]
pub enum RegionChangeEvent {
    Create,
    Update(RegionChangeReason),
    Destroy,
    UpdateBuckets(usize),
}

pub trait RegionChangeObserver: Coprocessor {
    /// Hook to call when a region changed on this TiKV
    fn on_region_changed(&self, _: &mut ObserverContext<'_>, _: RegionChangeEvent, _: StateRole) {}
}

#[derive(Clone, Debug, Default)]
pub struct Cmd {
    pub index: u64,
    pub term: u64,
    pub request: RaftCmdRequest,
    pub response: RaftCmdResponse,
}

impl Cmd {
    pub fn new(index: u64, term: u64, request: RaftCmdRequest, response: RaftCmdResponse) -> Cmd {
        Cmd {
            index,
            term,
            request,
            response,
        }
    }
}

static OBSERVE_ID_ALLOC: AtomicUsize = AtomicUsize::new(0);

/// A unique identifier for checking stale observed commands.
#[derive(Clone, Copy, Debug, Default, Eq, PartialEq, Ord, PartialOrd, Hash)]
pub struct ObserveID(usize);

impl ObserveID {
    pub fn new() -> ObserveID {
        ObserveID(OBSERVE_ID_ALLOC.fetch_add(1, Ordering::SeqCst))
    }
}

/// ObserveHandle is the status of a term of observing, it contains the `ObserveID`
/// and the `observing` flag indicate whether the observing is ongoing
#[derive(Clone, Default, Debug)]
pub struct ObserveHandle {
    pub id: ObserveID,
    observing: Arc<AtomicBool>,
}

impl ObserveHandle {
    pub fn new() -> ObserveHandle {
        ObserveHandle {
            id: ObserveID::new(),
            observing: Arc::new(AtomicBool::new(true)),
        }
    }

    pub fn with_id(id: usize) -> ObserveHandle {
        ObserveHandle {
            id: ObserveID(id),
            observing: Arc::new(AtomicBool::new(true)),
        }
    }

    pub fn is_observing(&self) -> bool {
        self.observing.load(Ordering::Acquire)
    }

    pub fn stop_observing(&self) {
        self.observing.store(false, Ordering::Release)
    }
}

#[derive(Default)]
pub struct CmdObserveInfo {
    pub cdc_id: ObserveHandle,
    pub rts_id: ObserveHandle,
    pub pitr_id: ObserveHandle,
}

impl CmdObserveInfo {
    pub fn from_handle(
        cdc_id: ObserveHandle,
        rts_id: ObserveHandle,
        pitr_id: ObserveHandle,
    ) -> CmdObserveInfo {
        CmdObserveInfo {
            cdc_id,
            rts_id,
            pitr_id,
        }
    }

    /// Get the max observe level of the observer info by the observers currently registered.
    /// Currently, TiKV uses a static strategy for managing observers.
    /// There are a fixed number type of observer being registered in each TiKV node,
    /// and normally, observers are singleton.
    /// The types are:
    /// CDC: Observer supports the `ChangeData` service.
    /// PiTR: Observer supports the `backup-log` function.
    /// RTS: Observer supports the `resolved-ts` advancing (and follower read, etc.).
    fn observe_level(&self) -> ObserveLevel {
        let cdc = if self.cdc_id.is_observing() {
            // `cdc` observe all data
            ObserveLevel::All
        } else {
            ObserveLevel::None
        };
        let pitr = if self.pitr_id.is_observing() {
            // `pitr` observe all data.
            ObserveLevel::All
        } else {
            ObserveLevel::None
        };
        let rts = if self.rts_id.is_observing() {
            // `resolved-ts` observe lock related data
            ObserveLevel::LockRelated
        } else {
            ObserveLevel::None
        };
        cdc.max(rts).max(pitr)
    }
}

impl Debug for CmdObserveInfo {
    fn fmt(&self, f: &mut Formatter<'_>) -> fmt::Result {
        f.debug_struct("CmdObserveInfo")
            .field("cdc_id", &self.cdc_id.id)
            .field("rts_id", &self.rts_id.id)
            .field("pitr_id", &self.pitr_id.id)
            .finish()
    }
}

// `ObserveLevel` describe what data the observer want to observe
#[derive(Clone, Copy, Debug, PartialEq, Eq, PartialOrd, Ord)]
pub enum ObserveLevel {
    // Don't observe any data
    None,
    // Only observe lock related data (i.e `lock_cf`, `write_cf`)
    LockRelated,
    // Observe all data
    All,
}

#[derive(Clone, Debug)]
pub struct CmdBatch {
    pub level: ObserveLevel,
    pub cdc_id: ObserveID,
    pub rts_id: ObserveID,
    pub pitr_id: ObserveID,
    pub region_id: u64,
    pub cmds: Vec<Cmd>,
}

impl CmdBatch {
    pub fn new(observe_info: &CmdObserveInfo, region_id: u64) -> CmdBatch {
        CmdBatch {
            level: observe_info.observe_level(),
            cdc_id: observe_info.cdc_id.id,
            rts_id: observe_info.rts_id.id,
            pitr_id: observe_info.pitr_id.id,
            region_id,
            cmds: Vec::new(),
        }
    }

    pub fn push(&mut self, observe_info: &CmdObserveInfo, region_id: u64, cmd: Cmd) {
        assert_eq!(region_id, self.region_id);
        assert_eq!(observe_info.cdc_id.id, self.cdc_id);
        assert_eq!(observe_info.rts_id.id, self.rts_id);
        assert_eq!(observe_info.pitr_id.id, self.pitr_id);
        self.cmds.push(cmd)
    }

    pub fn into_iter(self, region_id: u64) -> IntoIter<Cmd> {
        assert_eq!(region_id, self.region_id);
        self.cmds.into_iter()
    }

    pub fn len(&self) -> usize {
        self.cmds.len()
    }

    pub fn is_empty(&self) -> bool {
        self.cmds.is_empty()
    }

    pub fn size(&self) -> usize {
        let mut cmd_bytes = 0;
        for cmd in self.cmds.iter() {
            let Cmd {
                ref request,
                ref response,
                ..
            } = cmd;
            if !response.get_header().has_error() && !request.has_admin_request() {
                for req in request.requests.iter() {
                    let put = req.get_put();
                    cmd_bytes += put.get_key().len();
                    cmd_bytes += put.get_value().len();
                }
            }
        }
        cmd_bytes
    }
}

pub trait CmdObserver<E>: Coprocessor {
    /// Hook to call after flushing writes to db.
    fn on_flush_applied_cmd_batch(
        &self,
        max_level: ObserveLevel,
        cmd_batches: &mut Vec<CmdBatch>,
        engine: &E,
    );
    // TODO: maybe shoulde move `on_applied_current_term` to a separated `Coprocessor`
    /// Hook to call at the first time the leader applied on its term
    fn on_applied_current_term(&self, role: StateRole, region: &Region);
}

pub trait ReadIndexObserver: Coprocessor {
    // Hook to call when stepping in raft and the message is a read index message.
    fn on_step(&self, _msg: &mut eraftpb::Message, _role: StateRole) {}
}

#[cfg(test)]
mod tests {
    use super::*;

    #[test]
    fn test_observe_level() {
        // Both cdc and `resolved-ts` are observing
        let observe_info = CmdObserveInfo::from_handle(
            ObserveHandle::new(),
            ObserveHandle::new(),
            ObserveHandle::new(),
        );
        assert_eq!(observe_info.observe_level(), ObserveLevel::All);

        // No observer
        observe_info.cdc_id.stop_observing();
        observe_info.rts_id.stop_observing();
        observe_info.pitr_id.stop_observing();
        assert_eq!(observe_info.observe_level(), ObserveLevel::None);

        // Only cdc observing
        let observe_info = CmdObserveInfo::from_handle(
            ObserveHandle::new(),
            ObserveHandle::new(),
            ObserveHandle::new(),
        );
        observe_info.rts_id.stop_observing();
        observe_info.pitr_id.stop_observing();
        assert_eq!(observe_info.observe_level(), ObserveLevel::All);

        // Only `resolved-ts` observing
        let observe_info = CmdObserveInfo::from_handle(
            ObserveHandle::new(),
            ObserveHandle::new(),
            ObserveHandle::new(),
        );
        observe_info.cdc_id.stop_observing();
        observe_info.pitr_id.stop_observing();
        assert_eq!(observe_info.observe_level(), ObserveLevel::LockRelated);

        // Only `backup-stream(pitr)` observing
        let observe_info = CmdObserveInfo::from_handle(
            ObserveHandle::new(),
            ObserveHandle::new(),
            ObserveHandle::new(),
        );
        observe_info.cdc_id.stop_observing();
        observe_info.rts_id.stop_observing();
        assert_eq!(observe_info.observe_level(), ObserveLevel::All);
    }
}<|MERGE_RESOLUTION|>--- conflicted
+++ resolved
@@ -198,12 +198,8 @@
         _: u64,
         _: &crate::store::SnapKey,
         _snapshot: Option<&crate::store::Snapshot>,
-<<<<<<< HEAD
-    ) {
-=======
     ) -> Result<()> {
         Ok(())
->>>>>>> 6686c346
     }
 
     /// We call pre_apply_snapshot only when one of the observer returns true.
