// Copyright 2016 TiKV Project Authors. Licensed under Apache-2.0.

use std::{
    fmt::{self, Debug, Formatter},
    sync::{
        atomic::{AtomicBool, AtomicUsize, Ordering},
        Arc,
    },
    vec::IntoIter,
};

use engine_traits::{CfName, SstMetaInfo};
use kvproto::{
    metapb::Region,
    pdpb::CheckPolicy,
    raft_cmdpb::{AdminRequest, AdminResponse, RaftCmdRequest, RaftCmdResponse, Request},
    raft_serverpb::RaftApplyState,
};
use raft::{eraftpb, StateRole};

pub mod config;
mod consistency_check;
pub mod dispatcher;
mod error;
mod metrics;
pub mod region_info_accessor;
mod split_check;
pub mod split_observer;

pub use self::{
    config::{Config, ConsistencyCheckMethod},
    consistency_check::{ConsistencyCheckObserver, Raw as RawConsistencyCheckObserver},
    dispatcher::{
        BoxAdminObserver, BoxApplySnapshotObserver, BoxCmdObserver, BoxConsistencyCheckObserver,
        BoxPdTaskObserver, BoxQueryObserver, BoxRegionChangeObserver, BoxRoleObserver,
        BoxSplitCheckObserver, BoxUpdateSafeTsObserver, CoprocessorHost, Registry,
    },
    error::{Error, Result},
    region_info_accessor::{
        Callback as RegionInfoCallback, RangeKey, RegionCollector, RegionInfo, RegionInfoAccessor,
        RegionInfoProvider, SeekRegionCallback,
    },
    split_check::{
        get_region_approximate_keys, get_region_approximate_middle, get_region_approximate_size,
        HalfCheckObserver, Host as SplitCheckerHost, KeysCheckObserver, SizeCheckObserver,
        TableCheckObserver,
    },
};
pub use crate::store::{Bucket, KeyEntry};

/// Coprocessor is used to provide a convenient way to inject code to
/// KV processing.
pub trait Coprocessor: Send {
    fn start(&self) {}
    fn stop(&self) {}
}

/// Context of observer.
pub struct ObserverContext<'a> {
    region: &'a Region,
    /// Whether to bypass following observer hook.
    pub bypass: bool,
}

impl<'a> ObserverContext<'a> {
    pub fn new(region: &Region) -> ObserverContext<'_> {
        ObserverContext {
            region,
            bypass: false,
        }
    }

    pub fn region(&self) -> &Region {
        self.region
    }
}

/// Context of a region provided for observers.
#[derive(Default, Clone)]
pub struct RegionState {
    pub peer_id: u64,
    pub pending_remove: bool,
    pub modified_region: Option<Region>,
}

/// Context for exec observers of mutation to be applied to ApplyContext.
pub struct ApplyCtxInfo<'a> {
    pub pending_handle_ssts: &'a mut Option<Vec<SstMetaInfo>>,
    pub delete_ssts: &'a mut Vec<SstMetaInfo>,
    pub pending_delete_ssts: &'a mut Vec<SstMetaInfo>,
}

pub trait AdminObserver: Coprocessor {
    /// Hook to call before proposing admin request.
    fn pre_propose_admin(&self, _: &mut ObserverContext<'_>, _: &mut AdminRequest) -> Result<()> {
        Ok(())
    }

    /// Hook to call before applying admin request.
    fn pre_apply_admin(&self, _: &mut ObserverContext<'_>, _: &AdminRequest) {}

    /// Hook to call after applying admin request.
    /// For now, the `region` in `ObserverContext` is an empty region.
    fn post_apply_admin(&self, _: &mut ObserverContext<'_>, _: &AdminResponse) {}

    /// Hook before exec admin request, returns whether we should skip this
    /// admin.
    fn pre_exec_admin(
        &self,
        _: &mut ObserverContext<'_>,
        _: &AdminRequest,
        _: u64,
        _: u64,
    ) -> bool {
        false
    }

    /// Hook to call immediately after exec command
<<<<<<< HEAD
    /// Will be a special persistence after this exec if a observer returns true.
=======
    /// Will be a special persistence after this exec if a observer returns
    /// true.
>>>>>>> b5329ee0
    fn post_exec_admin(
        &self,
        _: &mut ObserverContext<'_>,
        _: &Cmd,
        _: &RaftApplyState,
        _: &RegionState,
        _: &mut ApplyCtxInfo<'_>,
    ) -> bool {
        false
    }
}

pub trait QueryObserver: Coprocessor {
<<<<<<< HEAD
    /// Hook when observe applying empty cmd, probably caused by leadership change.
=======
    /// Hook when observe applying empty cmd, probably caused by leadership
    /// change.
>>>>>>> b5329ee0
    fn on_empty_cmd(&self, _: &mut ObserverContext<'_>, _index: u64, _term: u64) {}

    /// Hook to call before proposing write request.
    ///
    /// We don't propose read request, hence there is no hook for it yet.
    fn pre_propose_query(&self, _: &mut ObserverContext<'_>, _: &mut Vec<Request>) -> Result<()> {
        Ok(())
    }

    /// Hook to call before applying write request.
    fn pre_apply_query(&self, _: &mut ObserverContext<'_>, _: &[Request]) {}

    /// Hook to call after applying write request.
    /// For now, the `region` in `ObserverContext` is an empty region.
    fn post_apply_query(&self, _: &mut ObserverContext<'_>, _: &Cmd) {}

    /// Hook before exec write request, returns whether we should skip this
    /// write.
    fn pre_exec_query(&self, _: &mut ObserverContext<'_>, _: &[Request], _: u64, _: u64) -> bool {
        false
    }

    /// Hook to call immediately after exec command.
<<<<<<< HEAD
    /// Will be a special persistence after this exec if a observer returns true.
=======
    /// Will be a special persistence after this exec if a observer returns
    /// true.
>>>>>>> b5329ee0
    fn post_exec_query(
        &self,
        _: &mut ObserverContext<'_>,
        _: &Cmd,
        _: &RaftApplyState,
        _: &RegionState,
        _: &mut ApplyCtxInfo<'_>,
    ) -> bool {
        false
    }
}

pub trait ApplySnapshotObserver: Coprocessor {
    /// Hook to call after applying key from plain file.
    /// This may be invoked multiple times for each plain file, and each time a
    /// batch of key-value pairs will be passed to the function.
    fn apply_plain_kvs(&self, _: &mut ObserverContext<'_>, _: CfName, _: &[(Vec<u8>, Vec<u8>)]) {}

    /// Hook to call after applying sst file. Currently the content of the
    /// snapshot can't be passed to the observer.
    fn apply_sst(&self, _: &mut ObserverContext<'_>, _: CfName, _path: &str) {}

    /// Hook when receiving Task::Apply.
    /// Should pass valid snapshot, the option is only for testing.
    /// Notice that we can call `pre_apply_snapshot` to multiple snapshots at
    /// the same time.
    fn pre_apply_snapshot(
        &self,
        _: &mut ObserverContext<'_>,
        _peer_id: u64,
        _: &crate::store::SnapKey,
        _: Option<&crate::store::Snapshot>,
    ) {
    }

    /// Hook when the whole snapshot is applied.
    /// Should pass valid snapshot, the option is only for testing.
    fn post_apply_snapshot(
        &self,
        _: &mut ObserverContext<'_>,
        _: u64,
        _: &crate::store::SnapKey,
        _snapshot: Option<&crate::store::Snapshot>,
    ) {
    }

    /// We call pre_apply_snapshot only when one of the observer returns true.
    fn should_pre_apply_snapshot(&self) -> bool {
        false
    }
}

/// SplitChecker is invoked during a split check scan, and decides to use
/// which keys to split a region.
pub trait SplitChecker<E> {
    /// Hook to call for every kv scanned during split.
    ///
    /// Return true to abort scan early.
    fn on_kv(&mut self, _: &mut ObserverContext<'_>, _: &KeyEntry) -> bool {
        false
    }

    /// Get the desired split keys.
    fn split_keys(&mut self) -> Vec<Vec<u8>>;

    /// Get approximate split keys without scan.
    fn approximate_split_keys(&mut self, _: &Region, _: &E) -> Result<Vec<Vec<u8>>> {
        Ok(vec![])
    }

    /// Get split policy.
    fn policy(&self) -> CheckPolicy;
}

pub trait SplitCheckObserver<E>: Coprocessor {
    /// Add a checker for a split scan.
    fn add_checker(
        &self,
        _: &mut ObserverContext<'_>,
        _: &mut SplitCheckerHost<'_, E>,
        _: &E,
        policy: CheckPolicy,
    );
}

/// Describes size information about all stores.
/// There is guarantee that capacity >= used + avail.
/// since some space can be reserved.
#[derive(Debug, Default)]
pub struct StoreSizeInfo {
    /// The capacity of the store.
    pub capacity: u64,
    /// Size of actual data.
    pub used: u64,
    /// Available space that can be written with actual data.
    pub avail: u64,
}

pub trait PdTaskObserver: Coprocessor {
    /// Compute capacity/used/available size of this store.
    fn on_compute_engine_size(&self, _: &mut Option<StoreSizeInfo>) {}
}

pub struct RoleChange {
    pub state: StateRole,
    pub leader_id: u64,
    /// The previous `lead_transferee` if no leader currently.
    pub prev_lead_transferee: u64,
    /// Which peer is voted by itself.
    pub vote: u64,
}

impl RoleChange {
    pub fn new(state: StateRole) -> Self {
        RoleChange {
            state,
            leader_id: raft::INVALID_ID,
            prev_lead_transferee: raft::INVALID_ID,
            vote: raft::INVALID_ID,
        }
    }
}

pub trait RoleObserver: Coprocessor {
    /// Hook to call when role of a peer changes.
    ///
    /// Please note that, this hook is not called at realtime. There maybe a
    /// situation that the hook is not called yet, however the role of some
    /// peers have changed.
    fn on_role_change(&self, _: &mut ObserverContext<'_>, _: &RoleChange) {}
}

#[derive(Clone, Copy, Debug, PartialEq)]
pub enum RegionChangeReason {
    ChangePeer,
    Split,
    PrepareMerge,
    CommitMerge,
    RollbackMerge,
}

#[derive(Clone, Copy, Debug, PartialEq)]
pub enum RegionChangeEvent {
    Create,
    Update(RegionChangeReason),
    Destroy,
    UpdateBuckets(usize),
}

pub trait RegionChangeObserver: Coprocessor {
    /// Hook to call when a region changed on this TiKV
    fn on_region_changed(&self, _: &mut ObserverContext<'_>, _: RegionChangeEvent, _: StateRole) {}

    /// Should be called everytime before we write a WriteBatch into
    /// KvEngine. Returns false if we can't commit at this time.
    fn pre_persist(
        &self,
        _: &mut ObserverContext<'_>,
        _is_finished: bool,
        _cmd: Option<&RaftCmdRequest>,
    ) -> bool {
        true
    }
}

#[derive(Clone, Debug, Default)]
pub struct Cmd {
    pub index: u64,
    pub term: u64,
    pub request: RaftCmdRequest,
    pub response: RaftCmdResponse,
}

impl Cmd {
    pub fn new(index: u64, term: u64, request: RaftCmdRequest, response: RaftCmdResponse) -> Cmd {
        Cmd {
            index,
            term,
            request,
            response,
        }
    }
}

static OBSERVE_ID_ALLOC: AtomicUsize = AtomicUsize::new(0);

/// A unique identifier for checking stale observed commands.
#[derive(Clone, Copy, Debug, Default, Eq, PartialEq, Ord, PartialOrd, Hash)]
pub struct ObserveId(usize);

impl ObserveId {
    pub fn new() -> ObserveId {
        ObserveId(OBSERVE_ID_ALLOC.fetch_add(1, Ordering::SeqCst))
    }
}

/// ObserveHandle is the status of a term of observing, it contains the
/// `ObserveId` and the `observing` flag indicate whether the observing is
/// ongoing
#[derive(Clone, Default, Debug)]
pub struct ObserveHandle {
    pub id: ObserveId,
    observing: Arc<AtomicBool>,
}

impl ObserveHandle {
    pub fn new() -> ObserveHandle {
        ObserveHandle {
            id: ObserveId::new(),
            observing: Arc::new(AtomicBool::new(true)),
        }
    }

    pub fn with_id(id: usize) -> ObserveHandle {
        ObserveHandle {
            id: ObserveId(id),
            observing: Arc::new(AtomicBool::new(true)),
        }
    }

    pub fn is_observing(&self) -> bool {
        self.observing.load(Ordering::Acquire)
    }

    pub fn stop_observing(&self) {
        self.observing.store(false, Ordering::Release)
    }
}

#[derive(Default)]
pub struct CmdObserveInfo {
    pub cdc_id: ObserveHandle,
    pub rts_id: ObserveHandle,
    pub pitr_id: ObserveHandle,
}

impl CmdObserveInfo {
    pub fn from_handle(
        cdc_id: ObserveHandle,
        rts_id: ObserveHandle,
        pitr_id: ObserveHandle,
    ) -> CmdObserveInfo {
        CmdObserveInfo {
            cdc_id,
            rts_id,
            pitr_id,
        }
    }

    /// Get the max observe level of the observer info by the observers
    /// currently registered. Currently, TiKV uses a static strategy for
    /// managing observers. There are a fixed number type of observer being
    /// registered in each TiKV node, and normally, observers are singleton.
    /// The types are:
    /// CDC: Observer supports the `ChangeData` service.
    /// PiTR: Observer supports the `backup-log` function.
    /// RTS: Observer supports the `resolved-ts` advancing (and follower read,
    /// etc.).
    fn observe_level(&self) -> ObserveLevel {
        let cdc = if self.cdc_id.is_observing() {
            // `cdc` observe all data
            ObserveLevel::All
        } else {
            ObserveLevel::None
        };
        let pitr = if self.pitr_id.is_observing() {
            // `pitr` observe all data.
            ObserveLevel::All
        } else {
            ObserveLevel::None
        };
        let rts = if self.rts_id.is_observing() {
            // `resolved-ts` observe lock related data
            ObserveLevel::LockRelated
        } else {
            ObserveLevel::None
        };
        cdc.max(rts).max(pitr)
    }
}

impl Debug for CmdObserveInfo {
    fn fmt(&self, f: &mut Formatter<'_>) -> fmt::Result {
        f.debug_struct("CmdObserveInfo")
            .field("cdc_id", &self.cdc_id.id)
            .field("rts_id", &self.rts_id.id)
            .field("pitr_id", &self.pitr_id.id)
            .finish()
    }
}

// `ObserveLevel` describe what data the observer want to observe
#[derive(Clone, Copy, Debug, PartialEq, Eq, PartialOrd, Ord)]
pub enum ObserveLevel {
    // Don't observe any data
    None,
    // Only observe lock related data (i.e `lock_cf`, `write_cf`)
    LockRelated,
    // Observe all data
    All,
}

#[derive(Clone, Debug)]
pub struct CmdBatch {
    pub level: ObserveLevel,
    pub cdc_id: ObserveId,
    pub rts_id: ObserveId,
    pub pitr_id: ObserveId,
    pub region_id: u64,
    pub cmds: Vec<Cmd>,
}

impl CmdBatch {
    pub fn new(observe_info: &CmdObserveInfo, region_id: u64) -> CmdBatch {
        CmdBatch {
            level: observe_info.observe_level(),
            cdc_id: observe_info.cdc_id.id,
            rts_id: observe_info.rts_id.id,
            pitr_id: observe_info.pitr_id.id,
            region_id,
            cmds: Vec::new(),
        }
    }

    pub fn push(&mut self, observe_info: &CmdObserveInfo, region_id: u64, cmd: Cmd) {
        assert_eq!(region_id, self.region_id);
        assert_eq!(observe_info.cdc_id.id, self.cdc_id);
        assert_eq!(observe_info.rts_id.id, self.rts_id);
        assert_eq!(observe_info.pitr_id.id, self.pitr_id);
        self.cmds.push(cmd)
    }

    pub fn into_iter(self, region_id: u64) -> IntoIter<Cmd> {
        assert_eq!(region_id, self.region_id);
        self.cmds.into_iter()
    }

    pub fn len(&self) -> usize {
        self.cmds.len()
    }

    pub fn is_empty(&self) -> bool {
        self.cmds.is_empty()
    }

    pub fn size(&self) -> usize {
        let mut cmd_bytes = 0;
        for cmd in self.cmds.iter() {
            let Cmd {
                ref request,
                ref response,
                ..
            } = cmd;
            if !response.get_header().has_error() && !request.has_admin_request() {
                for req in request.requests.iter() {
                    let put = req.get_put();
                    cmd_bytes += put.get_key().len();
                    cmd_bytes += put.get_value().len();
                }
            }
        }
        cmd_bytes
    }
}

pub trait CmdObserver<E>: Coprocessor {
    /// Hook to call after flushing writes to db.
    fn on_flush_applied_cmd_batch(
        &self,
        max_level: ObserveLevel,
        cmd_batches: &mut Vec<CmdBatch>,
        engine: &E,
    );
    // TODO: maybe should move `on_applied_current_term` to a separated
    // `Coprocessor`
    /// Hook to call at the first time the leader applied on its term
    fn on_applied_current_term(&self, role: StateRole, region: &Region);
}

pub trait ReadIndexObserver: Coprocessor {
    // Hook to call when stepping in raft and the message is a read index message.
    fn on_step(&self, _msg: &mut eraftpb::Message, _role: StateRole) {}
}

pub trait UpdateSafeTsObserver: Coprocessor {
    /// Hook after update self safe_ts and received leader safe_ts.
    fn on_update_safe_ts(&self, _: u64, _: u64, _: u64) {}
}

#[cfg(test)]
mod tests {
    use super::*;

    #[test]
    fn test_observe_level() {
        // Both cdc and `resolved-ts` are observing
        let observe_info = CmdObserveInfo::from_handle(
            ObserveHandle::new(),
            ObserveHandle::new(),
            ObserveHandle::new(),
        );
        assert_eq!(observe_info.observe_level(), ObserveLevel::All);

        // No observer
        observe_info.cdc_id.stop_observing();
        observe_info.rts_id.stop_observing();
        observe_info.pitr_id.stop_observing();
        assert_eq!(observe_info.observe_level(), ObserveLevel::None);

        // Only cdc observing
        let observe_info = CmdObserveInfo::from_handle(
            ObserveHandle::new(),
            ObserveHandle::new(),
            ObserveHandle::new(),
        );
        observe_info.rts_id.stop_observing();
        observe_info.pitr_id.stop_observing();
        assert_eq!(observe_info.observe_level(), ObserveLevel::All);

        // Only `resolved-ts` observing
        let observe_info = CmdObserveInfo::from_handle(
            ObserveHandle::new(),
            ObserveHandle::new(),
            ObserveHandle::new(),
        );
        observe_info.cdc_id.stop_observing();
        observe_info.pitr_id.stop_observing();
        assert_eq!(observe_info.observe_level(), ObserveLevel::LockRelated);

        // Only `backup-stream(pitr)` observing
        let observe_info = CmdObserveInfo::from_handle(
            ObserveHandle::new(),
            ObserveHandle::new(),
            ObserveHandle::new(),
        );
        observe_info.cdc_id.stop_observing();
        observe_info.rts_id.stop_observing();
        assert_eq!(observe_info.observe_level(), ObserveLevel::All);
    }
}<|MERGE_RESOLUTION|>--- conflicted
+++ resolved
@@ -116,12 +116,8 @@
     }
 
     /// Hook to call immediately after exec command
-<<<<<<< HEAD
-    /// Will be a special persistence after this exec if a observer returns true.
-=======
     /// Will be a special persistence after this exec if a observer returns
     /// true.
->>>>>>> b5329ee0
     fn post_exec_admin(
         &self,
         _: &mut ObserverContext<'_>,
@@ -135,12 +131,8 @@
 }
 
 pub trait QueryObserver: Coprocessor {
-<<<<<<< HEAD
-    /// Hook when observe applying empty cmd, probably caused by leadership change.
-=======
     /// Hook when observe applying empty cmd, probably caused by leadership
     /// change.
->>>>>>> b5329ee0
     fn on_empty_cmd(&self, _: &mut ObserverContext<'_>, _index: u64, _term: u64) {}
 
     /// Hook to call before proposing write request.
@@ -164,12 +156,8 @@
     }
 
     /// Hook to call immediately after exec command.
-<<<<<<< HEAD
-    /// Will be a special persistence after this exec if a observer returns true.
-=======
     /// Will be a special persistence after this exec if a observer returns
     /// true.
->>>>>>> b5329ee0
     fn post_exec_query(
         &self,
         _: &mut ObserverContext<'_>,
