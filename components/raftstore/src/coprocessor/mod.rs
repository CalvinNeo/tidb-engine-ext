// Copyright 2016 TiKV Project Authors. Licensed under Apache-2.0.

use std::{
    fmt::{self, Debug, Formatter},
    sync::{
        atomic::{AtomicBool, AtomicUsize, Ordering},
        Arc,
    },
    vec::IntoIter,
};

use engine_traits::{CfName, SstMetaInfo};
use kvproto::{
    metapb::Region,
    pdpb::CheckPolicy,
    raft_cmdpb::{AdminRequest, AdminResponse, RaftCmdRequest, RaftCmdResponse, Request},
    raft_serverpb::RaftApplyState,
};
use raft::{eraftpb, StateRole};

pub mod config;
mod consistency_check;
pub mod dispatcher;
mod error;
mod metrics;
pub mod region_info_accessor;
mod split_check;
pub mod split_observer;

pub use self::{
    config::{Config, ConsistencyCheckMethod},
    consistency_check::{ConsistencyCheckObserver, Raw as RawConsistencyCheckObserver},
    dispatcher::{
        BoxAdminObserver, BoxApplySnapshotObserver, BoxCmdObserver, BoxConsistencyCheckObserver,
        BoxQueryObserver, BoxRegionChangeObserver, BoxRoleObserver, BoxSplitCheckObserver,
        CoprocessorHost, Registry,
    },
    error::{Error, Result},
    region_info_accessor::{
        Callback as RegionInfoCallback, RangeKey, RegionCollector, RegionInfo, RegionInfoAccessor,
        RegionInfoProvider, SeekRegionCallback,
    },
    split_check::{
        get_region_approximate_keys, get_region_approximate_middle, get_region_approximate_size,
        HalfCheckObserver, Host as SplitCheckerHost, KeysCheckObserver, SizeCheckObserver,
        TableCheckObserver,
    },
};
pub use crate::store::{Bucket, KeyEntry};

/// Coprocessor is used to provide a convenient way to inject code to
/// KV processing.
pub trait Coprocessor: Send {
    fn start(&self) {}
    fn stop(&self) {}
}

/// Context of observer.
pub struct ObserverContext<'a> {
    region: &'a Region,
    /// Whether to bypass following observer hook.
    pub bypass: bool,
}

impl<'a> ObserverContext<'a> {
    pub fn new(region: &Region) -> ObserverContext<'_> {
        ObserverContext {
            region,
            bypass: false,
        }
    }

    pub fn region(&self) -> &Region {
        self.region
    }
}

/// Context of a region provided for observers.
pub struct RegionState {
    pub peer_id: u64,
    pub pending_remove: bool,
    pub modified_region: Option<Region>,
}

/// Context for exec observers of mutation to be applied to ApplyContext.
pub struct ApplyCtxInfo<'a> {
    pub pending_handle_ssts: &'a mut Option<Vec<SstMetaInfo>>,
    pub delete_ssts: &'a mut Vec<SstMetaInfo>,
    pub pending_clean_ssts: &'a mut Vec<SstMetaInfo>,
}

pub trait AdminObserver: Coprocessor {
    /// Hook to call before proposing admin request.
    fn pre_propose_admin(&self, _: &mut ObserverContext<'_>, _: &mut AdminRequest) -> Result<()> {
        Ok(())
    }

    /// Hook to call before applying admin request.
    fn pre_apply_admin(&self, _: &mut ObserverContext<'_>, _: &AdminRequest) {}

    /// Hook to call after applying admin request.
    /// For now, the `region` in `ObserverContext` is an empty region.
    fn post_apply_admin(&self, _: &mut ObserverContext<'_>, _: &AdminResponse) {}

    /// Hook before exec admin request, returns whether we should skip this
    /// admin.
    fn pre_exec_admin(
        &self,
        _: &mut ObserverContext<'_>,
        _: &AdminRequest,
        _: u64,
        _: u64,
    ) -> bool {
        false
    }

    /// Hook to call immediately after exec command
<<<<<<< HEAD
    /// Will be a special persistence after this exec if a observer returns true.
    fn post_exec_admin<'a>(
=======
    /// Will be a special persistence after this exec if a observer returns
    /// true.
    fn post_exec_admin(
>>>>>>> 9120fe67
        &self,
        _: &mut ObserverContext<'_>,
        _: &Cmd,
        _: &RaftApplyState,
        _: &RegionState,
        _: &mut ApplyCtxInfo<'a>,
    ) -> bool {
        false
    }
}

pub trait QueryObserver: Coprocessor {
    /// Hook when observe applying empty cmd, probably caused by leadership
    /// change.
    fn on_empty_cmd(&self, _: &mut ObserverContext<'_>, _index: u64, _term: u64) {}

    /// Hook to call before proposing write request.
    ///
    /// We don't propose read request, hence there is no hook for it yet.
    fn pre_propose_query(&self, _: &mut ObserverContext<'_>, _: &mut Vec<Request>) -> Result<()> {
        Ok(())
    }

    /// Hook to call before applying write request.
    fn pre_apply_query(&self, _: &mut ObserverContext<'_>, _: &[Request]) {}

    /// Hook to call after applying write request.
    /// For now, the `region` in `ObserverContext` is an empty region.
    fn post_apply_query(&self, _: &mut ObserverContext<'_>, _: &Cmd) {}

    /// Hook before exec write request, returns whether we should skip this
    /// write.
    fn pre_exec_query(&self, _: &mut ObserverContext<'_>, _: &[Request], _: u64, _: u64) -> bool {
        false
    }

    /// Hook to call immediately after exec command.
<<<<<<< HEAD
    /// Will be a special persistence after this exec if a observer returns true.
    fn post_exec_query<'a>(
=======
    /// Will be a special persistence after this exec if a observer returns
    /// true.
    fn post_exec_query(
>>>>>>> 9120fe67
        &self,
        _: &mut ObserverContext<'_>,
        _: &Cmd,
        _: &RaftApplyState,
        _: &RegionState,
        _: &mut ApplyCtxInfo<'a>,
    ) -> bool {
        false
    }
}

pub trait ApplySnapshotObserver: Coprocessor {
    /// Hook to call after applying key from plain file.
    /// This may be invoked multiple times for each plain file, and each time a
    /// batch of key-value pairs will be passed to the function.
    fn apply_plain_kvs(&self, _: &mut ObserverContext<'_>, _: CfName, _: &[(Vec<u8>, Vec<u8>)]) {}

    /// Hook to call after applying sst file. Currently the content of the
    /// snapshot can't be passed to the observer.
    fn apply_sst(&self, _: &mut ObserverContext<'_>, _: CfName, _path: &str) {}
}

/// SplitChecker is invoked during a split check scan, and decides to use
/// which keys to split a region.
pub trait SplitChecker<E> {
    /// Hook to call for every kv scanned during split.
    ///
    /// Return true to abort scan early.
    fn on_kv(&mut self, _: &mut ObserverContext<'_>, _: &KeyEntry) -> bool {
        false
    }

    /// Get the desired split keys.
    fn split_keys(&mut self) -> Vec<Vec<u8>>;

    /// Get approximate split keys without scan.
    fn approximate_split_keys(&mut self, _: &Region, _: &E) -> Result<Vec<Vec<u8>>> {
        Ok(vec![])
    }

    /// Get split policy.
    fn policy(&self) -> CheckPolicy;
}

pub trait SplitCheckObserver<E>: Coprocessor {
    /// Add a checker for a split scan.
    fn add_checker(
        &self,
        _: &mut ObserverContext<'_>,
        _: &mut SplitCheckerHost<'_, E>,
        _: &E,
        policy: CheckPolicy,
    );
}

pub struct RoleChange {
    pub state: StateRole,
    pub leader_id: u64,
    /// The previous `lead_transferee` if no leader currently.
    pub prev_lead_transferee: u64,
    /// Which peer is voted by itself.
    pub vote: u64,
}

impl RoleChange {
    pub fn new(state: StateRole) -> Self {
        RoleChange {
            state,
            leader_id: raft::INVALID_ID,
            prev_lead_transferee: raft::INVALID_ID,
            vote: raft::INVALID_ID,
        }
    }
}

pub trait RoleObserver: Coprocessor {
    /// Hook to call when role of a peer changes.
    ///
    /// Please note that, this hook is not called at realtime. There maybe a
    /// situation that the hook is not called yet, however the role of some
    /// peers have changed.
    fn on_role_change(&self, _: &mut ObserverContext<'_>, _: &RoleChange) {}
}

#[derive(Clone, Copy, Debug, PartialEq)]
pub enum RegionChangeReason {
    ChangePeer,
    Split,
    PrepareMerge,
    CommitMerge,
    RollbackMerge,
}

#[derive(Clone, Copy, Debug, PartialEq)]
pub enum RegionChangeEvent {
    Create,
    Update(RegionChangeReason),
    Destroy,
    UpdateBuckets(usize),
}

pub trait RegionChangeObserver: Coprocessor {
    /// Hook to call when a region changed on this TiKV
    fn on_region_changed(&self, _: &mut ObserverContext<'_>, _: RegionChangeEvent, _: StateRole) {}
}

#[derive(Clone, Debug, Default)]
pub struct Cmd {
    pub index: u64,
    pub term: u64,
    pub request: RaftCmdRequest,
    pub response: RaftCmdResponse,
}

impl Cmd {
    pub fn new(index: u64, term: u64, request: RaftCmdRequest, response: RaftCmdResponse) -> Cmd {
        Cmd {
            index,
            term,
            request,
            response,
        }
    }
}

static OBSERVE_ID_ALLOC: AtomicUsize = AtomicUsize::new(0);

/// A unique identifier for checking stale observed commands.
#[derive(Clone, Copy, Debug, Default, Eq, PartialEq, Ord, PartialOrd, Hash)]
pub struct ObserveID(usize);

impl ObserveID {
    pub fn new() -> ObserveID {
        ObserveID(OBSERVE_ID_ALLOC.fetch_add(1, Ordering::SeqCst))
    }
}

/// ObserveHandle is the status of a term of observing, it contains the
/// `ObserveID` and the `observing` flag indicate whether the observing is
/// ongoing
#[derive(Clone, Default, Debug)]
pub struct ObserveHandle {
    pub id: ObserveID,
    observing: Arc<AtomicBool>,
}

impl ObserveHandle {
    pub fn new() -> ObserveHandle {
        ObserveHandle {
            id: ObserveID::new(),
            observing: Arc::new(AtomicBool::new(true)),
        }
    }

    pub fn with_id(id: usize) -> ObserveHandle {
        ObserveHandle {
            id: ObserveID(id),
            observing: Arc::new(AtomicBool::new(true)),
        }
    }

    pub fn is_observing(&self) -> bool {
        self.observing.load(Ordering::Acquire)
    }

    pub fn stop_observing(&self) {
        self.observing.store(false, Ordering::Release)
    }
}

#[derive(Default)]
pub struct CmdObserveInfo {
    pub cdc_id: ObserveHandle,
    pub rts_id: ObserveHandle,
    pub pitr_id: ObserveHandle,
}

impl CmdObserveInfo {
    pub fn from_handle(
        cdc_id: ObserveHandle,
        rts_id: ObserveHandle,
        pitr_id: ObserveHandle,
    ) -> CmdObserveInfo {
        CmdObserveInfo {
            cdc_id,
            rts_id,
            pitr_id,
        }
    }

    /// Get the max observe level of the observer info by the observers
    /// currently registered. Currently, TiKV uses a static strategy for
    /// managing observers. There are a fixed number type of observer being
    /// registered in each TiKV node, and normally, observers are singleton.
    /// The types are:
    /// CDC: Observer supports the `ChangeData` service.
    /// PiTR: Observer supports the `backup-log` function.
    /// RTS: Observer supports the `resolved-ts` advancing (and follower read,
    /// etc.).
    fn observe_level(&self) -> ObserveLevel {
        let cdc = if self.cdc_id.is_observing() {
            // `cdc` observe all data
            ObserveLevel::All
        } else {
            ObserveLevel::None
        };
        let pitr = if self.pitr_id.is_observing() {
            // `pitr` observe all data.
            ObserveLevel::All
        } else {
            ObserveLevel::None
        };
        let rts = if self.rts_id.is_observing() {
            // `resolved-ts` observe lock related data
            ObserveLevel::LockRelated
        } else {
            ObserveLevel::None
        };
        cdc.max(rts).max(pitr)
    }
}

impl Debug for CmdObserveInfo {
    fn fmt(&self, f: &mut Formatter<'_>) -> fmt::Result {
        f.debug_struct("CmdObserveInfo")
            .field("cdc_id", &self.cdc_id.id)
            .field("rts_id", &self.rts_id.id)
            .field("pitr_id", &self.pitr_id.id)
            .finish()
    }
}

// `ObserveLevel` describe what data the observer want to observe
#[derive(Clone, Copy, Debug, PartialEq, Eq, PartialOrd, Ord)]
pub enum ObserveLevel {
    // Don't observe any data
    None,
    // Only observe lock related data (i.e `lock_cf`, `write_cf`)
    LockRelated,
    // Observe all data
    All,
}

#[derive(Clone, Debug)]
pub struct CmdBatch {
    pub level: ObserveLevel,
    pub cdc_id: ObserveID,
    pub rts_id: ObserveID,
    pub pitr_id: ObserveID,
    pub region_id: u64,
    pub cmds: Vec<Cmd>,
}

impl CmdBatch {
    pub fn new(observe_info: &CmdObserveInfo, region_id: u64) -> CmdBatch {
        CmdBatch {
            level: observe_info.observe_level(),
            cdc_id: observe_info.cdc_id.id,
            rts_id: observe_info.rts_id.id,
            pitr_id: observe_info.pitr_id.id,
            region_id,
            cmds: Vec::new(),
        }
    }

    pub fn push(&mut self, observe_info: &CmdObserveInfo, region_id: u64, cmd: Cmd) {
        assert_eq!(region_id, self.region_id);
        assert_eq!(observe_info.cdc_id.id, self.cdc_id);
        assert_eq!(observe_info.rts_id.id, self.rts_id);
        assert_eq!(observe_info.pitr_id.id, self.pitr_id);
        self.cmds.push(cmd)
    }

    pub fn into_iter(self, region_id: u64) -> IntoIter<Cmd> {
        assert_eq!(region_id, self.region_id);
        self.cmds.into_iter()
    }

    pub fn len(&self) -> usize {
        self.cmds.len()
    }

    pub fn is_empty(&self) -> bool {
        self.cmds.is_empty()
    }

    pub fn size(&self) -> usize {
        let mut cmd_bytes = 0;
        for cmd in self.cmds.iter() {
            let Cmd {
                ref request,
                ref response,
                ..
            } = cmd;
            if !response.get_header().has_error() && !request.has_admin_request() {
                for req in request.requests.iter() {
                    let put = req.get_put();
                    cmd_bytes += put.get_key().len();
                    cmd_bytes += put.get_value().len();
                }
            }
        }
        cmd_bytes
    }
}

pub trait CmdObserver<E>: Coprocessor {
    /// Hook to call after flushing writes to db.
    fn on_flush_applied_cmd_batch(
        &self,
        max_level: ObserveLevel,
        cmd_batches: &mut Vec<CmdBatch>,
        engine: &E,
    );
    // TODO: maybe should move `on_applied_current_term` to a separated
    // `Coprocessor`
    /// Hook to call at the first time the leader applied on its term
    fn on_applied_current_term(&self, role: StateRole, region: &Region);
}

pub trait ReadIndexObserver: Coprocessor {
    // Hook to call when stepping in raft and the message is a read index message.
    fn on_step(&self, _msg: &mut eraftpb::Message, _role: StateRole) {}
}

#[cfg(test)]
mod tests {
    use super::*;

    #[test]
    fn test_observe_level() {
        // Both cdc and `resolved-ts` are observing
        let observe_info = CmdObserveInfo::from_handle(
            ObserveHandle::new(),
            ObserveHandle::new(),
            ObserveHandle::new(),
        );
        assert_eq!(observe_info.observe_level(), ObserveLevel::All);

        // No observer
        observe_info.cdc_id.stop_observing();
        observe_info.rts_id.stop_observing();
        observe_info.pitr_id.stop_observing();
        assert_eq!(observe_info.observe_level(), ObserveLevel::None);

        // Only cdc observing
        let observe_info = CmdObserveInfo::from_handle(
            ObserveHandle::new(),
            ObserveHandle::new(),
            ObserveHandle::new(),
        );
        observe_info.rts_id.stop_observing();
        observe_info.pitr_id.stop_observing();
        assert_eq!(observe_info.observe_level(), ObserveLevel::All);

        // Only `resolved-ts` observing
        let observe_info = CmdObserveInfo::from_handle(
            ObserveHandle::new(),
            ObserveHandle::new(),
            ObserveHandle::new(),
        );
        observe_info.cdc_id.stop_observing();
        observe_info.pitr_id.stop_observing();
        assert_eq!(observe_info.observe_level(), ObserveLevel::LockRelated);

        // Only `backup-stream(pitr)` observing
        let observe_info = CmdObserveInfo::from_handle(
            ObserveHandle::new(),
            ObserveHandle::new(),
            ObserveHandle::new(),
        );
        observe_info.cdc_id.stop_observing();
        observe_info.rts_id.stop_observing();
        assert_eq!(observe_info.observe_level(), ObserveLevel::All);
    }
}<|MERGE_RESOLUTION|>--- conflicted
+++ resolved
@@ -115,14 +115,9 @@
     }
 
     /// Hook to call immediately after exec command
-<<<<<<< HEAD
-    /// Will be a special persistence after this exec if a observer returns true.
-    fn post_exec_admin<'a>(
-=======
     /// Will be a special persistence after this exec if a observer returns
     /// true.
-    fn post_exec_admin(
->>>>>>> 9120fe67
+    fn post_exec_admin<'a>(
         &self,
         _: &mut ObserverContext<'_>,
         _: &Cmd,
@@ -160,14 +155,9 @@
     }
 
     /// Hook to call immediately after exec command.
-<<<<<<< HEAD
-    /// Will be a special persistence after this exec if a observer returns true.
-    fn post_exec_query<'a>(
-=======
     /// Will be a special persistence after this exec if a observer returns
     /// true.
-    fn post_exec_query(
->>>>>>> 9120fe67
+    fn post_exec_query<'a>(
         &self,
         _: &mut ObserverContext<'_>,
         _: &Cmd,
