// Copyright 2016 TiKV Project Authors. Licensed under Apache-2.0.

// #[PerformanceCriticalPath] called by Fsm on_ready_compute_hash
use std::{marker::PhantomData, mem, ops::Deref};

use engine_traits::{CfName, KvEngine};
use kvproto::{
    metapb::Region,
    pdpb::CheckPolicy,
    raft_cmdpb::{ComputeHashRequest, RaftCmdRequest},
};
use protobuf::Message;
use raft::eraftpb;
use tikv_util::box_try;

use super::*;
use crate::store::CasualRouter;

struct Entry<T> {
    priority: u32,
    observer: T,
}

impl<T: Clone> Clone for Entry<T> {
    fn clone(&self) -> Self {
        Self {
            priority: self.priority,
            observer: self.observer.clone(),
        }
    }
}

pub trait ClonableObserver: 'static + Send {
    type Ob: ?Sized + Send;
    fn inner(&self) -> &Self::Ob;
    fn inner_mut(&mut self) -> &mut Self::Ob;
    fn box_clone(&self) -> Box<dyn ClonableObserver<Ob = Self::Ob> + Send>;
}

macro_rules! impl_box_observer {
    ($name:ident, $ob:ident, $wrapper:ident) => {
        pub struct $name(Box<dyn ClonableObserver<Ob = dyn $ob> + Send>);
        impl $name {
            pub fn new<T: 'static + $ob + Clone>(observer: T) -> $name {
                $name(Box::new($wrapper { inner: observer }))
            }
        }
        impl Clone for $name {
            fn clone(&self) -> $name {
                $name((**self).box_clone())
            }
        }
        impl Deref for $name {
            type Target = Box<dyn ClonableObserver<Ob = dyn $ob> + Send>;

            fn deref(&self) -> &Box<dyn ClonableObserver<Ob = dyn $ob> + Send> {
                &self.0
            }
        }

        struct $wrapper<T: $ob + Clone> {
            inner: T,
        }
        impl<T: 'static + $ob + Clone> ClonableObserver for $wrapper<T> {
            type Ob = dyn $ob;
            fn inner(&self) -> &Self::Ob {
                &self.inner as _
            }

            fn inner_mut(&mut self) -> &mut Self::Ob {
                &mut self.inner as _
            }

            fn box_clone(&self) -> Box<dyn ClonableObserver<Ob = Self::Ob> + Send> {
                Box::new($wrapper {
                    inner: self.inner.clone(),
                })
            }
        }
    };
}

// This is the same as impl_box_observer_g except $ob has a typaram
macro_rules! impl_box_observer_g {
    ($name:ident, $ob:ident, $wrapper:ident) => {
        pub struct $name<E: KvEngine>(Box<dyn ClonableObserver<Ob = dyn $ob<E>> + Send>);
        impl<E: KvEngine + 'static + Send> $name<E> {
            pub fn new<T: 'static + $ob<E> + Clone>(observer: T) -> $name<E> {
                $name(Box::new($wrapper {
                    inner: observer,
                    _phantom: PhantomData,
                }))
            }
        }
        impl<E: KvEngine + 'static> Clone for $name<E> {
            fn clone(&self) -> $name<E> {
                $name((**self).box_clone())
            }
        }
        impl<E: KvEngine> Deref for $name<E> {
            type Target = Box<dyn ClonableObserver<Ob = dyn $ob<E>> + Send>;

            fn deref(&self) -> &Box<dyn ClonableObserver<Ob = dyn $ob<E>> + Send> {
                &self.0
            }
        }

        struct $wrapper<E: KvEngine, T: $ob<E> + Clone> {
            inner: T,
            _phantom: PhantomData<E>,
        }
        impl<E: KvEngine + 'static + Send, T: 'static + $ob<E> + Clone> ClonableObserver
            for $wrapper<E, T>
        {
            type Ob = dyn $ob<E>;
            fn inner(&self) -> &Self::Ob {
                &self.inner as _
            }

            fn inner_mut(&mut self) -> &mut Self::Ob {
                &mut self.inner as _
            }

            fn box_clone(&self) -> Box<dyn ClonableObserver<Ob = Self::Ob> + Send> {
                Box::new($wrapper {
                    inner: self.inner.clone(),
                    _phantom: PhantomData,
                })
            }
        }
    };
}

impl_box_observer!(BoxAdminObserver, AdminObserver, WrappedAdminObserver);
impl_box_observer!(BoxQueryObserver, QueryObserver, WrappedQueryObserver);
impl_box_observer!(
    BoxApplySnapshotObserver,
    ApplySnapshotObserver,
    WrappedApplySnapshotObserver
);
impl_box_observer_g!(
    BoxSplitCheckObserver,
    SplitCheckObserver,
    WrappedSplitCheckObserver
);
impl_box_observer!(BoxPdTaskObserver, PdTaskObserver, WrappedPdTaskObserver);
impl_box_observer!(BoxRoleObserver, RoleObserver, WrappedRoleObserver);
impl_box_observer!(
    BoxRegionChangeObserver,
    RegionChangeObserver,
    WrappedRegionChangeObserver
);
impl_box_observer!(
    BoxReadIndexObserver,
    ReadIndexObserver,
    WrappedReadIndexObserver
);
impl_box_observer_g!(BoxCmdObserver, CmdObserver, WrappedCmdObserver);
impl_box_observer_g!(
    BoxConsistencyCheckObserver,
    ConsistencyCheckObserver,
    WrappedConsistencyCheckObserver
);

/// Registry contains all registered coprocessors.
#[derive(Clone)]
pub struct Registry<E>
where
    E: KvEngine + 'static,
{
    admin_observers: Vec<Entry<BoxAdminObserver>>,
    query_observers: Vec<Entry<BoxQueryObserver>>,
    apply_snapshot_observers: Vec<Entry<BoxApplySnapshotObserver>>,
    split_check_observers: Vec<Entry<BoxSplitCheckObserver<E>>>,
    consistency_check_observers: Vec<Entry<BoxConsistencyCheckObserver<E>>>,
    role_observers: Vec<Entry<BoxRoleObserver>>,
    region_change_observers: Vec<Entry<BoxRegionChangeObserver>>,
    cmd_observers: Vec<Entry<BoxCmdObserver<E>>>,
    read_index_observers: Vec<Entry<BoxReadIndexObserver>>,
    pd_task_observers: Vec<Entry<BoxPdTaskObserver>>,
    // TODO: add endpoint
}

impl<E: KvEngine> Default for Registry<E> {
    fn default() -> Registry<E> {
        Registry {
            admin_observers: Default::default(),
            query_observers: Default::default(),
            apply_snapshot_observers: Default::default(),
            split_check_observers: Default::default(),
            consistency_check_observers: Default::default(),
            role_observers: Default::default(),
            region_change_observers: Default::default(),
            cmd_observers: Default::default(),
            read_index_observers: Default::default(),
            pd_task_observers: Default::default(),
        }
    }
}

macro_rules! push {
    ($p:expr, $t:ident, $vec:expr) => {
        $t.inner().start();
        let e = Entry {
            priority: $p,
            observer: $t,
        };
        let vec = &mut $vec;
        vec.push(e);
        vec.sort_by(|l, r| l.priority.cmp(&r.priority));
    };
}

impl<E: KvEngine> Registry<E> {
    pub fn register_admin_observer(&mut self, priority: u32, ao: BoxAdminObserver) {
        push!(priority, ao, self.admin_observers);
    }

    pub fn register_query_observer(&mut self, priority: u32, qo: BoxQueryObserver) {
        push!(priority, qo, self.query_observers);
    }

    pub fn register_apply_snapshot_observer(
        &mut self,
        priority: u32,
        aso: BoxApplySnapshotObserver,
    ) {
        push!(priority, aso, self.apply_snapshot_observers);
    }

    pub fn register_split_check_observer(&mut self, priority: u32, sco: BoxSplitCheckObserver<E>) {
        push!(priority, sco, self.split_check_observers);
    }

    pub fn register_consistency_check_observer(
        &mut self,
        priority: u32,
        cco: BoxConsistencyCheckObserver<E>,
    ) {
        push!(priority, cco, self.consistency_check_observers);
    }

    pub fn register_pd_task_observer(&mut self, priority: u32, ro: BoxPdTaskObserver) {
        push!(priority, ro, self.pd_task_observers);
    }

    pub fn register_role_observer(&mut self, priority: u32, ro: BoxRoleObserver) {
        push!(priority, ro, self.role_observers);
    }

    pub fn register_region_change_observer(&mut self, priority: u32, rlo: BoxRegionChangeObserver) {
        push!(priority, rlo, self.region_change_observers);
    }

    pub fn register_cmd_observer(&mut self, priority: u32, rlo: BoxCmdObserver<E>) {
        push!(priority, rlo, self.cmd_observers);
    }

    pub fn register_read_index_observer(&mut self, priority: u32, rio: BoxReadIndexObserver) {
        push!(priority, rio, self.read_index_observers);
    }
}

/// A macro that loops over all observers and returns early when error is found
/// or bypass is set. `try_loop_ob` is expected to be used for hook that returns
/// a `Result`.
macro_rules! try_loop_ob {
    ($r:expr, $obs:expr, $hook:ident, $($args:tt)*) => {
        loop_ob!(_imp _res, $r, $obs, $hook, $($args)*)
    };
}

/// A macro that loops over all observers and returns early when bypass is set.
///
/// Using a macro so we don't need to write tests for every observers.
macro_rules! loop_ob {
    // Execute a hook, return early if error is found.
    (_exec _res, $o:expr, $hook:ident, $ctx:expr, $($args:tt)*) => {
        $o.inner().$hook($ctx, $($args)*)?
    };
    // Execute a hook.
    (_exec _tup, $o:expr, $hook:ident, $ctx:expr, $($args:tt)*) => {
        $o.inner().$hook($ctx, $($args)*)
    };
    // When the try loop finishes successfully, the value to be returned.
    (_done _res) => {
        Ok(())
    };
    // When the loop finishes successfully, the value to be returned.
    (_done _tup) => {{}};
    // Actual implementation of the for loop.
    (_imp $res_type:tt, $r:expr, $obs:expr, $hook:ident, $($args:tt)*) => {{
        let mut ctx = ObserverContext::new($r);
        for o in $obs {
            loop_ob!(_exec $res_type, o.observer, $hook, &mut ctx, $($args)*);
            if ctx.bypass {
                break;
            }
        }
        loop_ob!(_done $res_type)
    }};
    // Loop over all observers and return early when bypass is set.
    // This macro is expected to be used for hook that returns `()`.
    ($r:expr, $obs:expr, $hook:ident, $($args:tt)*) => {
        loop_ob!(_imp _tup, $r, $obs, $hook, $($args)*)
    };
}

/// Admin and invoke all coprocessors.
#[derive(Clone)]
pub struct CoprocessorHost<E>
where
    E: KvEngine + 'static,
{
    pub registry: Registry<E>,
    pub cfg: Config,
}

impl<E: KvEngine> Default for CoprocessorHost<E>
where
    E: 'static,
{
    fn default() -> Self {
        CoprocessorHost {
            registry: Default::default(),
            cfg: Default::default(),
        }
    }
}

impl<E: KvEngine> CoprocessorHost<E> {
    pub fn new<C: CasualRouter<E> + Clone + Send + 'static>(
        ch: C,
        cfg: Config,
    ) -> CoprocessorHost<E> {
        let mut registry = Registry::default();
        registry.register_split_check_observer(
            200,
            BoxSplitCheckObserver::new(SizeCheckObserver::new(ch.clone())),
        );
        registry.register_split_check_observer(
            200,
            BoxSplitCheckObserver::new(KeysCheckObserver::new(ch)),
        );
        registry.register_split_check_observer(100, BoxSplitCheckObserver::new(HalfCheckObserver));
        registry.register_split_check_observer(
            400,
            BoxSplitCheckObserver::new(TableCheckObserver::default()),
        );
        CoprocessorHost { registry, cfg }
    }

    pub fn on_empty_cmd(&self, region: &Region, index: u64, term: u64) {
        loop_ob!(
            region,
            &self.registry.query_observers,
            on_empty_cmd,
            index,
            term,
        );
    }

    /// Call all propose hooks until bypass is set to true.
    pub fn pre_propose(&self, region: &Region, req: &mut RaftCmdRequest) -> Result<()> {
        if !req.has_admin_request() {
            let query = req.mut_requests();
            let mut vec_query = mem::take(query).into();
            let result = try_loop_ob!(
                region,
                &self.registry.query_observers,
                pre_propose_query,
                &mut vec_query,
            );
            *query = vec_query.into();
            result
        } else {
            let admin = req.mut_admin_request();
            try_loop_ob!(
                region,
                &self.registry.admin_observers,
                pre_propose_admin,
                admin
            )
        }
    }

    /// Call all pre apply hook until bypass is set to true.
    pub fn pre_apply(&self, region: &Region, req: &RaftCmdRequest) {
        if !req.has_admin_request() {
            let query = req.get_requests();
            loop_ob!(
                region,
                &self.registry.query_observers,
                pre_apply_query,
                query,
            );
        } else {
            let admin = req.get_admin_request();
            loop_ob!(
                region,
                &self.registry.admin_observers,
                pre_apply_admin,
                admin
            );
        }
    }

    pub fn post_apply(&self, region: &Region, cmd: &Cmd) {
        if !cmd.response.has_admin_response() {
            loop_ob!(
                region,
                &self.registry.query_observers,
                post_apply_query,
                cmd,
            );
        } else {
            let admin = cmd.response.get_admin_response();
            loop_ob!(
                region,
                &self.registry.admin_observers,
                post_apply_admin,
                admin
            );
        }
    }

    // (index, term) is for the applying entry.
    pub fn pre_exec(&self, region: &Region, cmd: &RaftCmdRequest, index: u64, term: u64) -> bool {
        let mut ctx = ObserverContext::new(region);
        if !cmd.has_admin_request() {
            let query = cmd.get_requests();
            for observer in &self.registry.query_observers {
                let observer = observer.observer.inner();
                if observer.pre_exec_query(&mut ctx, query, index, term) {
                    return true;
                }
            }
            false
        } else {
            let admin = cmd.get_admin_request();
            for observer in &self.registry.admin_observers {
                let observer = observer.observer.inner();
                if observer.pre_exec_admin(&mut ctx, admin, index, term) {
                    return true;
                }
            }
            false
        }
    }

    /// `post_exec` should be called immediately after we executed one raft
    /// command. It notifies observers side effects of this command before
    /// execution of the next command, including req/resp, apply state,
    /// modified region state, etc. Return true observers think a
    /// persistence is necessary.
    pub fn post_exec(
        &self,
        region: &Region,
        cmd: &Cmd,
        apply_state: &RaftApplyState,
        region_state: &RegionState,
        apply_ctx: &mut ApplyCtxInfo<'_>,
    ) -> bool {
        let mut ctx = ObserverContext::new(region);
        if !cmd.response.has_admin_response() {
            for observer in &self.registry.query_observers {
                let observer = observer.observer.inner();
                if observer.post_exec_query(&mut ctx, cmd, apply_state, region_state, apply_ctx) {
                    return true;
                }
            }
            false
        } else {
            for observer in &self.registry.admin_observers {
                let observer = observer.observer.inner();
                if observer.post_exec_admin(&mut ctx, cmd, apply_state, region_state, apply_ctx) {
                    return true;
                }
            }
            false
        }
    }

    pub fn post_apply_plain_kvs_from_snapshot(
        &self,
        region: &Region,
        cf: CfName,
        kv_pairs: &[(Vec<u8>, Vec<u8>)],
    ) {
        loop_ob!(
            region,
            &self.registry.apply_snapshot_observers,
            apply_plain_kvs,
            cf,
            kv_pairs
        );
    }

    pub fn post_apply_sst_from_snapshot(&self, region: &Region, cf: CfName, path: &str) {
        loop_ob!(
            region,
            &self.registry.apply_snapshot_observers,
            apply_sst,
            cf,
            path
        );
    }

    pub fn new_split_checker_host<'a>(
        &'a self,
        region: &Region,
        engine: &E,
        auto_split: bool,
        policy: CheckPolicy,
    ) -> SplitCheckerHost<'a, E> {
        let mut host = SplitCheckerHost::new(auto_split, &self.cfg);
        loop_ob!(
            region,
            &self.registry.split_check_observers,
            add_checker,
            &mut host,
            engine,
            policy
        );
        host
    }

    pub fn on_prepropose_compute_hash(&self, req: &mut ComputeHashRequest) {
        for observer in &self.registry.consistency_check_observers {
            let observer = observer.observer.inner();
            if observer.update_context(req.mut_context()) {
                break;
            }
        }
    }

    pub fn on_compute_hash(
        &self,
        region: &Region,
        context: &[u8],
        snap: E::Snapshot,
    ) -> Result<Vec<(Vec<u8>, u32)>> {
        let mut hashes = Vec::new();
        let (mut reader, context_len) = (context, context.len());
        for observer in &self.registry.consistency_check_observers {
            let observer = observer.observer.inner();
            let old_len = reader.len();
            let hash = match box_try!(observer.compute_hash(region, &mut reader, &snap)) {
                Some(hash) => hash,
                None => break,
            };
            let new_len = reader.len();
            let ctx = context[context_len - old_len..context_len - new_len].to_vec();
            hashes.push((ctx, hash));
        }
        Ok(hashes)
    }

    pub fn on_compute_engine_size(&self) -> Option<StoreSizeInfo> {
        let mut store_size = None;
        for observer in &self.registry.pd_task_observers {
            let observer = observer.observer.inner();
            observer.on_compute_engine_size(&mut store_size);
        }
        store_size
    }

    pub fn on_role_change(&self, region: &Region, role_change: RoleChange) {
        loop_ob!(
            region,
            &self.registry.role_observers,
            on_role_change,
            &role_change
        );
    }

    pub fn on_region_changed(&self, region: &Region, event: RegionChangeEvent, role: StateRole) {
        loop_ob!(
            region,
            &self.registry.region_change_observers,
            on_region_changed,
            event,
            role
        );
    }

    pub fn on_flush_applied_cmd_batch(
        &self,
        max_level: ObserveLevel,
        mut cmd_batches: Vec<CmdBatch>,
        engine: &E,
    ) {
        // Some observer assert `cmd_batches` is not empty
        if cmd_batches.is_empty() {
            return;
        }
        for batch in &cmd_batches {
            for cmd in &batch.cmds {
                self.post_apply(Region::default_instance(), cmd);
            }
        }
        for observer in &self.registry.cmd_observers {
            let observer = observer.observer.inner();
            observer.on_flush_applied_cmd_batch(max_level, &mut cmd_batches, engine);
        }
    }

    pub fn on_applied_current_term(&self, role: StateRole, region: &Region) {
        if self.registry.cmd_observers.is_empty() {
            return;
        }
        for observer in &self.registry.cmd_observers {
            let observer = observer.observer.inner();
            observer.on_applied_current_term(role, region);
        }
    }

    pub fn on_step_read_index(&self, msg: &mut eraftpb::Message, role: StateRole) {
        for step_ob in &self.registry.read_index_observers {
            step_ob.observer.inner().on_step(msg, role);
        }
    }

    pub fn shutdown(&self) {
        for entry in &self.registry.admin_observers {
            entry.observer.inner().stop();
        }
        for entry in &self.registry.query_observers {
            entry.observer.inner().stop();
        }
        for entry in &self.registry.split_check_observers {
            entry.observer.inner().stop();
        }
        for entry in &self.registry.cmd_observers {
            entry.observer.inner().stop();
        }
    }
}

#[cfg(test)]
mod tests {
    use std::sync::Arc;

    use engine_panic::PanicEngine;
    use kvproto::{
        metapb::Region,
        raft_cmdpb::{AdminRequest, AdminResponse, RaftCmdRequest, RaftCmdResponse, Request},
    };
    use tikv_util::box_err;

    use crate::coprocessor::*;

    #[derive(Clone, Default)]
    struct TestCoprocessor {
        bypass: Arc<AtomicBool>,
        called: Arc<AtomicUsize>,
        return_err: Arc<AtomicBool>,
    }

    impl Coprocessor for TestCoprocessor {}

    impl AdminObserver for TestCoprocessor {
        fn pre_propose_admin(
            &self,
            ctx: &mut ObserverContext<'_>,
            _: &mut AdminRequest,
        ) -> Result<()> {
            self.called.fetch_add(1, Ordering::SeqCst);
            ctx.bypass = self.bypass.load(Ordering::SeqCst);
            if self.return_err.load(Ordering::SeqCst) {
                return Err(box_err!("error"));
            }
            Ok(())
        }

        fn pre_apply_admin(&self, ctx: &mut ObserverContext<'_>, _: &AdminRequest) {
            self.called.fetch_add(2, Ordering::SeqCst);
            ctx.bypass = self.bypass.load(Ordering::SeqCst);
        }

        fn post_apply_admin(&self, ctx: &mut ObserverContext<'_>, _: &AdminResponse) {
            self.called.fetch_add(3, Ordering::SeqCst);
            ctx.bypass = self.bypass.load(Ordering::SeqCst);
        }

        fn pre_exec_admin(
            &self,
            ctx: &mut ObserverContext<'_>,
            _: &AdminRequest,
            _: u64,
            _: u64,
        ) -> bool {
            self.called.fetch_add(16, Ordering::SeqCst);
            ctx.bypass = self.bypass.load(Ordering::SeqCst);
            false
        }

        fn post_exec_admin(
            &self,
            ctx: &mut ObserverContext<'_>,
            _: &Cmd,
            _: &RaftApplyState,
            _: &RegionState,
            _: &mut ApplyCtxInfo<'_>,
        ) -> bool {
            self.called.fetch_add(18, Ordering::SeqCst);
            ctx.bypass = self.bypass.load(Ordering::SeqCst);
            false
        }
    }

    impl QueryObserver for TestCoprocessor {
        fn pre_propose_query(
            &self,
            ctx: &mut ObserverContext<'_>,
            _: &mut Vec<Request>,
        ) -> Result<()> {
            self.called.fetch_add(4, Ordering::SeqCst);
            ctx.bypass = self.bypass.load(Ordering::SeqCst);
            if self.return_err.load(Ordering::SeqCst) {
                return Err(box_err!("error"));
            }
            Ok(())
        }

        fn pre_apply_query(&self, ctx: &mut ObserverContext<'_>, _: &[Request]) {
            self.called.fetch_add(5, Ordering::SeqCst);
            ctx.bypass = self.bypass.load(Ordering::SeqCst);
        }

        fn post_apply_query(&self, ctx: &mut ObserverContext<'_>, _: &Cmd) {
            self.called.fetch_add(6, Ordering::SeqCst);
            ctx.bypass = self.bypass.load(Ordering::SeqCst);
        }

        fn pre_exec_query(
            &self,
            ctx: &mut ObserverContext<'_>,
            _: &[Request],
            _: u64,
            _: u64,
        ) -> bool {
            self.called.fetch_add(15, Ordering::SeqCst);
            ctx.bypass = self.bypass.load(Ordering::SeqCst);
            false
        }

        fn on_empty_cmd(&self, ctx: &mut ObserverContext<'_>, _index: u64, _term: u64) {
            self.called.fetch_add(14, Ordering::SeqCst);
            ctx.bypass = self.bypass.load(Ordering::SeqCst);
        }

        fn post_exec_query(
            &self,
            ctx: &mut ObserverContext<'_>,
            _: &Cmd,
            _: &RaftApplyState,
            _: &RegionState,
            _: &mut ApplyCtxInfo<'_>,
        ) -> bool {
            self.called.fetch_add(17, Ordering::SeqCst);
            ctx.bypass = self.bypass.load(Ordering::SeqCst);
            false
        }
    }

    impl PdTaskObserver for TestCoprocessor {
        fn on_compute_engine_size(&self, _: &mut Option<StoreSizeInfo>) {
            self.called.fetch_add(19, Ordering::SeqCst);
        }
    }

    impl RoleObserver for TestCoprocessor {
        fn on_role_change(&self, ctx: &mut ObserverContext<'_>, _: &RoleChange) {
            self.called.fetch_add(7, Ordering::SeqCst);
            ctx.bypass = self.bypass.load(Ordering::SeqCst);
        }
    }

    impl RegionChangeObserver for TestCoprocessor {
        fn on_region_changed(
            &self,
            ctx: &mut ObserverContext<'_>,
            _: RegionChangeEvent,
            _: StateRole,
        ) {
            self.called.fetch_add(8, Ordering::SeqCst);
            ctx.bypass = self.bypass.load(Ordering::SeqCst);
        }
    }

    impl ApplySnapshotObserver for TestCoprocessor {
        fn apply_plain_kvs(
            &self,
            ctx: &mut ObserverContext<'_>,
            _: CfName,
            _: &[(Vec<u8>, Vec<u8>)],
        ) {
            self.called.fetch_add(9, Ordering::SeqCst);
            ctx.bypass = self.bypass.load(Ordering::SeqCst);
        }

        fn apply_sst(&self, ctx: &mut ObserverContext<'_>, _: CfName, _: &str) {
            self.called.fetch_add(10, Ordering::SeqCst);
            ctx.bypass = self.bypass.load(Ordering::SeqCst);
        }
    }

    impl CmdObserver<PanicEngine> for TestCoprocessor {
        fn on_flush_applied_cmd_batch(
            &self,
            _: ObserveLevel,
            _: &mut Vec<CmdBatch>,
            _: &PanicEngine,
        ) {
            self.called.fetch_add(13, Ordering::SeqCst);
        }
        fn on_applied_current_term(&self, _: StateRole, _: &Region) {}
    }

    macro_rules! assert_all {
        ($target:expr, $expect:expr) => {{
            for (c, e) in ($target).iter().zip($expect) {
                assert_eq!(c.load(Ordering::SeqCst), *e);
            }
        }};
    }

    macro_rules! set_all {
        ($target:expr, $v:expr) => {{
            for v in $target {
                v.store($v, Ordering::SeqCst);
            }
        }};
    }

    #[test]
    fn test_trigger_right_hook() {
        let mut host = CoprocessorHost::<PanicEngine>::default();
        let ob = TestCoprocessor::default();
        host.registry
            .register_admin_observer(1, BoxAdminObserver::new(ob.clone()));
        host.registry
            .register_query_observer(1, BoxQueryObserver::new(ob.clone()));
        host.registry
            .register_apply_snapshot_observer(1, BoxApplySnapshotObserver::new(ob.clone()));
        host.registry
            .register_pd_task_observer(1, BoxPdTaskObserver::new(ob.clone()));
        host.registry
            .register_role_observer(1, BoxRoleObserver::new(ob.clone()));
        host.registry
            .register_region_change_observer(1, BoxRegionChangeObserver::new(ob.clone()));
        host.registry
            .register_cmd_observer(1, BoxCmdObserver::new(ob.clone()));
        let region = Region::default();
        let mut admin_req = RaftCmdRequest::default();
        admin_req.set_admin_request(AdminRequest::default());
        host.pre_propose(&region, &mut admin_req).unwrap();
        assert_all!([&ob.called], &[1]);
        host.pre_apply(&region, &admin_req);
        assert_all!([&ob.called], &[3]);
        let mut admin_resp = RaftCmdResponse::default();
        admin_resp.set_admin_response(AdminResponse::default());
        host.post_apply(&region, &Cmd::new(0, 0, admin_req, admin_resp));
        assert_all!([&ob.called], &[6]);

        let mut query_req = RaftCmdRequest::default();
        query_req.set_requests(vec![Request::default()].into());
        host.pre_propose(&region, &mut query_req).unwrap();
        assert_all!([&ob.called], &[10]);
        host.pre_apply(&region, &query_req);
        assert_all!([&ob.called], &[15]);
        let query_resp = RaftCmdResponse::default();
        host.post_apply(&region, &Cmd::new(0, 0, query_req, query_resp));
        assert_all!([&ob.called], &[21]);

        host.on_role_change(&region, RoleChange::new(StateRole::Leader));
        assert_all!([&ob.called], &[28]);

        host.on_region_changed(&region, RegionChangeEvent::Create, StateRole::Follower);
        assert_all!([&ob.called], &[36]);

        host.post_apply_plain_kvs_from_snapshot(&region, "default", &[]);
        assert_all!([&ob.called], &[45]);
        host.post_apply_sst_from_snapshot(&region, "default", "");
        assert_all!([&ob.called], &[55]);

        let observe_info = CmdObserveInfo::from_handle(
            ObserveHandle::new(),
            ObserveHandle::new(),
            ObserveHandle::new(),
        );
        let mut cb = CmdBatch::new(&observe_info, 0);
        cb.push(&observe_info, 0, Cmd::default());
        host.on_flush_applied_cmd_batch(cb.level, vec![cb], &PanicEngine);
        // `post_apply` + `on_flush_applied_cmd_batch` => 13 + 6 = 19
        assert_all!([&ob.called], &[74]);

        let mut empty_req = RaftCmdRequest::default();
        empty_req.set_requests(vec![Request::default()].into());
        host.on_empty_cmd(&region, 0, 0);
        assert_all!([&ob.called], &[88]); // 14

        let mut query_req = RaftCmdRequest::default();
        query_req.set_requests(vec![Request::default()].into());
        host.pre_exec(&region, &query_req, 0, 0);
        assert_all!([&ob.called], &[103]); // 15

        let mut admin_req = RaftCmdRequest::default();
        admin_req.set_admin_request(AdminRequest::default());
        host.pre_exec(&region, &admin_req, 0, 0);
        assert_all!([&ob.called], &[119]); // 16

<<<<<<< HEAD
        let mut pending_handle_ssts = None;
        let mut delete_ssts = vec![];
        let mut pending_clean_ssts =  vec![];
        let mut info = ApplyCtxInfo {
            pending_handle_ssts: &mut pending_handle_ssts,
            pending_clean_ssts: &mut pending_clean_ssts,
            delete_ssts: &mut delete_ssts,
        };
        let apply_state = RaftApplyState::default();
        let region_state = RegionState::default();
        let cmd = Cmd::default();
        host.post_exec(&region, &cmd, &apply_state, &region_state, &mut info);
        assert_all!([&ob.called], &[136]); // 17
=======
        host.on_compute_engine_size();
        assert_all!([&ob.called], &[138]); // 19
>>>>>>> d65a9808
    }

    #[test]
    fn test_order() {
        let mut host = CoprocessorHost::<PanicEngine>::default();

        let ob1 = TestCoprocessor::default();
        host.registry
            .register_admin_observer(3, BoxAdminObserver::new(ob1.clone()));
        host.registry
            .register_query_observer(3, BoxQueryObserver::new(ob1.clone()));
        let ob2 = TestCoprocessor::default();
        host.registry
            .register_admin_observer(2, BoxAdminObserver::new(ob2.clone()));
        host.registry
            .register_query_observer(2, BoxQueryObserver::new(ob2.clone()));

        let region = Region::default();
        let mut admin_req = RaftCmdRequest::default();
        admin_req.set_admin_request(AdminRequest::default());
        let mut admin_resp = RaftCmdResponse::default();
        admin_resp.set_admin_response(AdminResponse::default());
        let query_req = RaftCmdRequest::default();
        let query_resp = RaftCmdResponse::default();

        let cases = vec![(0, admin_req, admin_resp), (3, query_req, query_resp)];

        for (base_score, mut req, resp) in cases {
            set_all!(&[&ob1.return_err, &ob2.return_err], false);
            set_all!(&[&ob1.called, &ob2.called], 0);
            set_all!(&[&ob1.bypass, &ob2.bypass], true);

            host.pre_propose(&region, &mut req).unwrap();

            // less means more.
            assert_all!([&ob1.called, &ob2.called], &[0, base_score + 1]);

            host.pre_apply(&region, &req);
            assert_all!([&ob1.called, &ob2.called], &[0, base_score * 2 + 3]);

            host.post_apply(&region, &Cmd::new(0, 0, req.clone(), resp.clone()));
            assert_all!([&ob1.called, &ob2.called], &[0, base_score * 3 + 6]);

            set_all!(&[&ob2.bypass], false);
            set_all!(&[&ob2.called], 0);

            host.pre_propose(&region, &mut req).unwrap();

            assert_all!(
                [&ob1.called, &ob2.called],
                &[base_score + 1, base_score + 1]
            );

            set_all!(&[&ob1.called, &ob2.called], 0);

            // when return error, following coprocessor should not be run.
            set_all!(&[&ob2.return_err], true);
            host.pre_propose(&region, &mut req).unwrap_err();
            assert_all!([&ob1.called, &ob2.called], &[0, base_score + 1]);
        }
    }
}<|MERGE_RESOLUTION|>--- conflicted
+++ resolved
@@ -911,10 +911,12 @@
         host.pre_exec(&region, &admin_req, 0, 0);
         assert_all!([&ob.called], &[119]); // 16
 
-<<<<<<< HEAD
+        host.on_compute_engine_size();
+        assert_all!([&ob.called], &[138]); // 19
+
         let mut pending_handle_ssts = None;
         let mut delete_ssts = vec![];
-        let mut pending_clean_ssts =  vec![];
+        let mut pending_clean_ssts = vec![];
         let mut info = ApplyCtxInfo {
             pending_handle_ssts: &mut pending_handle_ssts,
             pending_clean_ssts: &mut pending_clean_ssts,
@@ -924,11 +926,7 @@
         let region_state = RegionState::default();
         let cmd = Cmd::default();
         host.post_exec(&region, &cmd, &apply_state, &region_state, &mut info);
-        assert_all!([&ob.called], &[136]); // 17
-=======
-        host.on_compute_engine_size();
-        assert_all!([&ob.called], &[138]); // 19
->>>>>>> d65a9808
+        assert_all!([&ob.called], &[155]); // 17
     }
 
     #[test]
