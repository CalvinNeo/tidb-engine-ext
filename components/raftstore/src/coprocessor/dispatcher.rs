--- conflicted
+++ resolved
@@ -712,6 +712,8 @@
         PostExecQuery = 17,
         PostExecAdmin = 18,
         OnComputeEngineSize = 19,
+        PreApplySnapshot = 20,
+        PostApplySnapshot = 21,
     }
 
     impl Coprocessor for TestCoprocessor {}
@@ -1028,16 +1030,6 @@
         assert_all!([&ob.called], &[index]);
 
         host.on_compute_engine_size();
-<<<<<<< HEAD
-        assert_all!([&ob.called], &[138]); // 19
-
-        let key = SnapKey::new(region.get_id(), 1, 1);
-        host.pre_apply_snapshot(&region, 0, &key, None);
-        assert_all!([&ob.called], &[155]); // 17
-
-        host.post_apply_snapshot(&region, 0, &key, None);
-        assert_all!([&ob.called], &[173]); // 18
-=======
         index += ObserverIndex::OnComputeEngineSize as usize;
         assert_all!([&ob.called], &[index]);
 
@@ -1055,7 +1047,15 @@
         host.post_exec(&region, &cmd, &apply_state, &region_state, &mut info);
         index += ObserverIndex::PostExecQuery as usize;
         assert_all!([&ob.called], &[index]);
->>>>>>> 117805f8
+
+        let key = SnapKey::new(region.get_id(), 1, 1);
+        host.pre_apply_snapshot(&region, 0, &key, None);
+        index += ObserverIndex::PreApplySnapshot as usize;
+        assert_all!([&ob.called], &[155]);
+
+        host.post_apply_snapshot(&region, 0, &key, None);
+        index += ObserverIndex::PostApplySnapshot as usize;
+        assert_all!([&ob.called], &[173]);
     }
 
     #[test]
