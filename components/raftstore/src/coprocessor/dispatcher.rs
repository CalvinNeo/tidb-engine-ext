// Copyright 2016 TiKV Project Authors. Licensed under Apache-2.0.

// #[PerformanceCriticalPath] called by Fsm on_ready_compute_hash
use std::{marker::PhantomData, mem, ops::Deref};

use engine_traits::{CfName, KvEngine};
use kvproto::{
    metapb::Region,
    pdpb::CheckPolicy,
    raft_cmdpb::{ComputeHashRequest, RaftCmdRequest},
};
use protobuf::Message;
use raft::eraftpb;
use tikv_util::box_try;

use super::*;
use crate::store::CasualRouter;

struct Entry<T> {
    priority: u32,
    observer: T,
}

impl<T: Clone> Clone for Entry<T> {
    fn clone(&self) -> Self {
        Self {
            priority: self.priority,
            observer: self.observer.clone(),
        }
    }
}

pub trait ClonableObserver: 'static + Send {
    type Ob: ?Sized + Send;
    fn inner(&self) -> &Self::Ob;
    fn inner_mut(&mut self) -> &mut Self::Ob;
    fn box_clone(&self) -> Box<dyn ClonableObserver<Ob = Self::Ob> + Send>;
}

macro_rules! impl_box_observer {
    ($name:ident, $ob:ident, $wrapper:ident) => {
        pub struct $name(Box<dyn ClonableObserver<Ob = dyn $ob> + Send>);
        impl $name {
            pub fn new<T: 'static + $ob + Clone>(observer: T) -> $name {
                $name(Box::new($wrapper { inner: observer }))
            }
        }
        impl Clone for $name {
            fn clone(&self) -> $name {
                $name((**self).box_clone())
            }
        }
        impl Deref for $name {
            type Target = Box<dyn ClonableObserver<Ob = dyn $ob> + Send>;

            fn deref(&self) -> &Box<dyn ClonableObserver<Ob = dyn $ob> + Send> {
                &self.0
            }
        }

        struct $wrapper<T: $ob + Clone> {
            inner: T,
        }
        impl<T: 'static + $ob + Clone> ClonableObserver for $wrapper<T> {
            type Ob = dyn $ob;
            fn inner(&self) -> &Self::Ob {
                &self.inner as _
            }

            fn inner_mut(&mut self) -> &mut Self::Ob {
                &mut self.inner as _
            }

            fn box_clone(&self) -> Box<dyn ClonableObserver<Ob = Self::Ob> + Send> {
                Box::new($wrapper {
                    inner: self.inner.clone(),
                })
            }
        }
    };
}

// This is the same as impl_box_observer_g except $ob has a typaram
macro_rules! impl_box_observer_g {
    ($name:ident, $ob:ident, $wrapper:ident) => {
        pub struct $name<E: KvEngine>(Box<dyn ClonableObserver<Ob = dyn $ob<E>> + Send>);
        impl<E: KvEngine + 'static + Send> $name<E> {
            pub fn new<T: 'static + $ob<E> + Clone>(observer: T) -> $name<E> {
                $name(Box::new($wrapper {
                    inner: observer,
                    _phantom: PhantomData,
                }))
            }
        }
        impl<E: KvEngine + 'static> Clone for $name<E> {
            fn clone(&self) -> $name<E> {
                $name((**self).box_clone())
            }
        }
        impl<E: KvEngine> Deref for $name<E> {
            type Target = Box<dyn ClonableObserver<Ob = dyn $ob<E>> + Send>;

            fn deref(&self) -> &Box<dyn ClonableObserver<Ob = dyn $ob<E>> + Send> {
                &self.0
            }
        }

        struct $wrapper<E: KvEngine, T: $ob<E> + Clone> {
            inner: T,
            _phantom: PhantomData<E>,
        }
        impl<E: KvEngine + 'static + Send, T: 'static + $ob<E> + Clone> ClonableObserver
            for $wrapper<E, T>
        {
            type Ob = dyn $ob<E>;
            fn inner(&self) -> &Self::Ob {
                &self.inner as _
            }

            fn inner_mut(&mut self) -> &mut Self::Ob {
                &mut self.inner as _
            }

            fn box_clone(&self) -> Box<dyn ClonableObserver<Ob = Self::Ob> + Send> {
                Box::new($wrapper {
                    inner: self.inner.clone(),
                    _phantom: PhantomData,
                })
            }
        }
    };
}

impl_box_observer!(BoxAdminObserver, AdminObserver, WrappedAdminObserver);
impl_box_observer!(BoxQueryObserver, QueryObserver, WrappedQueryObserver);
impl_box_observer!(
    BoxApplySnapshotObserver,
    ApplySnapshotObserver,
    WrappedApplySnapshotObserver
);
impl_box_observer_g!(
    BoxSplitCheckObserver,
    SplitCheckObserver,
    WrappedSplitCheckObserver
);
impl_box_observer!(BoxRoleObserver, RoleObserver, WrappedRoleObserver);
impl_box_observer!(
    BoxRegionChangeObserver,
    RegionChangeObserver,
    WrappedRegionChangeObserver
);
impl_box_observer!(
    BoxReadIndexObserver,
    ReadIndexObserver,
    WrappedReadIndexObserver
);
impl_box_observer_g!(BoxCmdObserver, CmdObserver, WrappedCmdObserver);
impl_box_observer_g!(
    BoxConsistencyCheckObserver,
    ConsistencyCheckObserver,
    WrappedConsistencyCheckObserver
);

/// Registry contains all registered coprocessors.
#[derive(Clone)]
pub struct Registry<E>
where
    E: KvEngine + 'static,
{
    admin_observers: Vec<Entry<BoxAdminObserver>>,
    query_observers: Vec<Entry<BoxQueryObserver>>,
    apply_snapshot_observers: Vec<Entry<BoxApplySnapshotObserver>>,
    split_check_observers: Vec<Entry<BoxSplitCheckObserver<E>>>,
    consistency_check_observers: Vec<Entry<BoxConsistencyCheckObserver<E>>>,
    role_observers: Vec<Entry<BoxRoleObserver>>,
    region_change_observers: Vec<Entry<BoxRegionChangeObserver>>,
    cmd_observers: Vec<Entry<BoxCmdObserver<E>>>,
    read_index_observers: Vec<Entry<BoxReadIndexObserver>>,
    // TODO: add endpoint
}

impl<E: KvEngine> Default for Registry<E> {
    fn default() -> Registry<E> {
        Registry {
            admin_observers: Default::default(),
            query_observers: Default::default(),
            apply_snapshot_observers: Default::default(),
            split_check_observers: Default::default(),
            consistency_check_observers: Default::default(),
            role_observers: Default::default(),
            region_change_observers: Default::default(),
            cmd_observers: Default::default(),
            read_index_observers: Default::default(),
        }
    }
}

macro_rules! push {
    ($p:expr, $t:ident, $vec:expr) => {
        $t.inner().start();
        let e = Entry {
            priority: $p,
            observer: $t,
        };
        let vec = &mut $vec;
        vec.push(e);
        vec.sort_by(|l, r| l.priority.cmp(&r.priority));
    };
}

impl<E: KvEngine> Registry<E> {
    pub fn register_admin_observer(&mut self, priority: u32, ao: BoxAdminObserver) {
        push!(priority, ao, self.admin_observers);
    }

    pub fn register_query_observer(&mut self, priority: u32, qo: BoxQueryObserver) {
        push!(priority, qo, self.query_observers);
    }

    pub fn register_apply_snapshot_observer(
        &mut self,
        priority: u32,
        aso: BoxApplySnapshotObserver,
    ) {
        push!(priority, aso, self.apply_snapshot_observers);
    }

    pub fn register_split_check_observer(&mut self, priority: u32, sco: BoxSplitCheckObserver<E>) {
        push!(priority, sco, self.split_check_observers);
    }

    pub fn register_consistency_check_observer(
        &mut self,
        priority: u32,
        cco: BoxConsistencyCheckObserver<E>,
    ) {
        push!(priority, cco, self.consistency_check_observers);
    }

    pub fn register_role_observer(&mut self, priority: u32, ro: BoxRoleObserver) {
        push!(priority, ro, self.role_observers);
    }

    pub fn register_region_change_observer(&mut self, priority: u32, rlo: BoxRegionChangeObserver) {
        push!(priority, rlo, self.region_change_observers);
    }

    pub fn register_cmd_observer(&mut self, priority: u32, rlo: BoxCmdObserver<E>) {
        push!(priority, rlo, self.cmd_observers);
    }

    pub fn register_read_index_observer(&mut self, priority: u32, rio: BoxReadIndexObserver) {
        push!(priority, rio, self.read_index_observers);
    }
}

/// A macro that loops over all observers and returns early when error is found
/// or bypass is set. `try_loop_ob` is expected to be used for hook that returns
/// a `Result`.
macro_rules! try_loop_ob {
    ($r:expr, $obs:expr, $hook:ident, $($args:tt)*) => {
        loop_ob!(_imp _res, $r, $obs, $hook, $($args)*)
    };
}

/// A macro that loops over all observers and returns early when bypass is set.
///
/// Using a macro so we don't need to write tests for every observers.
macro_rules! loop_ob {
    // Execute a hook, return early if error is found.
    (_exec _res, $o:expr, $hook:ident, $ctx:expr, $($args:tt)*) => {
        $o.inner().$hook($ctx, $($args)*)?
    };
    // Execute a hook.
    (_exec _tup, $o:expr, $hook:ident, $ctx:expr, $($args:tt)*) => {
        $o.inner().$hook($ctx, $($args)*)
    };
    // When the try loop finishes successfully, the value to be returned.
    (_done _res) => {
        Ok(())
    };
    // When the loop finishes successfully, the value to be returned.
    (_done _tup) => {{}};
    // Actual implementation of the for loop.
    (_imp $res_type:tt, $r:expr, $obs:expr, $hook:ident, $($args:tt)*) => {{
        let mut ctx = ObserverContext::new($r);
        for o in $obs {
            loop_ob!(_exec $res_type, o.observer, $hook, &mut ctx, $($args)*);
            if ctx.bypass {
                break;
            }
        }
        loop_ob!(_done $res_type)
    }};
    // Loop over all observers and return early when bypass is set.
    // This macro is expected to be used for hook that returns `()`.
    ($r:expr, $obs:expr, $hook:ident, $($args:tt)*) => {
        loop_ob!(_imp _tup, $r, $obs, $hook, $($args)*)
    };
}

/// Admin and invoke all coprocessors.
#[derive(Clone)]
pub struct CoprocessorHost<E>
where
    E: KvEngine + 'static,
{
    pub registry: Registry<E>,
    pub cfg: Config,
}

impl<E: KvEngine> Default for CoprocessorHost<E>
where
    E: 'static,
{
    fn default() -> Self {
        CoprocessorHost {
            registry: Default::default(),
            cfg: Default::default(),
        }
    }
}

impl<E: KvEngine> CoprocessorHost<E> {
    pub fn new<C: CasualRouter<E> + Clone + Send + 'static>(
        ch: C,
        cfg: Config,
    ) -> CoprocessorHost<E> {
        let mut registry = Registry::default();
        registry.register_split_check_observer(
            200,
            BoxSplitCheckObserver::new(SizeCheckObserver::new(ch.clone())),
        );
        registry.register_split_check_observer(
            200,
            BoxSplitCheckObserver::new(KeysCheckObserver::new(ch)),
        );
        registry.register_split_check_observer(100, BoxSplitCheckObserver::new(HalfCheckObserver));
        registry.register_split_check_observer(
            400,
            BoxSplitCheckObserver::new(TableCheckObserver::default()),
        );
        CoprocessorHost { registry, cfg }
    }

    pub fn on_empty_cmd(&self, region: &Region, index: u64, term: u64) {
        loop_ob!(
            region,
            &self.registry.query_observers,
            on_empty_cmd,
            index,
            term,
        );
    }

    /// Call all propose hooks until bypass is set to true.
    pub fn pre_propose(&self, region: &Region, req: &mut RaftCmdRequest) -> Result<()> {
        if !req.has_admin_request() {
            let query = req.mut_requests();
            let mut vec_query = mem::take(query).into();
            let result = try_loop_ob!(
                region,
                &self.registry.query_observers,
                pre_propose_query,
                &mut vec_query,
            );
            *query = vec_query.into();
            result
        } else {
            let admin = req.mut_admin_request();
            try_loop_ob!(
                region,
                &self.registry.admin_observers,
                pre_propose_admin,
                admin
            )
        }
    }

    /// Call all pre apply hook until bypass is set to true.
    pub fn pre_apply(&self, region: &Region, req: &RaftCmdRequest) {
        if !req.has_admin_request() {
            let query = req.get_requests();
            loop_ob!(
                region,
                &self.registry.query_observers,
                pre_apply_query,
                query,
            );
        } else {
            let admin = req.get_admin_request();
            loop_ob!(
                region,
                &self.registry.admin_observers,
                pre_apply_admin,
                admin
            );
        }
    }

    pub fn post_apply(&self, region: &Region, cmd: &Cmd) {
        if !cmd.response.has_admin_response() {
            loop_ob!(
                region,
                &self.registry.query_observers,
                post_apply_query,
                cmd,
            );
        } else {
            let admin = cmd.response.get_admin_response();
            loop_ob!(
                region,
                &self.registry.admin_observers,
                post_apply_admin,
                admin
            );
        }
    }

    // (index, term) is for the applying entry.
    pub fn pre_exec(&self, region: &Region, cmd: &RaftCmdRequest, index: u64, term: u64) -> bool {
        let mut ctx = ObserverContext::new(region);
        if !cmd.has_admin_request() {
            let query = cmd.get_requests();
            for observer in &self.registry.query_observers {
                let observer = observer.observer.inner();
                if observer.pre_exec_query(&mut ctx, query, index, term) {
                    return true;
                }
            }
            false
        } else {
            let admin = cmd.get_admin_request();
            for observer in &self.registry.admin_observers {
                let observer = observer.observer.inner();
                if observer.pre_exec_admin(&mut ctx, admin, index, term) {
                    return true;
                }
            }
            false
        }
    }

<<<<<<< HEAD
    /// `post_exec` should be called immediately after we executed one raft command.
    /// It notifies observers side effects of this command before execution of the next command,
    /// including req/resp, apply state, modified region state, etc.
    /// Return true observers think a persistence is necessary.
    pub fn post_exec<'a>(
=======
    /// `post_exec` should be called immediately after we executed one raft
    /// command. It notifies observers side effects of this command before
    /// execution of the next command, including req/resp, apply state,
    /// modified region state, etc. Return true observers think a
    /// persistence is necessary.
    pub fn post_exec(
>>>>>>> 9120fe67
        &self,
        region: &Region,
        cmd: &Cmd,
        apply_state: &RaftApplyState,
        region_state: &RegionState,
        apply_ctx: &mut ApplyCtxInfo<'a>,
    ) -> bool {
        let mut ctx = ObserverContext::new(region);
        if !cmd.response.has_admin_response() {
            for observer in &self.registry.query_observers {
                let observer = observer.observer.inner();
                if observer.post_exec_query(&mut ctx, cmd, apply_state, region_state, apply_ctx) {
                    return true;
                }
            }
            false
        } else {
            for observer in &self.registry.admin_observers {
                let observer = observer.observer.inner();
                if observer.post_exec_admin(&mut ctx, cmd, apply_state, region_state, apply_ctx) {
                    return true;
                }
            }
            false
        }
    }

    pub fn post_apply_plain_kvs_from_snapshot(
        &self,
        region: &Region,
        cf: CfName,
        kv_pairs: &[(Vec<u8>, Vec<u8>)],
    ) {
        loop_ob!(
            region,
            &self.registry.apply_snapshot_observers,
            apply_plain_kvs,
            cf,
            kv_pairs
        );
    }

    pub fn post_apply_sst_from_snapshot(&self, region: &Region, cf: CfName, path: &str) {
        loop_ob!(
            region,
            &self.registry.apply_snapshot_observers,
            apply_sst,
            cf,
            path
        );
    }

    pub fn new_split_checker_host<'a>(
        &'a self,
        region: &Region,
        engine: &E,
        auto_split: bool,
        policy: CheckPolicy,
    ) -> SplitCheckerHost<'a, E> {
        let mut host = SplitCheckerHost::new(auto_split, &self.cfg);
        loop_ob!(
            region,
            &self.registry.split_check_observers,
            add_checker,
            &mut host,
            engine,
            policy
        );
        host
    }

    pub fn on_prepropose_compute_hash(&self, req: &mut ComputeHashRequest) {
        for observer in &self.registry.consistency_check_observers {
            let observer = observer.observer.inner();
            if observer.update_context(req.mut_context()) {
                break;
            }
        }
    }

    pub fn on_compute_hash(
        &self,
        region: &Region,
        context: &[u8],
        snap: E::Snapshot,
    ) -> Result<Vec<(Vec<u8>, u32)>> {
        let mut hashes = Vec::new();
        let (mut reader, context_len) = (context, context.len());
        for observer in &self.registry.consistency_check_observers {
            let observer = observer.observer.inner();
            let old_len = reader.len();
            let hash = match box_try!(observer.compute_hash(region, &mut reader, &snap)) {
                Some(hash) => hash,
                None => break,
            };
            let new_len = reader.len();
            let ctx = context[context_len - old_len..context_len - new_len].to_vec();
            hashes.push((ctx, hash));
        }
        Ok(hashes)
    }

    pub fn on_role_change(&self, region: &Region, role_change: RoleChange) {
        loop_ob!(
            region,
            &self.registry.role_observers,
            on_role_change,
            &role_change
        );
    }

    pub fn on_region_changed(&self, region: &Region, event: RegionChangeEvent, role: StateRole) {
        loop_ob!(
            region,
            &self.registry.region_change_observers,
            on_region_changed,
            event,
            role
        );
    }

    pub fn on_flush_applied_cmd_batch(
        &self,
        max_level: ObserveLevel,
        mut cmd_batches: Vec<CmdBatch>,
        engine: &E,
    ) {
        // Some observer assert `cmd_batches` is not empty
        if cmd_batches.is_empty() {
            return;
        }
        for batch in &cmd_batches {
            for cmd in &batch.cmds {
                self.post_apply(Region::default_instance(), cmd);
            }
        }
        for observer in &self.registry.cmd_observers {
            let observer = observer.observer.inner();
            observer.on_flush_applied_cmd_batch(max_level, &mut cmd_batches, engine);
        }
    }

    pub fn on_applied_current_term(&self, role: StateRole, region: &Region) {
        if self.registry.cmd_observers.is_empty() {
            return;
        }
        for observer in &self.registry.cmd_observers {
            let observer = observer.observer.inner();
            observer.on_applied_current_term(role, region);
        }
    }

    pub fn on_step_read_index(&self, msg: &mut eraftpb::Message, role: StateRole) {
        for step_ob in &self.registry.read_index_observers {
            step_ob.observer.inner().on_step(msg, role);
        }
    }

    pub fn shutdown(&self) {
        for entry in &self.registry.admin_observers {
            entry.observer.inner().stop();
        }
        for entry in &self.registry.query_observers {
            entry.observer.inner().stop();
        }
        for entry in &self.registry.split_check_observers {
            entry.observer.inner().stop();
        }
        for entry in &self.registry.cmd_observers {
            entry.observer.inner().stop();
        }
    }
}

#[cfg(test)]
mod tests {
    use std::sync::Arc;

    use engine_panic::PanicEngine;
    use kvproto::{
        metapb::Region,
        raft_cmdpb::{AdminRequest, AdminResponse, RaftCmdRequest, RaftCmdResponse, Request},
    };
    use tikv_util::box_err;

    use crate::coprocessor::*;

    #[derive(Clone, Default)]
    struct TestCoprocessor {
        bypass: Arc<AtomicBool>,
        called: Arc<AtomicUsize>,
        return_err: Arc<AtomicBool>,
    }

    impl Coprocessor for TestCoprocessor {}

    impl AdminObserver for TestCoprocessor {
        fn pre_propose_admin(
            &self,
            ctx: &mut ObserverContext<'_>,
            _: &mut AdminRequest,
        ) -> Result<()> {
            self.called.fetch_add(1, Ordering::SeqCst);
            ctx.bypass = self.bypass.load(Ordering::SeqCst);
            if self.return_err.load(Ordering::SeqCst) {
                return Err(box_err!("error"));
            }
            Ok(())
        }

        fn pre_apply_admin(&self, ctx: &mut ObserverContext<'_>, _: &AdminRequest) {
            self.called.fetch_add(2, Ordering::SeqCst);
            ctx.bypass = self.bypass.load(Ordering::SeqCst);
        }

        fn post_apply_admin(&self, ctx: &mut ObserverContext<'_>, _: &AdminResponse) {
            self.called.fetch_add(3, Ordering::SeqCst);
            ctx.bypass = self.bypass.load(Ordering::SeqCst);
        }

        fn pre_exec_admin(
            &self,
            ctx: &mut ObserverContext<'_>,
            _: &AdminRequest,
            _: u64,
            _: u64,
        ) -> bool {
            self.called.fetch_add(16, Ordering::SeqCst);
            ctx.bypass = self.bypass.load(Ordering::SeqCst);
            false
        }
    }

    impl QueryObserver for TestCoprocessor {
        fn pre_propose_query(
            &self,
            ctx: &mut ObserverContext<'_>,
            _: &mut Vec<Request>,
        ) -> Result<()> {
            self.called.fetch_add(4, Ordering::SeqCst);
            ctx.bypass = self.bypass.load(Ordering::SeqCst);
            if self.return_err.load(Ordering::SeqCst) {
                return Err(box_err!("error"));
            }
            Ok(())
        }

        fn pre_apply_query(&self, ctx: &mut ObserverContext<'_>, _: &[Request]) {
            self.called.fetch_add(5, Ordering::SeqCst);
            ctx.bypass = self.bypass.load(Ordering::SeqCst);
        }

        fn post_apply_query(&self, ctx: &mut ObserverContext<'_>, _: &Cmd) {
            self.called.fetch_add(6, Ordering::SeqCst);
            ctx.bypass = self.bypass.load(Ordering::SeqCst);
        }

        fn pre_exec_query(
            &self,
            ctx: &mut ObserverContext<'_>,
            _: &[Request],
            _: u64,
            _: u64,
        ) -> bool {
            self.called.fetch_add(15, Ordering::SeqCst);
            ctx.bypass = self.bypass.load(Ordering::SeqCst);
            false
        }

        fn on_empty_cmd(&self, ctx: &mut ObserverContext<'_>, _index: u64, _term: u64) {
            self.called.fetch_add(14, Ordering::SeqCst);
            ctx.bypass = self.bypass.load(Ordering::SeqCst);
        }
    }

    impl RoleObserver for TestCoprocessor {
        fn on_role_change(&self, ctx: &mut ObserverContext<'_>, _: &RoleChange) {
            self.called.fetch_add(7, Ordering::SeqCst);
            ctx.bypass = self.bypass.load(Ordering::SeqCst);
        }
    }

    impl RegionChangeObserver for TestCoprocessor {
        fn on_region_changed(
            &self,
            ctx: &mut ObserverContext<'_>,
            _: RegionChangeEvent,
            _: StateRole,
        ) {
            self.called.fetch_add(8, Ordering::SeqCst);
            ctx.bypass = self.bypass.load(Ordering::SeqCst);
        }
    }

    impl ApplySnapshotObserver for TestCoprocessor {
        fn apply_plain_kvs(
            &self,
            ctx: &mut ObserverContext<'_>,
            _: CfName,
            _: &[(Vec<u8>, Vec<u8>)],
        ) {
            self.called.fetch_add(9, Ordering::SeqCst);
            ctx.bypass = self.bypass.load(Ordering::SeqCst);
        }

        fn apply_sst(&self, ctx: &mut ObserverContext<'_>, _: CfName, _: &str) {
            self.called.fetch_add(10, Ordering::SeqCst);
            ctx.bypass = self.bypass.load(Ordering::SeqCst);
        }
    }

    impl CmdObserver<PanicEngine> for TestCoprocessor {
        fn on_flush_applied_cmd_batch(
            &self,
            _: ObserveLevel,
            _: &mut Vec<CmdBatch>,
            _: &PanicEngine,
        ) {
            self.called.fetch_add(13, Ordering::SeqCst);
        }
        fn on_applied_current_term(&self, _: StateRole, _: &Region) {}
    }

    macro_rules! assert_all {
        ($target:expr, $expect:expr) => {{
            for (c, e) in ($target).iter().zip($expect) {
                assert_eq!(c.load(Ordering::SeqCst), *e);
            }
        }};
    }

    macro_rules! set_all {
        ($target:expr, $v:expr) => {{
            for v in $target {
                v.store($v, Ordering::SeqCst);
            }
        }};
    }

    #[test]
    fn test_trigger_right_hook() {
        let mut host = CoprocessorHost::<PanicEngine>::default();
        let ob = TestCoprocessor::default();
        host.registry
            .register_admin_observer(1, BoxAdminObserver::new(ob.clone()));
        host.registry
            .register_query_observer(1, BoxQueryObserver::new(ob.clone()));
        host.registry
            .register_apply_snapshot_observer(1, BoxApplySnapshotObserver::new(ob.clone()));
        host.registry
            .register_role_observer(1, BoxRoleObserver::new(ob.clone()));
        host.registry
            .register_region_change_observer(1, BoxRegionChangeObserver::new(ob.clone()));
        host.registry
            .register_cmd_observer(1, BoxCmdObserver::new(ob.clone()));
        let region = Region::default();
        let mut admin_req = RaftCmdRequest::default();
        admin_req.set_admin_request(AdminRequest::default());
        host.pre_propose(&region, &mut admin_req).unwrap();
        assert_all!([&ob.called], &[1]);
        host.pre_apply(&region, &admin_req);
        assert_all!([&ob.called], &[3]);
        let mut admin_resp = RaftCmdResponse::default();
        admin_resp.set_admin_response(AdminResponse::default());
        host.post_apply(&region, &Cmd::new(0, 0, admin_req, admin_resp));
        assert_all!([&ob.called], &[6]);

        let mut query_req = RaftCmdRequest::default();
        query_req.set_requests(vec![Request::default()].into());
        host.pre_propose(&region, &mut query_req).unwrap();
        assert_all!([&ob.called], &[10]);
        host.pre_apply(&region, &query_req);
        assert_all!([&ob.called], &[15]);
        let query_resp = RaftCmdResponse::default();
        host.post_apply(&region, &Cmd::new(0, 0, query_req, query_resp));
        assert_all!([&ob.called], &[21]);

        host.on_role_change(&region, RoleChange::new(StateRole::Leader));
        assert_all!([&ob.called], &[28]);

        host.on_region_changed(&region, RegionChangeEvent::Create, StateRole::Follower);
        assert_all!([&ob.called], &[36]);

        host.post_apply_plain_kvs_from_snapshot(&region, "default", &[]);
        assert_all!([&ob.called], &[45]);
        host.post_apply_sst_from_snapshot(&region, "default", "");
        assert_all!([&ob.called], &[55]);

        let observe_info = CmdObserveInfo::from_handle(
            ObserveHandle::new(),
            ObserveHandle::new(),
            ObserveHandle::new(),
        );
        let mut cb = CmdBatch::new(&observe_info, 0);
        cb.push(&observe_info, 0, Cmd::default());
        host.on_flush_applied_cmd_batch(cb.level, vec![cb], &PanicEngine);
        // `post_apply` + `on_flush_applied_cmd_batch` => 13 + 6 = 19
        assert_all!([&ob.called], &[74]);

        let mut empty_req = RaftCmdRequest::default();
        empty_req.set_requests(vec![Request::default()].into());
        host.on_empty_cmd(&region, 0, 0);
        assert_all!([&ob.called], &[88]); // 14

        let mut query_req = RaftCmdRequest::default();
        query_req.set_requests(vec![Request::default()].into());
        host.pre_exec(&region, &query_req, 0, 0);
        assert_all!([&ob.called], &[103]); // 15

        let mut admin_req = RaftCmdRequest::default();
        admin_req.set_admin_request(AdminRequest::default());
        host.pre_exec(&region, &admin_req, 0, 0);
        assert_all!([&ob.called], &[119]); // 16
    }

    #[test]
    fn test_order() {
        let mut host = CoprocessorHost::<PanicEngine>::default();

        let ob1 = TestCoprocessor::default();
        host.registry
            .register_admin_observer(3, BoxAdminObserver::new(ob1.clone()));
        host.registry
            .register_query_observer(3, BoxQueryObserver::new(ob1.clone()));
        let ob2 = TestCoprocessor::default();
        host.registry
            .register_admin_observer(2, BoxAdminObserver::new(ob2.clone()));
        host.registry
            .register_query_observer(2, BoxQueryObserver::new(ob2.clone()));

        let region = Region::default();
        let mut admin_req = RaftCmdRequest::default();
        admin_req.set_admin_request(AdminRequest::default());
        let mut admin_resp = RaftCmdResponse::default();
        admin_resp.set_admin_response(AdminResponse::default());
        let query_req = RaftCmdRequest::default();
        let query_resp = RaftCmdResponse::default();

        let cases = vec![(0, admin_req, admin_resp), (3, query_req, query_resp)];

        for (base_score, mut req, resp) in cases {
            set_all!(&[&ob1.return_err, &ob2.return_err], false);
            set_all!(&[&ob1.called, &ob2.called], 0);
            set_all!(&[&ob1.bypass, &ob2.bypass], true);

            host.pre_propose(&region, &mut req).unwrap();

            // less means more.
            assert_all!([&ob1.called, &ob2.called], &[0, base_score + 1]);

            host.pre_apply(&region, &req);
            assert_all!([&ob1.called, &ob2.called], &[0, base_score * 2 + 3]);

            host.post_apply(&region, &Cmd::new(0, 0, req.clone(), resp.clone()));
            assert_all!([&ob1.called, &ob2.called], &[0, base_score * 3 + 6]);

            set_all!(&[&ob2.bypass], false);
            set_all!(&[&ob2.called], 0);

            host.pre_propose(&region, &mut req).unwrap();

            assert_all!(
                [&ob1.called, &ob2.called],
                &[base_score + 1, base_score + 1]
            );

            set_all!(&[&ob1.called, &ob2.called], 0);

            // when return error, following coprocessor should not be run.
            set_all!(&[&ob2.return_err], true);
            host.pre_propose(&region, &mut req).unwrap_err();
            assert_all!([&ob1.called, &ob2.called], &[0, base_score + 1]);
        }
    }
}<|MERGE_RESOLUTION|>--- conflicted
+++ resolved
@@ -441,20 +441,12 @@
         }
     }
 
-<<<<<<< HEAD
-    /// `post_exec` should be called immediately after we executed one raft command.
-    /// It notifies observers side effects of this command before execution of the next command,
-    /// including req/resp, apply state, modified region state, etc.
-    /// Return true observers think a persistence is necessary.
-    pub fn post_exec<'a>(
-=======
     /// `post_exec` should be called immediately after we executed one raft
     /// command. It notifies observers side effects of this command before
     /// execution of the next command, including req/resp, apply state,
     /// modified region state, etc. Return true observers think a
     /// persistence is necessary.
-    pub fn post_exec(
->>>>>>> 9120fe67
+    pub fn post_exec<'a>(
         &self,
         region: &Region,
         cmd: &Cmd,
