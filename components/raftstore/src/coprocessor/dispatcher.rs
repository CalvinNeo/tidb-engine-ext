--- conflicted
+++ resolved
@@ -788,16 +788,6 @@
         true
     }
 
-<<<<<<< HEAD
-    pub fn should_skip_raft_message(&self, msg: &RaftMessage) -> bool {
-        for observer in &self.registry.region_change_observers {
-            let observer = observer.observer.inner();
-            if observer.should_skip_raft_message(msg) {
-                return true;
-            }
-        }
-        false
-=======
     /// Returns false if the message should not be stepped later.
     pub fn on_raft_message(&self, msg: &RaftMessage) -> bool {
         for observer in &self.registry.message_observers {
@@ -807,7 +797,6 @@
             }
         }
         true
->>>>>>> 46ec0258
     }
 
     pub fn on_flush_applied_cmd_batch(
