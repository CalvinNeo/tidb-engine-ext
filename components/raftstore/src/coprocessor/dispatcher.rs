--- conflicted
+++ resolved
@@ -537,17 +537,6 @@
         peer_id: u64,
         snap_key: &crate::store::SnapKey,
         snap: Option<&crate::store::Snapshot>,
-<<<<<<< HEAD
-    ) {
-        loop_ob!(
-            region,
-            &self.registry.apply_snapshot_observers,
-            post_apply_snapshot,
-            peer_id,
-            snap_key,
-            snap,
-        );
-=======
     ) -> Result<()> {
         let mut ctx = ObserverContext::new(region);
         for observer in &self.registry.apply_snapshot_observers {
@@ -558,7 +547,6 @@
             }
         }
         Ok(())
->>>>>>> 6686c346
     }
 
     pub fn new_split_checker_host<'a>(
@@ -922,18 +910,11 @@
             _: u64,
             _: &crate::store::SnapKey,
             _: Option<&Snapshot>,
-<<<<<<< HEAD
-        ) {
+        ) -> Result<()> {
             self.called
                 .fetch_add(ObserverIndex::PostApplySnapshot as usize, Ordering::SeqCst);
             ctx.bypass = self.bypass.load(Ordering::SeqCst);
-=======
-        ) -> Result<()> {
-            self.called
-                .fetch_add(ObserverIndex::PostApplySnapshot as usize, Ordering::SeqCst);
-            ctx.bypass = self.bypass.load(Ordering::SeqCst);
             Ok(())
->>>>>>> 6686c346
         }
 
         fn should_pre_apply_snapshot(&self) -> bool {
@@ -1093,11 +1074,7 @@
         index += ObserverIndex::PreApplySnapshot as usize;
         assert_all!([&ob.called], &[index]);
 
-<<<<<<< HEAD
-        host.post_apply_snapshot(&region, 0, &key, None);
-=======
         let _ = host.post_apply_snapshot(&region, 0, &key, None);
->>>>>>> 6686c346
         index += ObserverIndex::PostApplySnapshot as usize;
         assert_all!([&ob.called], &[index]);
 
