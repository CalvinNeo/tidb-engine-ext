--- conflicted
+++ resolved
@@ -950,9 +950,6 @@
         }
     }
 
-<<<<<<< HEAD
-    pub fn try_flush_data(&self, region_id: u64, try_until_succeed: bool) -> bool {
-=======
     pub fn try_flush_data(
         &self,
         region_id: u64,
@@ -960,18 +957,14 @@
         index: u64,
         term: u64,
     ) -> bool {
->>>>>>> 56761b71
         debug_assert!(self.fn_try_flush_data.is_some());
         unsafe {
             (self.fn_try_flush_data.into_inner())(
                 self.inner,
                 region_id,
                 if try_until_succeed { 1 } else { 0 },
-<<<<<<< HEAD
-=======
                 index,
                 term,
->>>>>>> 56761b71
             ) != 0
         }
     }
