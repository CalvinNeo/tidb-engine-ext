#[allow(dead_code)]
pub mod interfaces;

mod lock_cf_reader;
mod read_index_helper;
mod utils;

use std::{
    pin::Pin,
    sync::{
        atomic::{AtomicU8, Ordering},
        Arc,
    },
    time,
};

use encryption::DataKeyManager;
use engine_rocks::{encryption::get_env, RocksSstIterator, RocksSstReader};
use engine_traits::{
    EncryptionKeyManager, EncryptionMethod, FileEncryptionInfo, Iterator, Peekable, SeekKey,
    SstReader, CF_DEFAULT, CF_LOCK, CF_WRITE,
};
use kvproto::{kvrpcpb, metapb, raft_cmdpb};
use protobuf::Message;
pub use read_index_helper::ReadIndexClient;

pub use crate::engine_store_ffi::interfaces::root::DB::{
    BaseBuffView, ColumnFamilyType, CppStrVecView, EngineStoreApplyRes, EngineStoreServerHelper,
    EngineStoreServerStatus, FileEncryptionRes, FsStats, HttpRequestRes, HttpRequestStatus,
    KVGetStatus, RaftCmdHeader, RaftProxyStatus, RaftStoreProxyFFIHelper, RawCppPtr,
    RawCppStringPtr, RawVoidPtr, SSTReaderPtr, StoreStats, WriteCmdType, WriteCmdsView,
};
use crate::engine_store_ffi::{
    interfaces::root::DB::{
        ConstRawVoidPtr, FileEncryptionInfoRaw, RaftStoreProxyPtr, RawCppPtrType, RawRustPtr,
        SSTReaderInterfaces, SSTView, SSTViewVec, RAFT_STORE_PROXY_MAGIC_NUMBER,
        RAFT_STORE_PROXY_VERSION,
    },
    lock_cf_reader::LockCFFileReader,
};

impl From<&[u8]> for BaseBuffView {
    fn from(s: &[u8]) -> Self {
        let ptr = s.as_ptr() as *const _;
        Self {
            data: ptr,
            len: s.len() as u64,
        }
    }
}

pub trait UnwrapExternCFunc<T> {
    unsafe fn into_inner(&self) -> &T;
}

impl<T> UnwrapExternCFunc<T> for std::option::Option<T> {
    unsafe fn into_inner(&self) -> &T {
        std::mem::transmute::<&Self, &T>(self)
    }
}

pub struct RaftStoreProxy {
<<<<<<< HEAD
    pub status: AtomicU8,
    pub key_manager: Option<Arc<DataKeyManager>>,
    pub read_index_client: Box<dyn read_index_helper::ReadIndex>,
    pub kv_engine: std::sync::RwLock<Option<engine_rocks::RocksEngine>>,
=======
    status: AtomicU8,
    key_manager: Option<Arc<DataKeyManager>>,
    read_index_client: Option<Box<dyn read_index_helper::ReadIndex>>,
    kv_engine: std::sync::RwLock<Option<engine_rocks::RocksEngine>>,
>>>>>>> 6ea4d608
}

pub trait RaftStoreProxyFFI: Sync {
    fn set_status(&mut self, s: RaftProxyStatus);
    fn get_value_cf<F>(&self, cf: &str, key: &[u8], cb: F)
    where
        F: FnOnce(Result<Option<&[u8]>, String>);
    fn set_kv_engine(&mut self, kv_engine: Option<engine_rocks::RocksEngine>);
}

impl RaftStoreProxy {
    pub fn new(
        status: AtomicU8,
        key_manager: Option<Arc<DataKeyManager>>,
        read_index_client: Option<Box<dyn read_index_helper::ReadIndex>>,
        kv_engine: std::sync::RwLock<Option<engine_rocks::RocksEngine>>,
    ) -> Self {
        RaftStoreProxy {
            status,
            key_manager,
            read_index_client,
            kv_engine,
        }
    }
}

impl RaftStoreProxyFFI for RaftStoreProxy {
    fn set_kv_engine(&mut self, kv_engine: Option<engine_rocks::RocksEngine>) {
        let mut lock = self.kv_engine.write().unwrap();
        *lock = kv_engine;
    }

    fn set_status(&mut self, s: RaftProxyStatus) {
        self.status.store(s as u8, Ordering::SeqCst);
    }

    fn get_value_cf<F>(&self, cf: &str, key: &[u8], cb: F)
    where
        F: FnOnce(Result<Option<&[u8]>, String>),
    {
        let kv_engine_lock = self.kv_engine.read().unwrap();
        let kv_engine = kv_engine_lock.as_ref();
        if kv_engine.is_none() {
            cb(Err(format!("KV engine is not initialized")));
            return;
        }
        let value = kv_engine.unwrap().get_value_cf(cf, key);
        match value {
            Ok(v) => {
                if let Some(x) = v {
                    cb(Ok(Some(&x)));
                } else {
                    cb(Ok(None));
                }
            }
            Err(e) => {
                cb(Err(format!("{}", e)));
            }
        }
    }
}

impl RaftStoreProxyPtr {
    unsafe fn as_ref(&self) -> &RaftStoreProxy {
        &*(self.inner as *const RaftStoreProxy)
    }
    pub fn is_null(&self) -> bool {
        self.inner == std::ptr::null()
    }
}

impl From<&RaftStoreProxy> for RaftStoreProxyPtr {
    fn from(ptr: &RaftStoreProxy) -> Self {
        Self {
            inner: ptr as *const _ as ConstRawVoidPtr,
        }
    }
}

unsafe extern "C" fn ffi_get_region_local_state(
    proxy_ptr: RaftStoreProxyPtr,
    region_id: u64,
    data: RawVoidPtr,
    error_msg: *mut RawCppStringPtr,
) -> KVGetStatus {
    assert!(!proxy_ptr.is_null());

    let region_state_key = keys::region_state_key(region_id);
    let mut res = KVGetStatus::NotFound;
    proxy_ptr
        .as_ref()
        .get_value_cf(engine_traits::CF_RAFT, &region_state_key, |value| {
            match value {
                Ok(v) => {
                    if let Some(buff) = v {
                        get_engine_store_server_helper().set_pb_msg_by_bytes(
                            interfaces::root::DB::MsgPBType::RegionLocalState,
                            data,
                            buff.into(),
                        );
                        res = KVGetStatus::Ok;
                    } else {
                        res = KVGetStatus::NotFound;
                    }
                }
                Err(e) => {
                    let msg = get_engine_store_server_helper().gen_cpp_string(e.as_ref());
                    *error_msg = msg;
                    res = KVGetStatus::Error;
                }
            };
        });

    return res;
}

pub extern "C" fn ffi_handle_get_proxy_status(proxy_ptr: RaftStoreProxyPtr) -> RaftProxyStatus {
    unsafe {
        let r = proxy_ptr.as_ref().status.load(Ordering::SeqCst);
        std::mem::transmute(r)
    }
}

pub extern "C" fn ffi_is_encryption_enabled(proxy_ptr: RaftStoreProxyPtr) -> u8 {
    unsafe { proxy_ptr.as_ref().key_manager.is_some().into() }
}

pub extern "C" fn ffi_encryption_method(
    proxy_ptr: RaftStoreProxyPtr,
) -> interfaces::root::DB::EncryptionMethod {
    unsafe {
        proxy_ptr
            .as_ref()
            .key_manager
            .as_ref()
            .map_or(EncryptionMethod::Plaintext, |x| x.encryption_method())
            .into()
    }
}

pub extern "C" fn ffi_batch_read_index(
    proxy_ptr: RaftStoreProxyPtr,
    view: CppStrVecView,
    res: RawVoidPtr,
    timeout_ms: u64,
    fn_insert_batch_read_index_resp: Option<unsafe extern "C" fn(RawVoidPtr, BaseBuffView, u64)>,
) {
    assert!(!proxy_ptr.is_null());
    unsafe {
        match proxy_ptr.as_ref().read_index_client {
            Option::None => {
                return;
            }
            _ => {}
        }
    }
    debug_assert!(fn_insert_batch_read_index_resp.is_some());
    if view.len != 0 {
        assert_ne!(view.view, std::ptr::null());
    }
    unsafe {
        let mut req_vec = Vec::with_capacity(view.len as usize);
        for i in 0..view.len as usize {
            let mut req = kvrpcpb::ReadIndexRequest::default();
            let p = &(*view.view.add(i));
            assert_ne!(p.data, std::ptr::null());
            assert_ne!(p.len, 0);
            req.merge_from_bytes(p.to_slice()).unwrap();
            req_vec.push(req);
        }
        let resp = proxy_ptr
            .as_ref()
            .read_index_client
            .as_ref()
            .unwrap()
            .batch_read_index(req_vec, time::Duration::from_millis(timeout_ms));
        assert_ne!(res, std::ptr::null_mut());
        for (r, region_id) in &resp {
            let r = ProtoMsgBaseBuff::new(r);
            (fn_insert_batch_read_index_resp.into_inner())(res, Pin::new(&r).into(), *region_id)
        }
    }
}

#[repr(u32)]
#[derive(Debug, Copy, Clone, Hash, PartialEq, Eq)]
pub enum RawRustPtrType {
    None = 0,
    ReadIndexTask = 1,
    ArcFutureWaker = 2,
    TimerTask = 3,
}

impl From<u32> for RawRustPtrType {
    fn from(x: u32) -> Self {
        unsafe { std::mem::transmute(x) }
    }
}

impl Into<u32> for RawRustPtrType {
    fn into(self) -> u32 {
        unsafe { std::mem::transmute(self) }
    }
}

pub extern "C" fn ffi_gc_rust_ptr(
    data: RawVoidPtr,
    type_: crate::engine_store_ffi::interfaces::root::DB::RawRustPtrType,
) {
    if data.is_null() {
        return;
    }
    let type_: RawRustPtrType = type_.into();
    match type_ {
        RawRustPtrType::ReadIndexTask => unsafe {
            Box::from_raw(data as *mut read_index_helper::ReadIndexTask);
        },
        RawRustPtrType::ArcFutureWaker => unsafe {
            Box::from_raw(data as *mut utils::ArcNotifyWaker);
        },
        RawRustPtrType::TimerTask => unsafe {
            Box::from_raw(data as *mut utils::TimerTask);
        },
        _ => unreachable!(),
    }
}

impl Default for RawRustPtr {
    fn default() -> Self {
        Self {
            ptr: std::ptr::null_mut(),
            type_: RawRustPtrType::None.into(),
        }
    }
}

impl RawRustPtr {
    pub fn is_null(&self) -> bool {
        self.ptr.is_null()
    }
}

pub extern "C" fn ffi_make_read_index_task(
    proxy_ptr: RaftStoreProxyPtr,
    req_view: BaseBuffView,
) -> RawRustPtr {
    assert!(!proxy_ptr.is_null());
    unsafe {
        match proxy_ptr.as_ref().read_index_client {
            Option::None => {
                return RawRustPtr::default();
            }
            _ => {}
        }
    }
    let mut req = kvrpcpb::ReadIndexRequest::default();
    req.merge_from_bytes(req_view.to_slice()).unwrap();
    let task = unsafe {
        proxy_ptr
            .as_ref()
            .read_index_client
            .as_ref()
            .unwrap()
            .make_read_index_task(req)
    };
    return match task {
        None => {
            RawRustPtr::default() // Full or Disconnected
        }
        Some(task) => RawRustPtr {
            ptr: Box::into_raw(Box::new(task)) as *mut _,
            type_: RawRustPtrType::ReadIndexTask.into(),
        },
    };
}

pub extern "C" fn ffi_make_async_waker(
    wake_fn: Option<unsafe extern "C" fn(RawVoidPtr)>,
    data: RawCppPtr,
) -> RawRustPtr {
    debug_assert!(wake_fn.is_some());

    struct RawCppPtrWrap(RawCppPtr);
    // This pointer should be thread safe, just wrap it.
    unsafe impl Sync for RawCppPtrWrap {}

    let data = RawCppPtrWrap(data);
    let res: utils::ArcNotifyWaker = (|| {
        Arc::new(utils::NotifyWaker {
            inner: Box::new(move || unsafe {
                wake_fn.into_inner()(data.0.ptr);
            }),
        })
    })();

    RawRustPtr {
        ptr: Box::into_raw(Box::new(res)) as _,
        type_: RawRustPtrType::ArcFutureWaker.into(),
    }
}

pub extern "C" fn ffi_poll_read_index_task(
    proxy_ptr: RaftStoreProxyPtr,
    task_ptr: RawVoidPtr,
    resp_data: RawVoidPtr,
    waker: RawVoidPtr,
) -> u8 {
    assert!(!proxy_ptr.is_null());
    unsafe {
        match proxy_ptr.as_ref().read_index_client {
            Option::None => {
                return 0;
            }
            _ => {}
        }
    }
    let task = unsafe {
        &mut *(task_ptr as *mut crate::engine_store_ffi::read_index_helper::ReadIndexTask)
    };
    let waker = if std::ptr::null_mut() == waker {
        None
    } else {
        Some(unsafe { &*(waker as *mut utils::ArcNotifyWaker) })
    };
    return if let Some(res) = unsafe {
        proxy_ptr
            .as_ref()
            .read_index_client
            .as_ref()
            .unwrap()
            .poll_read_index_task(task, waker)
    } {
        get_engine_store_server_helper().set_read_index_resp(resp_data, &res);
        1
    } else {
        0
    };
}

impl From<EncryptionMethod> for interfaces::root::DB::EncryptionMethod {
    fn from(o: EncryptionMethod) -> Self {
        unsafe { std::mem::transmute(o) }
    }
}

impl FileEncryptionInfoRaw {
    fn new(res: FileEncryptionRes) -> Self {
        FileEncryptionInfoRaw {
            res,
            method: EncryptionMethod::Unknown.into(),
            key: std::ptr::null_mut(),
            iv: std::ptr::null_mut(),
            error_msg: std::ptr::null_mut(),
        }
    }

    fn error(error_msg: RawCppStringPtr) -> Self {
        FileEncryptionInfoRaw {
            res: FileEncryptionRes::Error,
            method: EncryptionMethod::Unknown.into(),
            key: std::ptr::null_mut(),
            iv: std::ptr::null_mut(),
            error_msg,
        }
    }

    fn from(f: FileEncryptionInfo) -> Self {
        FileEncryptionInfoRaw {
            res: FileEncryptionRes::Ok,
            method: f.method.into(),
            key: get_engine_store_server_helper().gen_cpp_string(&f.key),
            iv: get_engine_store_server_helper().gen_cpp_string(&f.iv),
            error_msg: std::ptr::null_mut(),
        }
    }
}

pub extern "C" fn ffi_handle_get_file(
    proxy_ptr: RaftStoreProxyPtr,
    name: BaseBuffView,
) -> FileEncryptionInfoRaw {
    unsafe {
        proxy_ptr.as_ref().key_manager.as_ref().map_or(
            FileEncryptionInfoRaw::new(FileEncryptionRes::Disabled),
            |key_manager| {
                let p = key_manager.get_file(std::str::from_utf8_unchecked(name.to_slice()));
                p.map_or_else(
                    |e| {
                        FileEncryptionInfoRaw::error(
                            get_engine_store_server_helper().gen_cpp_string(
                                format!("Encryption key manager get file failure: {}", e).as_ref(),
                            ),
                        )
                    },
                    FileEncryptionInfoRaw::from,
                )
            },
        )
    }
}

pub extern "C" fn ffi_handle_new_file(
    proxy_ptr: RaftStoreProxyPtr,
    name: BaseBuffView,
) -> FileEncryptionInfoRaw {
    unsafe {
        proxy_ptr.as_ref().key_manager.as_ref().map_or(
            FileEncryptionInfoRaw::new(FileEncryptionRes::Disabled),
            |key_manager| {
                let p = key_manager.new_file(std::str::from_utf8_unchecked(name.to_slice()));
                p.map_or_else(
                    |e| {
                        FileEncryptionInfoRaw::error(
                            get_engine_store_server_helper().gen_cpp_string(
                                format!("Encryption key manager new file failure: {}", e).as_ref(),
                            ),
                        )
                    },
                    FileEncryptionInfoRaw::from,
                )
            },
        )
    }
}

pub extern "C" fn ffi_handle_delete_file(
    proxy_ptr: RaftStoreProxyPtr,
    name: BaseBuffView,
) -> FileEncryptionInfoRaw {
    unsafe {
        proxy_ptr.as_ref().key_manager.as_ref().map_or(
            FileEncryptionInfoRaw::new(FileEncryptionRes::Disabled),
            |key_manager| {
                let p = key_manager.delete_file(std::str::from_utf8_unchecked(name.to_slice()));
                p.map_or_else(
                    |e| {
                        FileEncryptionInfoRaw::error(
                            get_engine_store_server_helper().gen_cpp_string(
                                format!("Encryption key manager delete file failure: {}", e)
                                    .as_ref(),
                            ),
                        )
                    },
                    |_| FileEncryptionInfoRaw::new(FileEncryptionRes::Ok),
                )
            },
        )
    }
}

pub extern "C" fn ffi_handle_link_file(
    proxy_ptr: RaftStoreProxyPtr,
    src: BaseBuffView,
    dst: BaseBuffView,
) -> FileEncryptionInfoRaw {
    unsafe {
        proxy_ptr.as_ref().key_manager.as_ref().map_or(
            FileEncryptionInfoRaw::new(FileEncryptionRes::Disabled),
            |key_manager| {
                let p = key_manager.link_file(
                    std::str::from_utf8_unchecked(src.to_slice()),
                    std::str::from_utf8_unchecked(dst.to_slice()),
                );
                p.map_or_else(
                    |e| {
                        FileEncryptionInfoRaw::error(
                            get_engine_store_server_helper().gen_cpp_string(
                                format!("Encryption key manager link file failure: {}", e).as_ref(),
                            ),
                        )
                    },
                    |_| FileEncryptionInfoRaw::new(FileEncryptionRes::Ok),
                )
            },
        )
    }
}

impl SSTReaderPtr {
    unsafe fn as_mut_lock(&mut self) -> &mut LockCFFileReader {
        &mut *(self.inner as *mut LockCFFileReader)
    }

    unsafe fn as_mut(&mut self) -> &mut SSTFileReader {
        &mut *(self.inner as *mut SSTFileReader)
    }
}

impl From<RawVoidPtr> for SSTReaderPtr {
    fn from(pre: RawVoidPtr) -> Self {
        Self { inner: pre }
    }
}

unsafe extern "C" fn ffi_make_sst_reader(
    view: SSTView,
    proxy_ptr: RaftStoreProxyPtr,
) -> SSTReaderPtr {
    let path = std::str::from_utf8_unchecked(view.path.to_slice());
    let key_manager = &proxy_ptr.as_ref().key_manager;
    match view.type_ {
        ColumnFamilyType::Lock => {
            LockCFFileReader::ffi_get_cf_file_reader(path, key_manager.as_ref()).into()
        }
        _ => SSTFileReader::ffi_get_cf_file_reader(path, key_manager.clone()).into(),
    }
}

unsafe extern "C" fn ffi_sst_reader_remained(
    mut reader: SSTReaderPtr,
    type_: ColumnFamilyType,
) -> u8 {
    match type_ {
        ColumnFamilyType::Lock => reader.as_mut_lock().ffi_remained(),
        _ => reader.as_mut().ffi_remained(),
    }
}

unsafe extern "C" fn ffi_sst_reader_key(
    mut reader: SSTReaderPtr,
    type_: ColumnFamilyType,
) -> BaseBuffView {
    match type_ {
        ColumnFamilyType::Lock => reader.as_mut_lock().ffi_key(),
        _ => reader.as_mut().ffi_key(),
    }
}

unsafe extern "C" fn ffi_sst_reader_val(
    mut reader: SSTReaderPtr,
    type_: ColumnFamilyType,
) -> BaseBuffView {
    match type_ {
        ColumnFamilyType::Lock => reader.as_mut_lock().ffi_val(),
        _ => reader.as_mut().ffi_val(),
    }
}

unsafe extern "C" fn ffi_sst_reader_next(mut reader: SSTReaderPtr, type_: ColumnFamilyType) {
    match type_ {
        ColumnFamilyType::Lock => reader.as_mut_lock().ffi_next(),
        _ => reader.as_mut().ffi_next(),
    }
}

unsafe extern "C" fn ffi_gc_sst_reader(reader: SSTReaderPtr, type_: ColumnFamilyType) {
    match type_ {
        ColumnFamilyType::Lock => {
            Box::from_raw(reader.inner as *mut LockCFFileReader);
        }
        _ => {
            Box::from_raw(reader.inner as *mut SSTFileReader);
        }
    }
}

impl RaftStoreProxyFFIHelper {
    pub fn new(proxy: &RaftStoreProxy) -> Self {
        RaftStoreProxyFFIHelper {
            proxy_ptr: proxy.into(),
            fn_handle_get_proxy_status: Some(ffi_handle_get_proxy_status),
            fn_is_encryption_enabled: Some(ffi_is_encryption_enabled),
            fn_encryption_method: Some(ffi_encryption_method),
            fn_handle_get_file: Some(ffi_handle_get_file),
            fn_handle_new_file: Some(ffi_handle_new_file),
            fn_handle_delete_file: Some(ffi_handle_delete_file),
            fn_handle_link_file: Some(ffi_handle_link_file),
            fn_handle_batch_read_index: Some(ffi_batch_read_index),
            sst_reader_interfaces: SSTReaderInterfaces {
                fn_get_sst_reader: Some(ffi_make_sst_reader),
                fn_remained: Some(ffi_sst_reader_remained),
                fn_key: Some(ffi_sst_reader_key),
                fn_value: Some(ffi_sst_reader_val),
                fn_next: Some(ffi_sst_reader_next),
                fn_gc: Some(ffi_gc_sst_reader),
            },
            fn_server_info: None,
            fn_make_read_index_task: Some(ffi_make_read_index_task),
            fn_make_async_waker: Some(ffi_make_async_waker),
            fn_poll_read_index_task: Some(ffi_poll_read_index_task),
            fn_gc_rust_ptr: Some(ffi_gc_rust_ptr),
            fn_make_timer_task: Some(ffi_make_timer_task),
            fn_poll_timer_task: Some(ffi_poll_timer_task),
            fn_get_region_local_state: Some(ffi_get_region_local_state),
        }
    }
}

pub struct SSTFileReader {
    iter: RocksSstIterator,
    remained: bool,
}

impl SSTFileReader {
    fn ffi_get_cf_file_reader(path: &str, key_manager: Option<Arc<DataKeyManager>>) -> RawVoidPtr {
        let env = get_env(None, key_manager).unwrap();
        let sst_reader_res = RocksSstReader::open_with_env(path, Some(env));
        match sst_reader_res {
            Err(ref e) => tikv_util::error!("Can not open sst file {:?}", e),
            Ok(_) => (),
        };
        let sst_reader = sst_reader_res.unwrap();
        sst_reader.verify_checksum().unwrap();
        match sst_reader.verify_checksum() {
            Err(e) => {
                tikv_util::error!("verify_checksum sst file error {:?}", e);
                panic!("verify_checksum sst file error {:?}", e);
            }
            Ok(_) => (),
        }
        let mut iter = sst_reader.iter();
        let remained = iter.seek(SeekKey::Start).unwrap();

        Box::into_raw(Box::new(SSTFileReader { iter, remained })) as *mut _
    }

    pub fn ffi_remained(&self) -> u8 {
        self.remained as u8
    }

    pub fn ffi_key(&self) -> BaseBuffView {
        let ori_key = keys::origin_key(self.iter.key());
        ori_key.into()
    }

    pub fn ffi_val(&self) -> BaseBuffView {
        let val = self.iter.value();
        val.into()
    }

    pub fn ffi_next(&mut self) {
        self.remained = self.iter.next().unwrap();
    }
}

pub fn name_to_cf(cf: &str) -> ColumnFamilyType {
    if cf.is_empty() {
        return ColumnFamilyType::Default;
    }
    if cf == CF_LOCK {
        return ColumnFamilyType::Lock;
    } else if cf == CF_WRITE {
        return ColumnFamilyType::Write;
    } else if cf == CF_DEFAULT {
        return ColumnFamilyType::Default;
    }
    unreachable!()
}

#[derive(Default)]
pub struct WriteCmds {
    keys: Vec<BaseBuffView>,
    vals: Vec<BaseBuffView>,
    cmd_type: Vec<WriteCmdType>,
    cf: Vec<ColumnFamilyType>,
}

impl WriteCmds {
    pub fn with_capacity(cap: usize) -> WriteCmds {
        WriteCmds {
            keys: Vec::<BaseBuffView>::with_capacity(cap),
            vals: Vec::<BaseBuffView>::with_capacity(cap),
            cmd_type: Vec::<WriteCmdType>::with_capacity(cap),
            cf: Vec::<ColumnFamilyType>::with_capacity(cap),
        }
    }

    pub fn new() -> WriteCmds {
        WriteCmds::default()
    }

    pub fn push(&mut self, key: &[u8], val: &[u8], cmd_type: WriteCmdType, cf: ColumnFamilyType) {
        self.keys.push(key.into());
        self.vals.push(val.into());
        self.cmd_type.push(cmd_type);
        self.cf.push(cf);
    }

    pub fn len(&self) -> usize {
        self.cmd_type.len()
    }
    pub fn is_empty(&self) -> bool {
        self.len() == 0
    }

    fn gen_view(&self) -> WriteCmdsView {
        WriteCmdsView {
            keys: self.keys.as_ptr(),
            vals: self.vals.as_ptr(),
            cmd_types: self.cmd_type.as_ptr(),
            cmd_cf: self.cf.as_ptr(),
            len: self.cmd_type.len() as u64,
        }
    }
}

impl BaseBuffView {
    pub fn to_slice(&self) -> &[u8] {
        unsafe { std::slice::from_raw_parts(self.data as *const _, self.len as usize) }
    }
}

impl RaftCmdHeader {
    pub fn new(region_id: u64, index: u64, term: u64) -> Self {
        RaftCmdHeader {
            region_id,
            index,
            term,
        }
    }
}

pub struct ProtoMsgBaseBuff {
    data: Vec<u8>,
}

impl ProtoMsgBaseBuff {
    pub fn new<T: protobuf::Message>(msg: &T) -> Self {
        ProtoMsgBaseBuff {
            data: msg.write_to_bytes().unwrap(),
        }
    }
}

impl From<Pin<&ProtoMsgBaseBuff>> for BaseBuffView {
    fn from(p: Pin<&ProtoMsgBaseBuff>) -> Self {
        Self {
            data: p.data.as_ptr() as *const _,
            len: p.data.len() as u64,
        }
    }
}

impl RawCppPtr {
    fn into_raw(mut self) -> RawVoidPtr {
        let ptr = self.ptr;
        self.ptr = std::ptr::null_mut();
        ptr
    }

    pub fn is_null(&self) -> bool {
        self.ptr == std::ptr::null_mut()
    }
}

unsafe impl Send for RawCppPtr {}
// Do not guarantee raw pointer could be accessed between threads safely
// unsafe impl Sync for RawCppPtr {}

impl Drop for RawCppPtr {
    fn drop(&mut self) {
        if !self.is_null() {
            let helper = get_engine_store_server_helper();
            helper.gc_raw_cpp_ptr(self.ptr, self.type_);
            self.ptr = std::ptr::null_mut();
        }
    }
}

static mut ENGINE_STORE_SERVER_HELPER_PTR: isize = 0;

pub fn get_engine_store_server_helper_ptr() -> isize {
    unsafe { ENGINE_STORE_SERVER_HELPER_PTR }
}

fn get_engine_store_server_helper() -> &'static EngineStoreServerHelper {
    gen_engine_store_server_helper(unsafe { ENGINE_STORE_SERVER_HELPER_PTR })
}

pub fn gen_engine_store_server_helper(
    engine_store_server_helper: isize,
) -> &'static EngineStoreServerHelper {
    debug_assert!(engine_store_server_helper != 0);
    unsafe { &(*(engine_store_server_helper as *const EngineStoreServerHelper)) }
}

/// # Safety
/// The lifetime of `engine_store_server_helper` is definitely longer than `ENGINE_STORE_SERVER_HELPER_PTR`.
pub unsafe fn init_engine_store_server_helper(engine_store_server_helper: *const u8) {
    let ptr = &ENGINE_STORE_SERVER_HELPER_PTR as *const _ as *mut _;
    *ptr = engine_store_server_helper;
}

fn into_sst_views(snaps: Vec<(&[u8], ColumnFamilyType)>) -> Vec<SSTView> {
    let mut snaps_view = vec![];
    for (path, cf) in snaps {
        snaps_view.push(SSTView {
            type_: cf,
            path: path.into(),
        })
    }
    snaps_view
}

impl From<Pin<&Vec<SSTView>>> for SSTViewVec {
    fn from(snaps_view: Pin<&Vec<SSTView>>) -> Self {
        Self {
            views: snaps_view.as_ptr(),
            len: snaps_view.len() as u64,
        }
    }
}

unsafe impl Sync for EngineStoreServerHelper {}

pub fn set_server_info_resp(res: &kvproto::diagnosticspb::ServerInfoResponse, ptr: RawVoidPtr) {
    get_engine_store_server_helper().set_server_info_resp(res, ptr)
}

impl EngineStoreServerHelper {
    fn gc_raw_cpp_ptr(&self, ptr: *mut ::std::os::raw::c_void, tp: RawCppPtrType) {
        debug_assert!(self.fn_gc_raw_cpp_ptr.is_some());
        unsafe {
            (self.fn_gc_raw_cpp_ptr.into_inner())(ptr, tp);
        }
    }

    pub fn handle_compute_store_stats(&self) -> StoreStats {
        debug_assert!(self.fn_handle_compute_store_stats.is_some());
        unsafe { (self.fn_handle_compute_store_stats.into_inner())(self.inner) }
    }

    pub fn handle_write_raft_cmd(
        &self,
        cmds: &WriteCmds,
        header: RaftCmdHeader,
    ) -> EngineStoreApplyRes {
        debug_assert!(self.fn_handle_write_raft_cmd.is_some());
        unsafe { (self.fn_handle_write_raft_cmd.into_inner())(self.inner, cmds.gen_view(), header) }
    }

    pub fn handle_get_engine_store_server_status(&self) -> EngineStoreServerStatus {
        debug_assert!(self.fn_handle_get_engine_store_server_status.is_some());
        unsafe { (self.fn_handle_get_engine_store_server_status.into_inner())(self.inner) }
    }

    pub fn handle_set_proxy(&self, proxy: *const RaftStoreProxyFFIHelper) {
        debug_assert!(self.fn_atomic_update_proxy.is_some());
        unsafe { (self.fn_atomic_update_proxy.into_inner())(self.inner, proxy as *mut _) }
    }

    pub fn check(&self) {
        assert_eq!(std::mem::align_of::<Self>(), std::mem::align_of::<u64>());

        if self.magic_number != RAFT_STORE_PROXY_MAGIC_NUMBER {
            eprintln!(
                "RaftStore Proxy FFI magic number not match: expect {} got {}",
                RAFT_STORE_PROXY_MAGIC_NUMBER, self.magic_number
            );
            std::process::exit(-1);
        } else if self.version != RAFT_STORE_PROXY_VERSION {
            eprintln!(
                "RaftStore Proxy FFI version not match: expect {} got {}",
                RAFT_STORE_PROXY_VERSION, self.version
            );
            std::process::exit(-1);
        }
    }

    pub fn handle_admin_raft_cmd(
        &self,
        req: &raft_cmdpb::AdminRequest,
        resp: &raft_cmdpb::AdminResponse,
        header: RaftCmdHeader,
    ) -> EngineStoreApplyRes {
        debug_assert!(self.fn_handle_admin_raft_cmd.is_some());

        unsafe {
            let req = ProtoMsgBaseBuff::new(req);
            let resp = ProtoMsgBaseBuff::new(resp);

            let res = (self.fn_handle_admin_raft_cmd.into_inner())(
                self.inner,
                Pin::new(&req).into(),
                Pin::new(&resp).into(),
                header,
            );
            res
        }
    }

    pub fn pre_handle_snapshot(
        &self,
        region: &metapb::Region,
        peer_id: u64,
        snaps: Vec<(&[u8], ColumnFamilyType)>,
        index: u64,
        term: u64,
    ) -> RawCppPtr {
        debug_assert!(self.fn_pre_handle_snapshot.is_some());

        let snaps_view = into_sst_views(snaps);
        unsafe {
            let region = ProtoMsgBaseBuff::new(region);
            (self.fn_pre_handle_snapshot.into_inner())(
                self.inner,
                Pin::new(&region).into(),
                peer_id,
                Pin::new(&snaps_view).into(),
                index,
                term,
            )
        }
    }

    pub fn apply_pre_handled_snapshot(&self, snap: RawCppPtr) {
        debug_assert!(self.fn_apply_pre_handled_snapshot.is_some());

        unsafe {
            (self.fn_apply_pre_handled_snapshot.into_inner())(self.inner, snap.ptr, snap.type_)
        }
    }

    pub fn handle_ingest_sst(
        &self,
        snaps: Vec<(&[u8], ColumnFamilyType)>,
        header: RaftCmdHeader,
    ) -> EngineStoreApplyRes {
        debug_assert!(self.fn_handle_ingest_sst.is_some());

        let snaps_view = into_sst_views(snaps);
        unsafe {
            (self.fn_handle_ingest_sst.into_inner())(
                self.inner,
                Pin::new(&snaps_view).into(),
                header,
            )
        }
    }

    pub fn handle_destroy(&self, region_id: u64) {
        debug_assert!(self.fn_handle_destroy.is_some());

        unsafe {
            (self.fn_handle_destroy.into_inner())(self.inner, region_id);
        }
    }

    fn gen_cpp_string(&self, buff: &[u8]) -> RawCppStringPtr {
        debug_assert!(self.fn_gen_cpp_string.is_some());
        unsafe { (self.fn_gen_cpp_string.into_inner())(buff.into()).into_raw() as RawCppStringPtr }
    }

    fn set_read_index_resp(&self, ptr: RawVoidPtr, r: &kvrpcpb::ReadIndexResponse) {
        let buff = ProtoMsgBaseBuff::new(r);
        self.set_pb_msg_by_bytes(
            interfaces::root::DB::MsgPBType::ReadIndexResponse,
            ptr,
            Pin::new(&buff).into(),
        )
    }

    pub fn handle_http_request(
        &self,
        path: &str,
        query: Option<&str>,
        body: &[u8],
    ) -> HttpRequestRes {
        debug_assert!(self.fn_handle_http_request.is_some());

        let query = if let Some(s) = query {
            s.as_bytes().into()
        } else {
            BaseBuffView {
                data: std::ptr::null(),
                len: 0,
            }
        };
        unsafe {
            (self.fn_handle_http_request.into_inner())(
                self.inner,
                path.as_bytes().into(),
                query,
                body.into(),
            )
        }
    }

    pub fn check_http_uri_available(&self, path: &str) -> bool {
        debug_assert!(self.fn_check_http_uri_available.is_some());

        unsafe { (self.fn_check_http_uri_available.into_inner())(path.as_bytes().into()) != 0 }
    }

    fn set_pb_msg_by_bytes(
        &self,
        type_: interfaces::root::DB::MsgPBType,
        ptr: RawVoidPtr,
        buff: BaseBuffView,
    ) {
        debug_assert!(self.fn_set_pb_msg_by_bytes.is_some());
        unsafe { (self.fn_set_pb_msg_by_bytes.into_inner())(type_, ptr, buff) }
    }

    pub fn set_server_info_resp(
        &self,
        res: &kvproto::diagnosticspb::ServerInfoResponse,
        ptr: RawVoidPtr,
    ) {
        let buff = ProtoMsgBaseBuff::new(res);
        self.set_pb_msg_by_bytes(
            interfaces::root::DB::MsgPBType::ServerInfoResponse,
            ptr,
            Pin::new(&buff).into(),
        )
    }

    pub fn get_config(&self, full: bool) -> Vec<u8> {
        debug_assert!(self.fn_get_config.is_some());
        let config = unsafe { (self.fn_get_config.into_inner())(self.inner, full.into()) };
        config.view.to_slice().to_vec()
    }

    pub fn set_store(&self, store: metapb::Store) {
        debug_assert!(self.fn_set_store.is_some());
        let store = ProtoMsgBaseBuff::new(&store);
        unsafe { (self.fn_set_store.into_inner())(self.inner, Pin::new(&store).into()) }
    }
}

impl Clone for SSTReaderPtr {
    fn clone(&self) -> SSTReaderPtr {
        return SSTReaderPtr {
            inner: self.inner.clone(),
        };
    }
}

impl Clone for BaseBuffView {
    fn clone(&self) -> BaseBuffView {
        return BaseBuffView {
            data: self.data.clone(),
            len: self.len.clone(),
        };
    }
}

impl Clone for SSTView {
    fn clone(&self) -> SSTView {
        return SSTView {
            type_: self.type_.clone(),
            path: self.path.clone(),
        };
    }
}

impl Clone for SSTReaderInterfaces {
    fn clone(&self) -> SSTReaderInterfaces {
        return SSTReaderInterfaces {
            fn_get_sst_reader: self.fn_get_sst_reader.clone(),
            fn_remained: self.fn_remained.clone(),
            fn_key: self.fn_key.clone(),
            fn_value: self.fn_value.clone(),
            fn_next: self.fn_next.clone(),
            fn_gc: self.fn_gc.clone(),
        };
    }
}

impl Clone for RaftStoreProxyPtr {
    fn clone(&self) -> RaftStoreProxyPtr {
        return RaftStoreProxyPtr {
            inner: self.inner.clone(),
        };
    }
}

impl Copy for RaftStoreProxyPtr {}

impl From<usize> for ColumnFamilyType {
    fn from(i: usize) -> Self {
        match i {
            0 => ColumnFamilyType::Lock,
            1 => ColumnFamilyType::Write,
            2 => ColumnFamilyType::Default,
            _ => unreachable!(),
        }
    }
}

pub extern "C" fn ffi_make_timer_task(millis: u64) -> RawRustPtr {
    let task = utils::make_timer_task(millis);
    RawRustPtr {
        ptr: Box::into_raw(Box::new(task)) as *mut _,
        type_: RawRustPtrType::TimerTask.into(),
    }
}

pub unsafe extern "C" fn ffi_poll_timer_task(task_ptr: RawVoidPtr, waker: RawVoidPtr) -> u8 {
    let task = &mut *(task_ptr as *mut utils::TimerTask);
    let waker = if std::ptr::null_mut() == waker {
        None
    } else {
        Some(&*(waker as *mut utils::ArcNotifyWaker))
    };
    return if let Some(_) = { utils::poll_timer_task(task, waker) } {
        1
    } else {
        0
    };
}<|MERGE_RESOLUTION|>--- conflicted
+++ resolved
@@ -60,17 +60,10 @@
 }
 
 pub struct RaftStoreProxy {
-<<<<<<< HEAD
     pub status: AtomicU8,
     pub key_manager: Option<Arc<DataKeyManager>>,
-    pub read_index_client: Box<dyn read_index_helper::ReadIndex>,
+    pub read_index_client: Option<Box<dyn read_index_helper::ReadIndex>>,
     pub kv_engine: std::sync::RwLock<Option<engine_rocks::RocksEngine>>,
-=======
-    status: AtomicU8,
-    key_manager: Option<Arc<DataKeyManager>>,
-    read_index_client: Option<Box<dyn read_index_helper::ReadIndex>>,
-    kv_engine: std::sync::RwLock<Option<engine_rocks::RocksEngine>>,
->>>>>>> 6ea4d608
 }
 
 pub trait RaftStoreProxyFFI: Sync {
