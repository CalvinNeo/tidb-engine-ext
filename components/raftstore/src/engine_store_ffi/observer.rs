--- conflicted
+++ resolved
@@ -4,10 +4,7 @@
 
 use collections::HashMap;
 use engine_tiflash::FsStatsExt;
-<<<<<<< HEAD
 use kvproto::raft_cmdpb::{AdminCmdType, AdminRequest};
-=======
->>>>>>> fbd8e6f2
 use sst_importer::SstImporter;
 use tikv_util::debug;
 use yatp::{
@@ -114,16 +111,10 @@
     ) -> Self {
         let engine_store_server_helper =
             gen_engine_store_server_helper(engine.engine_store_server_helper);
-<<<<<<< HEAD
-        let snap_pool = Builder::new(tikv_util::thd_name!("region-task"))
-            .max_thread_count(snap_handle_pool_size)
-            .build_future_pool();
-=======
         // TODO(tiflash) start thread pool
         // let snap_pool = Builder::new(tikv_util::thd_name!("region-task"))
         //     .max_thread_count(snap_handle_pool_size)
         //     .build_future_pool();
->>>>>>> fbd8e6f2
         TiFlashObserver {
             peer_id,
             engine_store_server_helper,
@@ -131,12 +122,8 @@
             sst_importer,
             pre_handle_snapshot_ctx: Arc::new(Mutex::new(PrehandleContext::default())),
             snap_handle_pool_size,
-<<<<<<< HEAD
-            apply_snap_pool: Some(Arc::new(snap_pool)),
-=======
             // apply_snap_pool: Some(Arc::new(snap_pool)),
             apply_snap_pool: None,
->>>>>>> fbd8e6f2
         }
     }
 
@@ -145,16 +132,10 @@
         &self,
         coprocessor_host: &mut CoprocessorHost<E>,
     ) {
-<<<<<<< HEAD
-        // coprocessor_host.registry.register_query_observer(
-        //     TIFLASH_OBSERVER_PRIORITY,
-        //     BoxQueryObserver::new(self.clone()),
-        // );
         coprocessor_host.registry.register_admin_observer(
             TIFLASH_OBSERVER_PRIORITY,
             BoxAdminObserver::new(self.clone()),
         );
-=======
         coprocessor_host.registry.register_query_observer(
             TIFLASH_OBSERVER_PRIORITY,
             BoxQueryObserver::new(self.clone()),
@@ -163,7 +144,6 @@
         //     TIFLASH_OBSERVER_PRIORITY,
         //     BoxAdminObserver::new(self.clone()),
         // );
->>>>>>> fbd8e6f2
         // coprocessor_host.registry.register_apply_snapshot_observer(
         //     TIFLASH_OBSERVER_PRIORITY,
         //     BoxApplySnapshotObserver::new(self.clone()),
@@ -181,8 +161,8 @@
 
 impl Coprocessor for TiFlashObserver {
     fn stop(&self) {
-<<<<<<< HEAD
-        self.apply_snap_pool.as_ref().unwrap().shutdown();
+        // TODO(tiflash)
+        // self.apply_snap_pool.as_ref().unwrap().shutdown();
     }
 }
 
@@ -208,9 +188,6 @@
             _ => (),
         };
         false
-=======
-        // TODO(tiflash)
-        // self.apply_snap_pool.as_ref().unwrap().shutdown();
     }
 }
 
@@ -228,6 +205,5 @@
             &cmd_dummy,
             RaftCmdHeader::new(ob_ctx.region().get_id(), index, term),
         );
->>>>>>> fbd8e6f2
     }
 }