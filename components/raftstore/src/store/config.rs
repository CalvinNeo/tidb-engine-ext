--- conflicted
+++ resolved
@@ -261,18 +261,9 @@
     #[serde(skip_serializing)]
     #[online_config(skip)]
     pub clean_stale_peer_delay: ReadableDuration,
-<<<<<<< HEAD
-    #[serde(with = "engine_config::perf_level_serde")]
-    #[online_config(skip)]
-    pub perf_level: PerfLevel,
-
-    #[online_config(skip)]
-    pub store_batch_retry_recv_timeout: ReadableDuration,
-=======
 
     // Interval to inspect the latency of raftstore for slow store detection.
     pub inspect_interval: ReadableDuration,
->>>>>>> b5262299
 }
 
 impl Default for Config {
@@ -359,12 +350,7 @@
             region_max_size: ReadableSize(0),
             region_split_size: ReadableSize(0),
             clean_stale_peer_delay: ReadableDuration::minutes(0),
-<<<<<<< HEAD
-            perf_level: PerfLevel::Disable,
-            store_batch_retry_recv_timeout: ReadableDuration::millis(4),
-=======
             inspect_interval: ReadableDuration::millis(500),
->>>>>>> b5262299
         }
     }
 }
@@ -712,10 +698,6 @@
         CONFIG_RAFTSTORE_GAUGE
             .with_label_values(&["snap_handle_pool_size"])
             .set(self.snap_handle_pool_size as f64);
-
-        CONFIG_RAFTSTORE_GAUGE
-            .with_label_values(&["store_batch_retry_recv_timeout"])
-            .set(self.store_batch_retry_recv_timeout.as_millis() as f64 / 1000.0);
 
         CONFIG_RAFTSTORE_GAUGE
             .with_label_values(&["consistency_check_interval_seconds"])
