// Copyright 2016 TiKV Project Authors. Licensed under Apache-2.0.

use std::{collections::HashMap, sync::Arc, time::Duration, u64};

use batch_system::Config as BatchSystemConfig;
use engine_traits::{perf_level_serde, PerfLevel};
use lazy_static::lazy_static;
use online_config::{ConfigChange, ConfigManager, ConfigValue, OnlineConfig};
use prometheus::register_gauge_vec;
use serde::{Deserialize, Serialize};
use serde_with::with_prefix;
use tikv_util::{
    box_err,
    config::{ReadableDuration, ReadableSize, VersionTrack},
    error, info,
    sys::SysQuota,
    warn,
    worker::Scheduler,
};
use time::Duration as TimeDuration;

use super::worker::{RaftStoreBatchComponent, RefreshConfigTask};
use crate::Result;

lazy_static! {
    pub static ref CONFIG_RAFTSTORE_GAUGE: prometheus::GaugeVec = register_gauge_vec!(
        "tikv_config_raftstore",
        "Config information of raftstore",
        &["name"]
    )
    .unwrap();
}

with_prefix!(prefix_apply "apply-");
with_prefix!(prefix_store "store-");
#[derive(Clone, Debug, Serialize, Deserialize, PartialEq, OnlineConfig)]
#[serde(default)]
#[serde(rename_all = "kebab-case")]
pub struct Config {
    #[online_config(skip)]
    pub engine_store_server_helper: isize,

    // minimizes disruption when a partitioned node rejoins the cluster by using a two phase election.
    #[online_config(skip)]
    pub prevote: bool,
    #[online_config(skip)]
    pub raftdb_path: String,

    // store capacity. 0 means no limit.
    #[online_config(skip)]
    pub capacity: ReadableSize,

    // raft_base_tick_interval is a base tick interval (ms).
    #[online_config(hidden)]
    pub raft_base_tick_interval: ReadableDuration,
    #[online_config(hidden)]
    pub raft_heartbeat_ticks: usize,
    #[online_config(hidden)]
    pub raft_election_timeout_ticks: usize,
    #[online_config(hidden)]
    pub raft_min_election_timeout_ticks: usize,
    #[online_config(hidden)]
    pub raft_max_election_timeout_ticks: usize,
    pub raft_max_size_per_msg: ReadableSize,
    pub raft_max_inflight_msgs: usize,
    // When the entry exceed the max size, reject to propose it.
    pub raft_entry_max_size: ReadableSize,

    // Interval to compact unnecessary raft log.
    pub raft_log_compact_sync_interval: ReadableDuration,
    // Interval to gc unnecessary raft log.
    pub raft_log_gc_tick_interval: ReadableDuration,
    // A threshold to gc stale raft log, must >= 1.
    pub raft_log_gc_threshold: u64,
    // When entry count exceed this value, gc will be forced trigger.
    pub raft_log_gc_count_limit: Option<u64>,
    // When the approximate size of raft log entries exceed this value,
    // gc will be forced trigger.
    pub raft_log_gc_size_limit: Option<ReadableSize>,
    // Old Raft logs could be reserved if `raft_log_gc_threshold` is not reached.
    // GC them after ticks `raft_log_reserve_max_ticks` times.
    #[doc(hidden)]
    #[online_config(hidden)]
    pub raft_log_reserve_max_ticks: usize,
    // Old logs in Raft engine needs to be purged peridically.
    pub raft_engine_purge_interval: ReadableDuration,
    // When a peer is not responding for this time, leader will not keep entry cache for it.
    pub raft_entry_cache_life_time: ReadableDuration,
    // Deprecated! The configuration has no effect.
    // They are preserved for compatibility check.
    // When a peer is newly added, reject transferring leader to the peer for a while.
    #[doc(hidden)]
    #[serde(skip_serializing)]
    #[online_config(skip)]
    pub raft_reject_transfer_leader_duration: ReadableDuration,

    // Interval (ms) to check region whether need to be split or not.
    pub split_region_check_tick_interval: ReadableDuration,
    /// When size change of region exceed the diff since last check, it
    /// will be checked again whether it should be split.
    pub region_split_check_diff: Option<ReadableSize>,
    /// Interval (ms) to check whether start compaction for a region.
    pub region_compact_check_interval: ReadableDuration,
    /// Number of regions for each time checking.
    pub region_compact_check_step: u64,
    /// Minimum number of tombstones to trigger manual compaction.
    pub region_compact_min_tombstones: u64,
    /// Minimum percentage of tombstones to trigger manual compaction.
    /// Should between 1 and 100.
    pub region_compact_tombstones_percent: u64,
    pub pd_heartbeat_tick_interval: ReadableDuration,
    pub pd_store_heartbeat_tick_interval: ReadableDuration,
    pub snap_mgr_gc_tick_interval: ReadableDuration,
    pub snap_gc_timeout: ReadableDuration,
    pub lock_cf_compact_interval: ReadableDuration,
    pub lock_cf_compact_bytes_threshold: ReadableSize,

    #[online_config(skip)]
    pub notify_capacity: usize,
    pub messages_per_tick: usize,

    /// When a peer is not active for max_peer_down_duration,
    /// the peer is considered to be down and is reported to PD.
    pub max_peer_down_duration: ReadableDuration,

    /// If the leader of a peer is missing for longer than max_leader_missing_duration,
    /// the peer would ask pd to confirm whether it is valid in any region.
    /// If the peer is stale and is not valid in any region, it will destroy itself.
    pub max_leader_missing_duration: ReadableDuration,
    /// Similar to the max_leader_missing_duration, instead it will log warnings and
    /// try to alert monitoring systems, if there is any.
    pub abnormal_leader_missing_duration: ReadableDuration,
    pub peer_stale_state_check_interval: ReadableDuration,

    #[online_config(hidden)]
    pub leader_transfer_max_log_lag: u64,

    #[online_config(skip)]
    pub snap_apply_batch_size: ReadableSize,

    #[online_config(skip)]
    pub snap_handle_pool_size: usize,

    #[online_config(skip)]
    pub region_worker_tick_interval: ReadableDuration,

    // Interval (ms) to check region whether the data is consistent.
    pub consistency_check_interval: ReadableDuration,

    #[online_config(hidden)]
    pub report_region_flow_interval: ReadableDuration,

    // The lease provided by a successfully proposed and applied entry.
    pub raft_store_max_leader_lease: ReadableDuration,

    // Interval of scheduling a tick to check the leader lease.
    // It will be set to raft_store_max_leader_lease/4 by default.
    pub check_leader_lease_interval: ReadableDuration,

    // Check if leader lease will expire at `current_time + renew_leader_lease_advance_duration`.
    // It will be set to raft_store_max_leader_lease/4 by default.
    pub renew_leader_lease_advance_duration: ReadableDuration,

    // Right region derive origin region id when split.
    #[online_config(hidden)]
    pub right_derive_when_split: bool,

    /// This setting can only ensure conf remove will not be proposed by the peer
    /// being removed. But it can't guarantee the remove is applied when the target
    /// is not leader. That means we always need to check if it's working as expected
    /// when a leader applies a self-remove conf change. Keep the configuration only
    /// for convenient test.
    #[cfg(any(test, feature = "testexport"))]
    pub allow_remove_leader: bool,

    /// Max log gap allowed to propose merge.
    #[online_config(hidden)]
    pub merge_max_log_gap: u64,
    /// Interval to re-propose merge.
    pub merge_check_tick_interval: ReadableDuration,

    #[online_config(hidden)]
    pub use_delete_range: bool,

    #[online_config(skip)]
    pub snap_generator_pool_size: usize,

    pub cleanup_import_sst_interval: ReadableDuration,

    /// Maximum size of every local read task batch.
    pub local_read_batch_size: u64,

    #[online_config(submodule)]
    #[serde(flatten, with = "prefix_apply")]
    pub apply_batch_system: BatchSystemConfig,

    #[online_config(submodule)]
    #[serde(flatten, with = "prefix_store")]
    pub store_batch_system: BatchSystemConfig,

    /// If it is 0, it means io tasks are handled in store threads.
    #[online_config(skip)]
    pub store_io_pool_size: usize,

    #[online_config(skip)]
    pub store_io_notify_capacity: usize,

    #[online_config(skip)]
    pub future_poll_size: usize,
    #[online_config(skip)]
    pub hibernate_regions: bool,
    #[doc(hidden)]
    #[online_config(hidden)]
    pub dev_assert: bool,
    #[online_config(hidden)]
    pub apply_yield_duration: ReadableDuration,

    #[serde(with = "perf_level_serde")]
    #[online_config(skip)]
    pub perf_level: PerfLevel,

    #[doc(hidden)]
    #[online_config(skip)]
    /// Disable this feature by set to 0, logic will be removed in other pr.
    /// When TiKV memory usage reaches `memory_usage_high_water` it will try to limit memory
    /// increasing. For raftstore layer entries will be evicted from entry cache, if they
    /// utilize memory more than `evict_cache_on_memory_ratio` * total.
    ///
    /// Set it to 0 can disable cache evict.
    // By default it's 0.2. So for different system memory capacity, cache evict happens:
    // * system=8G,  memory_usage_limit=6G,  evict=1.2G
    // * system=16G, memory_usage_limit=12G, evict=2.4G
    // * system=32G, memory_usage_limit=24G, evict=4.8G
    pub evict_cache_on_memory_ratio: f64,

    pub cmd_batch: bool,

    /// When the count of concurrent ready exceeds this value, command will not be proposed
    /// until the previous ready has been persisted.
    /// If `cmd_batch` is 0, this config will have no effect.
    /// If it is 0, it means no limit.
    pub cmd_batch_concurrent_ready_max_count: usize,

    /// When the size of raft db writebatch exceeds this value, write will be triggered.
    pub raft_write_size_limit: ReadableSize,

    pub waterfall_metrics: bool,

    pub io_reschedule_concurrent_max_count: usize,
    pub io_reschedule_hotpot_duration: ReadableDuration,

    // Deprecated! Batch is done in raft client.
    #[doc(hidden)]
    #[serde(skip_serializing)]
    #[online_config(skip)]
    pub raft_msg_flush_interval: ReadableDuration,

    // Deprecated! These configuration has been moved to Coprocessor.
    // They are preserved for compatibility check.
    #[doc(hidden)]
    #[serde(skip_serializing)]
    #[online_config(skip)]
    pub region_max_size: ReadableSize,
    #[doc(hidden)]
    #[serde(skip_serializing)]
    #[online_config(skip)]
    pub region_split_size: ReadableSize,
    // Deprecated! The time to clean stale peer safely can be decided based on RocksDB snapshot sequence number.
    #[doc(hidden)]
    #[serde(skip_serializing)]
    #[online_config(skip)]
    pub clean_stale_peer_delay: ReadableDuration,

    #[online_config(skip)]
    pub store_batch_retry_recv_timeout: ReadableDuration,

    // Interval to inspect the latency of raftstore for slow store detection.
    pub inspect_interval: ReadableDuration,

    // Interval to report min resolved ts, if it is zero, it means disabled.
    pub report_min_resolved_ts_interval: ReadableDuration,

    /// Interval to check whether to reactivate in-memory pessimistic lock after being disabled
    /// before transferring leader.
    pub reactive_memory_lock_tick_interval: ReadableDuration,
    /// Max tick count before reactivating in-memory pessimistic lock.
    pub reactive_memory_lock_timeout_tick: usize,
    // Interval of scheduling a tick to report region buckets.
    pub report_region_buckets_tick_interval: ReadableDuration,

    #[doc(hidden)]
    pub max_snapshot_file_raw_size: ReadableSize,
}

impl Default for Config {
    fn default() -> Config {
        Config {
            engine_store_server_helper: 0,
            prevote: true,
            raftdb_path: String::new(),
            capacity: ReadableSize(0),
            raft_base_tick_interval: ReadableDuration::secs(1),
            raft_heartbeat_ticks: 2,
            raft_election_timeout_ticks: 10,
            raft_min_election_timeout_ticks: 0,
            raft_max_election_timeout_ticks: 0,
            raft_max_size_per_msg: ReadableSize::mb(1),
            raft_max_inflight_msgs: 256,
            raft_entry_max_size: ReadableSize::mb(8),
            raft_log_compact_sync_interval: ReadableDuration::secs(2),
            raft_log_gc_tick_interval: ReadableDuration::secs(3),
            raft_log_gc_threshold: 50,
            raft_log_gc_count_limit: None,
            raft_log_gc_size_limit: None,
            raft_log_reserve_max_ticks: 6,
            raft_engine_purge_interval: ReadableDuration::secs(10),
            raft_entry_cache_life_time: ReadableDuration::secs(30),
            raft_reject_transfer_leader_duration: ReadableDuration::secs(3),
            split_region_check_tick_interval: ReadableDuration::secs(10),
            region_split_check_diff: None,
            region_compact_check_interval: ReadableDuration::minutes(5),
            region_compact_check_step: 100,
            region_compact_min_tombstones: 10000,
            region_compact_tombstones_percent: 30,
            pd_heartbeat_tick_interval: ReadableDuration::minutes(1),
            pd_store_heartbeat_tick_interval: ReadableDuration::secs(10),
            notify_capacity: 40960,
            snap_mgr_gc_tick_interval: ReadableDuration::minutes(1),
            snap_gc_timeout: ReadableDuration::hours(4),
            messages_per_tick: 4096,
            max_peer_down_duration: ReadableDuration::minutes(10),
            max_leader_missing_duration: ReadableDuration::hours(2),
            abnormal_leader_missing_duration: ReadableDuration::minutes(10),
            peer_stale_state_check_interval: ReadableDuration::minutes(5),
            leader_transfer_max_log_lag: 128,
            snap_apply_batch_size: ReadableSize::mb(10),
            snap_handle_pool_size: 2,
            region_worker_tick_interval: ReadableDuration::millis(500),
            lock_cf_compact_interval: ReadableDuration::minutes(10),
            lock_cf_compact_bytes_threshold: ReadableSize::mb(256),
            // Disable consistency check by default as it will hurt performance.
            // We should turn on this only in our tests.
            consistency_check_interval: ReadableDuration::secs(0),
            report_region_flow_interval: ReadableDuration::minutes(1),
            raft_store_max_leader_lease: ReadableDuration::secs(9),
            right_derive_when_split: true,
            #[cfg(any(test, feature = "testexport"))]
            allow_remove_leader: false,
            merge_max_log_gap: 10,
            merge_check_tick_interval: ReadableDuration::secs(2),
            use_delete_range: false,
            snap_generator_pool_size: 2,
            cleanup_import_sst_interval: ReadableDuration::minutes(10),
            local_read_batch_size: 1024,
            apply_batch_system: BatchSystemConfig::default(),
            store_batch_system: BatchSystemConfig::default(),
            store_io_pool_size: 0,
            store_io_notify_capacity: 40960,
            future_poll_size: 1,
            hibernate_regions: true,
            dev_assert: false,
            apply_yield_duration: ReadableDuration::millis(500),
<<<<<<< HEAD
            perf_level: PerfLevel::EnableTime,
=======
            perf_level: PerfLevel::Uninitialized,
>>>>>>> 080d0868
            evict_cache_on_memory_ratio: 0.0,
            cmd_batch: true,
            cmd_batch_concurrent_ready_max_count: 1,
            raft_write_size_limit: ReadableSize::mb(1),
            waterfall_metrics: true,
            io_reschedule_concurrent_max_count: 4,
            io_reschedule_hotpot_duration: ReadableDuration::secs(5),
            raft_msg_flush_interval: ReadableDuration::micros(250),
            reactive_memory_lock_tick_interval: ReadableDuration::secs(2),
            reactive_memory_lock_timeout_tick: 5,

            // They are preserved for compatibility check.
            region_max_size: ReadableSize(0),
            region_split_size: ReadableSize(0),
            clean_stale_peer_delay: ReadableDuration::minutes(0),
            store_batch_retry_recv_timeout: ReadableDuration::millis(4),
            inspect_interval: ReadableDuration::millis(500),
            report_min_resolved_ts_interval: ReadableDuration::millis(0),
            check_leader_lease_interval: ReadableDuration::secs(0),
            renew_leader_lease_advance_duration: ReadableDuration::secs(0),
            report_region_buckets_tick_interval: ReadableDuration::secs(10),
            max_snapshot_file_raw_size: ReadableSize::mb(100),
        }
    }
}

impl Config {
    pub fn new() -> Config {
        Config::default()
    }

    pub fn raft_store_max_leader_lease(&self) -> TimeDuration {
        TimeDuration::from_std(self.raft_store_max_leader_lease.0).unwrap()
    }

    pub fn raft_base_tick_interval(&self) -> TimeDuration {
        TimeDuration::from_std(self.raft_base_tick_interval.0).unwrap()
    }

    pub fn raft_heartbeat_interval(&self) -> Duration {
        self.raft_base_tick_interval.0 * self.raft_heartbeat_ticks as u32
    }

    pub fn check_leader_lease_interval(&self) -> TimeDuration {
        TimeDuration::from_std(self.check_leader_lease_interval.0).unwrap()
    }

    pub fn renew_leader_lease_advance_duration(&self) -> TimeDuration {
        TimeDuration::from_std(self.renew_leader_lease_advance_duration.0).unwrap()
    }

    pub fn raft_log_gc_count_limit(&self) -> u64 {
        self.raft_log_gc_count_limit.unwrap()
    }

    pub fn raft_log_gc_size_limit(&self) -> ReadableSize {
        self.raft_log_gc_size_limit.unwrap()
    }

    pub fn region_split_check_diff(&self) -> ReadableSize {
        self.region_split_check_diff.unwrap()
    }

    #[cfg(any(test, feature = "testexport"))]
    pub fn allow_remove_leader(&self) -> bool {
        self.allow_remove_leader
    }

    #[cfg(not(any(test, feature = "testexport")))]
    pub fn allow_remove_leader(&self) -> bool {
        false
    }

    pub fn validate(&mut self, region_split_size: ReadableSize) -> Result<()> {
        if self.raft_heartbeat_ticks == 0 {
            return Err(box_err!("heartbeat tick must greater than 0"));
        }

        if self.raft_election_timeout_ticks != 10 {
            warn!(
                "Election timeout ticks needs to be same across all the cluster, \
                 otherwise it may lead to inconsistency."
            );
        }

        if self.raft_election_timeout_ticks <= self.raft_heartbeat_ticks {
            return Err(box_err!(
                "election tick must be greater than heartbeat tick"
            ));
        }

        if self.raft_min_election_timeout_ticks == 0 {
            self.raft_min_election_timeout_ticks = self.raft_election_timeout_ticks;
        }

        if self.raft_max_election_timeout_ticks == 0 {
            self.raft_max_election_timeout_ticks = self.raft_election_timeout_ticks * 2;
        }

        if self.raft_min_election_timeout_ticks < self.raft_election_timeout_ticks
            || self.raft_min_election_timeout_ticks >= self.raft_max_election_timeout_ticks
        {
            return Err(box_err!(
                "invalid timeout range [{}, {}) for timeout {}",
                self.raft_min_election_timeout_ticks,
                self.raft_max_election_timeout_ticks,
                self.raft_election_timeout_ticks
            ));
        }

        // The adjustment of this value is related to the number of regions, usually 16384 is
        // already a large enough value
        if self.raft_max_inflight_msgs == 0 || self.raft_max_inflight_msgs > 16384 {
            return Err(box_err!(
                "raft max inflight msgs should be greater than 0 and less than or equal to 16384"
            ));
        }

        if self.raft_max_size_per_msg.0 == 0 || self.raft_max_size_per_msg.0 > ReadableSize::gb(3).0
        {
            return Err(box_err!(
                "raft max size per message should be greater than 0 and less than or equal to 3GiB"
            ));
        }

        if self.raft_entry_max_size.0 == 0 || self.raft_entry_max_size.0 > ReadableSize::gb(3).0 {
            return Err(box_err!(
                "raft entry max size should be greater than 0 and less than or equal to 3GiB"
            ));
        }

        if self.raft_log_gc_threshold < 1 {
            return Err(box_err!(
                "raft log gc threshold must >= 1, not {}",
                self.raft_log_gc_threshold
            ));
        }

        let election_timeout =
            self.raft_base_tick_interval.as_millis() * self.raft_election_timeout_ticks as u64;
        let lease = self.raft_store_max_leader_lease.as_millis() as u64;
        if election_timeout < lease {
            return Err(box_err!(
                "election timeout {} ms is less than lease {} ms",
                election_timeout,
                lease
            ));
        }

        let tick = self.raft_base_tick_interval.as_millis() as u64;
        if lease > election_timeout - tick {
            return Err(box_err!(
                "lease {} ms should not be greater than election timeout {} ms - 1 tick({} ms)",
                lease,
                election_timeout,
                tick
            ));
        }

        if self.merge_check_tick_interval.as_millis() == 0 {
            return Err(box_err!("raftstore.merge-check-tick-interval can't be 0."));
        }

        let stale_state_check = self.peer_stale_state_check_interval.as_millis() as u64;
        if stale_state_check < election_timeout * 2 {
            return Err(box_err!(
                "peer stale state check interval {} ms is less than election timeout x 2 {} ms",
                stale_state_check,
                election_timeout * 2
            ));
        }

        if self.leader_transfer_max_log_lag < 10 {
            return Err(box_err!(
                "raftstore.leader-transfer-max-log-lag should be >= 10."
            ));
        }

        let abnormal_leader_missing = self.abnormal_leader_missing_duration.as_millis() as u64;
        if abnormal_leader_missing < stale_state_check {
            return Err(box_err!(
                "abnormal leader missing {} ms is less than peer stale state check interval {} ms",
                abnormal_leader_missing,
                stale_state_check
            ));
        }

        let max_leader_missing = self.max_leader_missing_duration.as_millis() as u64;
        if max_leader_missing < abnormal_leader_missing {
            return Err(box_err!(
                "max leader missing {} ms is less than abnormal leader missing {} ms",
                max_leader_missing,
                abnormal_leader_missing
            ));
        }

        if self.region_compact_tombstones_percent < 1
            || self.region_compact_tombstones_percent > 100
        {
            return Err(box_err!(
                "region-compact-tombstones-percent must between 1 and 100, current value is {}",
                self.region_compact_tombstones_percent
            ));
        }

        if self.local_read_batch_size == 0 {
            return Err(box_err!("local-read-batch-size must be greater than 0"));
        }

        // Since the following configuration supports online update, in order to
        // prevent mistakenly inputting too large values, the max limit is made
        // according to the cpu quota * 10. Notice 10 is only an estimate, not an
        // empirical value.
        let limit = SysQuota::cpu_cores_quota() as usize * 10;
        if self.apply_batch_system.pool_size == 0 || self.apply_batch_system.pool_size > limit {
            return Err(box_err!(
                "apply-pool-size should be greater than 0 and less than or equal to: {}",
                limit
            ));
        }
        if let Some(size) = self.apply_batch_system.max_batch_size {
            if size == 0 || size > 10240 {
                return Err(box_err!(
                    "apply-max-batch-size should be greater than 0 and less than or equal to 10240"
                ));
            }
        } else {
            self.apply_batch_system.max_batch_size = Some(256);
        }
        if self.store_batch_system.pool_size == 0 || self.store_batch_system.pool_size > limit {
            return Err(box_err!(
                "store-pool-size should be greater than 0 and less than or equal to: {}",
                limit
            ));
        }
        if self.store_batch_system.low_priority_pool_size > 0 {
            // The store thread pool doesn't need a low-priority thread currently.
            self.store_batch_system.low_priority_pool_size = 0;
        }
        if let Some(size) = self.store_batch_system.max_batch_size {
            if size == 0 || size > 10240 {
                return Err(box_err!(
                    "store-max-batch-size should be greater than 0 and less than or equal to 10240"
                ));
            }
        } else if self.hibernate_regions {
            self.store_batch_system.max_batch_size = Some(256);
        } else {
            self.store_batch_system.max_batch_size = Some(1024);
        }
        if self.store_io_notify_capacity == 0 {
            return Err(box_err!(
                "store-io-notify-capacity should be greater than 0"
            ));
        }
        if self.future_poll_size == 0 {
            return Err(box_err!("future-poll-size should be greater than 0"));
        }

        // Avoid hibernated peer being reported as down peer.
        if self.hibernate_regions {
            self.max_peer_down_duration = std::cmp::max(
                self.max_peer_down_duration,
                self.peer_stale_state_check_interval * 2,
            );
        }

        if self.evict_cache_on_memory_ratio < 0.0 {
            return Err(box_err!(
                "evict_cache_on_memory_ratio must be greater than 0"
            ));
        }

        if self.snap_generator_pool_size == 0 {
            return Err(box_err!(
                "snap-generator-pool-size should be greater than 0."
            ));
        }

        if self.check_leader_lease_interval.as_millis() == 0 {
            self.check_leader_lease_interval = self.raft_store_max_leader_lease / 4;
        }

        if self.renew_leader_lease_advance_duration.as_millis() == 0 && self.hibernate_regions {
            self.renew_leader_lease_advance_duration = self.raft_store_max_leader_lease / 4;
        }

        #[cfg(not(any(test, feature = "testexport")))]
        if self.max_snapshot_file_raw_size.0 != 0 && self.max_snapshot_file_raw_size.as_mb() < 100 {
            return Err(box_err!(
                "max_snapshot_file_raw_size should be no less than 100MB."
            ));
        }

        match self.raft_log_gc_size_limit {
            Some(size_limit) => {
                if size_limit.0 == 0 {
                    return Err(box_err!("raft log gc size limit should large than 0."));
                }
            }
            None => self.raft_log_gc_size_limit = Some(region_split_size * 3 / 4),
        }
        match self.raft_log_gc_count_limit {
            Some(count_limit) => {
                if self.merge_max_log_gap >= count_limit {
                    return Err(box_err!(
                        "merge log gap {} should be less than log gc limit {}.",
                        self.merge_max_log_gap,
                        count_limit
                    ));
                }
            }
            None => {
                // Assume the average size of entries is 1k.
                self.raft_log_gc_count_limit =
                    Some(region_split_size * 3 / 4 / ReadableSize::kb(1));
            }
        }
        match self.region_split_check_diff {
            Some(split_check_diff) => {
                if split_check_diff.0 == 0 {
                    return Err(box_err!("region split check diff should large than 0."));
                }
            }
            None => self.region_split_check_diff = Some(region_split_size / 16),
        }

        Ok(())
    }

    pub fn write_into_metrics(&self) {
        CONFIG_RAFTSTORE_GAUGE
            .with_label_values(&["prevote"])
            .set((self.prevote as i32).into());

        CONFIG_RAFTSTORE_GAUGE
            .with_label_values(&["capacity"])
            .set(self.capacity.0 as f64);
        CONFIG_RAFTSTORE_GAUGE
            .with_label_values(&["raft_base_tick_interval"])
            .set(self.raft_base_tick_interval.as_secs_f64());
        CONFIG_RAFTSTORE_GAUGE
            .with_label_values(&["raft_heartbeat_ticks"])
            .set(self.raft_heartbeat_ticks as f64);
        CONFIG_RAFTSTORE_GAUGE
            .with_label_values(&["raft_election_timeout_ticks"])
            .set(self.raft_election_timeout_ticks as f64);
        CONFIG_RAFTSTORE_GAUGE
            .with_label_values(&["raft_min_election_timeout_ticks"])
            .set(self.raft_min_election_timeout_ticks as f64);
        CONFIG_RAFTSTORE_GAUGE
            .with_label_values(&["raft_max_election_timeout_ticks"])
            .set(self.raft_max_election_timeout_ticks as f64);
        CONFIG_RAFTSTORE_GAUGE
            .with_label_values(&["raft_max_size_per_msg"])
            .set(self.raft_max_size_per_msg.0 as f64);
        CONFIG_RAFTSTORE_GAUGE
            .with_label_values(&["raft_max_inflight_msgs"])
            .set(self.raft_max_inflight_msgs as f64);
        CONFIG_RAFTSTORE_GAUGE
            .with_label_values(&["raft_entry_max_size"])
            .set(self.raft_entry_max_size.0 as f64);

        CONFIG_RAFTSTORE_GAUGE
            .with_label_values(&["raft_log_compact_sync_interval"])
            .set(self.raft_log_compact_sync_interval.as_secs_f64());
        CONFIG_RAFTSTORE_GAUGE
            .with_label_values(&["raft_log_gc_tick_interval"])
            .set(self.raft_log_gc_tick_interval.as_secs_f64());
        CONFIG_RAFTSTORE_GAUGE
            .with_label_values(&["raft_log_gc_threshold"])
            .set(self.raft_log_gc_threshold as f64);
        CONFIG_RAFTSTORE_GAUGE
            .with_label_values(&["raft_log_gc_count_limit"])
            .set(self.raft_log_gc_count_limit.unwrap_or_default() as f64);
        CONFIG_RAFTSTORE_GAUGE
            .with_label_values(&["raft_log_gc_size_limit"])
            .set(self.raft_log_gc_size_limit.unwrap_or_default().0 as f64);
        CONFIG_RAFTSTORE_GAUGE
            .with_label_values(&["raft_log_reserve_max_ticks"])
            .set(self.raft_log_reserve_max_ticks as f64);
        CONFIG_RAFTSTORE_GAUGE
            .with_label_values(&["raft_engine_purge_interval"])
            .set(self.raft_engine_purge_interval.as_secs_f64());
        CONFIG_RAFTSTORE_GAUGE
            .with_label_values(&["raft_entry_cache_life_time"])
            .set(self.raft_entry_cache_life_time.as_secs_f64());

        CONFIG_RAFTSTORE_GAUGE
            .with_label_values(&["split_region_check_tick_interval"])
            .set(self.split_region_check_tick_interval.as_secs_f64());
        CONFIG_RAFTSTORE_GAUGE
            .with_label_values(&["region_split_check_diff"])
            .set(self.region_split_check_diff.unwrap_or_default().0 as f64);
        CONFIG_RAFTSTORE_GAUGE
            .with_label_values(&["region_compact_check_interval"])
            .set(self.region_compact_check_interval.as_secs_f64());
        CONFIG_RAFTSTORE_GAUGE
            .with_label_values(&["region_compact_check_step"])
            .set(self.region_compact_check_step as f64);
        CONFIG_RAFTSTORE_GAUGE
            .with_label_values(&["region_compact_min_tombstones"])
            .set(self.region_compact_min_tombstones as f64);
        CONFIG_RAFTSTORE_GAUGE
            .with_label_values(&["region_compact_tombstones_percent"])
            .set(self.region_compact_tombstones_percent as f64);
        CONFIG_RAFTSTORE_GAUGE
            .with_label_values(&["pd_heartbeat_tick_interval"])
            .set(self.pd_heartbeat_tick_interval.as_secs_f64());
        CONFIG_RAFTSTORE_GAUGE
            .with_label_values(&["pd_store_heartbeat_tick_interval"])
            .set(self.pd_store_heartbeat_tick_interval.as_secs_f64());
        CONFIG_RAFTSTORE_GAUGE
            .with_label_values(&["snap_mgr_gc_tick_interval"])
            .set(self.snap_mgr_gc_tick_interval.as_secs_f64());
        CONFIG_RAFTSTORE_GAUGE
            .with_label_values(&["snap_gc_timeout"])
            .set(self.snap_gc_timeout.as_secs_f64());
        CONFIG_RAFTSTORE_GAUGE
            .with_label_values(&["lock_cf_compact_interval"])
            .set(self.lock_cf_compact_interval.as_secs_f64());
        CONFIG_RAFTSTORE_GAUGE
            .with_label_values(&["lock_cf_compact_bytes_threshold"])
            .set(self.lock_cf_compact_bytes_threshold.0 as f64);

        CONFIG_RAFTSTORE_GAUGE
            .with_label_values(&["notify_capacity"])
            .set(self.notify_capacity as f64);
        CONFIG_RAFTSTORE_GAUGE
            .with_label_values(&["messages_per_tick"])
            .set(self.messages_per_tick as f64);

        CONFIG_RAFTSTORE_GAUGE
            .with_label_values(&["max_peer_down_duration"])
            .set(self.max_peer_down_duration.as_secs_f64());
        CONFIG_RAFTSTORE_GAUGE
            .with_label_values(&["max_leader_missing_duration"])
            .set(self.max_leader_missing_duration.as_secs_f64());
        CONFIG_RAFTSTORE_GAUGE
            .with_label_values(&["abnormal_leader_missing_duration"])
            .set(self.abnormal_leader_missing_duration.as_secs_f64());
        CONFIG_RAFTSTORE_GAUGE
            .with_label_values(&["peer_stale_state_check_interval"])
            .set(self.peer_stale_state_check_interval.as_secs_f64());
        CONFIG_RAFTSTORE_GAUGE
            .with_label_values(&["leader_transfer_max_log_lag"])
            .set(self.leader_transfer_max_log_lag as f64);

        CONFIG_RAFTSTORE_GAUGE
            .with_label_values(&["snap_apply_batch_size"])
            .set(self.snap_apply_batch_size.0 as f64);

        CONFIG_RAFTSTORE_GAUGE
            .with_label_values(&["snap_handle_pool_size"])
            .set(self.snap_handle_pool_size as f64);

        CONFIG_RAFTSTORE_GAUGE
            .with_label_values(&["store_batch_retry_recv_timeout"])
            .set(self.store_batch_retry_recv_timeout.as_millis() as f64 / 1000.0);

        CONFIG_RAFTSTORE_GAUGE
            .with_label_values(&["consistency_check_interval_seconds"])
            .set(self.consistency_check_interval.as_secs_f64());
        CONFIG_RAFTSTORE_GAUGE
            .with_label_values(&["report_region_flow_interval"])
            .set(self.report_region_flow_interval.as_secs_f64());
        CONFIG_RAFTSTORE_GAUGE
            .with_label_values(&["raft_store_max_leader_lease"])
            .set(self.raft_store_max_leader_lease.as_secs_f64());
        CONFIG_RAFTSTORE_GAUGE
            .with_label_values(&["right_derive_when_split"])
            .set((self.right_derive_when_split as i32).into());

        CONFIG_RAFTSTORE_GAUGE
            .with_label_values(&["merge_max_log_gap"])
            .set(self.merge_max_log_gap as f64);
        CONFIG_RAFTSTORE_GAUGE
            .with_label_values(&["merge_check_tick_interval"])
            .set(self.merge_check_tick_interval.as_secs_f64());
        CONFIG_RAFTSTORE_GAUGE
            .with_label_values(&["use_delete_range"])
            .set((self.use_delete_range as i32).into());
        CONFIG_RAFTSTORE_GAUGE
            .with_label_values(&["cleanup_import_sst_interval"])
            .set(self.cleanup_import_sst_interval.as_secs_f64());

        CONFIG_RAFTSTORE_GAUGE
            .with_label_values(&["local_read_batch_size"])
            .set(self.local_read_batch_size as f64);
        CONFIG_RAFTSTORE_GAUGE
            .with_label_values(&["apply_max_batch_size"])
            .set(self.apply_batch_system.max_batch_size() as f64);
        CONFIG_RAFTSTORE_GAUGE
            .with_label_values(&["apply_pool_size"])
            .set(self.apply_batch_system.pool_size as f64);
        CONFIG_RAFTSTORE_GAUGE
            .with_label_values(&["store_max_batch_size"])
            .set(self.store_batch_system.max_batch_size() as f64);
        CONFIG_RAFTSTORE_GAUGE
            .with_label_values(&["store_pool_size"])
            .set(self.store_batch_system.pool_size as f64);
        CONFIG_RAFTSTORE_GAUGE
            .with_label_values(&["store_io_pool_size"])
            .set(self.store_io_pool_size as f64);
        CONFIG_RAFTSTORE_GAUGE
            .with_label_values(&["store_io_notify_capacity"])
            .set(self.store_io_notify_capacity as f64);
        CONFIG_RAFTSTORE_GAUGE
            .with_label_values(&["future_poll_size"])
            .set(self.future_poll_size as f64);
        CONFIG_RAFTSTORE_GAUGE
            .with_label_values(&["snap_generator_pool_size"])
            .set(self.snap_generator_pool_size as f64);
        CONFIG_RAFTSTORE_GAUGE
            .with_label_values(&["hibernate_regions"])
            .set((self.hibernate_regions as i32).into());
        CONFIG_RAFTSTORE_GAUGE
            .with_label_values(&["cmd_batch"])
            .set((self.cmd_batch as i32).into());
        CONFIG_RAFTSTORE_GAUGE
            .with_label_values(&["cmd_batch_concurrent_ready_max_count"])
            .set(self.cmd_batch_concurrent_ready_max_count as f64);
        CONFIG_RAFTSTORE_GAUGE
            .with_label_values(&["raft_write_size_limit"])
            .set(self.raft_write_size_limit.0 as f64);
        CONFIG_RAFTSTORE_GAUGE
            .with_label_values(&["waterfall_metrics"])
            .set((self.waterfall_metrics as i32).into());
        CONFIG_RAFTSTORE_GAUGE
            .with_label_values(&["io_reschedule_concurrent_max_count"])
            .set(self.io_reschedule_concurrent_max_count as f64);
        CONFIG_RAFTSTORE_GAUGE
            .with_label_values(&["io_reschedule_hotpot_duration"])
            .set(self.io_reschedule_hotpot_duration.as_secs_f64());
    }

    fn write_change_into_metrics(change: ConfigChange) {
        for (name, value) in change {
            if let Ok(v) = match value {
                ConfigValue::F64(v) => Ok(v),
                ConfigValue::U64(v) => Ok(v as f64),
                ConfigValue::Size(v) => Ok(v as f64),
                ConfigValue::Usize(v) => Ok(v as f64),
                ConfigValue::Bool(v) => Ok((v as i32).into()),
                ConfigValue::Duration(v) => Ok((v / 1000) as f64), // millis -> secs
                _ => Err(()),
            } {
                CONFIG_RAFTSTORE_GAUGE
                    .with_label_values(&[name.as_str()])
                    .set(v);
            }
        }
    }
}

pub struct RaftstoreConfigManager {
    scheduler: Scheduler<RefreshConfigTask>,
    config: Arc<VersionTrack<Config>>,
}

impl RaftstoreConfigManager {
    pub fn new(
        scheduler: Scheduler<RefreshConfigTask>,
        config: Arc<VersionTrack<Config>>,
    ) -> RaftstoreConfigManager {
        RaftstoreConfigManager { scheduler, config }
    }

    fn schedule_config_change(
        &self,
        pool: RaftStoreBatchComponent,
        cfg_change: &HashMap<String, ConfigValue>,
    ) {
        if let Some(pool_size) = cfg_change.get("pool_size") {
            let scale_pool = RefreshConfigTask::ScalePool(pool, pool_size.into());
            if let Err(e) = self.scheduler.schedule(scale_pool) {
                error!("raftstore configuration manager schedule scale {} pool_size work task failed", pool; "err"=> ?e);
            }
        }
        if let Some(size) = cfg_change.get("max_batch_size") {
            let scale_batch = RefreshConfigTask::ScaleBatchSize(pool, size.into());
            if let Err(e) = self.scheduler.schedule(scale_batch) {
                error!("raftstore configuration manager schedule scale {} max_batch_size work task failed", pool; "err"=> ?e);
            }
        }
    }
}

impl ConfigManager for RaftstoreConfigManager {
    fn dispatch(
        &mut self,
        change: ConfigChange,
    ) -> std::result::Result<(), Box<dyn std::error::Error>> {
        {
            let change = change.clone();
            self.config
                .update(move |cfg: &mut Config| cfg.update(change));
        }
        if let Some(ConfigValue::Module(raft_batch_system_change)) =
            change.get("store_batch_system")
        {
            self.schedule_config_change(RaftStoreBatchComponent::Store, raft_batch_system_change);
        }
        if let Some(ConfigValue::Module(apply_batch_system_change)) =
            change.get("apply_batch_system")
        {
            self.schedule_config_change(RaftStoreBatchComponent::Apply, apply_batch_system_change);
        }
        info!(
            "raftstore config changed";
            "change" => ?change,
        );
        Config::write_change_into_metrics(change);
        Ok(())
    }
}

#[cfg(test)]
mod tests {
    use super::*;
    use crate::coprocessor;

    #[test]
    fn test_config_validate() {
        let split_size = ReadableSize::mb(coprocessor::config::SPLIT_SIZE_MB);
        let mut cfg = Config::new();
        cfg.validate(split_size).unwrap();
        assert_eq!(
            cfg.raft_min_election_timeout_ticks,
            cfg.raft_election_timeout_ticks
        );
        assert_eq!(
            cfg.raft_max_election_timeout_ticks,
            cfg.raft_election_timeout_ticks * 2
        );

        cfg.raft_heartbeat_ticks = 0;
        assert!(cfg.validate(split_size).is_err());

        cfg = Config::new();
        cfg.raft_election_timeout_ticks = 10;
        cfg.raft_heartbeat_ticks = 10;
        assert!(cfg.validate(split_size).is_err());

        cfg = Config::new();
        cfg.raft_min_election_timeout_ticks = 5;
        cfg.validate(split_size).unwrap_err();
        cfg.raft_min_election_timeout_ticks = 25;
        cfg.validate(split_size).unwrap_err();
        cfg.raft_min_election_timeout_ticks = 10;
        cfg.validate(split_size).unwrap();

        cfg.raft_heartbeat_ticks = 11;
        assert!(cfg.validate(split_size).is_err());

        cfg = Config::new();
        cfg.raft_log_gc_threshold = 0;
        assert!(cfg.validate(split_size).is_err());

        cfg = Config::new();
        cfg.raft_log_gc_size_limit = Some(ReadableSize(0));
        assert!(cfg.validate(split_size).is_err());

        cfg = Config::new();
        cfg.raft_log_gc_size_limit = None;
        assert!(cfg.validate(ReadableSize(20)).is_ok());
        assert_eq!(cfg.raft_log_gc_size_limit, Some(ReadableSize(15)));

        cfg = Config::new();
        cfg.raft_base_tick_interval = ReadableDuration::secs(1);
        cfg.raft_election_timeout_ticks = 10;
        cfg.raft_store_max_leader_lease = ReadableDuration::secs(20);
        assert!(cfg.validate(split_size).is_err());

        cfg = Config::new();
        cfg.raft_log_gc_count_limit = Some(100);
        cfg.merge_max_log_gap = 110;
        assert!(cfg.validate(split_size).is_err());

        cfg = Config::new();
        cfg.raft_log_gc_count_limit = None;
        assert!(cfg.validate(ReadableSize::mb(1)).is_ok());
        assert_eq!(cfg.raft_log_gc_count_limit, Some(768));

        cfg = Config::new();
        cfg.merge_check_tick_interval = ReadableDuration::secs(0);
        assert!(cfg.validate(split_size).is_err());

        cfg = Config::new();
        cfg.raft_base_tick_interval = ReadableDuration::secs(1);
        cfg.raft_election_timeout_ticks = 10;
        cfg.peer_stale_state_check_interval = ReadableDuration::secs(5);
        assert!(cfg.validate(split_size).is_err());

        cfg = Config::new();
        cfg.peer_stale_state_check_interval = ReadableDuration::minutes(2);
        cfg.abnormal_leader_missing_duration = ReadableDuration::minutes(1);
        assert!(cfg.validate(split_size).is_err());

        cfg = Config::new();
        cfg.abnormal_leader_missing_duration = ReadableDuration::minutes(2);
        cfg.max_leader_missing_duration = ReadableDuration::minutes(1);
        assert!(cfg.validate(split_size).is_err());

        cfg = Config::new();
        cfg.local_read_batch_size = 0;
        assert!(cfg.validate(split_size).is_err());

        cfg = Config::new();
        cfg.apply_batch_system.max_batch_size = Some(0);
        assert!(cfg.validate(split_size).is_err());

        cfg = Config::new();
        cfg.apply_batch_system.pool_size = 0;
        assert!(cfg.validate(split_size).is_err());

        cfg = Config::new();
        cfg.store_batch_system.max_batch_size = Some(0);
        assert!(cfg.validate(split_size).is_err());

        cfg = Config::new();
        cfg.store_batch_system.pool_size = 0;
        assert!(cfg.validate(split_size).is_err());

        cfg = Config::new();
        cfg.apply_batch_system.max_batch_size = Some(10241);
        assert!(cfg.validate(split_size).is_err());

        cfg = Config::new();
        cfg.store_batch_system.max_batch_size = Some(10241);
        assert!(cfg.validate(split_size).is_err());

        cfg = Config::new();
        cfg.hibernate_regions = true;
        assert!(cfg.validate(split_size).is_ok());
        assert_eq!(cfg.store_batch_system.max_batch_size, Some(256));
        assert_eq!(cfg.apply_batch_system.max_batch_size, Some(256));

        cfg = Config::new();
        cfg.hibernate_regions = false;
        assert!(cfg.validate(split_size).is_ok());
        assert_eq!(cfg.store_batch_system.max_batch_size, Some(1024));
        assert_eq!(cfg.apply_batch_system.max_batch_size, Some(256));

        cfg = Config::new();
        cfg.hibernate_regions = true;
        cfg.store_batch_system.max_batch_size = Some(123);
        cfg.apply_batch_system.max_batch_size = Some(234);
        assert!(cfg.validate(split_size).is_ok());
        assert_eq!(cfg.store_batch_system.max_batch_size, Some(123));
        assert_eq!(cfg.apply_batch_system.max_batch_size, Some(234));

        cfg = Config::new();
        cfg.future_poll_size = 0;
        assert!(cfg.validate(split_size).is_err());

        cfg = Config::new();
        cfg.snap_generator_pool_size = 0;
        assert!(cfg.validate(split_size).is_err());

        cfg = Config::new();
        cfg.raft_base_tick_interval = ReadableDuration::secs(1);
        cfg.raft_election_timeout_ticks = 11;
        cfg.raft_store_max_leader_lease = ReadableDuration::secs(11);
        assert!(cfg.validate(split_size).is_err());

        cfg = Config::new();
        cfg.hibernate_regions = true;
        cfg.max_peer_down_duration = ReadableDuration::minutes(5);
        cfg.peer_stale_state_check_interval = ReadableDuration::minutes(5);
        assert!(cfg.validate(split_size).is_ok());
        assert_eq!(cfg.max_peer_down_duration, ReadableDuration::minutes(10));

        cfg = Config::new();
        cfg.raft_max_size_per_msg = ReadableSize(0);
        assert!(cfg.validate(split_size).is_err());
        cfg.raft_max_size_per_msg = ReadableSize::gb(64);
        assert!(cfg.validate(split_size).is_err());
        cfg.raft_max_size_per_msg = ReadableSize::gb(3);
        assert!(cfg.validate(split_size).is_ok());

        cfg = Config::new();
        cfg.raft_entry_max_size = ReadableSize(0);
        assert!(cfg.validate(split_size).is_err());
        cfg.raft_entry_max_size = ReadableSize::mb(3073);
        assert!(cfg.validate(split_size).is_err());
        cfg.raft_entry_max_size = ReadableSize::gb(3);
        assert!(cfg.validate(split_size).is_ok());
    }
}<|MERGE_RESOLUTION|>--- conflicted
+++ resolved
@@ -360,11 +360,7 @@
             hibernate_regions: true,
             dev_assert: false,
             apply_yield_duration: ReadableDuration::millis(500),
-<<<<<<< HEAD
-            perf_level: PerfLevel::EnableTime,
-=======
             perf_level: PerfLevel::Uninitialized,
->>>>>>> 080d0868
             evict_cache_on_memory_ratio: 0.0,
             cmd_batch: true,
             cmd_batch_concurrent_ready_max_count: 1,
