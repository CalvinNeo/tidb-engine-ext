// Copyright 2016 TiKV Project Authors. Licensed under Apache-2.0.

// #[PerformanceCriticalPath]
<<<<<<< HEAD
use std::cell::RefCell;
use std::collections::VecDeque;
use std::sync::atomic::{AtomicUsize, Ordering};
use std::sync::{Arc, Mutex};
use std::time::{Duration, Instant};
use std::{cmp, fmt, mem, u64, usize};
=======
use std::{
    cell::RefCell,
    cmp,
    collections::VecDeque,
    fmt, mem,
    sync::{
        atomic::{AtomicUsize, Ordering},
        Arc, Mutex,
    },
    time::{Duration, Instant},
    u64, usize,
};
>>>>>>> 080d0868

use bitflags::bitflags;
use bytes::Bytes;
use collections::{HashMap, HashSet};
use crossbeam::{atomic::AtomicCell, channel::TrySendError};
use engine_traits::{
    Engines, KvEngine, PerfContext, RaftEngine, Snapshot, WriteBatch, WriteOptions, CF_LOCK,
};
use error_code::ErrorCodeExt;
use fail::fail_point;
use getset::Getters;
<<<<<<< HEAD
use kvproto::errorpb;
use kvproto::kvrpcpb::{DiskFullOpt, ExtraOp as TxnExtraOp, LockInfo};
use kvproto::metapb::{self, PeerRole};
use kvproto::pdpb::{self, PeerStats};
use kvproto::raft_cmdpb::{
    self, AdminCmdType, AdminResponse, ChangePeerRequest, CmdType, CommitMergeRequest, PutRequest,
    RaftCmdRequest, RaftCmdResponse, Request, TransferLeaderRequest, TransferLeaderResponse,
};
use kvproto::raft_serverpb::{
    ExtraMessage, ExtraMessageType, MergeState, PeerState, RaftApplyState, RaftMessage,
};
use kvproto::replication_modepb::{
    DrAutoSyncState, RegionReplicationState, RegionReplicationStatus, ReplicationMode,
};
use parking_lot::RwLockUpgradableReadGuard;
use protobuf::{Message, RepeatedField};
use raft::eraftpb::{self, ConfChangeType, Entry, EntryType, MessageType};
=======
use kvproto::{
    errorpb,
    kvrpcpb::{DiskFullOpt, ExtraOp as TxnExtraOp, LockInfo},
    metapb::{self, PeerRole},
    pdpb::{self, PeerStats},
    raft_cmdpb::{
        self, AdminCmdType, AdminResponse, ChangePeerRequest, CmdType, CommitMergeRequest,
        PutRequest, RaftCmdRequest, RaftCmdResponse, Request, TransferLeaderRequest,
        TransferLeaderResponse,
    },
    raft_serverpb::{
        ExtraMessage, ExtraMessageType, MergeState, PeerState, RaftApplyState, RaftMessage,
    },
    replication_modepb::{
        DrAutoSyncState, RegionReplicationState, RegionReplicationStatus, ReplicationMode,
    },
};
use parking_lot::RwLockUpgradableReadGuard;
use pd_client::{BucketStat, INVALID_ID};
use protobuf::Message;
>>>>>>> 080d0868
use raft::{
    self,
    eraftpb::{self, ConfChangeType, Entry, EntryType, MessageType},
    Changer, GetEntriesContext, LightReady, ProgressState, ProgressTracker, RawNode, Ready,
    SnapshotStatus, StateRole, INVALID_INDEX, NO_LIMIT,
};
use raft_proto::ConfChangeI;
use rand::seq::SliceRandom;
use smallvec::SmallVec;
<<<<<<< HEAD
use time::Timespec;
use uuid::Uuid;

use crate::coprocessor::{CoprocessorHost, RegionChangeEvent, RoleChange};
use crate::errors::RAFTSTORE_IS_BUSY;
use crate::store::async_io::write::WriteMsg;
use crate::store::async_io::write_router::WriteRouter;
use crate::store::fsm::apply::CatchUpLogs;
use crate::store::fsm::store::{PollContext, RaftRouter};
use crate::store::fsm::{apply, Apply, ApplyMetrics, ApplyTask, Proposal};
use crate::store::hibernate_state::GroupState;
use crate::store::memory::{needs_evict_entry_cache, MEMTRACE_RAFT_ENTRIES};
use crate::store::msg::{PeerMsg, RaftCommand, SignificantMsg, StoreMsg};
use crate::store::txn_ext::LocksStatus;
use crate::store::util::{admin_cmd_epoch_lookup, RegionReadProgress};
use crate::store::worker::{
    HeartbeatTask, RaftlogFetchTask, RaftlogGcTask, ReadDelegate, ReadExecutor, ReadProgress,
    RegionTask,
};
use crate::store::{
    Callback, Config, GlobalReplicationState, PdTask, ReadIndexContext, ReadResponse, TxnExt,
    RAFT_INIT_LOG_INDEX,
};
use crate::{Error, Result};
use collections::{HashMap, HashSet};
use pd_client::{BucketStat, INVALID_ID};
=======
>>>>>>> 080d0868
use tikv_alloc::trace::TraceEvent;
use tikv_util::{
    box_err,
    codec::number::decode_u64,
    debug, error, info,
    sys::disk::DiskUsage,
    time::{duration_to_sec, monotonic_raw_now, Instant as TiInstant, InstantExt, ThreadReadId},
    warn,
    worker::Scheduler,
    Either,
};
use time::Timespec;
use txn_types::WriteBatchFlags;
use uuid::Uuid;

use super::{
    cmd_resp,
    local_metrics::{RaftMetrics, RaftReadyMetrics},
    metrics::*,
    peer_storage::{write_peer_state, CheckApplyingSnapStatus, HandleReadyResult, PeerStorage},
    read_queue::{ReadIndexQueue, ReadIndexRequest},
    transport::Transport,
    util::{
        self, check_region_epoch, is_initial_msg, AdminCmdEpochState, ChangePeerI, ConfChangeKind,
        Lease, LeaseState, NORMAL_REQ_CHECK_CONF_VER, NORMAL_REQ_CHECK_VER,
    },
    DestroyPeerJob,
};
use crate::{
    coprocessor::{CoprocessorHost, RegionChangeEvent, RegionChangeReason, RoleChange},
    errors::RAFTSTORE_IS_BUSY,
    store::{
        async_io::{write::WriteMsg, write_router::WriteRouter},
        fsm::{
            apply::{self, CatchUpLogs},
            store::{PollContext, RaftRouter},
            Apply, ApplyMetrics, ApplyTask, Proposal,
        },
        hibernate_state::GroupState,
        memory::{needs_evict_entry_cache, MEMTRACE_RAFT_ENTRIES},
        msg::{PeerMsg, RaftCommand, SignificantMsg, StoreMsg},
        txn_ext::LocksStatus,
        util::{admin_cmd_epoch_lookup, RegionReadProgress},
        worker::{
            HeartbeatTask, RaftlogFetchTask, RaftlogGcTask, ReadDelegate, ReadExecutor,
            ReadProgress, RegionTask, SplitCheckTask,
        },
        Callback, Config, GlobalReplicationState, PdTask, ReadIndexContext, ReadResponse, TxnExt,
        RAFT_INIT_LOG_INDEX,
    },
    Error, Result,
};

const SHRINK_CACHE_CAPACITY: usize = 64;
const MIN_BCAST_WAKE_UP_INTERVAL: u64 = 1_000; // 1s
const REGION_READ_PROGRESS_CAP: usize = 128;
const MAX_COMMITTED_SIZE_PER_READY: u64 = 16 * 1024 * 1024;

/// The returned states of the peer after checking whether it is stale
#[derive(Debug, PartialEq, Eq)]
pub enum StaleState {
    Valid,
    ToValidate,
    LeaderMissing,
}

#[derive(Debug)]
struct ProposalQueue<S>
where
    S: Snapshot,
{
    tag: String,
    queue: VecDeque<Proposal<S>>,
}

impl<S: Snapshot> ProposalQueue<S> {
    fn new(tag: String) -> ProposalQueue<S> {
        ProposalQueue {
            tag,
            queue: VecDeque::new(),
        }
    }

    /// Find the request times of given index.
    /// Caller should check if term is matched before using request times.
    fn find_request_times(&self, index: u64) -> Option<(u64, &SmallVec<[TiInstant; 4]>)> {
        self.queue
            .binary_search_by_key(&index, |p: &Proposal<_>| p.index)
            .ok()
            .and_then(|i| {
                self.queue[i]
                    .cb
                    .get_request_times()
                    .map(|ts| (self.queue[i].term, ts))
            })
    }

    fn find_propose_time(&self, term: u64, index: u64) -> Option<Timespec> {
        self.queue
            .binary_search_by_key(&(term, index), |p: &Proposal<_>| (p.term, p.index))
            .ok()
            .and_then(|i| self.queue[i].propose_time)
    }

    // Find proposal in front or at the given term and index
    fn pop(&mut self, term: u64, index: u64) -> Option<Proposal<S>> {
        self.queue.pop_front().and_then(|p| {
            // Comparing the term first then the index, because the term is
            // increasing among all log entries and the index is increasing
            // inside a given term
            if (p.term, p.index) > (term, index) {
                self.queue.push_front(p);
                return None;
            }
            Some(p)
        })
    }

    /// Find proposal at the given term and index and notify stale proposals
    /// in front that term and index
    fn find_proposal(&mut self, term: u64, index: u64, current_term: u64) -> Option<Proposal<S>> {
        while let Some(p) = self.pop(term, index) {
            if p.term == term {
                if p.index == index {
                    return if p.cb.is_none() { None } else { Some(p) };
                } else {
                    panic!(
                        "{} unexpected callback at term {}, found index {}, expected {}",
                        self.tag, term, p.index, index
                    );
                }
            } else {
                apply::notify_stale_req(current_term, p.cb);
            }
        }
        None
    }

    fn push(&mut self, p: Proposal<S>) {
        if let Some(f) = self.queue.back() {
            // The term must be increasing among all log entries and the index
            // must be increasing inside a given term
            assert!((p.term, p.index) > (f.term, f.index));
        }
        self.queue.push_back(p);
    }

    fn is_empty(&self) -> bool {
        self.queue.is_empty()
    }

    fn gc(&mut self) {
        if self.queue.capacity() > SHRINK_CACHE_CAPACITY && self.queue.len() < SHRINK_CACHE_CAPACITY
        {
            self.queue.shrink_to_fit();
        }
    }

    fn back(&self) -> Option<&Proposal<S>> {
        self.queue.back()
    }
}

bitflags! {
    // TODO: maybe declare it as protobuf struct is better.
    /// A bitmap contains some useful flags when dealing with `eraftpb::Entry`.
    pub struct ProposalContext: u8 {
        const SYNC_LOG       = 0b0000_0001;
        const SPLIT          = 0b0000_0010;
        const PREPARE_MERGE  = 0b0000_0100;
        const COMMIT_MERGE   = 0b0000_1000;
    }
}

impl ProposalContext {
    /// Converts itself to a vector.
    pub fn to_vec(self) -> Vec<u8> {
        if self.is_empty() {
            return vec![];
        }
        let ctx = self.bits();
        vec![ctx]
    }

    /// Initializes a `ProposalContext` from a byte slice.
    pub fn from_bytes(ctx: &[u8]) -> ProposalContext {
        if ctx.is_empty() {
            ProposalContext::empty()
        } else if ctx.len() == 1 {
            ProposalContext::from_bits_truncate(ctx[0])
        } else {
            panic!("invalid ProposalContext {:?}", ctx);
        }
    }
}

/// `ConsistencyState` is used for consistency check.
pub struct ConsistencyState {
    pub last_check_time: Instant,
    // (computed_result_or_to_be_verified, index, hash)
    pub index: u64,
    pub context: Vec<u8>,
    pub hash: Vec<u8>,
}

/// Statistics about raft peer.
#[derive(Default, Clone)]
pub struct PeerStat {
    pub written_bytes: u64,
    pub written_keys: u64,
}

#[derive(Default, Debug, Clone, Copy)]
pub struct CheckTickResult {
    leader: bool,
    up_to_date: bool,
    reason: &'static str,
}

pub struct ProposedAdminCmd<S: Snapshot> {
    cmd_type: AdminCmdType,
    epoch_state: AdminCmdEpochState,
    index: u64,
    cbs: Vec<Callback<S>>,
}

impl<S: Snapshot> ProposedAdminCmd<S> {
    fn new(
        cmd_type: AdminCmdType,
        epoch_state: AdminCmdEpochState,
        index: u64,
    ) -> ProposedAdminCmd<S> {
        ProposedAdminCmd {
            cmd_type,
            epoch_state,
            index,
            cbs: Vec::new(),
        }
    }
}

struct CmdEpochChecker<S: Snapshot> {
    // Although it's a deque, because of the characteristics of the settings from `admin_cmd_epoch_lookup`,
    // the max size of admin cmd is 2, i.e. split/merge and change peer.
    proposed_admin_cmd: VecDeque<ProposedAdminCmd<S>>,
    term: u64,
}

impl<S: Snapshot> Default for CmdEpochChecker<S> {
    fn default() -> CmdEpochChecker<S> {
        CmdEpochChecker {
            proposed_admin_cmd: VecDeque::new(),
            term: 0,
        }
    }
}

impl<S: Snapshot> CmdEpochChecker<S> {
    fn maybe_update_term(&mut self, term: u64) {
        assert!(term >= self.term);
        if term > self.term {
            self.term = term;
            for cmd in self.proposed_admin_cmd.drain(..) {
                for cb in cmd.cbs {
                    apply::notify_stale_req(term, cb);
                }
            }
        }
    }

    /// Check if the proposal can be proposed on the basis of its epoch and previous proposed admin cmds.
    ///
    /// Returns None if passing the epoch check, otherwise returns a index which is the last
    /// admin cmd index conflicted with this proposal.
    fn propose_check_epoch(&mut self, req: &RaftCmdRequest, term: u64) -> Option<u64> {
        self.maybe_update_term(term);
        let (check_ver, check_conf_ver) = if !req.has_admin_request() {
            (NORMAL_REQ_CHECK_VER, NORMAL_REQ_CHECK_CONF_VER)
        } else {
            let cmd_type = req.get_admin_request().get_cmd_type();
            let epoch_state = admin_cmd_epoch_lookup(cmd_type);
            (epoch_state.check_ver, epoch_state.check_conf_ver)
        };
        self.last_conflict_index(check_ver, check_conf_ver)
    }

    fn post_propose(&mut self, cmd_type: AdminCmdType, index: u64, term: u64) {
        self.maybe_update_term(term);
        let epoch_state = admin_cmd_epoch_lookup(cmd_type);
        assert!(
            self.last_conflict_index(epoch_state.check_ver, epoch_state.check_conf_ver)
                .is_none()
        );

        if epoch_state.change_conf_ver || epoch_state.change_ver {
            if let Some(cmd) = self.proposed_admin_cmd.back() {
                assert!(cmd.index < index);
            }
            self.proposed_admin_cmd
                .push_back(ProposedAdminCmd::new(cmd_type, epoch_state, index));
        }
    }

    fn last_conflict_index(&self, check_ver: bool, check_conf_ver: bool) -> Option<u64> {
        self.proposed_admin_cmd
            .iter()
            .rev()
            .find(|cmd| {
                (check_ver && cmd.epoch_state.change_ver)
                    || (check_conf_ver && cmd.epoch_state.change_conf_ver)
            })
            .map(|cmd| cmd.index)
    }

    /// Returns the last proposed admin cmd index.
    ///
    /// Note that the cmd of this type must change epoch otherwise it can not be
    /// recorded to `proposed_admin_cmd`.
    fn last_cmd_index(&mut self, cmd_type: AdminCmdType) -> Option<u64> {
        self.proposed_admin_cmd
            .iter()
            .rev()
            .find(|cmd| cmd.cmd_type == cmd_type)
            .map(|cmd| cmd.index)
    }

    fn advance_apply(&mut self, index: u64, term: u64, region: &metapb::Region) {
        self.maybe_update_term(term);
        while !self.proposed_admin_cmd.is_empty() {
            let cmd = self.proposed_admin_cmd.front_mut().unwrap();
            if cmd.index <= index {
                for cb in cmd.cbs.drain(..) {
                    let mut resp = cmd_resp::new_error(Error::EpochNotMatch(
                        format!(
                            "current epoch of region {} is {:?}",
                            region.get_id(),
                            region.get_region_epoch(),
                        ),
                        vec![region.to_owned()],
                    ));
                    cmd_resp::bind_term(&mut resp, term);
                    cb.invoke_with_response(resp);
                }
            } else {
                break;
            }
            self.proposed_admin_cmd.pop_front();
        }
    }

    fn attach_to_conflict_cmd(&mut self, index: u64, cb: Callback<S>) {
        if let Some(cmd) = self
            .proposed_admin_cmd
            .iter_mut()
            .rev()
            .find(|cmd| cmd.index == index)
        {
            cmd.cbs.push(cb);
        } else {
            panic!(
                "index {} can not found in proposed_admin_cmd, callback {:?}",
                index, cb
            );
        }
    }
}

impl<S: Snapshot> Drop for CmdEpochChecker<S> {
    fn drop(&mut self) {
        if tikv_util::thread_group::is_shutdown(!cfg!(test)) {
            for mut state in self.proposed_admin_cmd.drain(..) {
                state.cbs.clear();
            }
        } else {
            for state in self.proposed_admin_cmd.drain(..) {
                for cb in state.cbs {
                    apply::notify_stale_req(self.term, cb);
                }
            }
        }
    }
}

#[derive(PartialEq, Debug)]
pub struct ApplySnapshotContext {
    /// The number of ready which has a snapshot.
    pub ready_number: u64,
    /// Whether this snapshot is scheduled.
    pub scheduled: bool,
    /// The message should be sent after snapshot is applied.
    pub msgs: Vec<eraftpb::Message>,
    pub persist_res: Option<PersistSnapshotResult>,
}

#[derive(PartialEq, Debug)]
pub struct PersistSnapshotResult {
    /// prev_region is the region before snapshot applied.
    pub prev_region: metapb::Region,
    pub region: metapb::Region,
    pub destroy_regions: Vec<metapb::Region>,
}

#[derive(Debug)]
pub struct UnpersistedReady {
    /// Number of ready.
    pub number: u64,
    /// Max number of following ready whose data to be persisted is empty.
    pub max_empty_number: u64,
    pub raft_msgs: Vec<Vec<eraftpb::Message>>,
}

pub struct ReadyResult {
    pub state_role: Option<StateRole>,
    pub has_new_entries: bool,
    pub has_write_ready: bool,
}

#[derive(Debug)]
/// ForceLeader process would be:
/// 1. If it's hibernated, enter wait ticks state, and wake up the peer
/// 2. Enter pre force leader state, become candidate and send request vote to all peers
/// 3. Wait for the responses of the request vote, no reject should be received.
/// 4. Enter force leader state, become leader without leader lease
/// 5. Execute recovery plan(some remove-peer commands)
/// 6. After the plan steps are all applied, exit force leader state
pub enum ForceLeaderState {
    WaitTicks {
        syncer: UnsafeRecoveryForceLeaderSyncer,
        failed_stores: HashSet<u64>,
        ticks: usize,
    },
    PreForceLeader {
        syncer: UnsafeRecoveryForceLeaderSyncer,
        failed_stores: HashSet<u64>,
    },
    ForceLeader {
        time: TiInstant,
        failed_stores: HashSet<u64>,
    },
}

// Following shared states are used while reporting to PD for unsafe recovery and shared among
// all the regions per their life cycle.
// The work flow is like:
//     1. report phase
//            start_unsafe_recovery_report
//            -> broadcast wait-apply commands
//            -> wait for all the peers' apply indices meet their targets
//            -> broadcast fill out report commands
//            -> wait for all the peers fill out the reports for themselves
//            -> send a store report (through store heartbeat)
//     2. force leader phase
//            dispatch force leader commands
//            -> wait for all the peers that received the command become force leader
//            -> start_unsafe_recovery_report
//     3. plan execution phase
//            dispatch recovery plans
//            -> wait for all the creates, deletes and demotes to finish, for the demotes,
//               procedures are:
//                   -> exit joint state if it is already in joint state
//                   -> demote failed voters, and promote self to be a voter if it is a learner
//                   -> exit joint state
//            -> start_unsafe_recovery_report

// Intends to use RAII to sync unsafe recovery procedures between peers, in addition to that,
// it uses a closure to avoid having a raft router as a member variable, which is statically
// dispatched, thus needs to propagate the generics everywhere.
pub struct InvokeClosureOnDrop(Box<dyn Fn() + Send + Sync>);

impl fmt::Debug for InvokeClosureOnDrop {
    fn fmt(&self, f: &mut fmt::Formatter<'_>) -> fmt::Result {
        write!(f, "InvokeClosureOnDrop")
    }
}

impl Drop for InvokeClosureOnDrop {
    fn drop(&mut self) {
        self.0();
    }
}

pub fn start_unsafe_recovery_report<EK: KvEngine, ER: RaftEngine>(
    router: &RaftRouter<EK, ER>,
    report_id: u64,
<<<<<<< HEAD
    exit_force_leader_before_reporting: bool,
) {
    if exit_force_leader_before_reporting {
        router.broadcast_normal(|| PeerMsg::SignificantMsg(SignificantMsg::ExitForceLeaderState));
    }
    let wait_apply = UnsafeRecoveryWaitApplySyncer::new(report_id, router.clone());
=======
    exit_force_leader: bool,
) {
    let wait_apply =
        UnsafeRecoveryWaitApplySyncer::new(report_id, router.clone(), exit_force_leader);
>>>>>>> 080d0868
    router.broadcast_normal(|| {
        PeerMsg::SignificantMsg(SignificantMsg::UnsafeRecoveryWaitApply(wait_apply.clone()))
    });
}

#[derive(Clone, Debug)]
pub struct UnsafeRecoveryForceLeaderSyncer(Arc<InvokeClosureOnDrop>);

impl UnsafeRecoveryForceLeaderSyncer {
    pub fn new(report_id: u64, router: RaftRouter<impl KvEngine, impl RaftEngine>) -> Self {
        let thread_safe_router = Mutex::new(router);
        let inner = InvokeClosureOnDrop(Box::new(move || {
            info!("Unsafe recovery, force leader finished.");
            let router_ptr = thread_safe_router.lock().unwrap();
            start_unsafe_recovery_report(&*router_ptr, report_id, false);
        }));
        UnsafeRecoveryForceLeaderSyncer(Arc::new(inner))
    }
}

#[derive(Clone, Debug)]
pub struct UnsafeRecoveryExecutePlanSyncer {
    _closure: Arc<InvokeClosureOnDrop>,
    abort: Arc<Mutex<bool>>,
}

impl UnsafeRecoveryExecutePlanSyncer {
    pub fn new(report_id: u64, router: RaftRouter<impl KvEngine, impl RaftEngine>) -> Self {
        let thread_safe_router = Mutex::new(router);
        let abort = Arc::new(Mutex::new(false));
        let abort_clone = abort.clone();
        let closure = InvokeClosureOnDrop(Box::new(move || {
            info!("Unsafe recovery, plan execution finished");
            if *abort_clone.lock().unwrap() {
                warn!("Unsafe recovery, plan execution aborted");
                return;
            }
            let router_ptr = thread_safe_router.lock().unwrap();
            start_unsafe_recovery_report(&*router_ptr, report_id, true);
        }));
        UnsafeRecoveryExecutePlanSyncer {
            _closure: Arc::new(closure),
            abort,
        }
    }

    pub fn abort(&self) {
        *self.abort.lock().unwrap() = true;
    }
}

#[derive(Clone, Debug)]
pub struct UnsafeRecoveryWaitApplySyncer {
    _closure: Arc<InvokeClosureOnDrop>,
    abort: Arc<Mutex<bool>>,
}

impl UnsafeRecoveryWaitApplySyncer {
<<<<<<< HEAD
    pub fn new(report_id: u64, router: RaftRouter<impl KvEngine, impl RaftEngine>) -> Self {
=======
    pub fn new(
        report_id: u64,
        router: RaftRouter<impl KvEngine, impl RaftEngine>,
        exit_force_leader: bool,
    ) -> Self {
>>>>>>> 080d0868
        let thread_safe_router = Mutex::new(router);
        let abort = Arc::new(Mutex::new(false));
        let abort_clone = abort.clone();
        let closure = InvokeClosureOnDrop(Box::new(move || {
            info!("Unsafe recovery, wait apply finished");
            if *abort_clone.lock().unwrap() {
                warn!("Unsafe recovery, wait apply aborted");
                return;
            }
            let router_ptr = thread_safe_router.lock().unwrap();
<<<<<<< HEAD
=======
            if exit_force_leader {
                (*router_ptr).broadcast_normal(|| {
                    PeerMsg::SignificantMsg(SignificantMsg::ExitForceLeaderState)
                });
            }
>>>>>>> 080d0868
            let fill_out_report =
                UnsafeRecoveryFillOutReportSyncer::new(report_id, (*router_ptr).clone());
            (*router_ptr).broadcast_normal(|| {
                PeerMsg::SignificantMsg(SignificantMsg::UnsafeRecoveryFillOutReport(
                    fill_out_report.clone(),
                ))
            });
        }));
        UnsafeRecoveryWaitApplySyncer {
            _closure: Arc::new(closure),
            abort,
        }
    }

    pub fn abort(&self) {
        *self.abort.lock().unwrap() = true;
    }
}

#[derive(Clone, Debug)]
pub struct UnsafeRecoveryFillOutReportSyncer {
    _closure: Arc<InvokeClosureOnDrop>,
    reports: Arc<Mutex<Vec<pdpb::PeerReport>>>,
}

impl UnsafeRecoveryFillOutReportSyncer {
    pub fn new(report_id: u64, router: RaftRouter<impl KvEngine, impl RaftEngine>) -> Self {
        let thread_safe_router = Mutex::new(router);
        let reports = Arc::new(Mutex::new(vec![]));
        let reports_clone = reports.clone();
        let closure = InvokeClosureOnDrop(Box::new(move || {
            info!("Unsafe recovery, peer reports collected");
            let mut store_report = pdpb::StoreReport::default();
            {
<<<<<<< HEAD
                let reports_ptr = reports_clone.lock().unwrap();
                store_report.set_peer_reports(RepeatedField::from_vec((*reports_ptr).to_vec()));
=======
                let mut reports_ptr = reports_clone.lock().unwrap();
                store_report.set_peer_reports(mem::take(&mut *reports_ptr).into());
>>>>>>> 080d0868
            }
            store_report.set_step(report_id);
            let router_ptr = thread_safe_router.lock().unwrap();
            if let Err(e) = (*router_ptr).send_control(StoreMsg::UnsafeRecoveryReport(store_report))
            {
                error!("Unsafe recovery, fail to schedule reporting"; "err" => ?e);
            }
        }));
        UnsafeRecoveryFillOutReportSyncer {
            _closure: Arc::new(closure),
            reports,
        }
    }

    pub fn report_for_self(&self, report: pdpb::PeerReport) {
        let mut reports_ptr = self.reports.lock().unwrap();
        (*reports_ptr).push(report);
    }
}

pub enum UnsafeRecoveryState {
    // Stores the state that is necessary for the wait apply stage of unsafe recovery process.
    // This state is set by the peer fsm. Once set, it is checked every time this peer applies a
    // new entry or a snapshot, if the target index is met, this state is reset / droppeds. The
    // syncer holds a reference counted inner object that is shared among all the peers, whose
    // destructor triggers the next step of unsafe recovery report process.
    WaitApply {
        target_index: u64,
        syncer: UnsafeRecoveryWaitApplySyncer,
    },
    DemoteFailedVoters {
        syncer: UnsafeRecoveryExecutePlanSyncer,
        failed_voters: Vec<metapb::Peer>,
        target_index: u64,
        // Failed regions may be stuck in joint state, if that is the case, we need to ask the
        // region to exit joint state before proposing the demotion.
        demote_after_exit: bool,
    },
    Destroy(UnsafeRecoveryExecutePlanSyncer),
}

#[derive(Getters)]
pub struct Peer<EK, ER>
where
    EK: KvEngine,
    ER: RaftEngine,
{
    /// The ID of the Region which this Peer belongs to.
    region_id: u64,
    // TODO: remove it once panic!() support slog fields.
    /// Peer_tag, "[region <region_id>] <peer_id>"
    pub tag: String,
    /// The Peer meta information.
    pub peer: metapb::Peer,

    /// The Raft state machine of this Peer.
    pub raft_group: RawNode<PeerStorage<EK, ER>>,
    /// The online configurable Raft configurations
    raft_max_inflight_msgs: usize,
    /// The cache of meta information for Region's other Peers.
    peer_cache: RefCell<HashMap<u64, metapb::Peer>>,
    /// Record the last instant of each peer's heartbeat response.
    pub peer_heartbeats: HashMap<u64, Instant>,

    proposals: ProposalQueue<EK::Snapshot>,
    leader_missing_time: Option<Instant>,
    #[getset(get = "pub")]
    leader_lease: Lease,
    pending_reads: ReadIndexQueue<EK::Snapshot>,

    /// If it fails to send messages to leader.
    pub leader_unreachable: bool,
    /// Indicates whether the peer should be woken up.
    pub should_wake_up: bool,
    /// Whether this peer is destroyed asynchronously.
    /// If it's true,
    /// 1. when merging, its data in storeMeta will be removed early by the target peer.
    /// 2. all read requests must be rejected.
    pub pending_remove: bool,

    /// Force leader state is only used in online recovery when the majority of
    /// peers are missing. In this state, it forces one peer to become leader out
    /// of accordance with Raft election rule, and forbids any read/write proposals.
    /// With that, we can further propose remove failed-nodes conf-change, to make
    /// the Raft group forms majority and works normally later on.
    ///
    /// For details, see the comment of `ForceLeaderState`.
    pub force_leader: Option<ForceLeaderState>,

    /// Record the instants of peers being added into the configuration.
    /// Remove them after they are not pending any more.
    pub peers_start_pending_time: Vec<(u64, Instant)>,
    /// A inaccurate cache about which peer is marked as down.
    down_peer_ids: Vec<u64>,

    /// An inaccurate difference in region size since last reset.
    /// It is used to decide whether split check is needed.
    pub size_diff_hint: u64,
    /// The count of deleted keys since last reset.
    delete_keys_hint: u64,
    /// An inaccurate difference in region size after compaction.
    /// It is used to trigger check split to update approximate size and keys after space reclamation
    /// of deleted entries.
    pub compaction_declined_bytes: u64,
    /// Approximate size of the region.
    pub approximate_size: Option<u64>,
    /// Approximate keys of the region.
    pub approximate_keys: Option<u64>,
    /// Whether this region has scheduled a split check task. If we just splitted
    ///  the region or ingested one file which may be overlapped with the existed data,
    /// reset the flag so that the region can be splitted again.
    pub may_skip_split_check: bool,

    /// The state for consistency check.
    pub consistency_state: ConsistencyState,

    /// The counter records pending snapshot requests.
    pub pending_request_snapshot_count: Arc<AtomicUsize>,
    /// The index of last scheduled committed raft log.
    pub last_applying_idx: u64,
    /// The index of last compacted raft log. It is used for the next compact log task.
    pub last_compacted_idx: u64,
    /// The index of the latest urgent proposal index.
    last_urgent_proposal_idx: u64,
    /// The index of the latest committed split command.
    last_committed_split_idx: u64,
    /// Approximate size of logs that is applied but not compacted yet.
    pub raft_log_size_hint: u64,

    /// The write fence index.
    /// If there are pessimistic locks, PrepareMerge can be proposed after applying to
    /// this index. When a pending PrepareMerge exists, no more write commands should be proposed.
    /// This avoids proposing pessimistic locks that are already deleted before PrepareMerge.
    pub prepare_merge_fence: u64,
    pub pending_prepare_merge: Option<RaftCmdRequest>,

    /// The index of the latest committed prepare merge command.
    last_committed_prepare_merge_idx: u64,
    /// The merge related state. It indicates this Peer is in merging.
    pub pending_merge_state: Option<MergeState>,
    /// The rollback merge proposal can be proposed only when the number
    /// of peers is greater than the majority of all peers.
    /// There are more details in the annotation above
    /// `test_node_merge_write_data_to_source_region_after_merging`
    /// The peers who want to rollback merge.
    pub want_rollback_merge_peers: HashSet<u64>,
    /// Source region is catching up logs for merge.
    pub catch_up_logs: Option<CatchUpLogs>,

    /// Write Statistics for PD to schedule hot spot.
    pub peer_stat: PeerStat,

    /// Time of the last attempt to wake up inactive leader.
    pub bcast_wake_up_time: Option<TiInstant>,
    /// Current replication mode version.
    pub replication_mode_version: u64,
    /// The required replication state at current version.
    pub dr_auto_sync_state: DrAutoSyncState,
    /// A flag that caches sync state. It's set to true when required replication
    /// state is reached for current region.
    pub replication_sync: bool,

    /// The known newest conf version and its corresponding peer list
    /// Send to these peers to check whether itself is stale.
    pub check_stale_conf_ver: u64,
    pub check_stale_peers: Vec<metapb::Peer>,
    /// Whether this peer is created by replication and is the first
    /// one of this region on local store.
    pub local_first_replicate: bool,

    pub txn_extra_op: Arc<AtomicCell<TxnExtraOp>>,

    /// Transaction extensions related to this peer.
    pub txn_ext: Arc<TxnExt>,

    /// Check whether this proposal can be proposed based on its epoch.
    cmd_epoch_checker: CmdEpochChecker<EK::Snapshot>,

    // disk full peer set.
    pub disk_full_peers: DiskFullPeers,

    // show whether an already disk full TiKV appears in the potential majority set.
    pub dangerous_majority_set: bool,

    // region merge logic need to be broadcast to all followers when disk full happens.
    pub has_region_merge_proposal: bool,

    pub region_merge_proposal_index: u64,

    pub read_progress: Arc<RegionReadProgress>,

    pub memtrace_raft_entries: usize,
    /// Used for sending write msg.
    write_router: WriteRouter<EK, ER>,
    /// Used for async write io.
    unpersisted_readies: VecDeque<UnpersistedReady>,
    /// The message count in `unpersisted_readies` for memory caculation.
    unpersisted_message_count: usize,
    /// Used for sync write io.
    unpersisted_ready: Option<Ready>,
    /// The last known persisted number.
    persisted_number: u64,
    /// The context of applying snapshot.
    apply_snap_ctx: Option<ApplySnapshotContext>,
    /// region buckets.
    pub region_buckets: Option<BucketStat>,
    pub last_region_buckets: Option<BucketStat>,
    /// lead_transferee if the peer is in a leadership transferring.
    pub lead_transferee: u64,
    pub unsafe_recovery_state: Option<UnsafeRecoveryState>,
}

impl<EK, ER> Peer<EK, ER>
where
    EK: KvEngine,
    ER: RaftEngine,
{
    pub fn new(
        store_id: u64,
        cfg: &Config,
        region_scheduler: Scheduler<RegionTask<EK::Snapshot>>,
        raftlog_fetch_scheduler: Scheduler<RaftlogFetchTask>,
        engines: Engines<EK, ER>,
        region: &metapb::Region,
        peer: metapb::Peer,
    ) -> Result<Peer<EK, ER>> {
        if peer.get_id() == raft::INVALID_ID {
            return Err(box_err!("invalid peer id"));
        }

        let tag = format!("[region {}] {}", region.get_id(), peer.get_id());

        let ps = PeerStorage::new(
            engines,
            region,
            region_scheduler,
            raftlog_fetch_scheduler,
            peer.get_id(),
            tag.clone(),
        )?;

        let applied_index = ps.applied_index();

        let raft_cfg = raft::Config {
            id: peer.get_id(),
            election_tick: cfg.raft_election_timeout_ticks,
            heartbeat_tick: cfg.raft_heartbeat_ticks,
            min_election_tick: cfg.raft_min_election_timeout_ticks,
            max_election_tick: cfg.raft_max_election_timeout_ticks,
            max_size_per_msg: cfg.raft_max_size_per_msg.0,
            max_inflight_msgs: cfg.raft_max_inflight_msgs,
            applied: applied_index,
            check_quorum: true,
            skip_bcast_commit: true,
            pre_vote: cfg.prevote,
            max_committed_size_per_ready: MAX_COMMITTED_SIZE_PER_READY,
            ..Default::default()
        };

        let logger = slog_global::get_global().new(slog::o!("region_id" => region.get_id()));
        let raft_group = RawNode::new(&raft_cfg, ps, &logger)?;

        let mut peer = Peer {
            peer,
            region_id: region.get_id(),
            raft_group,
            raft_max_inflight_msgs: cfg.raft_max_inflight_msgs,
            proposals: ProposalQueue::new(tag.clone()),
            pending_reads: Default::default(),
            peer_cache: RefCell::new(HashMap::default()),
            peer_heartbeats: HashMap::default(),
            peers_start_pending_time: vec![],
            down_peer_ids: vec![],
            size_diff_hint: 0,
            delete_keys_hint: 0,
            approximate_size: None,
            approximate_keys: None,
            may_skip_split_check: false,
            compaction_declined_bytes: 0,
            leader_unreachable: false,
            pending_remove: false,
            should_wake_up: false,
            force_leader: None,
            pending_merge_state: None,
            want_rollback_merge_peers: HashSet::default(),
            pending_request_snapshot_count: Arc::new(AtomicUsize::new(0)),
            prepare_merge_fence: 0,
            pending_prepare_merge: None,
            last_committed_prepare_merge_idx: 0,
            leader_missing_time: Some(Instant::now()),
            tag: tag.clone(),
            last_applying_idx: applied_index,
            last_compacted_idx: 0,
            last_urgent_proposal_idx: u64::MAX,
            last_committed_split_idx: 0,
            consistency_state: ConsistencyState {
                last_check_time: Instant::now(),
                index: INVALID_INDEX,
                context: vec![],
                hash: vec![],
            },
            raft_log_size_hint: 0,
            leader_lease: Lease::new(
                cfg.raft_store_max_leader_lease(),
                cfg.renew_leader_lease_advance_duration(),
            ),
            peer_stat: PeerStat::default(),
            catch_up_logs: None,
            bcast_wake_up_time: None,
            replication_mode_version: 0,
            dr_auto_sync_state: DrAutoSyncState::Async,
            replication_sync: false,
            check_stale_conf_ver: 0,
            check_stale_peers: vec![],
            local_first_replicate: false,
            txn_extra_op: Arc::new(AtomicCell::new(TxnExtraOp::Noop)),
            txn_ext: Arc::new(TxnExt::default()),
            cmd_epoch_checker: Default::default(),
            disk_full_peers: DiskFullPeers::default(),
            dangerous_majority_set: false,
            has_region_merge_proposal: false,
            region_merge_proposal_index: 0_u64,
            read_progress: Arc::new(RegionReadProgress::new(
                region,
                applied_index,
                REGION_READ_PROGRESS_CAP,
                tag.clone(),
            )),
            memtrace_raft_entries: 0,
            write_router: WriteRouter::new(tag),
            unpersisted_readies: VecDeque::default(),
            unpersisted_message_count: 0,
            unpersisted_ready: None,
            persisted_number: 0,
            apply_snap_ctx: None,
            region_buckets: None,
            last_region_buckets: None,
            lead_transferee: raft::INVALID_ID,
            unsafe_recovery_state: None,
        };

        // If this region has only one peer and I am the one, campaign directly.
        if region.get_peers().len() == 1 && region.get_peers()[0].get_store_id() == store_id {
            peer.raft_group.campaign()?;
        }

        Ok(peer)
    }

    /// Sets commit group to the peer.
    pub fn init_replication_mode(&mut self, state: &mut GlobalReplicationState) {
        debug!("init commit group"; "state" => ?state, "region_id" => self.region_id, "peer_id" => self.peer.id);
        if self.is_initialized() {
            let version = state.status().get_dr_auto_sync().state_id;
            let gb = state.calculate_commit_group(version, self.get_store().region().get_peers());
            self.raft_group.raft.assign_commit_groups(gb);
        }
        self.replication_sync = false;
        if state.status().get_mode() == ReplicationMode::Majority {
            self.raft_group.raft.enable_group_commit(false);
            self.replication_mode_version = 0;
            self.dr_auto_sync_state = DrAutoSyncState::Async;
            return;
        }
        self.replication_mode_version = state.status().get_dr_auto_sync().state_id;
        let enable = state.status().get_dr_auto_sync().get_state() != DrAutoSyncState::Async;
        self.raft_group.raft.enable_group_commit(enable);
        self.dr_auto_sync_state = state.status().get_dr_auto_sync().get_state();
    }

    /// Updates replication mode.
    pub fn switch_replication_mode(&mut self, state: &Mutex<GlobalReplicationState>) {
        self.replication_sync = false;
        let mut guard = state.lock().unwrap();
        let enable_group_commit = if guard.status().get_mode() == ReplicationMode::Majority {
            self.replication_mode_version = 0;
            self.dr_auto_sync_state = DrAutoSyncState::Async;
            false
        } else {
            self.dr_auto_sync_state = guard.status().get_dr_auto_sync().get_state();
            self.replication_mode_version = guard.status().get_dr_auto_sync().state_id;
            guard.status().get_dr_auto_sync().get_state() != DrAutoSyncState::Async
        };
        if enable_group_commit {
            let ids = mem::replace(
                guard.calculate_commit_group(
                    self.replication_mode_version,
                    self.region().get_peers(),
                ),
                Vec::with_capacity(self.region().get_peers().len()),
            );
            drop(guard);
            self.raft_group.raft.clear_commit_group();
            self.raft_group.raft.assign_commit_groups(&ids);
        } else {
            drop(guard);
        }
        self.raft_group
            .raft
            .enable_group_commit(enable_group_commit);
        info!("switch replication mode"; "version" => self.replication_mode_version, "region_id" => self.region_id, "peer_id" => self.peer.id);
    }

    /// Register self to apply_scheduler so that the peer is then usable.
    /// Also trigger `RegionChangeEvent::Create` here.
    pub fn activate<T>(&self, ctx: &PollContext<EK, ER, T>) {
        ctx.apply_router
            .schedule_task(self.region_id, ApplyTask::register(self));

        ctx.coprocessor_host.on_region_changed(
            self.region(),
            RegionChangeEvent::Create,
            self.get_role(),
        );
        self.maybe_gen_approximate_buckets(ctx);
    }

    #[inline]
    fn next_proposal_index(&self) -> u64 {
        self.raft_group.raft.raft_log.last_index() + 1
    }

    #[inline]
    pub fn get_index_term(&self, idx: u64) -> u64 {
        match self.raft_group.raft.raft_log.term(idx) {
            Ok(t) => t,
            Err(e) => panic!("{} fail to load term for {}: {:?}", self.tag, idx, e),
        }
    }

    pub fn maybe_append_merge_entries(&mut self, merge: &CommitMergeRequest) -> Option<u64> {
        let mut entries = merge.get_entries();
        if entries.is_empty() {
            // Though the entries is empty, it is possible that one source peer has caught up the logs
            // but commit index is not updated. If other source peers are already destroyed, so the raft
            // group will not make any progress, namely the source peer can not get the latest commit index anymore.
            // Here update the commit index to let source apply rest uncommitted entries.
            return if merge.get_commit() > self.raft_group.raft.raft_log.committed {
                self.raft_group.raft.raft_log.commit_to(merge.get_commit());
                Some(merge.get_commit())
            } else {
                None
            };
        }
        let first = entries.first().unwrap();
        // make sure message should be with index not smaller than committed
        let mut log_idx = first.get_index() - 1;
        debug!(
            "append merge entries";
            "log_index" => log_idx,
            "merge_commit" => merge.get_commit(),
            "commit_index" => self.raft_group.raft.raft_log.committed,
        );
        if log_idx < self.raft_group.raft.raft_log.committed {
            // There are maybe some logs not included in CommitMergeRequest's entries, like CompactLog,
            // so the commit index may exceed the last index of the entires from CommitMergeRequest.
            // If that, no need to append
            if self.raft_group.raft.raft_log.committed - log_idx >= entries.len() as u64 {
                return None;
            }
            entries = &entries[(self.raft_group.raft.raft_log.committed - log_idx) as usize..];
            log_idx = self.raft_group.raft.raft_log.committed;
        }
        let log_term = self.get_index_term(log_idx);

        let last_log = entries.last().unwrap();
        if last_log.term > self.term() {
            // Hack: In normal flow, when leader sends the entries, it will use a term that's not less
            // than the last log term. And follower will update its states correctly. For merge, we append
            // the log without raft, so we have to take care of term explicitly to get correct metadata.
            info!(
                "become follower for new logs";
                "new_log_term" => last_log.term,
                "new_log_index" => last_log.index,
                "term" => self.term(),
                "region_id" => self.region_id,
                "peer_id" => self.peer.get_id(),
            );
            self.raft_group
                .raft
                .become_follower(last_log.term, INVALID_ID);
        }

        self.raft_group
            .raft
            .raft_log
            .maybe_append(log_idx, log_term, merge.get_commit(), entries)
            .map(|(_, last_index)| last_index)
    }

    /// Tries to destroy itself. Returns a job (if needed) to do more cleaning tasks.
    pub fn maybe_destroy<T>(&mut self, ctx: &PollContext<EK, ER, T>) -> Option<DestroyPeerJob> {
        if self.pending_remove {
            info!(
                "is being destroyed, skip";
                "region_id" => self.region_id,
                "peer_id" => self.peer.get_id(),
            );
            return None;
        }
        {
            let meta = ctx.store_meta.lock().unwrap();
            if meta.atomic_snap_regions.contains_key(&self.region_id) {
                info!(
                    "stale peer is applying atomic snapshot, will destroy next time";
                    "region_id" => self.region_id,
                    "peer_id" => self.peer.get_id(),
                );
                return None;
            }
        }

        if let Some(snap_ctx) = self.apply_snap_ctx.as_ref() {
            if !snap_ctx.scheduled {
                info!(
                    "stale peer is persisting snapshot, will destroy next time";
                    "region_id" => self.region_id,
                    "peer_id" => self.peer.get_id(),
                );
                return None;
            }
        }

        if self.get_store().is_applying_snapshot() && !self.mut_store().cancel_applying_snap() {
            info!(
                "stale peer is applying snapshot, will destroy next time";
                "region_id" => self.region_id,
                "peer_id" => self.peer.get_id(),
            );
            return None;
        }

        // There is no applying snapshot or snapshot is canceled so the `apply_snap_ctx`
        // should be set to None.
        // 1. If the snapshot is canceled, the `apply_snap_ctx` should be None.
        //    Remember the snapshot should not be canceled and the context should
        //    be None only after applying snapshot in normal case. But here is safe
        //    becasue this peer is about to destroy and `pending_remove` will be true,
        //    namely no more ready will be fetched.
        // 2. If there is no applying snapshot, the `apply_snap_ctx` should also be None.
        //    It's possible that the snapshot was canceled successfully before but
        //    `cancel_applying_snap` returns false. If so, at this time, `apply_snap_ctx`
        //    is Some and should be set to None.
        self.apply_snap_ctx = None;

        self.pending_remove = true;

        Some(DestroyPeerJob {
            initialized: self.get_store().is_initialized(),
            region_id: self.region_id,
            peer: self.peer.clone(),
        })
    }

    /// Does the real destroy task which includes:
    /// 1. Set the region to tombstone;
    /// 2. Clear data;
    /// 3. Notify all pending requests.
    pub fn destroy(
        &mut self,
        engines: &Engines<EK, ER>,
        perf_context: &mut EK::PerfContext,
        keep_data: bool,
        pending_create_peers: &Mutex<HashMap<u64, (u64, bool)>>,
    ) -> Result<()> {
        fail_point!("raft_store_skip_destroy_peer", |_| Ok(()));
        let t = TiInstant::now();

        let mut region = self.region().clone();
        info!(
            "begin to destroy";
            "region_id" => self.region_id,
            "peer_id" => self.peer.get_id(),
        );

<<<<<<< HEAD
        // Set Tombstone state explicitly
        let mut kv_wb = engines.kv.write_batch();
        let mut raft_wb = engines.raft.log_batch(1024);
        // Raft log gc should be flushed before being destroyed, so last_compacted_idx has to be
        // the minimal index that may still have logs.
        let last_compacted_idx = self.last_compacted_idx;
        self.mut_store()
            .clear_meta(last_compacted_idx, &mut kv_wb, &mut raft_wb)?;

        // StoreFsmDelegate::check_msg use both epoch and region peer list to check whether
        // a message is targing a staled peer.  But for an uninitialized peer, both epoch and
        // peer list are empty, so a removed peer will be created again.  Saving current peer
        // into the peer list of region will fix this problem.
        if !self.get_store().is_initialized() {
            region.mut_peers().push(self.peer.clone());
        }
        write_peer_state(
            &mut kv_wb,
            &region,
            PeerState::Tombstone,
            // Only persist the `merge_state` if the merge is known to be succeeded
            // which is determined by the `keep_data` flag
            if keep_data {
                self.pending_merge_state.clone()
            } else {
                None
            },
        )?;
        // write kv rocksdb first in case of restart happen between two write
        let mut write_opts = WriteOptions::new();
        write_opts.set_sync(true);
        kv_wb.write_opt(&write_opts)?;

        perf_context.start_observe();
        engines.raft.consume(&mut raft_wb, true)?;
        perf_context.report_metrics();

        if self.get_store().is_initialized() && !keep_data {
            // If we meet panic when deleting data and raft log, the dirty data
            // will be cleared by a newer snapshot applying or restart.
            if let Err(e) = self.get_store().clear_data() {
                error!(?e;
                    "failed to schedule clear data task";
                    "region_id" => self.region_id,
                    "peer_id" => self.peer.get_id(),
                );
=======
        let (pending_create_peers, clean) = if self.local_first_replicate {
            let mut pending = pending_create_peers.lock().unwrap();
            if self.get_store().is_initialized() {
                assert_eq!(pending.get(&region.get_id()), None);
                (None, true)
            } else if let Some(status) = pending.get(&region.get_id()) {
                if *status == (self.peer.get_id(), false) {
                    pending.remove(&region.get_id());
                    // Hold the lock to avoid apply worker applies split.
                    (Some(pending), true)
                } else if *status == (self.peer.get_id(), true) {
                    // It's already marked to split by apply worker, skip delete.
                    (None, false)
                } else {
                    // Peer id can't be different as router should exist all the time, their is no
                    // chance for store to insert a different peer id. And apply worker should skip
                    // split when meeting a different id.
                    let status = *status;
                    // Avoid panic with lock.
                    drop(pending);
                    panic!("{} unexpected pending states {:?}", self.tag, status);
                }
            } else {
                // The status is inserted when it's created. It will be removed in following cases:
                // 1. By appy worker as it fails to split due to region state key. This is
                //    impossible to reach this code path because the delete write batch is not
                //    persisted yet.
                // 2. By store fsm as it fails to create peer, which is also invalid obviously.
                // 3. By peer fsm after persisting snapshot, then it should be initialized.
                // 4. By peer fsm after split.
                // 5. By peer fsm when destroy, which should go the above branch instead.
                (None, false)
            }
        } else {
            (None, true)
        };
        if clean {
            // Set Tombstone state explicitly
            let mut kv_wb = engines.kv.write_batch();
            let mut raft_wb = engines.raft.log_batch(1024);
            // Raft log gc should be flushed before being destroyed, so last_compacted_idx has to be
            // the minimal index that may still have logs.
            let last_compacted_idx = self.last_compacted_idx;
            self.mut_store()
                .clear_meta(last_compacted_idx, &mut kv_wb, &mut raft_wb)?;

            // StoreFsmDelegate::check_msg use both epoch and region peer list to check whether
            // a message is targing a staled peer.  But for an uninitialized peer, both epoch and
            // peer list are empty, so a removed peer will be created again.  Saving current peer
            // into the peer list of region will fix this problem.
            if !self.get_store().is_initialized() {
                region.mut_peers().push(self.peer.clone());
            }

            write_peer_state(
                &mut kv_wb,
                &region,
                PeerState::Tombstone,
                // Only persist the `merge_state` if the merge is known to be succeeded
                // which is determined by the `keep_data` flag
                if keep_data {
                    self.pending_merge_state.clone()
                } else {
                    None
                },
            )?;

            // write kv rocksdb first in case of restart happen between two write
            let mut write_opts = WriteOptions::new();
            write_opts.set_sync(true);
            kv_wb.write_opt(&write_opts)?;

            drop(pending_create_peers);

            perf_context.start_observe();
            engines.raft.consume(&mut raft_wb, true)?;
            perf_context.report_metrics();

            if self.get_store().is_initialized() && !keep_data {
                // If we meet panic when deleting data and raft log, the dirty data
                // will be cleared by a newer snapshot applying or restart.
                if let Err(e) = self.get_store().clear_data() {
                    error!(?e;
                        "failed to schedule clear data task";
                        "region_id" => self.region_id,
                        "peer_id" => self.peer.get_id(),
                    );
                }
>>>>>>> 080d0868
            }
        }

        self.pending_reads.clear_all(Some(region.get_id()));

        for Proposal { cb, .. } in self.proposals.queue.drain(..) {
            apply::notify_req_region_removed(region.get_id(), cb);
        }

        info!(
            "peer destroy itself";
            "region_id" => self.region_id,
            "peer_id" => self.peer.get_id(),
            "takes" => ?t.saturating_elapsed(),
            "clean" => clean,
            "keep_data" => keep_data,
        );

        fail_point!("raft_store_after_destroy_peer");

        Ok(())
    }

    #[inline]
    pub fn is_initialized(&self) -> bool {
        self.get_store().is_initialized()
    }

    #[inline]
    pub fn region(&self) -> &metapb::Region {
        self.get_store().region()
    }

    /// Check whether the peer can be hibernated.
    ///
    /// This should be used with `check_after_tick` to get a correct conclusion.
    pub fn check_before_tick(&self, cfg: &Config) -> CheckTickResult {
        let mut res = CheckTickResult::default();
        if !self.is_leader() {
            return res;
        }
        res.leader = true;
        if self.raft_group.raft.election_elapsed + 1 < cfg.raft_election_timeout_ticks {
            return res;
        }
        let status = self.raft_group.status();
        let last_index = self.raft_group.raft.raft_log.last_index();
        for (id, pr) in status.progress.unwrap().iter() {
            // Even a recent inactive node is also considered. If we put leader into sleep,
            // followers or learners may not sync its logs for a long time and become unavailable.
            // We choose availability instead of performance in this case.
            if *id == self.peer.get_id() {
                continue;
            }
            if pr.matched != last_index {
                res.reason = "replication";
                return res;
            }
        }
        if self.raft_group.raft.pending_read_count() > 0 {
            res.reason = "pending read";
            return res;
        }
        if self.raft_group.raft.lead_transferee.is_some() {
            res.reason = "transfer leader";
            return res;
        }
        if self.force_leader.is_some() {
            res.reason = "force leader";
            return res;
        }
        // Unapplied entries can change the configuration of the group.
        if self.get_store().applied_index() < last_index {
            res.reason = "unapplied";
            return res;
        }
        if self.replication_mode_need_catch_up() {
            res.reason = "replication mode";
            return res;
        }
        res.up_to_date = true;
        res
    }

    pub fn check_after_tick(&self, state: GroupState, res: CheckTickResult) -> bool {
        if res.leader {
            if res.up_to_date {
                self.is_leader()
            } else {
                if !res.reason.is_empty() {
                    debug!("rejecting sleeping"; "reason" => res.reason, "region_id" => self.region_id, "peer_id" => self.peer_id());
                }
                false
            }
        } else {
            // If follower keeps receiving data from leader, then it's safe to stop
            // ticking, as leader will make sure it has the latest logs.
            // Checking term to make sure campaign has finished and the leader starts
            // doing its job, it's not required but a safe options.
            state != GroupState::Chaos
                && self.has_valid_leader()
                && self.raft_group.raft.raft_log.last_term() == self.raft_group.raft.term
                && !self.has_unresolved_reads()
                // If it becomes leader, the stats is not valid anymore.
                && !self.is_leader()
        }
    }

    #[inline]
    pub fn has_valid_leader(&self) -> bool {
        if self.raft_group.raft.leader_id == raft::INVALID_ID {
            return false;
        }
        for p in self.region().get_peers() {
            if p.get_id() == self.raft_group.raft.leader_id && p.get_role() != PeerRole::Learner {
                return true;
            }
        }
        false
    }

    /// Pings if followers are still connected.
    ///
    /// Leader needs to know exact progress of followers, and
    /// followers just need to know whether leader is still alive.
    pub fn ping(&mut self) {
        if self.is_leader() {
            self.raft_group.ping();
        }
    }

    pub fn has_uncommitted_log(&self) -> bool {
        self.raft_group.raft.raft_log.committed < self.raft_group.raft.raft_log.last_index()
    }

    /// Set the region of a peer.
    ///
    /// This will update the region of the peer, caller must ensure the region
    /// has been preserved in a durable device.
    pub fn set_region(
        &mut self,
        host: &CoprocessorHost<impl KvEngine>,
        reader: &mut ReadDelegate,
        region: metapb::Region,
        reason: RegionChangeReason,
    ) {
        if self.region().get_region_epoch().get_version() < region.get_region_epoch().get_version()
        {
            // Epoch version changed, disable read on the localreader for this region.
            self.leader_lease.expire_remote_lease();
        }
        self.mut_store().set_region(region.clone());
        let progress = ReadProgress::region(region);
        // Always update read delegate's region to avoid stale region info after a follower
        // becoming a leader.
        self.maybe_update_read_progress(reader, progress);

        // Update leader info
        self.read_progress
            .update_leader_info(self.leader_id(), self.term(), self.region());

        {
            let mut pessimistic_locks = self.txn_ext.pessimistic_locks.write();
            pessimistic_locks.term = self.term();
            pessimistic_locks.version = self.region().get_region_epoch().get_version();
        }

        if !self.pending_remove {
            host.on_region_changed(
                self.region(),
                RegionChangeEvent::Update(reason),
                self.get_role(),
            );
        }
    }

    #[inline]
    pub fn peer_id(&self) -> u64 {
        self.peer.get_id()
    }

    #[inline]
    pub fn leader_id(&self) -> u64 {
        self.raft_group.raft.leader_id
    }

    #[inline]
    pub fn is_leader(&self) -> bool {
        self.raft_group.raft.state == StateRole::Leader
    }

    #[inline]
    pub fn get_role(&self) -> StateRole {
        self.raft_group.raft.state
    }

    #[inline]
    pub fn get_store(&self) -> &PeerStorage<EK, ER> {
        self.raft_group.store()
    }

    #[inline]
    pub fn mut_store(&mut self) -> &mut PeerStorage<EK, ER> {
        self.raft_group.mut_store()
    }

    /// Whether the snapshot is handling.
    /// See the comments of `check_snap_status` for more details.
    #[inline]
    pub fn is_handling_snapshot(&self) -> bool {
        self.apply_snap_ctx.is_some() || self.get_store().is_applying_snapshot()
    }

    /// Returns `true` if the raft group has replicated a snapshot but not committed it yet.
    #[inline]
    pub fn has_pending_snapshot(&self) -> bool {
        self.get_pending_snapshot().is_some()
    }

    #[inline]
    pub fn get_pending_snapshot(&self) -> Option<&eraftpb::Snapshot> {
        self.raft_group.snap()
    }

    fn add_ready_metric(&self, ready: &Ready, metrics: &mut RaftReadyMetrics) {
        metrics.message += ready.messages().len() as u64;
        metrics.commit += ready.committed_entries().len() as u64;
        metrics.append += ready.entries().len() as u64;

        if !ready.snapshot().is_empty() {
            metrics.snapshot += 1;
        }
    }

    fn add_light_ready_metric(&self, light_ready: &LightReady, metrics: &mut RaftReadyMetrics) {
        metrics.message += light_ready.messages().len() as u64;
        metrics.commit += light_ready.committed_entries().len() as u64;
    }

    #[inline]
    pub fn in_joint_state(&self) -> bool {
        self.region().get_peers().iter().any(|p| {
            p.get_role() == PeerRole::IncomingVoter || p.get_role() == PeerRole::DemotingVoter
        })
    }

    #[inline]
    pub fn send_raft_messages<T: Transport>(
        &mut self,
        ctx: &mut PollContext<EK, ER, T>,
        msgs: Vec<RaftMessage>,
    ) {
        for msg in msgs {
            let msg_type = msg.get_message().get_msg_type();
            if msg_type == MessageType::MsgTimeoutNow && self.is_leader() {
                // After a leader transfer procedure is triggered, the lease for
                // the old leader may be expired earlier than usual, since a new leader
                // may be elected and the old leader doesn't step down due to
                // network partition from the new leader.
                // For lease safety during leader transfer, transit `leader_lease`
                // to suspect.
                self.leader_lease.suspect(monotonic_raw_now());
            }

            let to_peer_id = msg.get_to_peer().get_id();
            let to_store_id = msg.get_to_peer().get_store_id();

            debug!(
                "send raft msg";
                "region_id" => self.region_id,
                "peer_id" => self.peer.get_id(),
                "msg_type" => ?msg_type,
                "msg_size" => msg.get_message().compute_size(),
                "to" => to_peer_id,
                "disk_usage" => ?msg.get_disk_usage(),
            );

            if let Err(e) = ctx.trans.send(msg) {
                // We use metrics to observe failure on production.
                debug!(
                    "failed to send msg to other peer";
                    "region_id" => self.region_id,
                    "peer_id" => self.peer.get_id(),
                    "target_peer_id" => to_peer_id,
                    "target_store_id" => to_store_id,
                    "err" => ?e,
                    "error_code" => %e.error_code(),
                );
                if to_peer_id == self.leader_id() {
                    self.leader_unreachable = true;
                }
                // unreachable store
                self.raft_group.report_unreachable(to_peer_id);
                if msg_type == eraftpb::MessageType::MsgSnapshot {
                    self.raft_group
                        .report_snapshot(to_peer_id, SnapshotStatus::Failure);
                }
                ctx.raft_metrics.send_message.add(msg_type, false);
            } else {
                ctx.raft_metrics.send_message.add(msg_type, true);
            }
        }
    }

    #[inline]
    pub fn build_raft_messages<T>(
        &mut self,
        ctx: &PollContext<EK, ER, T>,
        msgs: Vec<eraftpb::Message>,
    ) -> Vec<RaftMessage> {
        let mut raft_msgs = Vec::with_capacity(msgs.len());
        for msg in msgs {
            if let Some(m) = self.build_raft_message(msg, ctx.self_disk_usage) {
                raft_msgs.push(m);
            }
        }
        raft_msgs
    }

    /// Steps the raft message.
    pub fn step<T>(
        &mut self,
        ctx: &mut PollContext<EK, ER, T>,
        mut m: eraftpb::Message,
    ) -> Result<()> {
        fail_point!(
            "step_message_3_1",
            self.peer.get_store_id() == 3 && self.region_id == 1,
            |_| Ok(())
        );
        if self.is_leader() && m.get_from() != INVALID_ID {
            self.peer_heartbeats.insert(m.get_from(), Instant::now());
            // As the leader we know we are not missing.
            self.leader_missing_time.take();
        } else if m.get_from() == self.leader_id() {
            // As another role know we're not missing.
            self.leader_missing_time.take();
        }
        let msg_type = m.get_msg_type();
        if msg_type == MessageType::MsgReadIndex {
            fail_point!("on_step_read_index_msg");
            ctx.coprocessor_host
                .on_step_read_index(&mut m, self.get_role());
            // Must use the commit index of `PeerStorage` instead of the commit index
            // in raft-rs which may be greater than the former one.
            // For more details, see the annotations above `on_leader_commit_idx_changed`.
            let index = self.get_store().commit_index();
            // Check if the log term of this index is equal to current term, if so,
            // this index can be used to reply the read index request if the leader holds
            // the lease. Please also take a look at raft-rs.
            if self.get_store().term(index).unwrap() == self.term() {
                let state = self.inspect_lease();
                if let LeaseState::Valid = state {
                    // If current peer has valid lease, then we could handle the
                    // request directly, rather than send a heartbeat to check quorum.
                    let mut resp = eraftpb::Message::default();
                    resp.set_msg_type(MessageType::MsgReadIndexResp);
                    resp.term = self.term();
                    resp.to = m.from;

                    resp.index = index;
                    resp.set_entries(m.take_entries());

                    self.raft_group.raft.msgs.push(resp);
                    return Ok(());
                }
                self.should_wake_up = state == LeaseState::Expired;
            }
        }

        let from_id = m.get_from();
        let has_snap_task = self.get_store().has_gen_snap_task();
        let pre_commit_index = self.raft_group.raft.raft_log.committed;
        self.raft_group.step(m)?;
        self.report_commit_log_duration(pre_commit_index, &ctx.raft_metrics);

        let mut for_balance = false;
        if !has_snap_task && self.get_store().has_gen_snap_task() {
            if let Some(progress) = self.raft_group.status().progress {
                if let Some(pr) = progress.get(from_id) {
                    // When a peer is uninitialized (e.g. created by load balance),
                    // the last index of the peer is 0 which makes the matched index to be 0.
                    if pr.matched == 0 {
                        for_balance = true;
                    }
                }
            }
        }
        if for_balance {
            if let Some(gen_task) = self.mut_store().mut_gen_snap_task() {
                gen_task.set_for_balance();
            }
        }
        Ok(())
    }

    fn report_persist_log_duration(&self, pre_persist_index: u64, metrics: &RaftMetrics) {
        if !metrics.waterfall_metrics || self.proposals.is_empty() {
            return;
        }
        let mut now = None;
        for index in pre_persist_index + 1..=self.raft_group.raft.raft_log.persisted {
            if let Some((term, times)) = self.proposals.find_request_times(index) {
                if self
                    .get_store()
                    .term(index)
                    .map(|t| t == term)
                    .unwrap_or(false)
                {
                    if now.is_none() {
                        now = Some(TiInstant::now());
                    }
                    for t in times {
                        metrics
                            .wf_persist_log
                            .observe(duration_to_sec(now.unwrap().saturating_duration_since(*t)));
                    }
                }
            }
        }
    }

    fn report_commit_log_duration(&self, pre_commit_index: u64, metrics: &RaftMetrics) {
        if !metrics.waterfall_metrics || self.proposals.is_empty() {
            return;
        }
        let mut now = None;
        for index in pre_commit_index + 1..=self.raft_group.raft.raft_log.committed {
            if let Some((term, times)) = self.proposals.find_request_times(index) {
                if self
                    .get_store()
                    .term(index)
                    .map(|t| t == term)
                    .unwrap_or(false)
                {
                    if now.is_none() {
                        now = Some(TiInstant::now());
                    }
                    let hist = if index <= self.raft_group.raft.raft_log.persisted {
                        &metrics.wf_commit_log
                    } else {
                        &metrics.wf_commit_not_persist_log
                    };
                    for t in times {
                        hist.observe(duration_to_sec(now.unwrap().saturating_duration_since(*t)));
                    }
                }
            }
        }
    }

    /// Checks and updates `peer_heartbeats` for the peer.
    pub fn check_peers(&mut self) {
        if !self.is_leader() {
            self.peer_heartbeats.clear();
            self.peers_start_pending_time.clear();
            return;
        }

        if self.peer_heartbeats.len() == self.region().get_peers().len() {
            return;
        }

        // Insert heartbeats in case that some peers never response heartbeats.
        let region = self.raft_group.store().region();
        for peer in region.get_peers() {
            self.peer_heartbeats
                .entry(peer.get_id())
                .or_insert_with(Instant::now);
        }
    }

    /// Collects all down peers.
    pub fn collect_down_peers<T>(&mut self, ctx: &PollContext<EK, ER, T>) -> Vec<PeerStats> {
        let max_duration = ctx.cfg.max_peer_down_duration.0;
        let mut down_peers = Vec::new();
        let mut down_peer_ids = Vec::new();
        for p in self.region().get_peers() {
            if p.get_id() == self.peer.get_id() {
                continue;
            }
            // TODO
            if let Some(instant) = self.peer_heartbeats.get(&p.get_id()) {
                let elapsed = instant.saturating_elapsed();
                if elapsed >= max_duration {
                    let mut stats = PeerStats::default();
                    stats.set_peer(p.clone());
                    stats.set_down_seconds(elapsed.as_secs());
                    down_peers.push(stats);
                    down_peer_ids.push(p.get_id());
                }
            }
        }
        self.down_peer_ids = down_peer_ids;
        if !self.down_peer_ids.is_empty() {
            self.refill_disk_full_peers(ctx);
        }
        down_peers
    }

    /// Collects all pending peers and update `peers_start_pending_time`.
    pub fn collect_pending_peers<T>(&mut self, ctx: &PollContext<EK, ER, T>) -> Vec<metapb::Peer> {
        let mut pending_peers = Vec::with_capacity(self.region().get_peers().len());
        let status = self.raft_group.status();
        let truncated_idx = self.get_store().truncated_index();

        if status.progress.is_none() {
            return pending_peers;
        }

        for i in 0..self.peers_start_pending_time.len() {
            let (_, pending_after) = self.peers_start_pending_time[i];
            let elapsed = duration_to_sec(pending_after.saturating_elapsed());
            RAFT_PEER_PENDING_DURATION.observe(elapsed);
        }

        let progresses = status.progress.unwrap().iter();
        for (&id, progress) in progresses {
            if id == self.peer.get_id() {
                continue;
            }
            // The `matched` is 0 only in these two cases:
            // 1. Current leader hasn't communicated with this peer.
            // 2. This peer does not exist yet(maybe it is created but not initialized)
            //
            // The correctness of region merge depends on the fact that all target peers must exist during merging.
            // (PD rely on `pending_peers` to check whether all target peers exist)
            //
            // So if the `matched` is 0, it must be a pending peer.
            // It can be ensured because `truncated_index` must be greater than `RAFT_INIT_LOG_INDEX`(5).
            if progress.matched < truncated_idx {
                if let Some(p) = self.get_peer_from_cache(id) {
                    pending_peers.push(p);
                    if !self
                        .peers_start_pending_time
                        .iter()
                        .any(|&(pid, _)| pid == id)
                    {
                        let now = Instant::now();
                        self.peers_start_pending_time.push((id, now));
                        debug!(
                            "peer start pending";
                            "region_id" => self.region_id,
                            "peer_id" => self.peer.get_id(),
                            "time" => ?now,
                        );
                    }
                } else {
                    if ctx.cfg.dev_assert {
                        panic!("{} failed to get peer {} from cache", self.tag, id);
                    }
                    error!(
                        "failed to get peer from cache";
                        "region_id" => self.region_id,
                        "peer_id" => self.peer.get_id(),
                        "get_peer_id" => id,
                    );
                }
            }
        }
        pending_peers
    }

    /// Returns `true` if any peer recover from connectivity problem.
    ///
    /// A peer can become pending or down if it has not responded for a
    /// long time. If it becomes normal again, PD need to be notified.
    pub fn any_new_peer_catch_up(&mut self, peer_id: u64) -> bool {
        if self.peers_start_pending_time.is_empty() && self.down_peer_ids.is_empty() {
            return false;
        }
        if !self.is_leader() {
            self.down_peer_ids = vec![];
            self.peers_start_pending_time = vec![];
            return false;
        }
        for i in 0..self.peers_start_pending_time.len() {
            if self.peers_start_pending_time[i].0 != peer_id {
                continue;
            }
            let truncated_idx = self.raft_group.store().truncated_index();
            if let Some(progress) = self.raft_group.raft.prs().get(peer_id) {
                if progress.matched >= truncated_idx {
                    let (_, pending_after) = self.peers_start_pending_time.swap_remove(i);
                    let elapsed = duration_to_sec(pending_after.saturating_elapsed());
                    RAFT_PEER_PENDING_DURATION.observe(elapsed);
                    debug!(
                        "peer has caught up logs";
                        "region_id" => self.region_id,
                        "peer_id" => self.peer.get_id(),
                        "takes" => elapsed,
                    );
                    return true;
                }
            }
        }
        if self.down_peer_ids.contains(&peer_id) {
            return true;
        }
        false
    }

    pub fn maybe_force_forward_commit_index(&mut self) -> bool {
        let failed_stores = match &self.force_leader {
            Some(ForceLeaderState::ForceLeader { failed_stores, .. }) => failed_stores,
            _ => unreachable!(),
        };

        let region = self.region();
        let mut replicated_idx = self.raft_group.raft.raft_log.persisted;
        for (peer_id, p) in self.raft_group.raft.prs().iter() {
            let store_id = region
                .get_peers()
                .iter()
                .find(|p| p.get_id() == *peer_id)
                .unwrap()
                .get_store_id();
            if failed_stores.contains(&store_id) {
                continue;
            }
            if replicated_idx > p.matched {
                replicated_idx = p.matched;
            }
        }

        if self.raft_group.store().term(replicated_idx).unwrap_or(0) < self.term() {
            // do not commit logs of previous term directly
            return false;
        }

        self.raft_group.raft.raft_log.committed =
            std::cmp::max(self.raft_group.raft.raft_log.committed, replicated_idx);
        true
    }

    pub fn check_stale_state<T>(&mut self, ctx: &mut PollContext<EK, ER, T>) -> StaleState {
        if self.is_leader() {
            // Leaders always have valid state.
            //
            // We update the leader_missing_time in the `fn step`. However one peer region
            // does not send any raft messages, so we have to check and update it before
            // reporting stale states.
            self.leader_missing_time = None;
            return StaleState::Valid;
        }
        let naive_peer = !self.is_initialized() || !self.raft_group.raft.promotable();
        // Updates the `leader_missing_time` according to the current state.
        //
        // If we are checking this it means we suspect the leader might be missing.
        // Mark down the time when we are called, so we can check later if it's been longer than it
        // should be.
        match self.leader_missing_time {
            None => {
                self.leader_missing_time = Instant::now().into();
                StaleState::Valid
            }
            Some(instant)
                if instant.saturating_elapsed() >= ctx.cfg.max_leader_missing_duration.0 =>
            {
                // Resets the `leader_missing_time` to avoid sending the same tasks to
                // PD worker continuously during the leader missing timeout.
                self.leader_missing_time = Instant::now().into();
                StaleState::ToValidate
            }
            Some(instant)
                if instant.saturating_elapsed() >= ctx.cfg.abnormal_leader_missing_duration.0
                    && !naive_peer =>
            {
                // A peer is considered as in the leader missing state
                // if it's initialized but is isolated from its leader or
                // something bad happens that the raft group can not elect a leader.
                StaleState::LeaderMissing
            }
            _ => StaleState::Valid,
        }
    }

    fn on_role_changed<T>(&mut self, ctx: &mut PollContext<EK, ER, T>, ready: &Ready) {
        // Update leader lease when the Raft state changes.
        if let Some(ss) = ready.ss() {
            match ss.raft_state {
                StateRole::Leader => {
                    // The local read can only be performed after a new leader has applied
                    // the first empty entry on its term. After that the lease expiring time
                    // should be updated to
                    //   send_to_quorum_ts + max_lease
                    // as the comments in `Lease` explain.
                    // It is recommended to update the lease expiring time right after
                    // this peer becomes leader because it's more convenient to do it here and
                    // it has no impact on the correctness.
                    let progress_term = ReadProgress::term(self.term());
                    self.maybe_renew_leader_lease(monotonic_raw_now(), ctx, Some(progress_term));
                    debug!(
                        "becomes leader with lease";
                        "region_id" => self.region_id,
                        "peer_id" => self.peer.get_id(),
                        "lease" => ?self.leader_lease,
                    );
                    // If the predecessor reads index during transferring leader and receives
                    // quorum's heartbeat response after that, it may wait for applying to
                    // current term to apply the read. So broadcast eagerly to avoid unexpected
                    // latency.
                    //
                    // TODO: Maybe the predecessor should just drop all the read requests directly?
                    // All the requests need to be redirected in the end anyway and executing
                    // prewrites or commits will be just a waste.
                    self.last_urgent_proposal_idx = self.raft_group.raft.raft_log.last_index();
                    self.raft_group.skip_bcast_commit(false);

                    // A more recent read may happen on the old leader. So max ts should
                    // be updated after a peer becomes leader.
                    self.require_updating_max_ts(&ctx.pd_scheduler);
                    // Init the in-memory pessimistic lock table when the peer becomes leader.
                    self.activate_in_memory_pessimistic_locks();

                    if !ctx.store_disk_usages.is_empty() {
                        self.refill_disk_full_peers(ctx);
                        debug!(
                            "become leader refills disk full peers to {:?}",
                            self.disk_full_peers;
                            "region_id" => self.region_id,
                        );
                    }
                }
                StateRole::Follower => {
                    self.leader_lease.expire();
                    self.mut_store().cancel_generating_snap(None);
                    self.clear_disk_full_peers(ctx);
                    self.clear_in_memory_pessimistic_locks();
                }
                _ => {}
            }
            self.on_leader_changed(ss.leader_id, self.term());
            ctx.coprocessor_host.on_role_change(
                self.region(),
                RoleChange {
                    state: ss.raft_state,
                    leader_id: ss.leader_id,
                    prev_lead_transferee: self.lead_transferee,
                    vote: self.raft_group.raft.vote,
                },
            );
            self.cmd_epoch_checker.maybe_update_term(self.term());
        } else if let Some(hs) = ready.hs() {
            if hs.get_term() != self.get_store().hard_state().get_term() {
                self.on_leader_changed(self.leader_id(), hs.get_term());
            }
        }
        self.lead_transferee = self.raft_group.raft.lead_transferee.unwrap_or_default();
    }

    /// Correctness depends on the order between calling this function and notifying other peers
    /// the new commit index.
    /// It is due to the interaction between lease and split/merge.(details are decribed below)
    ///
    /// Note that in addition to the hearbeat/append msg, the read index response also can notify
    /// other peers the new commit index. There are three place where TiKV handles read index resquest.
    /// The first place is in raft-rs, so it's like hearbeat/append msg, call this function and
    /// then send the response. The second place is in `Step`, we should use the commit index
    /// of `PeerStorage` which is the greatest commit index that can be observed outside.
    /// The third place is in `read_index`, handle it like the second one.
    fn on_leader_commit_idx_changed(&mut self, pre_commit_index: u64, commit_index: u64) {
        if commit_index <= pre_commit_index || !self.is_leader() {
            return;
        }

        // The admin cmds in `CmdEpochChecker` are proposed by the current leader so we can
        // use it to get the split/prepare-merge cmds which was committed just now.

        // BatchSplit and Split cmd are mutually exclusive because they both change epoch's
        // version so only one of them can be proposed and the other one will be rejected
        // by `CmdEpochChecker`.
        let last_split_idx = self
            .cmd_epoch_checker
            .last_cmd_index(AdminCmdType::BatchSplit)
            .or_else(|| self.cmd_epoch_checker.last_cmd_index(AdminCmdType::Split));
        if let Some(idx) = last_split_idx {
            if idx > pre_commit_index && idx <= commit_index {
                // We don't need to suspect its lease because peers of new region that
                // in other store do not start election before theirs election timeout
                // which is longer than the max leader lease.
                // It's safe to read local within its current lease, however, it's not
                // safe to renew its lease.
                self.last_committed_split_idx = idx;
            }
        } else {
            // BatchSplit/Split and PrepareMerge cmd are mutually exclusive too.
            // So if there is no Split cmd, we should check PrepareMerge cmd.
            let last_prepare_merge_idx = self
                .cmd_epoch_checker
                .last_cmd_index(AdminCmdType::PrepareMerge);
            if let Some(idx) = last_prepare_merge_idx {
                if idx > pre_commit_index && idx <= commit_index {
                    // We committed prepare merge, to prevent unsafe read index,
                    // we must record its index.
                    self.last_committed_prepare_merge_idx = idx;
                    // After prepare_merge is committed and the leader broadcasts commit
                    // index to followers, the leader can not know when the target region
                    // merges majority of this region, also it can not know when the target
                    // region writes new values.
                    // To prevent unsafe local read, we suspect its leader lease.
                    self.leader_lease.suspect(monotonic_raw_now());
                    // Stop updating `safe_ts`
                    self.read_progress.discard();
                }
            }
        }
    }

    fn on_leader_changed(&mut self, leader_id: u64, term: u64) {
        debug!(
            "update leader info";
            "region_id" => self.region_id,
            "leader_id" => leader_id,
            "term" => term,
            "peer_id" => self.peer_id(),
        );

        self.read_progress
            .update_leader_info(leader_id, term, self.region());
    }

    #[inline]
    pub fn ready_to_handle_pending_snap(&self) -> bool {
        // If apply worker is still working, written apply state may be overwritten
        // by apply worker. So we have to wait here.
        // Please note that commit_index can't be used here. When applying a snapshot,
        // a stale heartbeat can make the leader think follower has already applied
        // the snapshot, and send remaining log entries, which may increase commit_index.
        // TODO: add more test
        self.last_applying_idx == self.get_store().applied_index()
            // Requesting snapshots also triggers apply workers to write
            // apply states even if there is no pending committed entry.
            // TODO: Instead of sharing the counter, we should apply snapshots
            //       in apply workers.
            && self.pending_request_snapshot_count.load(Ordering::SeqCst) == 0
    }

    #[inline]
    fn ready_to_handle_read(&self) -> bool {
        // TODO: It may cause read index to wait a long time.

        // There may be some values that are not applied by this leader yet but the old leader,
        // if applied_index_term isn't equal to current term.
        self.get_store().applied_index_term() == self.term()
            // There may be stale read if the old leader splits really slow,
            // the new region may already elected a new leader while
            // the old leader still think it owns the split range.
            && !self.is_splitting()
            // There may be stale read if a target leader is in another store and
            // applied commit merge, written new values, but the sibling peer in
            // this store does not apply commit merge, so the leader is not ready
            // to read, until the merge is rollbacked.
            && !self.is_merging()
    }

    fn ready_to_handle_unsafe_replica_read(&self, read_index: u64) -> bool {
        // Wait until the follower applies all values before the read. There is still a
        // problem if the leader applies fewer values than the follower, the follower read
        // could get a newer value, and after that, the leader may read a stale value,
        // which violates linearizability.
        self.get_store().applied_index() >= read_index
            // If it is in pending merge state(i.e. applied PrepareMerge), the data may be stale.
            // TODO: Add a test to cover this case
            && self.pending_merge_state.is_none()
            // a peer which is applying snapshot will clean up its data and ingest a snapshot file,
            // during between the two operations a replica read could read empty data.
            && !self.is_handling_snapshot()
    }

    #[inline]
    fn is_splitting(&self) -> bool {
        self.last_committed_split_idx > self.get_store().applied_index()
    }

    #[inline]
    fn is_merging(&self) -> bool {
        self.last_committed_prepare_merge_idx > self.get_store().applied_index()
            || self.pending_merge_state.is_some()
    }

    /// Checks if leader needs to keep sending logs for follower.
    ///
    /// In DrAutoSync mode, if leader goes to sleep before the region is sync,
    /// PD may wait longer time to reach sync state.
    pub fn replication_mode_need_catch_up(&self) -> bool {
        self.replication_mode_version > 0
            && self.dr_auto_sync_state != DrAutoSyncState::Async
            && !self.replication_sync
    }

    pub fn schedule_raftlog_gc<T: Transport>(
        &mut self,
        ctx: &mut PollContext<EK, ER, T>,
        to: u64,
    ) -> bool {
        let task = RaftlogGcTask::gc(self.region_id, self.last_compacted_idx, to);
        debug!(
            "scheduling raft log gc task";
            "region_id" => self.region_id,
            "peer_id" => self.peer_id(),
            "task" => %task,
        );
        if let Err(e) = ctx.raftlog_gc_scheduler.schedule(task) {
            error!(
                "failed to schedule raft log gc task";
                "region_id" => self.region_id,
                "peer_id" => self.peer_id(),
                "err" => %e,
            );
            false
        } else {
            true
        }
    }

    /// Check the current snapshot status.
    /// Returns whether it's valid to handle raft ready.
    ///
    /// The snapshot process order would be:
    /// 1.  Get the snapshot from the ready
    /// 2.  Wait for the notify of persisting this ready through `Peer::on_persist_ready`
    /// 3.  Schedule the snapshot task to region worker through `schedule_applying_snapshot`
    /// 4.  Wait for applying snapshot to complete(`check_snap_status`)
    /// Then it's valid to handle the next ready.
    fn check_snap_status<T: Transport>(&mut self, ctx: &mut PollContext<EK, ER, T>) -> bool {
        if let Some(snap_ctx) = self.apply_snap_ctx.as_ref() {
            if !snap_ctx.scheduled {
                // There is a snapshot from ready but it is not scheduled because the ready has
                // not been persisted yet. We should wait for the notification of persisting ready
                // and do not get a new ready.
                return false;
            }
        }

        match self.mut_store().check_applying_snap() {
            CheckApplyingSnapStatus::Applying => {
                // If this peer is applying snapshot, we should not get a new ready.
                // There are two reasons in my opinion:
                //   1. If we handle a new ready and persist the data(e.g. entries),
                //      we can not tell raft-rs that this ready has been persisted because
                //      the ready need to be persisted one by one from raft-rs's view.
                //   2. When this peer is applying snapshot, the response msg should not
                //      be sent to leader, thus the leader will not send new entries to
                //      this peer. Although it's possible a new leader may send a AppendEntries
                //      msg to this peer, this possibility is very low. In most cases, there
                //      is no msg need to be handled.
                // So we choose to not get a new ready which makes the logic more clear.
                debug!(
                    "still applying snapshot, skip further handling";
                    "region_id" => self.region_id,
                    "peer_id" => self.peer.get_id(),
                );
                return false;
            }
            CheckApplyingSnapStatus::Success => {
                fail_point!("raft_before_applying_snap_finished");

                if let Some(snap_ctx) = self.apply_snap_ctx.take() {
                    // This snapshot must be scheduled
                    if !snap_ctx.scheduled {
                        panic!(
                            "{} snapshot was not scheduled before, apply_snap_ctx {:?}",
                            self.tag, snap_ctx
                        );
                    }

                    fail_point!("raft_before_follower_send");
                    let msgs = self.build_raft_messages(ctx, snap_ctx.msgs);
                    self.send_raft_messages(ctx, msgs);

                    // Snapshot has been applied.
                    self.last_applying_idx = self.get_store().truncated_index();
                    self.last_compacted_idx = self.last_applying_idx + 1;
                    self.raft_group.advance_apply_to(self.last_applying_idx);
                    self.cmd_epoch_checker.advance_apply(
                        self.last_applying_idx,
                        self.term(),
                        self.raft_group.store().region(),
                    );

                    if self.unsafe_recovery_state.is_some() {
                        debug!("unsafe recovery finishes applying a snapshot");
                        self.unsafe_recovery_maybe_finish_wait_apply(/*force=*/ false);
                    }
                }
                // If `apply_snap_ctx` is none, it means this snapshot does not
                // come from the ready but comes from the unfinished snapshot task
                // after restarting.

                // Note that this function must be called after applied index is updated,
                // i.e. call `RawNode::advance_apply_to`.
                self.post_pending_read_index_on_replica(ctx);
                // Resume `read_progress`
                self.read_progress.resume();
                // Update apply index to `last_applying_idx`
                self.read_progress.update_applied(self.last_applying_idx);
            }
            CheckApplyingSnapStatus::Idle => {
                // FIXME: It's possible that the snapshot applying task is canceled.
                // Although it only happens when shutting down the store or destroying
                // the peer, it's still dangerous if continue to handle ready for the
                // peer. So it's better to revoke `JOB_STATUS_CANCELLING` to ensure all
                // started tasks can get finished correctly.
                if self.apply_snap_ctx.is_some() {
                    return false;
                }
            }
        }
        assert_eq!(self.apply_snap_ctx, None);
        true
    }

    pub fn handle_raft_ready_append<T: Transport>(
        &mut self,
        ctx: &mut PollContext<EK, ER, T>,
    ) -> Option<ReadyResult> {
        if self.pending_remove {
            return None;
        }

        if !self.check_snap_status(ctx) {
            return None;
        }

        let mut destroy_regions = vec![];
        if self.has_pending_snapshot() {
            if !self.ready_to_handle_pending_snap() {
                let count = self.pending_request_snapshot_count.load(Ordering::SeqCst);
                debug!(
                    "not ready to apply snapshot";
                    "region_id" => self.region_id,
                    "peer_id" => self.peer.get_id(),
                    "applied_index" => self.get_store().applied_index(),
                    "last_applying_index" => self.last_applying_idx,
                    "pending_request_snapshot_count" => count,
                );
                return None;
            }

            if !self.unpersisted_readies.is_empty() {
                debug!(
                    "not ready to apply snapshot because there are some unpersisted readies";
                    "region_id" => self.region_id,
                    "peer_id" => self.peer.get_id(),
                    "unpersisted_readies" => ?self.unpersisted_readies,
                );
                return None;
            }

            let meta = ctx.store_meta.lock().unwrap();
            // For merge process, the stale source peer is destroyed asynchronously when applying
            // snapshot or creating new peer. So here checks whether there is any overlap, if so,
            // wait and do not handle raft ready.
            if let Some(wait_destroy_regions) = meta.atomic_snap_regions.get(&self.region_id) {
                for (source_region_id, is_ready) in wait_destroy_regions {
                    if !is_ready {
                        info!(
                            "snapshot range overlaps, wait source destroy finish";
                            "region_id" => self.region_id,
                            "peer_id" => self.peer.get_id(),
                            "apply_index" => self.get_store().applied_index(),
                            "last_applying_index" => self.last_applying_idx,
                            "overlap_region_id" => source_region_id,
                        );
                        return None;
                    }
                    destroy_regions.push(meta.regions[source_region_id].clone());
                }
            }
        }

        if !self.raft_group.has_ready() {
            fail_point!("before_no_ready_gen_snap_task", |_| None);
            // Generating snapshot task won't set ready for raft group.
            if let Some(gen_task) = self.mut_store().take_gen_snap_task() {
                self.pending_request_snapshot_count
                    .fetch_add(1, Ordering::SeqCst);
                ctx.apply_router
                    .schedule_task(self.region_id, ApplyTask::Snapshot(gen_task));
            }
            return None;
        }

        fail_point!(
            "before_handle_raft_ready_1003",
            self.peer.get_id() == 1003 && self.is_leader(),
            |_| None
        );

        fail_point!(
            "before_handle_snapshot_ready_3",
            self.peer.get_id() == 3 && self.get_pending_snapshot().is_some(),
            |_| None
        );

        fail_point!("panic_if_handle_ready_3", self.peer.get_id() == 3, |_| {
            panic!("{} wants to handle ready", self.tag);
        });

        debug!(
            "handle raft ready";
            "region_id" => self.region_id,
            "peer_id" => self.peer.get_id(),
        );

        let mut ready = self.raft_group.ready();

        self.add_ready_metric(&ready, &mut ctx.raft_metrics.ready);

        // Update it after unstable entries pagination is introduced.
        debug_assert!(ready.entries().last().map_or_else(
            || true,
            |entry| entry.index == self.raft_group.raft.raft_log.last_index()
        ));
        if self.memtrace_raft_entries != 0 {
            MEMTRACE_RAFT_ENTRIES.trace(TraceEvent::Sub(self.memtrace_raft_entries));
            self.memtrace_raft_entries = 0;
        }

        if !ready.must_sync() {
            // If this ready need not to sync, the term, vote must not be changed,
            // entries and snapshot must be empty.
            if let Some(hs) = ready.hs() {
                assert_eq!(hs.get_term(), self.get_store().hard_state().get_term());
                assert_eq!(hs.get_vote(), self.get_store().hard_state().get_vote());
            }
            assert!(ready.entries().is_empty());
            assert!(ready.snapshot().is_empty());
        }

        self.on_role_changed(ctx, &ready);

        if let Some(hs) = ready.hs() {
            let pre_commit_index = self.get_store().commit_index();
            assert!(hs.get_commit() >= pre_commit_index);
            if self.is_leader() {
                self.on_leader_commit_idx_changed(pre_commit_index, hs.get_commit());
            }
        }

        if !ready.messages().is_empty() {
            assert!(self.is_leader());
            let raft_msgs = self.build_raft_messages(ctx, ready.take_messages());
            self.send_raft_messages(ctx, raft_msgs);
        }

        self.apply_reads(ctx, &ready);

        if !ready.committed_entries().is_empty() {
            self.handle_raft_committed_entries(ctx, ready.take_committed_entries());
        }
        // Check whether there is a pending generate snapshot task, the task
        // needs to be sent to the apply system.
        // Always sending snapshot task behind apply task, so it gets latest
        // snapshot.
        if let Some(gen_task) = self.mut_store().take_gen_snap_task() {
            self.pending_request_snapshot_count
                .fetch_add(1, Ordering::SeqCst);
            ctx.apply_router
                .schedule_task(self.region_id, ApplyTask::Snapshot(gen_task));
        }

        let state_role = ready.ss().map(|ss| ss.raft_state);
        let has_new_entries = !ready.entries().is_empty();
        let mut request_times = vec![];
        if ctx.raft_metrics.waterfall_metrics {
            let mut now = None;
            for entry in ready.entries() {
                if let Some((term, times)) = self.proposals.find_request_times(entry.get_index()) {
                    if entry.term == term {
                        request_times.extend_from_slice(times);
                        if now.is_none() {
                            now = Some(TiInstant::now());
                        }
                        for t in times {
                            ctx.raft_metrics.wf_send_to_queue.observe(duration_to_sec(
                                now.unwrap().saturating_duration_since(*t),
                            ));
                        }
                    }
                }
            }
        }
        let (res, mut task) = match self
            .mut_store()
            .handle_raft_ready(&mut ready, destroy_regions)
        {
            Ok(r) => r,
            Err(e) => {
                // We may have written something to writebatch and it can't be reverted, so has
                // to panic here.
                panic!("{} failed to handle raft ready: {:?}", self.tag, e)
            }
        };

        let ready_number = ready.number();
        let persisted_msgs = ready.take_persisted_messages();
        let mut has_write_ready = false;
        match &res {
            HandleReadyResult::SendIOTask | HandleReadyResult::Snapshot { .. } => {
                if !persisted_msgs.is_empty() {
                    task.messages = self.build_raft_messages(ctx, persisted_msgs);
                }

                if !request_times.is_empty() {
                    task.request_times = request_times;
                }

                if let Some(write_worker) = &mut ctx.sync_write_worker {
                    write_worker.handle_write_task(task);

                    assert_eq!(self.unpersisted_ready, None);
                    self.unpersisted_ready = Some(ready);
                    has_write_ready = true;
                } else {
                    self.write_router.send_write_msg(
                        ctx,
                        self.unpersisted_readies.back().map(|r| r.number),
                        WriteMsg::WriteTask(task),
                    );

                    self.unpersisted_readies.push_back(UnpersistedReady {
                        number: ready_number,
                        max_empty_number: ready_number,
                        raft_msgs: vec![],
                    });

                    self.raft_group.advance_append_async(ready);
                }
            }
            HandleReadyResult::NoIOTask => {
                if let Some(last) = self.unpersisted_readies.back_mut() {
                    // Attach to the last unpersisted ready so that it can be considered to be
                    // persisted with the last ready at the same time.
                    if ready_number <= last.max_empty_number {
                        panic!(
                            "{} ready number is not monotonically increaing, {} <= {}",
                            self.tag, ready_number, last.max_empty_number
                        );
                    }
                    last.max_empty_number = ready_number;

                    if !persisted_msgs.is_empty() {
                        self.unpersisted_message_count += persisted_msgs.capacity();
                        last.raft_msgs.push(persisted_msgs);
                    }
                } else {
                    // If this ready don't need to be persisted and there is no previous unpersisted ready,
                    // we can safely consider it is persisted so the persisted msgs can be sent immediately.
                    self.persisted_number = ready_number;

                    if !persisted_msgs.is_empty() {
                        fail_point!("raft_before_follower_send");
                        let msgs = self.build_raft_messages(ctx, persisted_msgs);
                        self.send_raft_messages(ctx, msgs);
                    }

                    // The commit index and messages of light ready should be empty because no data needs
                    // to be persisted.
                    let mut light_rd = self.raft_group.advance_append(ready);

                    self.add_light_ready_metric(&light_rd, &mut ctx.raft_metrics.ready);

                    if let Some(idx) = light_rd.commit_index() {
                        panic!(
                            "{} advance ready that has no io task but commit index is changed to {}",
                            self.tag, idx
                        );
                    }
                    if !light_rd.messages().is_empty() {
                        panic!(
                            "{} advance ready that has no io task but message is not empty {:?}",
                            self.tag,
                            light_rd.messages()
                        );
                    }
                    // The committed entries may not be empty when the size is too large to
                    // be fetched in the previous ready.
                    if !light_rd.committed_entries().is_empty() {
                        self.handle_raft_committed_entries(ctx, light_rd.take_committed_entries());
                    }
                }
            }
        }

        if let HandleReadyResult::Snapshot {
            msgs,
            snap_region,
            destroy_regions,
            last_first_index,
        } = res
        {
            // When applying snapshot, there is no log applied and not compacted yet.
            self.raft_log_size_hint = 0;

            self.apply_snap_ctx = Some(ApplySnapshotContext {
                ready_number,
                scheduled: false,
                msgs,
                persist_res: Some(PersistSnapshotResult {
                    prev_region: self.region().clone(),
                    region: snap_region,
                    destroy_regions,
                }),
            });
            if self.last_compacted_idx == 0 && last_first_index >= RAFT_INIT_LOG_INDEX {
                // There may be stale logs in raft engine, so schedule a task to clean it
                // up. This is a best effort, if TiKV is shutdown before the task is
                // handled, there can still be stale logs not being deleted until next
                // log gc command is executed. This will delete range [0, last_first_index).
                self.schedule_raftlog_gc(ctx, last_first_index);
                self.last_compacted_idx = last_first_index;
            }
            // Pause `read_progress` to prevent serving stale read while applying snapshot
            self.read_progress.pause();
        }

        Some(ReadyResult {
            state_role,
            has_new_entries,
            has_write_ready,
        })
    }

    fn handle_raft_committed_entries<T>(
        &mut self,
        ctx: &mut PollContext<EK, ER, T>,
        committed_entries: Vec<Entry>,
    ) {
        if committed_entries.is_empty() {
            return;
        }
        fail_point!(
            "before_leader_handle_committed_entries",
            self.is_leader(),
            |_| ()
        );

        assert!(
            !self.is_handling_snapshot(),
            "{} is applying snapshot when it is ready to handle committed entries",
            self.tag
        );
        // Leader needs to update lease.
        let mut lease_to_be_updated = self.is_leader();
        for entry in committed_entries.iter().rev() {
            // raft meta is very small, can be ignored.
            self.raft_log_size_hint += entry.get_data().len() as u64;
            if lease_to_be_updated {
                let propose_time = self
                    .proposals
                    .find_propose_time(entry.get_term(), entry.get_index());
                if let Some(propose_time) = propose_time {
                    // We must renew current_time because this value may be created a long time ago.
                    // If we do not renew it, this time may be smaller than propose_time of a command,
                    // which was proposed in another thread while this thread receives its AppendEntriesResponse
                    // and is ready to calculate its commit-log-duration.
                    ctx.current_time.replace(monotonic_raw_now());
                    ctx.raft_metrics.commit_log.observe(duration_to_sec(
                        (ctx.current_time.unwrap() - propose_time).to_std().unwrap(),
                    ));
                    self.maybe_renew_leader_lease(propose_time, ctx, None);
                    lease_to_be_updated = false;
                }
            }

            fail_point!(
                "leader_commit_prepare_merge",
                {
                    let ctx = ProposalContext::from_bytes(&entry.context);
                    self.is_leader()
                        && entry.term == self.term()
                        && ctx.contains(ProposalContext::PREPARE_MERGE)
                },
                |_| {}
            );
        }
        if let Some(last_entry) = committed_entries.last() {
            self.last_applying_idx = last_entry.get_index();
            if self.last_applying_idx >= self.last_urgent_proposal_idx {
                // Urgent requests are flushed, make it lazy again.
                self.raft_group.skip_bcast_commit(true);
                self.last_urgent_proposal_idx = u64::MAX;
            }
            let cbs = if !self.proposals.is_empty() {
                let current_term = self.term();
                let cbs = committed_entries
                    .iter()
                    .filter_map(|e| {
                        self.proposals
                            .find_proposal(e.get_term(), e.get_index(), current_term)
                    })
                    .map(|mut p| {
                        if p.must_pass_epoch_check {
                            // In this case the apply can be guaranteed to be successful. Invoke the
                            // on_committed callback if necessary.
                            p.cb.invoke_committed();
                        }
                        p
                    })
                    .collect();
                self.proposals.gc();
                cbs
            } else {
                vec![]
            };
            // Note that the `commit_index` and `commit_term` here may be used to
            // forward the commit index. So it must be less than or equal to persist
            // index.
            let commit_index = cmp::min(
                self.raft_group.raft.raft_log.committed,
                self.raft_group.raft.raft_log.persisted,
            );
            let commit_term = self.get_store().term(commit_index).unwrap();
            let mut apply = Apply::new(
                self.peer_id(),
                self.region_id,
                self.term(),
                commit_index,
                commit_term,
                committed_entries,
                cbs,
                self.region_buckets.as_ref().map(|b| b.meta.clone()),
            );
            apply.on_schedule(&ctx.raft_metrics);
            self.mut_store()
                .trace_cached_entries(apply.entries[0].clone());
            if needs_evict_entry_cache(ctx.cfg.evict_cache_on_memory_ratio) {
                // Compact all cached entries instead of half evict.
                self.mut_store().evict_cache(false);
            }
            ctx.apply_router
                .schedule_task(self.region_id, ApplyTask::apply(apply));
        }
        fail_point!("after_send_to_apply_1003", self.peer_id() == 1003, |_| {});
    }

    fn on_persist_snapshot<T>(
        &mut self,
        ctx: &mut PollContext<EK, ER, T>,
        number: u64,
    ) -> PersistSnapshotResult {
        let snap_ctx = self.apply_snap_ctx.as_mut().unwrap();
        if snap_ctx.ready_number != number || snap_ctx.scheduled {
            panic!(
                "{} apply_snap_ctx {:?} is not valid after persisting snapshot, persist_number {}",
                self.tag, snap_ctx, number
            );
        }

        let persist_res = snap_ctx.persist_res.take().unwrap();
        // Schedule snapshot to apply
        snap_ctx.scheduled = true;
        self.mut_store().persist_snapshot(&persist_res);

        // The peer may change from learner to voter after snapshot persisted.
        let peer = self
            .region()
            .get_peers()
            .iter()
            .find(|p| p.get_id() == self.peer.get_id())
            .unwrap()
            .clone();
        if peer != self.peer {
            info!(
                "meta changed in applying snapshot";
                "region_id" => self.region_id,
                "peer_id" => self.peer.get_id(),
                "before" => ?self.peer,
                "after" => ?peer,
            );
            self.peer = peer;
        };

        self.activate(ctx);

        persist_res
    }

    pub fn on_persist_ready<T: Transport>(
        &mut self,
        ctx: &mut PollContext<EK, ER, T>,
        number: u64,
    ) -> Option<PersistSnapshotResult> {
        assert!(ctx.sync_write_worker.is_none());
        if self.persisted_number >= number {
            return None;
        }
        let last_unpersisted_number = self.unpersisted_readies.back().unwrap().number;
        if number > last_unpersisted_number {
            panic!(
                "{} persisted number {} > last_unpersisted_number {}, unpersisted numbers {:?}",
                self.tag, number, last_unpersisted_number, self.unpersisted_readies
            );
        }
        // There must be a match in `self.unpersisted_readies`
        while let Some(v) = self.unpersisted_readies.pop_front() {
            if number < v.number {
                panic!(
                    "{} no match of persisted number {}, unpersisted readies: {:?} {:?}",
                    self.tag, number, v, self.unpersisted_readies
                );
            }
            for msgs in v.raft_msgs {
                fail_point!("raft_before_follower_send");
                self.unpersisted_message_count -= msgs.capacity();
                let m = self.build_raft_messages(ctx, msgs);
                self.send_raft_messages(ctx, m);
            }
            if number == v.number {
                self.persisted_number = v.max_empty_number;
                break;
            }
        }

        self.write_router
            .check_new_persisted(ctx, self.persisted_number);

        if !self.pending_remove {
            // If `pending_remove` is true, no need to call `on_persist_ready` to
            // update persist index.
            let pre_persist_index = self.raft_group.raft.raft_log.persisted;
            let pre_commit_index = self.raft_group.raft.raft_log.committed;
            self.raft_group.on_persist_ready(self.persisted_number);
            self.report_persist_log_duration(pre_persist_index, &ctx.raft_metrics);
            self.report_commit_log_duration(pre_commit_index, &ctx.raft_metrics);

            let persist_index = self.raft_group.raft.raft_log.persisted;
            self.mut_store().update_cache_persisted(persist_index);

            if let Some(ForceLeaderState::ForceLeader { .. }) = self.force_leader {
                // forward commit index, the committed entries will be applied in the next raft base tick round
                self.maybe_force_forward_commit_index();
            }
        }

        if self.apply_snap_ctx.is_some() && self.unpersisted_readies.is_empty() {
            // Since the snapshot must belong to the last ready, so if `unpersisted_readies`
            // is empty, it means this persisted number is the last one.
            Some(self.on_persist_snapshot(ctx, number))
        } else {
            None
        }
    }

    pub fn handle_raft_ready_advance<T: Transport>(
        &mut self,
        ctx: &mut PollContext<EK, ER, T>,
    ) -> Option<PersistSnapshotResult> {
        assert!(ctx.sync_write_worker.is_some());
        let ready = self.unpersisted_ready.take()?;

        self.persisted_number = ready.number();

        if !ready.snapshot().is_empty() {
            self.raft_group.advance_append_async(ready);
            // The ready is persisted, but we don't want to handle following light
            // ready immediately to avoid flow out of control, so use
            // `on_persist_ready` instead of `advance_append`.
            // We don't need to set `has_ready` to true, as snapshot is always
            // checked when ticking.
            self.raft_group.on_persist_ready(self.persisted_number);
            return Some(self.on_persist_snapshot(ctx, self.persisted_number));
        }

        let pre_persist_index = self.raft_group.raft.raft_log.persisted;
        let pre_commit_index = self.raft_group.raft.raft_log.committed;
        let mut light_rd = self.raft_group.advance_append(ready);
        self.report_persist_log_duration(pre_persist_index, &ctx.raft_metrics);
        self.report_commit_log_duration(pre_commit_index, &ctx.raft_metrics);

        let persist_index = self.raft_group.raft.raft_log.persisted;
        if let Some(ForceLeaderState::ForceLeader { .. }) = self.force_leader {
            // forward commit index, the committed entries will be applied in the next raft base tick round
            self.maybe_force_forward_commit_index();
        }
        self.mut_store().update_cache_persisted(persist_index);

        self.add_light_ready_metric(&light_rd, &mut ctx.raft_metrics.ready);

        if let Some(commit_index) = light_rd.commit_index() {
            let pre_commit_index = self.get_store().commit_index();
            assert!(commit_index >= pre_commit_index);
            // No need to persist the commit index but the one in memory
            // (i.e. commit of hardstate in PeerStorage) should be updated.
            self.mut_store().set_commit_index(commit_index);
            if self.is_leader() {
                self.on_leader_commit_idx_changed(pre_commit_index, commit_index);
            }
        }

        if !light_rd.messages().is_empty() {
            if !self.is_leader() {
                fail_point!("raft_before_follower_send");
            }
            let msgs = light_rd.take_messages();
            let m = self.build_raft_messages(ctx, msgs);
            self.send_raft_messages(ctx, m);
        }

        if !light_rd.committed_entries().is_empty() {
            self.handle_raft_committed_entries(ctx, light_rd.take_committed_entries());
        }

        None
    }

    pub fn unpersisted_ready_len(&self) -> usize {
        self.unpersisted_readies.len()
    }

    pub fn has_unpersisted_ready(&self) -> bool {
        !self.unpersisted_readies.is_empty()
    }

    fn response_read<T>(
        &self,
        read: &mut ReadIndexRequest<EK::Snapshot>,
        ctx: &mut PollContext<EK, ER, T>,
        replica_read: bool,
    ) {
        debug!(
            "handle reads with a read index";
            "request_id" => ?read.id,
            "region_id" => self.region_id,
            "peer_id" => self.peer.get_id(),
        );
        RAFT_READ_INDEX_PENDING_COUNT.sub(read.cmds().len() as i64);
        for (req, cb, mut read_index) in read.take_cmds().drain(..) {
            // leader reports key is locked
            if let Some(locked) = read.locked.take() {
                let mut response = raft_cmdpb::Response::default();
                response.mut_read_index().set_locked(*locked);
                let mut cmd_resp = RaftCmdResponse::default();
                cmd_resp.mut_responses().push(response);
                cb.invoke_read(ReadResponse {
                    response: cmd_resp,
                    snapshot: None,
                    txn_extra_op: TxnExtraOp::Noop,
                });
                continue;
            }
            if !replica_read {
                match (read_index, read.read_index) {
                    (Some(local_responsed_index), Some(batch_index)) => {
                        // `read_index` could be less than `read.read_index` because the former is
                        // filled with `committed index` when proposed, and the latter is filled
                        // after a read-index procedure finished.
                        read_index = Some(cmp::max(local_responsed_index, batch_index));
                    }
                    (None, _) => {
                        // Actually, the read_index is none if and only if it's the first one in
                        // read.cmds. Starting from the second, all the following ones' read_index
                        // is not none.
                        read_index = read.read_index;
                    }
                    _ => {}
                }
                cb.invoke_read(self.handle_read(ctx, req, true, read_index));
                continue;
            }
            if req.get_header().get_replica_read() {
                // We should check epoch since the range could be changed.
                cb.invoke_read(self.handle_read(ctx, req, true, read.read_index));
            } else {
                // The request could be proposed when the peer was leader.
                // TODO: figure out that it's necessary to notify stale or not.
                let term = self.term();
                apply::notify_stale_req(term, cb);
            }
        }
    }

    /// Responses to the ready read index request on the replica, the replica is not a leader.
    fn post_pending_read_index_on_replica<T>(&mut self, ctx: &mut PollContext<EK, ER, T>) {
        while let Some(mut read) = self.pending_reads.pop_front() {
            // The response of this read index request is lost, but we need it for
            // the memory lock checking result. Resend the request.
            if let Some(read_index) = read.addition_request.take() {
                assert_eq!(read.cmds().len(), 1);
                let (mut req, cb, _) = read.take_cmds().pop().unwrap();
                assert_eq!(req.requests.len(), 1);
                req.requests[0].set_read_index(*read_index);
                let read_cmd = RaftCommand::new(req, cb);
                info!(
                    "re-propose read index request because the response is lost";
                    "region_id" => self.region_id,
                    "peer_id" => self.peer.get_id(),
                );
                RAFT_READ_INDEX_PENDING_COUNT.sub(1);
                self.send_read_command(ctx, read_cmd);
                continue;
            }

            assert!(read.read_index.is_some());
            let is_read_index_request = read.cmds().len() == 1
                && read.cmds()[0].0.get_requests().len() == 1
                && read.cmds()[0].0.get_requests()[0].get_cmd_type() == CmdType::ReadIndex;

            if is_read_index_request {
                self.response_read(&mut read, ctx, false);
            } else if self.ready_to_handle_unsafe_replica_read(read.read_index.unwrap()) {
                self.response_read(&mut read, ctx, true);
            } else {
                // TODO: `ReadIndex` requests could be blocked.
                self.pending_reads.push_front(read);
                break;
            }
        }
    }

    fn send_read_command<T>(
        &self,
        ctx: &mut PollContext<EK, ER, T>,
        read_cmd: RaftCommand<EK::Snapshot>,
    ) {
        let mut err = errorpb::Error::default();
        let read_cb = match ctx.router.send_raft_command(read_cmd) {
            Ok(()) => return,
            Err(TrySendError::Full(cmd)) => {
                err.set_message(RAFTSTORE_IS_BUSY.to_owned());
                err.mut_server_is_busy()
                    .set_reason(RAFTSTORE_IS_BUSY.to_owned());
                cmd.callback
            }
            Err(TrySendError::Disconnected(cmd)) => {
                err.set_message(format!("region {} is missing", self.region_id));
                err.mut_region_not_found().set_region_id(self.region_id);
                cmd.callback
            }
        };
        let mut resp = RaftCmdResponse::default();
        resp.mut_header().set_error(err);
        let read_resp = ReadResponse {
            response: resp,
            snapshot: None,
            txn_extra_op: TxnExtraOp::Noop,
        };
        read_cb.invoke_read(read_resp);
    }

    fn apply_reads<T>(&mut self, ctx: &mut PollContext<EK, ER, T>, ready: &Ready) {
        let mut propose_time = None;
        let states = ready.read_states().iter().map(|state| {
            let read_index_ctx = ReadIndexContext::parse(state.request_ctx.as_slice()).unwrap();
            (read_index_ctx.id, read_index_ctx.locked, state.index)
        });
        // The follower may lost `ReadIndexResp`, so the pending_reads does not
        // guarantee the orders are consistent with read_states. `advance` will
        // update the `read_index` of read request that before this successful
        // `ready`.
        if !self.is_leader() {
            // NOTE: there could still be some pending reads proposed by the peer when it was
            // leader. They will be cleared in `clear_uncommitted_on_role_change` later in
            // the function.
            self.pending_reads.advance_replica_reads(states);
            self.post_pending_read_index_on_replica(ctx);
        } else {
            self.pending_reads.advance_leader_reads(&self.tag, states);
            propose_time = self.pending_reads.last_ready().map(|r| r.propose_time);
            if self.ready_to_handle_read() {
                while let Some(mut read) = self.pending_reads.pop_front() {
                    self.response_read(&mut read, ctx, false);
                }
            }
        }

        // Note that only after handle read_states can we identify what requests are
        // actually stale.
        if ready.ss().is_some() {
            let term = self.term();
            // all uncommitted reads will be dropped silently in raft.
            self.pending_reads.clear_uncommitted_on_role_change(term);
        }

        if let Some(propose_time) = propose_time {
            if self.leader_lease.is_suspect() {
                return;
            }
            self.maybe_renew_leader_lease(propose_time, ctx, None);
        }
    }

    pub fn post_apply<T>(
        &mut self,
        ctx: &mut PollContext<EK, ER, T>,
        apply_state: RaftApplyState,
        applied_index_term: u64,
        apply_metrics: &ApplyMetrics,
    ) -> bool {
        let mut has_ready = false;

        if self.is_handling_snapshot() {
            panic!("{} should not applying snapshot.", self.tag);
        }

        let applied_index = apply_state.get_applied_index();
        self.raft_group.advance_apply_to(applied_index);

        self.cmd_epoch_checker.advance_apply(
            applied_index,
            self.term(),
            self.raft_group.store().region(),
        );

        if !self.is_leader() {
            self.mut_store()
                .compact_cache_to(apply_state.applied_index + 1);
        }

        let progress_to_be_updated = self.mut_store().applied_index_term() != applied_index_term;
        self.mut_store().set_applied_state(apply_state);
        self.mut_store().set_applied_term(applied_index_term);

        self.peer_stat.written_keys += apply_metrics.written_keys;
        self.peer_stat.written_bytes += apply_metrics.written_bytes;
        self.delete_keys_hint += apply_metrics.delete_keys_hint;
        let diff = self.size_diff_hint as i64 + apply_metrics.size_diff_hint;
        self.size_diff_hint = cmp::max(diff, 0) as u64;

        if self.has_pending_snapshot() && self.ready_to_handle_pending_snap() {
            has_ready = true;
        }
        if !self.is_leader() {
            self.post_pending_read_index_on_replica(ctx)
        } else if self.ready_to_handle_read() {
            while let Some(mut read) = self.pending_reads.pop_front() {
                self.response_read(&mut read, ctx, false);
            }
        }
        self.pending_reads.gc();

        self.read_progress.update_applied(applied_index);

        // Only leaders need to update applied_index_term.
        if progress_to_be_updated && self.is_leader() {
            if applied_index_term == self.term() {
                ctx.coprocessor_host
                    .on_applied_current_term(StateRole::Leader, self.region());
            }
            let progress = ReadProgress::applied_index_term(applied_index_term);
            let mut meta = ctx.store_meta.lock().unwrap();
            let reader = meta.readers.get_mut(&self.region_id).unwrap();
            self.maybe_update_read_progress(reader, progress);
        }
        has_ready
    }

    pub fn post_split(&mut self) {
        // Reset delete_keys_hint and size_diff_hint.
        self.delete_keys_hint = 0;
        self.size_diff_hint = 0;
        self.reset_region_buckets();
    }

    pub fn reset_region_buckets(&mut self) {
        if self.region_buckets.is_some() {
            self.last_region_buckets = self.region_buckets.take();
            self.region_buckets = None;
        }
    }

    /// Try to renew leader lease.
    fn maybe_renew_leader_lease<T>(
        &mut self,
        ts: Timespec,
        ctx: &mut PollContext<EK, ER, T>,
        progress: Option<ReadProgress>,
    ) {
        // A nonleader peer should never has leader lease.
        let read_progress = if !self.is_leader() {
            None
        } else if self.is_splitting() {
            // A splitting leader should not renew its lease.
            // Because we split regions asynchronous, the leader may read stale results
            // if splitting runs slow on the leader.
            debug!(
                "prevents renew lease while splitting";
                "region_id" => self.region_id,
                "peer_id" => self.peer.get_id(),
            );
            None
        } else if self.is_merging() {
            // A merging leader should not renew its lease.
            // Because we merge regions asynchronous, the leader may read stale results
            // if commit merge runs slow on sibling peers.
            debug!(
                "prevents renew lease while merging";
                "region_id" => self.region_id,
                "peer_id" => self.peer.get_id(),
            );
            None
        } else if self.force_leader.is_some() {
            debug!(
                "prevents renew lease while in force leader state";
                "region_id" => self.region_id,
                "peer_id" => self.peer.get_id(),
            );
            None
        } else {
            self.leader_lease.renew(ts);
            let term = self.term();
            self.leader_lease
                .maybe_new_remote_lease(term)
                .map(ReadProgress::leader_lease)
        };
        if let Some(progress) = progress {
            let mut meta = ctx.store_meta.lock().unwrap();
            let reader = meta.readers.get_mut(&self.region_id).unwrap();
            self.maybe_update_read_progress(reader, progress);
        }
        if let Some(progress) = read_progress {
            let mut meta = ctx.store_meta.lock().unwrap();
            let reader = meta.readers.get_mut(&self.region_id).unwrap();
            self.maybe_update_read_progress(reader, progress);
        }
    }

    fn maybe_update_read_progress(&self, reader: &mut ReadDelegate, progress: ReadProgress) {
        if self.pending_remove {
            return;
        }
        debug!(
            "update read progress";
            "region_id" => self.region_id,
            "peer_id" => self.peer.get_id(),
            "progress" => ?progress,
        );
        reader.update(progress);
    }

    pub fn maybe_campaign(&mut self, parent_is_leader: bool) -> bool {
        if self.region().get_peers().len() <= 1 {
            // The peer campaigned when it was created, no need to do it again.
            return false;
        }

        if !parent_is_leader {
            return false;
        }

        // If last peer is the leader of the region before split, it's intuitional for
        // it to become the leader of new split region.
        let _ = self.raft_group.campaign();
        true
    }

    /// Propose a request.
    ///
    /// Return true means the request has been proposed successfully.
    pub fn propose<T: Transport>(
        &mut self,
        ctx: &mut PollContext<EK, ER, T>,
        mut cb: Callback<EK::Snapshot>,
        req: RaftCmdRequest,
        mut err_resp: RaftCmdResponse,
        disk_full_opt: DiskFullOpt,
    ) -> bool {
        if self.pending_remove {
            return false;
        }

        ctx.raft_metrics.propose.all += 1;

        let req_admin_cmd_type = if !req.has_admin_request() {
            None
        } else {
            Some(req.get_admin_request().get_cmd_type())
        };
        let is_urgent = is_request_urgent(&req);

        let policy = self.inspect(&req);
        let res = match policy {
            Ok(RequestPolicy::ReadLocal) | Ok(RequestPolicy::StaleRead) => {
                self.read_local(ctx, req, cb);
                return false;
            }
            Ok(RequestPolicy::ReadIndex) => return self.read_index(ctx, req, err_resp, cb),
            Ok(RequestPolicy::ProposeTransferLeader) => {
                return self.propose_transfer_leader(ctx, req, cb);
            }
            Ok(RequestPolicy::ProposeNormal) => {
                // For admin cmds, only region split/merge comes here.
                let mut stores = Vec::new();
                let mut opt = disk_full_opt;
                let mut maybe_transfer_leader = false;
                if req.has_admin_request() {
                    opt = DiskFullOpt::AllowedOnAlmostFull;
                }
                if self.check_proposal_normal_with_disk_usage(
                    ctx,
                    opt,
                    &mut stores,
                    &mut maybe_transfer_leader,
                ) {
                    self.propose_normal(ctx, req)
                } else {
                    // If leader node is disk full, try to transfer leader to a node with disk usage normal to
                    // keep write availablity not downback.
                    // if majority node is disk full, to transfer leader or not is not necessary.
                    // Note: Need to exclude learner node.
                    if maybe_transfer_leader && !self.disk_full_peers.majority {
                        let target_peer = self
                            .get_store()
                            .region()
                            .get_peers()
                            .iter()
                            .find(|x| {
                                !self.disk_full_peers.has(x.get_id())
                                    && x.get_id() != self.peer.get_id()
                                    && !self.down_peer_ids.contains(&x.get_id())
                                    && !matches!(x.get_role(), PeerRole::Learner)
                            })
                            .cloned();
                        if let Some(p) = target_peer {
                            debug!(
                                "try to transfer leader because of current leader disk full: region id = {}, peer id = {}; target peer id = {}",
                                self.region_id,
                                self.peer.get_id(),
                                p.get_id()
                            );
                            self.pre_transfer_leader(&p);
                        }
                    }
                    let errmsg = format!(
                        "propose failed: tikv disk full, cmd diskFullOpt={:?}, leader diskUsage={:?}",
                        disk_full_opt, ctx.self_disk_usage
                    );
                    Err(Error::DiskFull(stores, errmsg))
                }
            }
            Ok(RequestPolicy::ProposeConfChange) => self.propose_conf_change(ctx, &req),
            Err(e) => Err(e),
        };
        fail_point!("after_propose");

        match res {
            Err(e) => {
                cmd_resp::bind_error(&mut err_resp, e);
                cb.invoke_with_response(err_resp);
                self.post_propose_fail(req_admin_cmd_type);
                false
            }
            Ok(Either::Right(idx)) => {
                if !cb.is_none() {
                    self.cmd_epoch_checker.attach_to_conflict_cmd(idx, cb);
                }
                self.post_propose_fail(req_admin_cmd_type);
                false
            }
            Ok(Either::Left(idx)) => {
                let has_applied_to_current_term = self.has_applied_to_current_term();
                if has_applied_to_current_term {
                    // After this peer has applied to current term and passed above checking including `cmd_epoch_checker`,
                    // we can safely guarantee that this proposal will be committed if there is no abnormal leader transfer
                    // in the near future. Thus proposed callback can be called.
                    cb.invoke_proposed();
                }
                if is_urgent {
                    self.last_urgent_proposal_idx = idx;
                    // Eager flush to make urgent proposal be applied on all nodes as soon as
                    // possible.
                    self.raft_group.skip_bcast_commit(false);
                }
                self.should_wake_up = true;
                let p = Proposal {
                    is_conf_change: req_admin_cmd_type == Some(AdminCmdType::ChangePeer)
                        || req_admin_cmd_type == Some(AdminCmdType::ChangePeerV2),
                    index: idx,
                    term: self.term(),
                    cb,
                    propose_time: None,
                    must_pass_epoch_check: has_applied_to_current_term,
                };
                if let Some(cmd_type) = req_admin_cmd_type {
                    self.cmd_epoch_checker
                        .post_propose(cmd_type, idx, self.term());
                }
                self.post_propose(ctx, p);
                true
            }
        }
    }

    fn post_propose_fail(&mut self, req_admin_cmd_type: Option<AdminCmdType>) {
        if req_admin_cmd_type == Some(AdminCmdType::PrepareMerge) {
            // If we just failed to propose PrepareMerge, the pessimistic locks status
            // may become MergingRegion incorrectly. So, we have to revert it here.
            // But we have to rule out the case when the region has successfully
            // proposed PrepareMerge or has been in merging, which is decided by
            // the boolean expression below.
            let is_merging = self.is_merging()
                || self
                    .cmd_epoch_checker
                    .last_cmd_index(AdminCmdType::PrepareMerge)
                    .is_some();
            if !is_merging {
                let mut pessimistic_locks = self.txn_ext.pessimistic_locks.write();
                if pessimistic_locks.status == LocksStatus::MergingRegion {
                    pessimistic_locks.status = LocksStatus::Normal;
                }
            }
        }
    }

    fn post_propose<T>(
        &mut self,
        poll_ctx: &mut PollContext<EK, ER, T>,
        mut p: Proposal<EK::Snapshot>,
    ) {
        // Try to renew leader lease on every consistent read/write request.
        if poll_ctx.current_time.is_none() {
            poll_ctx.current_time = Some(monotonic_raw_now());
        }
        p.propose_time = poll_ctx.current_time;

        self.proposals.push(p);
    }

    // TODO: set higher election priority of voter/incoming voter than demoting voter
    /// Validate the `ConfChange` requests and check whether it's safe to
    /// propose these conf change requests.
    /// It's safe iff at least the quorum of the Raft group is still healthy
    /// right after all conf change is applied.
    /// If 'allow_remove_leader' is false then the peer to be removed should
    /// not be the leader.
    fn check_conf_change<T>(
        &mut self,
        ctx: &mut PollContext<EK, ER, T>,
        change_peers: &[ChangePeerRequest],
        cc: &impl ConfChangeI,
    ) -> Result<()> {
        // Check whether current joint state can handle this request
        let mut after_progress = self.check_joint_state(cc)?;
        let current_progress = self.raft_group.status().progress.unwrap().clone();
        let kind = ConfChangeKind::confchange_kind(change_peers.len());

        if kind == ConfChangeKind::LeaveJoint {
            if self.peer.get_role() == PeerRole::DemotingVoter && !self.is_force_leader() {
                return Err(box_err!(
                    "{} ignore leave joint command that demoting leader",
                    self.tag
                ));
            }
            // Leaving joint state, skip check
            return Ok(());
        }

        // Check whether this request is valid
        let mut check_dup = HashSet::default();
        let mut only_learner_change = true;
        let current_voter = current_progress.conf().voters().ids();
        for cp in change_peers.iter() {
            let (change_type, peer) = (cp.get_change_type(), cp.get_peer());
            match (change_type, peer.get_role()) {
                (ConfChangeType::RemoveNode, PeerRole::Voter) if kind != ConfChangeKind::Simple => {
                    return Err(box_err!(
                        "{} invalid conf change request: {:?}, can not remove voter directly",
                        self.tag,
                        cp
                    ));
                }
                (ConfChangeType::RemoveNode, _)
                | (ConfChangeType::AddNode, PeerRole::Voter)
                | (ConfChangeType::AddLearnerNode, PeerRole::Learner) => {}
                _ => {
                    return Err(box_err!(
                        "{} invalid conf change request: {:?}",
                        self.tag,
                        cp
                    ));
                }
            }

            if !check_dup.insert(peer.get_id()) {
                return Err(box_err!(
                    "{} invalid conf change request, have multiple commands for the same peer {}",
                    self.tag,
                    peer.get_id()
                ));
            }

            if peer.get_id() == self.peer_id()
                && (change_type == ConfChangeType::RemoveNode
                    // In Joint confchange, the leader is allowed to be DemotingVoter
                    || (kind == ConfChangeKind::Simple
                        && change_type == ConfChangeType::AddLearnerNode))
                && !ctx.cfg.allow_remove_leader()
            {
                return Err(box_err!(
                    "{} ignore remove leader or demote leader",
                    self.tag
                ));
            }

            if current_voter.contains(peer.get_id()) || change_type == ConfChangeType::AddNode {
                only_learner_change = false;
            }
        }

        // Multiple changes that only effect learner will not product `IncommingVoter` or `DemotingVoter`
        // after apply, but raftstore layer and PD rely on these roles to detect joint state
        if kind != ConfChangeKind::Simple && only_learner_change {
            return Err(box_err!(
                "{} invalid conf change request, multiple changes that only effect learner",
                self.tag
            ));
        }

        let promoted_commit_index = after_progress.maximal_committed_index().0;
        if current_progress.is_singleton() // It's always safe if there is only one node in the cluster.
            || promoted_commit_index >= self.get_store().truncated_index() || self.force_leader.is_some()
        {
            return Ok(());
        }

        PEER_ADMIN_CMD_COUNTER_VEC
            .with_label_values(&["conf_change", "reject_unsafe"])
            .inc();

        // Waking it up to replicate logs to candidate.
        self.should_wake_up = true;
        Err(box_err!(
            "{} unsafe to perform conf change {:?}, before: {:?}, after: {:?}, truncated index {}, promoted commit index {}",
            self.tag,
            change_peers,
            current_progress.conf().to_conf_state(),
            after_progress.conf().to_conf_state(),
            self.get_store().truncated_index(),
            promoted_commit_index
        ))
    }

    /// Check if current joint state can handle this confchange
    fn check_joint_state(&mut self, cc: &impl ConfChangeI) -> Result<ProgressTracker> {
        let cc = &cc.as_v2();
        let mut prs = self.raft_group.status().progress.unwrap().clone();
        let mut changer = Changer::new(&prs);
        let (cfg, changes) = if cc.leave_joint() {
            changer.leave_joint()?
        } else if let Some(auto_leave) = cc.enter_joint() {
            changer.enter_joint(auto_leave, &cc.changes)?
        } else {
            changer.simple(&cc.changes)?
        };
        prs.apply_conf(cfg, changes, self.raft_group.raft.raft_log.last_index());
        Ok(prs)
    }

    pub fn transfer_leader(&mut self, peer: &metapb::Peer) {
        info!(
            "transfer leader";
            "region_id" => self.region_id,
            "peer_id" => self.peer.get_id(),
            "peer" => ?peer,
        );

        self.raft_group.transfer_leader(peer.get_id());
        self.should_wake_up = true;
    }

    fn pre_transfer_leader(&mut self, peer: &metapb::Peer) -> bool {
        // Checks if safe to transfer leader.
        if self.raft_group.raft.has_pending_conf() {
            info!(
                "reject transfer leader due to pending conf change";
                "region_id" => self.region_id,
                "peer_id" => self.peer.get_id(),
                "peer" => ?peer,
            );
            return false;
        }

        // Broadcast heartbeat to make sure followers commit the entries immediately.
        // It's only necessary to ping the target peer, but ping all for simplicity.
        self.raft_group.ping();
        let mut msg = eraftpb::Message::new();
        msg.set_to(peer.get_id());
        msg.set_msg_type(eraftpb::MessageType::MsgTransferLeader);
        msg.set_from(self.peer_id());
        // log term here represents the term of last log. For leader, the term of last
        // log is always its current term. Not just set term because raft library forbids
        // setting it for MsgTransferLeader messages.
        msg.set_log_term(self.term());
        self.raft_group.raft.msgs.push(msg);
        true
    }

    pub fn ready_to_transfer_leader<T>(
        &self,
        ctx: &mut PollContext<EK, ER, T>,
        mut index: u64,
        peer: &metapb::Peer,
    ) -> Option<&'static str> {
        let peer_id = peer.get_id();
        let status = self.raft_group.status();
        let progress = status.progress.unwrap();

        if !progress.conf().voters().contains(peer_id) {
            return Some("non voter");
        }

        for (id, pr) in progress.iter() {
            if pr.state == ProgressState::Snapshot {
                return Some("pending snapshot");
            }
            if *id == peer_id && index == 0 {
                // index will be zero if it's sent from an instance without
                // pre-transfer-leader feature. Set it to matched to make it
                // possible to transfer leader to an older version. It may be
                // useful during rolling restart.
                index = pr.matched;
            }
        }

        if self.raft_group.raft.has_pending_conf()
            || self.raft_group.raft.pending_conf_index > index
        {
            return Some("pending conf change");
        }

        let last_index = self.get_store().last_index();
        if last_index >= index + ctx.cfg.leader_transfer_max_log_lag {
            return Some("log gap");
        }
        None
    }

    fn read_local<T>(
        &mut self,
        ctx: &mut PollContext<EK, ER, T>,
        req: RaftCmdRequest,
        cb: Callback<EK::Snapshot>,
    ) {
        ctx.raft_metrics.propose.local_read += 1;
        cb.invoke_read(self.handle_read(ctx, req, false, Some(self.get_store().commit_index())))
    }

    pub fn pre_read_index(&self) -> Result<()> {
        fail_point!(
            "before_propose_readindex",
            |s| if s.map_or(true, |s| s.parse().unwrap_or(true)) {
                Ok(())
            } else {
                Err(box_err!(
                    "{} can not read due to injected failure",
                    self.tag
                ))
            }
        );

        // See more in ready_to_handle_read().
        if self.is_splitting() {
            return Err(Error::ReadIndexNotReady {
                reason: "can not read index due to split",
                region_id: self.region_id,
            });
        }
        if self.is_merging() {
            return Err(Error::ReadIndexNotReady {
                reason: "can not read index due to merge",
                region_id: self.region_id,
            });
        }
        Ok(())
    }

    pub fn has_unresolved_reads(&self) -> bool {
        self.pending_reads.has_unresolved()
    }

    /// `ReadIndex` requests could be lost in network, so on followers commands could queue in
    /// `pending_reads` forever. Sending a new `ReadIndex` periodically can resolve this.
    pub fn retry_pending_reads(&mut self, cfg: &Config) {
        if self.is_leader()
            || !self.pending_reads.check_needs_retry(cfg)
            || self.pre_read_index().is_err()
        {
            return;
        }

        let read = self.pending_reads.back_mut().unwrap();
        debug_assert!(read.read_index.is_none());
        self.raft_group
            .read_index(ReadIndexContext::fields_to_bytes(
                read.id,
                read.addition_request.as_deref(),
                None,
            ));
        debug!(
            "request to get a read index";
            "request_id" => ?read.id,
            "region_id" => self.region_id,
            "peer_id" => self.peer.get_id(),
        );
    }

    pub fn push_pending_read(&mut self, read: ReadIndexRequest<EK::Snapshot>, is_leader: bool) {
        self.pending_reads.push_back(read, is_leader);
    }

    // Returns a boolean to indicate whether the `read` is proposed or not.
    // For these cases it won't be proposed:
    // 1. The region is in merging or splitting;
    // 2. The message is stale and dropped by the Raft group internally;
    // 3. There is already a read request proposed in the current lease;
    fn read_index<T: Transport>(
        &mut self,
        poll_ctx: &mut PollContext<EK, ER, T>,
        mut req: RaftCmdRequest,
        mut err_resp: RaftCmdResponse,
        cb: Callback<EK::Snapshot>,
    ) -> bool {
        if let Err(e) = self.pre_read_index() {
            debug!(
                "prevents unsafe read index";
                "region_id" => self.region_id,
                "peer_id" => self.peer.get_id(),
                "err" => ?e,
            );
            poll_ctx.raft_metrics.propose.unsafe_read_index += 1;
            cmd_resp::bind_error(&mut err_resp, e);
            cb.invoke_with_response(err_resp);
            self.should_wake_up = true;
            return false;
        }

        let now = monotonic_raw_now();
        if self.is_leader() {
            match self.inspect_lease() {
                // Here combine the new read request with the previous one even if the lease expired is
                // ok because in this case, the previous read index must be sent out with a valid
                // lease instead of a suspect lease. So there must no pending transfer-leader proposals
                // before or after the previous read index, and the lease can be renewed when get
                // heartbeat responses.
                LeaseState::Valid | LeaseState::Expired => {
                    // Must use the commit index of `PeerStorage` instead of the commit index
                    // in raft-rs which may be greater than the former one.
                    // For more details, see the annotations above `on_leader_commit_idx_changed`.
                    let commit_index = self.get_store().commit_index();
                    if let Some(read) = self.pending_reads.back_mut() {
                        let max_lease = poll_ctx.cfg.raft_store_max_leader_lease();
                        let is_read_index_request = req
                            .get_requests()
                            .get(0)
                            .map(|req| req.has_read_index())
                            .unwrap_or_default();
                        // A read index request or a read with addition request always needs the response of
                        // checking memory lock for async commit, so we cannot apply the optimization here
                        if !is_read_index_request
                            && read.addition_request.is_none()
                            && read.propose_time + max_lease > now
                        {
                            // A read request proposed in the current lease is found; combine the new
                            // read request to that previous one, so that no proposing needed.
                            read.push_command(req, cb, commit_index);
                            return false;
                        }
                    }
                }
                // If the current lease is suspect, new read requests can't be appended into
                // `pending_reads` because if the leader is transferred, the latest read could
                // be dirty.
                _ => {}
            }
        }

        // When a replica cannot detect any leader, `MsgReadIndex` will be dropped, which would
        // cause a long time waiting for a read response. Then we should return an error directly
        // in this situation.
        if !self.is_leader() && self.leader_id() == INVALID_ID {
            poll_ctx.raft_metrics.invalid_proposal.read_index_no_leader += 1;
            // The leader may be hibernated, send a message for trying to awaken the leader.
            if self.bcast_wake_up_time.is_none()
                || self
                    .bcast_wake_up_time
                    .as_ref()
                    .unwrap()
                    .saturating_elapsed()
                    >= Duration::from_millis(MIN_BCAST_WAKE_UP_INTERVAL)
            {
                self.bcast_wake_up_message(poll_ctx);
                self.bcast_wake_up_time = Some(TiInstant::now_coarse());

                let task = PdTask::QueryRegionLeader {
                    region_id: self.region_id,
                };
                if let Err(e) = poll_ctx.pd_scheduler.schedule(task) {
                    error!(
                        "failed to notify pd";
                        "region_id" => self.region_id,
                        "peer_id" => self.peer_id(),
                        "err" => %e,
                    )
                }
            }
            self.should_wake_up = true;
            cmd_resp::bind_error(&mut err_resp, Error::NotLeader(self.region_id, None));
            cb.invoke_with_response(err_resp);
            return false;
        }

        poll_ctx.raft_metrics.propose.read_index += 1;
        self.bcast_wake_up_time = None;

        let request = req
            .mut_requests()
            .get_mut(0)
            .filter(|req| req.has_read_index())
            .map(|req| req.take_read_index());
        let (id, dropped) = self.propose_read_index(request.as_ref(), None);
        if dropped && self.is_leader() {
            // The message gets dropped silently, can't be handled anymore.
            apply::notify_stale_req(self.term(), cb);
            poll_ctx.raft_metrics.propose.dropped_read_index += 1;
            return false;
        }

        let mut read = ReadIndexRequest::with_command(id, req, cb, now);
        read.addition_request = request.map(Box::new);
        self.push_pending_read(read, self.is_leader());
        self.should_wake_up = true;

        debug!(
            "request to get a read index";
            "request_id" => ?id,
            "region_id" => self.region_id,
            "peer_id" => self.peer.get_id(),
            "is_leader" => self.is_leader(),
        );

        // TimeoutNow has been sent out, so we need to propose explicitly to
        // update leader lease.
        if self.leader_lease.is_suspect() {
            let req = RaftCmdRequest::default();
            if let Ok(Either::Left(index)) = self.propose_normal(poll_ctx, req) {
                let p = Proposal {
                    is_conf_change: false,
                    index,
                    term: self.term(),
                    cb: Callback::None,
                    propose_time: Some(now),
                    must_pass_epoch_check: false,
                };
                self.post_propose(poll_ctx, p);
            }
        }

        true
    }

    // Propose a read index request to the raft group, return the request id and
    // whether this request had dropped silently
    pub fn propose_read_index(
        &mut self,
        request: Option<&raft_cmdpb::ReadIndexRequest>,
        locked: Option<&LockInfo>,
    ) -> (Uuid, bool) {
        let last_pending_read_count = self.raft_group.raft.pending_read_count();
        let last_ready_read_count = self.raft_group.raft.ready_read_count();

        let id = Uuid::new_v4();
        self.raft_group
            .read_index(ReadIndexContext::fields_to_bytes(id, request, locked));

        let pending_read_count = self.raft_group.raft.pending_read_count();
        let ready_read_count = self.raft_group.raft.ready_read_count();
        (
            id,
            pending_read_count == last_pending_read_count
                && ready_read_count == last_ready_read_count,
        )
    }

    /// Returns (minimal matched, minimal committed_index)
    ///
    /// For now, it is only used in merge.
    pub fn get_min_progress(&self) -> Result<(u64, u64)> {
        let (mut min_m, mut min_c) = (None, None);
        if let Some(progress) = self.raft_group.status().progress {
            for (id, pr) in progress.iter() {
                // Reject merge if there is any pending request snapshot,
                // because a target region may merge a source region which is in
                // an invalid state.
                if pr.state == ProgressState::Snapshot
                    || pr.pending_request_snapshot != INVALID_INDEX
                {
                    return Err(box_err!(
                        "there is a pending snapshot peer {} [{:?}], skip merge",
                        id,
                        pr
                    ));
                }
                if min_m.unwrap_or(u64::MAX) > pr.matched {
                    min_m = Some(pr.matched);
                }
                if min_c.unwrap_or(u64::MAX) > pr.committed_index {
                    min_c = Some(pr.committed_index);
                }
            }
        }
        let (mut min_m, min_c) = (min_m.unwrap_or(0), min_c.unwrap_or(0));
        if min_m < min_c {
            warn!(
                "min_matched < min_committed, raft progress is inaccurate";
                "region_id" => self.region_id,
                "peer_id" => self.peer.get_id(),
                "min_matched" => min_m,
                "min_committed" => min_c,
            );
            // Reset `min_matched` to `min_committed`, since the raft log at `min_committed` is
            // known to be committed in all peers, all of the peers should also have replicated it
            min_m = min_c;
        }
        Ok((min_m, min_c))
    }

    fn pre_propose_prepare_merge<T: Transport>(
        &mut self,
        ctx: &mut PollContext<EK, ER, T>,
        req: &mut RaftCmdRequest,
    ) -> Result<()> {
        // Check existing prepare_merge_fence.
        let mut passed_merge_fence = false;
        if self.prepare_merge_fence > 0 {
            let applied_index = self.get_store().applied_index();
            if applied_index >= self.prepare_merge_fence {
                // Check passed, clear fence and start proposing pessimistic locks and PrepareMerge.
                self.prepare_merge_fence = 0;
                self.pending_prepare_merge = None;
                passed_merge_fence = true;
            } else {
                self.pending_prepare_merge = Some(mem::take(req));
                info!(
                    "reject PrepareMerge because applied_index has not reached prepare_merge_fence";
                    "region_id" => self.region_id,
                    "applied_index" => applied_index,
                    "prepare_merge_fence" => self.prepare_merge_fence
                );
                return Err(Error::PendingPrepareMerge);
            }
        }

        let last_index = self.raft_group.raft.raft_log.last_index();
        let (min_matched, min_committed) = self.get_min_progress()?;
        if min_matched == 0
            || min_committed == 0
            || last_index - min_matched > ctx.cfg.merge_max_log_gap
            || last_index - min_committed > ctx.cfg.merge_max_log_gap * 2
        {
            return Err(box_err!(
                "log gap from matched: {} or committed: {} to last index: {} is too large, skip merge",
                min_matched,
                min_committed,
                last_index
            ));
        }
        let mut entry_size = 0;
        for entry in self.raft_group.raft.raft_log.entries(
            min_committed + 1,
            NO_LIMIT,
            GetEntriesContext::empty(false),
        )? {
            // commit merge only contains entries start from min_matched + 1
            if entry.index > min_matched {
                entry_size += entry.get_data().len();
            }
            if entry.get_entry_type() == EntryType::EntryConfChange
                || entry.get_entry_type() == EntryType::EntryConfChangeV2
            {
                return Err(box_err!(
                    "{} log gap contains conf change, skip merging.",
                    self.tag
                ));
            }
            if entry.get_data().is_empty() {
                continue;
            }
            let cmd: RaftCmdRequest =
                util::parse_data_at(entry.get_data(), entry.get_index(), &self.tag);
            if !cmd.has_admin_request() {
                continue;
            }
            let cmd_type = cmd.get_admin_request().get_cmd_type();
            match cmd_type {
                AdminCmdType::TransferLeader
                | AdminCmdType::ComputeHash
                | AdminCmdType::VerifyHash
                | AdminCmdType::InvalidAdmin => continue,
                _ => {}
            }
            // Any command that can change epoch or log gap should be rejected.
            return Err(box_err!(
                "log gap contains admin request {:?}, skip merging.",
                cmd_type
            ));
        }
        let entry_size_limit = ctx.cfg.raft_entry_max_size.0 as usize * 9 / 10;
        if entry_size > entry_size_limit {
            return Err(box_err!(
                "log gap size exceed entry size limit, skip merging."
            ));
        };

        // Record current proposed index. If there are some in-memory pessimistic locks, we should
        // wait until applying to the proposed index before proposing pessimistic locks and
        // PrepareMerge. Otherwise, if an already proposed command will remove a pessimistic lock,
        // we will make some deleted locks appear again.
        if !passed_merge_fence {
            let pessimistic_locks = self.txn_ext.pessimistic_locks.read();
            if !pessimistic_locks.is_empty() {
                if pessimistic_locks.status != LocksStatus::Normal {
                    // If `status` is not `Normal`, it means the in-memory pessimistic locks are
                    // being transferred, probably triggered by transferring leader. In this case,
                    // we abort merging to simplify the situation.
                    return Err(box_err!(
                        "pessimistic locks status is {:?}, skip merging.",
                        pessimistic_locks.status
                    ));
                }
                if self.get_store().applied_index() < last_index {
                    self.prepare_merge_fence = last_index;
                    self.pending_prepare_merge = Some(mem::take(req));
                    info!(
                        "start rejecting new proposals before prepare merge";
                        "region_id" => self.region_id,
                        "prepare_merge_fence" => last_index
                    );
                    return Err(Error::PendingPrepareMerge);
                }
            }
        }

        fail_point!("before_propose_locks_on_region_merge");
        self.propose_locks_before_prepare_merge(ctx, entry_size_limit - entry_size)?;

        req.mut_admin_request()
            .mut_prepare_merge()
            .set_min_index(min_matched + 1);
        Ok(())
    }

    fn propose_locks_before_prepare_merge<T: Transport>(
        &mut self,
        ctx: &mut PollContext<EK, ER, T>,
        size_limit: usize,
    ) -> Result<()> {
        let pessimistic_locks = self.txn_ext.pessimistic_locks.upgradable_read();
        if pessimistic_locks.is_empty() {
            let mut pessimistic_locks = RwLockUpgradableReadGuard::upgrade(pessimistic_locks);
            pessimistic_locks.status = LocksStatus::MergingRegion;
            return Ok(());
        }
        // The proposed pessimistic locks here will also be carried in CommitMerge. Check the size
        // to avoid CommitMerge exceeding the size limit of a raft entry. This check is a inaccurate
        // check. We will check the size again accurately later using the protobuf encoding.
        if pessimistic_locks.memory_size > size_limit {
            return Err(box_err!(
                "pessimistic locks size {} exceed size limit {}, skip merging.",
                pessimistic_locks.memory_size,
                size_limit
            ));
        }

        let mut cmd = RaftCmdRequest::default();
        for (key, (lock, _deleted)) in &*pessimistic_locks {
            let mut put = PutRequest::default();
            put.set_cf(CF_LOCK.to_string());
            put.set_key(key.as_encoded().to_owned());
            put.set_value(lock.to_lock().to_bytes());
            let mut req = Request::default();
            req.set_cmd_type(CmdType::Put);
            req.set_put(put);
            cmd.mut_requests().push(req);
        }
        cmd.mut_header().set_region_id(self.region_id);
        cmd.mut_header()
            .set_region_epoch(self.region().get_region_epoch().clone());
        cmd.mut_header().set_peer(self.peer.clone());
        let proposal_size = cmd.compute_size();
        if proposal_size as usize > size_limit {
            return Err(box_err!(
                "pessimistic locks size {} exceed size limit {}, skip merging.",
                proposal_size,
                size_limit
            ));
        }

        {
            let mut pessimistic_locks = RwLockUpgradableReadGuard::upgrade(pessimistic_locks);
            pessimistic_locks.status = LocksStatus::MergingRegion;
        }
        debug!("propose {} pessimistic locks before prepare merge", cmd.get_requests().len();
            "region_id" => self.region_id);
        self.propose_normal(ctx, cmd)?;
        Ok(())
    }

    fn pre_propose<T: Transport>(
        &mut self,
        poll_ctx: &mut PollContext<EK, ER, T>,
        req: &mut RaftCmdRequest,
    ) -> Result<ProposalContext> {
        poll_ctx.coprocessor_host.pre_propose(self.region(), req)?;
        let mut ctx = ProposalContext::empty();

        if get_sync_log_from_request(req) {
            ctx.insert(ProposalContext::SYNC_LOG);
        }

        if !req.has_admin_request() {
            return Ok(ctx);
        }

        match req.get_admin_request().get_cmd_type() {
            AdminCmdType::Split | AdminCmdType::BatchSplit => ctx.insert(ProposalContext::SPLIT),
            AdminCmdType::PrepareMerge => {
                self.pre_propose_prepare_merge(poll_ctx, req)?;
                ctx.insert(ProposalContext::PREPARE_MERGE);
            }
            AdminCmdType::CommitMerge => ctx.insert(ProposalContext::COMMIT_MERGE),
            _ => {}
        }

        Ok(ctx)
    }

    /// Propose normal request to raft
    ///
    /// Returns Ok(Either::Left(index)) means the proposal is proposed successfully and is located on `index` position.
    /// Ok(Either::Right(index)) means the proposal is rejected by `CmdEpochChecker` and the `index` is the position of
    /// the last conflict admin cmd.
    fn propose_normal<T: Transport>(
        &mut self,
        poll_ctx: &mut PollContext<EK, ER, T>,
        mut req: RaftCmdRequest,
    ) -> Result<Either<u64, u64>> {
        // Should not propose normal in force leader state.
        // In `pre_propose_raft_command`, it rejects all the requests expect conf-change
        // if in force leader state.
        if self.force_leader.is_some() {
            panic!(
                "{} propose normal in force leader state {:?}",
                self.tag, self.force_leader
            );
        };

        if (self.pending_merge_state.is_some()
            && req.get_admin_request().get_cmd_type() != AdminCmdType::RollbackMerge)
            || (self.prepare_merge_fence > 0
                && req.get_admin_request().get_cmd_type() != AdminCmdType::PrepareMerge)
        {
            return Err(Error::ProposalInMergingMode(self.region_id));
        }

        poll_ctx.raft_metrics.propose.normal += 1;

        if self.has_applied_to_current_term() {
            // Only when applied index's term is equal to current leader's term, the information
            // in epoch checker is up to date and can be used to check epoch.
            if let Some(index) = self
                .cmd_epoch_checker
                .propose_check_epoch(&req, self.term())
            {
                return Ok(Either::Right(index));
            }
        } else if req.has_admin_request() {
            // The admin request is rejected because it may need to update epoch checker which
            // introduces an uncertainty and may breaks the correctness of epoch checker.
            return Err(box_err!(
                "{} peer has not applied to current term, applied_term {}, current_term {}",
                self.tag,
                self.get_store().applied_index_term(),
                self.term()
            ));
        }

        // TODO: validate request for unexpected changes.
        let ctx = match self.pre_propose(poll_ctx, &mut req) {
            Ok(ctx) => ctx,
            Err(e) => {
                // Skipping PrepareMerge is logged when the PendingPrepareMerge error is generated.
                if !matches!(e, Error::PendingPrepareMerge) {
                    warn!(
                        "skip proposal";
                        "region_id" => self.region_id,
                        "peer_id" => self.peer.get_id(),
                        "err" => ?e,
                        "error_code" => %e.error_code(),
                    );
                }
                return Err(e);
            }
        };

        let data = req.write_to_bytes()?;

        // TODO: use local histogram metrics
        PEER_PROPOSE_LOG_SIZE_HISTOGRAM.observe(data.len() as f64);

        if data.len() as u64 > poll_ctx.cfg.raft_entry_max_size.0 {
            error!(
                "entry is too large";
                "region_id" => self.region_id,
                "peer_id" => self.peer.get_id(),
                "size" => data.len(),
            );
            return Err(Error::RaftEntryTooLarge {
                region_id: self.region_id,
                entry_size: data.len() as u64,
            });
        }

        self.maybe_inject_propose_error(&req)?;
        let propose_index = self.next_proposal_index();
        self.raft_group.propose(ctx.to_vec(), data)?;
        if self.next_proposal_index() == propose_index {
            // The message is dropped silently, this usually due to leader absence
            // or transferring leader. Both cases can be considered as NotLeader error.
            return Err(Error::NotLeader(self.region_id, None));
        }

        // Prepare Merge need to be broadcast to as many as followers when disk full.
        if req.has_admin_request()
            && (!matches!(poll_ctx.self_disk_usage, DiskUsage::Normal)
                || !self.disk_full_peers.is_empty())
        {
            match req.get_admin_request().get_cmd_type() {
                AdminCmdType::PrepareMerge | AdminCmdType::RollbackMerge => {
                    self.has_region_merge_proposal = true;
                    self.region_merge_proposal_index = propose_index;
                    for (k, v) in &mut self.disk_full_peers.peers {
                        if !matches!(v.0, DiskUsage::AlreadyFull) {
                            v.1 = true;
                            self.raft_group
                                .raft
                                .adjust_max_inflight_msgs(*k, poll_ctx.cfg.raft_max_inflight_msgs);
                            debug!(
                                "{:?} adjust max inflight msgs to {} on peer: {:?}",
                                req.get_admin_request().get_cmd_type(),
                                poll_ctx.cfg.raft_max_inflight_msgs,
                                k
                            );
                        }
                    }
                }
                _ => {}
            }
        }

        Ok(Either::Left(propose_index))
    }

    pub fn execute_transfer_leader<T>(
        &mut self,
        ctx: &mut PollContext<EK, ER, T>,
        from: u64,
        peer_disk_usage: DiskUsage,
        reply_cmd: bool, // whether it is a reply to a TransferLeader command
    ) {
        let pending_snapshot = self.is_handling_snapshot() || self.has_pending_snapshot();
        if pending_snapshot
            || from != self.leader_id()
            // Transfer leader to node with disk full will lead to write availablity downback.
            // But if the current leader is disk full, and send such request, we should allow it,
            // because it may be a read leader balance request.
            || (!matches!(ctx.self_disk_usage, DiskUsage::Normal) &&
            matches!(peer_disk_usage,DiskUsage::Normal))
        {
            info!(
                "reject transferring leader";
                "region_id" => self.region_id,
                "peer_id" => self.peer.get_id(),
                "from" => from,
                "pending_snapshot" => pending_snapshot,
                "disk_usage" => ?ctx.self_disk_usage,
            );
            return;
        }

        let mut msg = eraftpb::Message::new();
        msg.set_from(self.peer_id());
        msg.set_to(self.leader_id());
        msg.set_msg_type(eraftpb::MessageType::MsgTransferLeader);
        msg.set_index(self.get_store().applied_index());
        msg.set_log_term(self.term());
        if reply_cmd {
            msg.set_context(Bytes::from_static(TRANSFER_LEADER_COMMAND_REPLY_CTX));
        }
        self.raft_group.raft.msgs.push(msg);
    }

    /// Return true to if the transfer leader request is accepted.
    ///
    /// When transferring leadership begins, leader sends a pre-transfer
    /// to target follower first to ensures it's ready to become leader.
    /// After that the real transfer leader process begin.
    ///
    /// 1. pre_transfer_leader on leader:
    ///     Leader will send a MsgTransferLeader to follower.
    /// 2. execute_transfer_leader on follower
    ///     If follower passes all necessary checks, it will reply an
    ///     ACK with type MsgTransferLeader and its promised persistent index.
    /// 3. ready_to_transfer_leader on leader:
    ///     Leader checks if it's appropriate to transfer leadership. If it
    ///     does, it calls raft transfer_leader API to do the remaining work.
    ///
    /// See also: tikv/rfcs#37.
    fn propose_transfer_leader<T>(
        &mut self,
        ctx: &mut PollContext<EK, ER, T>,
        req: RaftCmdRequest,
        cb: Callback<EK::Snapshot>,
    ) -> bool {
        ctx.raft_metrics.propose.transfer_leader += 1;

        let transfer_leader = get_transfer_leader_cmd(&req).unwrap();
        let prs = self.raft_group.raft.prs();

        let (_, peers) = transfer_leader
            .get_peers()
            .iter()
            .filter(|peer| peer.id != self.peer.id)
            .fold((0, vec![]), |(max_matched, mut chosen), peer| {
                if let Some(pr) = prs.get(peer.id) {
                    match pr.matched.cmp(&max_matched) {
                        cmp::Ordering::Greater => (pr.matched, vec![peer]),
                        cmp::Ordering::Equal => {
                            chosen.push(peer);
                            (max_matched, chosen)
                        }
                        cmp::Ordering::Less => (max_matched, chosen),
                    }
                } else {
                    (max_matched, chosen)
                }
            });
        let peer = match peers.len() {
            0 => transfer_leader.get_peer(),
            1 => peers.get(0).unwrap(),
            _ => peers.choose(&mut rand::thread_rng()).unwrap(),
        };

        let transferred = if peer.id == self.peer.id {
            false
        } else {
            self.pre_transfer_leader(peer)
        };

        // transfer leader command doesn't need to replicate log and apply, so we
        // return immediately. Note that this command may fail, we can view it just as an advice
        cb.invoke_with_response(make_transfer_leader_response());

        transferred
    }

    // Fails in such cases:
    // 1. A pending conf change has not been applied yet;
    // 2. Removing the leader is not allowed in the configuration;
    // 3. The conf change makes the raft group not healthy;
    // 4. The conf change is dropped by raft group internally.
    /// Returns Ok(Either::Left(index)) means the proposal is proposed successfully and is located on `index` position.
    /// Ok(Either::Right(index)) means the proposal is rejected by `CmdEpochChecker` and the `index` is the position of
    /// the last conflict admin cmd.
    fn propose_conf_change<T>(
        &mut self,
        ctx: &mut PollContext<EK, ER, T>,
        req: &RaftCmdRequest,
    ) -> Result<Either<u64, u64>> {
        if self.pending_merge_state.is_some() {
            return Err(Error::ProposalInMergingMode(self.region_id));
        }
        if self.raft_group.raft.pending_conf_index > self.get_store().applied_index() {
            info!(
                "there is a pending conf change, try later";
                "region_id" => self.region_id,
                "peer_id" => self.peer.get_id(),
            );
            return Err(box_err!(
                "{} there is a pending conf change, try later",
                self.tag
            ));
        }
        // Actually, according to the implementation of conf change in raft-rs, this check must be
        // passed if the previous check that `pending_conf_index` should be less than or equal to
        // `self.get_store().applied_index()` is passed.
        if self.get_store().applied_index_term() != self.term() {
            return Err(box_err!(
                "{} peer has not applied to current term, applied_term {}, current_term {}",
                self.tag,
                self.get_store().applied_index_term(),
                self.term()
            ));
        }
        if let Some(index) = self.cmd_epoch_checker.propose_check_epoch(req, self.term()) {
            return Ok(Either::Right(index));
        }

        let data = req.write_to_bytes()?;
        let admin = req.get_admin_request();
        let res = if admin.has_change_peer() {
            self.propose_conf_change_internal(ctx, admin.get_change_peer(), data)
        } else if admin.has_change_peer_v2() {
            self.propose_conf_change_internal(ctx, admin.get_change_peer_v2(), data)
        } else {
            unreachable!()
        };
        if let Err(ref e) = res {
            warn!("failed to propose confchange"; "error" => ?e);
        }
        res.map(Either::Left)
    }

    // Fails in such cases:
    // 1. A pending conf change has not been applied yet;
    // 2. Removing the leader is not allowed in the configuration;
    // 3. The conf change makes the raft group not healthy;
    // 4. The conf change is dropped by raft group internally.
    fn propose_conf_change_internal<T, CP: ChangePeerI>(
        &mut self,
        ctx: &mut PollContext<EK, ER, T>,
        change_peer: CP,
        data: Vec<u8>,
    ) -> Result<u64> {
        let data_size = data.len();
        let cc = change_peer.to_confchange(data);
        let changes = change_peer.get_change_peers();

        self.check_conf_change(ctx, changes.as_ref(), &cc)?;

        ctx.raft_metrics.propose.conf_change += 1;
        // TODO: use local histogram metrics
        PEER_PROPOSE_LOG_SIZE_HISTOGRAM.observe(data_size as f64);
        info!(
            "propose conf change peer";
            "region_id" => self.region_id,
            "peer_id" => self.peer.get_id(),
            "changes" => ?changes.as_ref(),
            "kind" => ?ConfChangeKind::confchange_kind(changes.as_ref().len()),
        );

        let propose_index = self.next_proposal_index();
        self.raft_group
            .propose_conf_change(ProposalContext::SYNC_LOG.to_vec(), cc)?;
        if self.next_proposal_index() == propose_index {
            // The message is dropped silently, this usually due to leader absence
            // or transferring leader. Both cases can be considered as NotLeader error.
            return Err(Error::NotLeader(self.region_id, None));
        }

        Ok(propose_index)
    }

    fn handle_read<T>(
        &self,
        ctx: &mut PollContext<EK, ER, T>,
        req: RaftCmdRequest,
        check_epoch: bool,
        read_index: Option<u64>,
    ) -> ReadResponse<EK::Snapshot> {
        let region = self.region().clone();
        if check_epoch {
            if let Err(e) = check_region_epoch(&req, &region, true) {
                debug!("epoch not match"; "region_id" => region.get_id(), "err" => ?e);
                let mut response = cmd_resp::new_error(e);
                cmd_resp::bind_term(&mut response, self.term());
                return ReadResponse {
                    response,
                    snapshot: None,
                    txn_extra_op: TxnExtraOp::Noop,
                };
            }
        }
        let flags = WriteBatchFlags::from_bits_check(req.get_header().get_flags());
        if flags.contains(WriteBatchFlags::STALE_READ) {
            let read_ts = decode_u64(&mut req.get_header().get_flag_data()).unwrap();
            let safe_ts = self.read_progress.safe_ts();
            if safe_ts < read_ts {
                warn!(
                    "read rejected by safe timestamp";
                    "safe ts" => safe_ts,
                    "read ts" => read_ts,
                    "tag" => &self.tag
                );
                let mut response = cmd_resp::new_error(Error::DataIsNotReady {
                    region_id: region.get_id(),
                    peer_id: self.peer_id(),
                    safe_ts,
                });
                cmd_resp::bind_term(&mut response, self.term());
                return ReadResponse {
                    response,
                    snapshot: None,
                    txn_extra_op: TxnExtraOp::Noop,
                };
            }
        }

        let mut resp = ctx.execute(&req, &Arc::new(region), read_index, None);
        if let Some(snap) = resp.snapshot.as_mut() {
            snap.txn_ext = Some(self.txn_ext.clone());
            snap.bucket_meta = self.region_buckets.as_ref().map(|b| b.meta.clone());
        }
        resp.txn_extra_op = self.txn_extra_op.load();
        cmd_resp::bind_term(&mut resp.response, self.term());
        resp
    }

    pub fn voters(&self) -> raft::util::Union<'_> {
        self.raft_group.raft.prs().conf().voters().ids()
    }

    pub fn term(&self) -> u64 {
        self.raft_group.raft.term
    }

    pub fn stop(&mut self) {
        self.mut_store().cancel_applying_snap();
        self.pending_reads.clear_all(None);
    }

    pub fn maybe_add_want_rollback_merge_peer(&mut self, peer_id: u64, extra_msg: &ExtraMessage) {
        if !self.is_leader() {
            return;
        }
        if let Some(ref state) = self.pending_merge_state {
            if state.get_commit() == extra_msg.get_premerge_commit() {
                self.add_want_rollback_merge_peer(peer_id);
            }
        }
    }

    pub fn add_want_rollback_merge_peer(&mut self, peer_id: u64) {
        assert!(self.pending_merge_state.is_some());
        self.want_rollback_merge_peers.insert(peer_id);
    }

    pub fn clear_disk_full_peers<T>(&mut self, ctx: &PollContext<EK, ER, T>) {
        let disk_full_peers = mem::take(&mut self.disk_full_peers);
        let raft = &mut self.raft_group.raft;
        for peer in disk_full_peers.peers.into_keys() {
            raft.adjust_max_inflight_msgs(peer, ctx.cfg.raft_max_inflight_msgs);
        }
    }

    pub fn refill_disk_full_peers<T>(&mut self, ctx: &PollContext<EK, ER, T>) {
        self.clear_disk_full_peers(ctx);
        debug!(
            "region id {}, peer id {}, store id {}: refill disk full peers when peer disk usage status changed or merge triggered",
            self.region_id,
            self.peer.get_id(),
            self.peer.get_store_id()
        );

        // Collect disk full peers and all peers' `next_idx` to find a potential quorum.
        let peers_len = self.get_store().region().get_peers().len();
        let mut normal_peers = HashSet::default();
        let mut next_idxs = Vec::with_capacity(peers_len);
        let mut min_peer_index = u64::MAX;
        for peer in self.get_store().region().get_peers() {
            let (peer_id, store_id) = (peer.get_id(), peer.get_store_id());
            let usage = ctx.store_disk_usages.get(&store_id);
            if usage.is_none() {
                // Always treat the leader itself as normal.
                normal_peers.insert(peer_id);
            }
            if let Some(pr) = self.raft_group.raft.prs().get(peer_id) {
                // status 3-normal, 2-almostfull, 1-alreadyfull, only for simplying the sort func belowing.
                let mut status = 3;
                if let Some(usg) = usage {
                    status = match usg {
                        DiskUsage::Normal => 3,
                        DiskUsage::AlmostFull => 2,
                        DiskUsage::AlreadyFull => 1,
                    };
                }

                if !self.down_peer_ids.contains(&peer_id) {
                    next_idxs.push((peer_id, pr.next_idx, usage, status));
                    if min_peer_index > pr.next_idx {
                        min_peer_index = pr.next_idx;
                    }
                }
            }
        }
        if self.has_region_merge_proposal {
            debug!(
                "region id {}, peer id {}, store id {} has a merge request, with region_merge_proposal_index {}",
                self.region_id,
                self.peer.get_id(),
                self.peer.get_store_id(),
                self.region_merge_proposal_index
            );
            if min_peer_index > self.region_merge_proposal_index {
                self.has_region_merge_proposal = false;
            }
        }

        if normal_peers.len() == peers_len {
            return;
        }

        // Reverse sort peers based on `next_idx`, `usage` and `store healthy status`, then try to get a potential quorum.
        next_idxs.sort_by(|x, y| {
            if x.3 == y.3 {
                y.1.cmp(&x.1)
            } else {
                y.3.cmp(&x.3)
            }
        });

        let raft = &mut self.raft_group.raft;
        self.disk_full_peers.majority = !raft.prs().has_quorum(&normal_peers);

        // Here set all peers can be sent when merging.
        for &(peer, _, usage, ..) in &next_idxs {
            if let Some(usage) = usage {
                if self.has_region_merge_proposal && !matches!(*usage, DiskUsage::AlreadyFull) {
                    self.disk_full_peers.peers.insert(peer, (*usage, true));
                    raft.adjust_max_inflight_msgs(peer, ctx.cfg.raft_max_inflight_msgs);
                    debug!(
                        "refill disk full peer max inflight to {} on a merging region: region id {}, peer id {}",
                        ctx.cfg.raft_max_inflight_msgs, self.region_id, peer
                    );
                } else {
                    self.disk_full_peers.peers.insert(peer, (*usage, false));
                    raft.adjust_max_inflight_msgs(peer, 0);
                    debug!(
                        "refill disk full peer max inflight to {} on region without merging: region id {}, peer id {}",
                        0, self.region_id, peer
                    );
                }
            }
        }

        if !self.disk_full_peers.majority {
            // Less than majority peers are in disk full status.
            return;
        }

        let (mut potential_quorum, mut quorum_ok) = (HashSet::default(), false);
        let mut has_dangurous_set = false;
        for &(peer_id, _, _, status) in &next_idxs {
            potential_quorum.insert(peer_id);

            if status == 1 {
                // already full peer.
                has_dangurous_set = true;
            }

            if raft.prs().has_quorum(&potential_quorum) {
                quorum_ok = true;
                break;
            }
        }

        self.dangerous_majority_set = has_dangurous_set;

        // For the Peer with AlreadFull in potential quorum set, we still need to send logs to it.
        // To support incoming configure change.
        if quorum_ok {
            for peer in potential_quorum {
                if let Some(x) = self.disk_full_peers.peers.get_mut(&peer) {
                    // It can help to establish a quorum.
                    x.1 = true;
                    // for merge region, all peers have been set to the max.
                    if !self.has_region_merge_proposal {
                        raft.adjust_max_inflight_msgs(peer, 1);
                        debug!(
                            "refill disk full peer max inflight to 1 in potential quorum set: region id {}, peer id {}",
                            self.region_id, peer
                        );
                    }
                }
            }
        }
    }

    // Check disk usages for the peer itself and other peers in the raft group.
    // The return value indicates whether the proposal is allowed or not.
    fn check_proposal_normal_with_disk_usage<T>(
        &mut self,
        ctx: &mut PollContext<EK, ER, T>,
        disk_full_opt: DiskFullOpt,
        disk_full_stores: &mut Vec<u64>,
        maybe_transfer_leader: &mut bool,
    ) -> bool {
        // check self disk status.
        let allowed = match ctx.self_disk_usage {
            DiskUsage::Normal => true,
            DiskUsage::AlmostFull => !matches!(disk_full_opt, DiskFullOpt::NotAllowedOnFull),
            DiskUsage::AlreadyFull => false,
        };

        if !allowed {
            disk_full_stores.push(ctx.store.id);
            *maybe_transfer_leader = true;
            return false;
        }

        // If all followers diskusage normal, then allowed.
        if self.disk_full_peers.is_empty() {
            return true;
        }

        for peer in self.get_store().region().get_peers() {
            let (peer_id, store_id) = (peer.get_id(), peer.get_store_id());
            if self.disk_full_peers.peers.get(&peer_id).is_some() {
                disk_full_stores.push(store_id);
            }
        }

        // if there are some peers with disk already full status in the majority set, should not allowed.
        if self.dangerous_majority_set {
            return false;
        }

        if !self.disk_full_peers.majority {
            return true;
        }

        if matches!(disk_full_opt, DiskFullOpt::AllowedOnAlmostFull)
            && self.disk_full_peers.peers.values().any(|x| x.1)
        {
            // Majority peers are in disk full status but the request carries a special flag.
            return true;
        }
        false
    }

    /// Check if the command will be likely to pass all the check and propose.
    pub fn will_likely_propose(&mut self, cmd: &RaftCmdRequest) -> bool {
        !self.pending_remove
            && self.is_leader()
            && self.pending_merge_state.is_none()
            && self.prepare_merge_fence == 0
            && self.raft_group.raft.lead_transferee.is_none()
            && self.has_applied_to_current_term()
            && self
                .cmd_epoch_checker
                .propose_check_epoch(cmd, self.term())
                .is_none()
    }

<<<<<<< HEAD
=======
    pub fn maybe_gen_approximate_buckets<T>(&self, ctx: &PollContext<EK, ER, T>) {
        if ctx.coprocessor_host.cfg.enable_region_bucket && !self.region().get_peers().is_empty() {
            if let Err(e) = ctx
                .split_check_scheduler
                .schedule(SplitCheckTask::ApproximateBuckets(self.region().clone()))
            {
                error!(
                    "failed to schedule check approximate buckets";
                    "region_id" => self.region().get_id(),
                    "peer_id" => self.peer_id(),
                    "err" => %e,
                );
            }
        }
    }

>>>>>>> 080d0868
    #[inline]
    pub fn is_force_leader(&self) -> bool {
        matches!(
            self.force_leader,
            Some(ForceLeaderState::ForceLeader { .. })
        )
    }

    pub fn unsafe_recovery_maybe_finish_wait_apply(&mut self, force: bool) {
        if let Some(UnsafeRecoveryState::WaitApply { target_index, .. }) =
            &self.unsafe_recovery_state
        {
            if self.raft_group.raft.raft_log.applied >= *target_index || force {
                if self.is_force_leader() {
                    info!(
                        "Unsafe recovery, finish wait apply";
                        "region_id" => self.region().get_id(),
                        "peer_id" => self.peer_id(),
                        "target_index" => target_index,
                        "applied" =>  self.raft_group.raft.raft_log.applied,
                        "force" => force,
                    );
                }
                self.unsafe_recovery_state = None;
            }
        }
    }
}

#[derive(Default, Debug)]
pub struct DiskFullPeers {
    majority: bool,
    // Indicates whether a peer can help to establish a quorum.
    peers: HashMap<u64, (DiskUsage, bool)>,
}

impl DiskFullPeers {
    pub fn is_empty(&self) -> bool {
        self.peers.is_empty()
    }
    pub fn majority(&self) -> bool {
        self.majority
    }
    pub fn has(&self, peer_id: u64) -> bool {
        !self.peers.is_empty() && self.peers.contains_key(&peer_id)
    }
    pub fn get(&self, peer_id: u64) -> Option<DiskUsage> {
        self.peers.get(&peer_id).map(|x| x.0)
    }
}

impl<EK, ER> Peer<EK, ER>
where
    EK: KvEngine,
    ER: RaftEngine,
{
    pub fn insert_peer_cache(&mut self, peer: metapb::Peer) {
        self.peer_cache.borrow_mut().insert(peer.get_id(), peer);
    }

    pub fn remove_peer_from_cache(&mut self, peer_id: u64) {
        self.peer_cache.borrow_mut().remove(&peer_id);
    }

    pub fn get_peer_from_cache(&self, peer_id: u64) -> Option<metapb::Peer> {
        if peer_id == 0 {
            return None;
        }
        fail_point!("stale_peer_cache_2", peer_id == 2, |_| None);
        if let Some(peer) = self.peer_cache.borrow().get(&peer_id) {
            return Some(peer.clone());
        }

        // Try to find in region, if found, set in cache.
        for peer in self.region().get_peers() {
            if peer.get_id() == peer_id {
                self.peer_cache.borrow_mut().insert(peer_id, peer.clone());
                return Some(peer.clone());
            }
        }

        None
    }

    fn region_replication_status(&mut self) -> Option<RegionReplicationStatus> {
        if self.replication_mode_version == 0 {
            return None;
        }
        let mut status = RegionReplicationStatus {
            state_id: self.replication_mode_version,
            ..Default::default()
        };
        let state = if !self.replication_sync {
            if self.dr_auto_sync_state != DrAutoSyncState::Async {
                let res = self.raft_group.raft.check_group_commit_consistent();
                if Some(true) != res {
                    let mut buffer: SmallVec<[(u64, u64, u64); 5]> = SmallVec::new();
                    if self.get_store().applied_index_term() >= self.term() {
                        let progress = self.raft_group.raft.prs();
                        for (id, p) in progress.iter() {
                            if !progress.conf().voters().contains(*id) {
                                continue;
                            }
                            buffer.push((*id, p.commit_group_id, p.matched));
                        }
                    };
                    info!(
                        "still not reach integrity over label";
                        "status" => ?res,
                        "region_id" => self.region_id,
                        "peer_id" => self.peer.id,
                        "progress" => ?buffer
                    );
                } else {
                    self.replication_sync = true;
                }
                match res {
                    Some(true) => RegionReplicationState::IntegrityOverLabel,
                    Some(false) => RegionReplicationState::SimpleMajority,
                    None => RegionReplicationState::Unknown,
                }
            } else {
                RegionReplicationState::SimpleMajority
            }
        } else {
            RegionReplicationState::IntegrityOverLabel
        };
        status.set_state(state);
        Some(status)
    }

    pub fn heartbeat_pd<T>(&mut self, ctx: &PollContext<EK, ER, T>) {
        let task = PdTask::Heartbeat(HeartbeatTask {
            term: self.term(),
            region: self.region().clone(),
            down_peers: self.collect_down_peers(ctx),
            peer: self.peer.clone(),
            pending_peers: self.collect_pending_peers(ctx),
            written_bytes: self.peer_stat.written_bytes,
            written_keys: self.peer_stat.written_keys,
            approximate_size: self.approximate_size,
            approximate_keys: self.approximate_keys,
            replication_status: self.region_replication_status(),
        });
        if let Err(e) = ctx.pd_scheduler.schedule(task) {
            error!(
                "failed to notify pd";
                "region_id" => self.region_id,
                "peer_id" => self.peer.get_id(),
                "err" => ?e,
            );
            return;
        }
        fail_point!("schedule_check_split");
    }

    fn prepare_raft_message(&self) -> RaftMessage {
        let mut send_msg = RaftMessage::default();
        send_msg.set_region_id(self.region_id);
        // set current epoch
        send_msg.set_region_epoch(self.region().get_region_epoch().clone());
        send_msg.set_from_peer(self.peer.clone());
        send_msg
    }

    pub fn send_extra_message<T: Transport>(
        &self,
        msg: ExtraMessage,
        trans: &mut T,
        to: &metapb::Peer,
    ) {
        let mut send_msg = self.prepare_raft_message();
        let ty = msg.get_type();
        debug!("send extra msg";
            "region_id" => self.region_id,
            "peer_id" => self.peer.get_id(),
            "msg_type" => ?ty,
            "to" => to.get_id()
        );
        send_msg.set_extra_msg(msg);
        send_msg.set_to_peer(to.clone());
        if let Err(e) = trans.send(send_msg) {
            error!(?e;
                "failed to send extra message";
                "type" => ?ty,
                "region_id" => self.region_id,
                "peer_id" => self.peer.get_id(),
                "target" => ?to,
            );
        }
    }

    fn build_raft_message(
        &mut self,
        msg: eraftpb::Message,
        disk_usage: DiskUsage,
    ) -> Option<RaftMessage> {
        let mut send_msg = self.prepare_raft_message();

        send_msg.set_disk_usage(disk_usage);

        let to_peer = match self.get_peer_from_cache(msg.get_to()) {
            Some(p) => p,
            None => {
                warn!(
                    "failed to look up recipient peer";
                    "region_id" => self.region_id,
                    "peer_id" => self.peer.get_id(),
                    "to_peer" => msg.get_to(),
                );
                return None;
            }
        };

        send_msg.set_to_peer(to_peer);

        if msg.get_from() != self.peer.get_id() {
            debug!(
                "redirecting message";
                "msg_type" => ?msg.get_msg_type(),
                "from" => msg.get_from(),
                "to" => msg.get_to(),
                "region_id" => self.region_id,
                "peer_id" => self.peer.get_id(),
            );
        }

        // There could be two cases:
        // 1. Target peer already exists but has not established communication with leader yet
        // 2. Target peer is added newly due to member change or region split, but it's not
        //    created yet
        // For both cases the region start key and end key are attached in RequestVote and
        // Heartbeat message for the store of that peer to check whether to create a new peer
        // when receiving these messages, or just to wait for a pending region split to perform
        // later.
        if self.get_store().is_initialized() && is_initial_msg(&msg) {
            let region = self.region();
            send_msg.set_start_key(region.get_start_key().to_vec());
            send_msg.set_end_key(region.get_end_key().to_vec());
        }

        send_msg.set_message(msg);

        Some(send_msg)
    }

    pub fn bcast_wake_up_message<T: Transport>(&self, ctx: &mut PollContext<EK, ER, T>) {
        for peer in self.region().get_peers() {
            if peer.get_id() == self.peer_id() {
                continue;
            }
            self.send_wake_up_message(ctx, peer);
        }
    }

    pub fn send_wake_up_message<T: Transport>(
        &self,
        ctx: &mut PollContext<EK, ER, T>,
        peer: &metapb::Peer,
    ) {
        let mut msg = ExtraMessage::default();
        msg.set_type(ExtraMessageType::MsgRegionWakeUp);
        self.send_extra_message(msg, &mut ctx.trans, peer);
    }

    pub fn bcast_check_stale_peer_message<T: Transport>(
        &mut self,
        ctx: &mut PollContext<EK, ER, T>,
    ) {
        if self.check_stale_conf_ver < self.region().get_region_epoch().get_conf_ver() {
            self.check_stale_conf_ver = self.region().get_region_epoch().get_conf_ver();
            self.check_stale_peers = self.region().get_peers().to_vec();
        }
        for peer in &self.check_stale_peers {
            if peer.get_id() == self.peer_id() {
                continue;
            }
            let mut extra_msg = ExtraMessage::default();
            extra_msg.set_type(ExtraMessageType::MsgCheckStalePeer);
            self.send_extra_message(extra_msg, &mut ctx.trans, peer);
        }
    }

    pub fn on_check_stale_peer_response(
        &mut self,
        check_conf_ver: u64,
        check_peers: Vec<metapb::Peer>,
    ) {
        if self.check_stale_conf_ver < check_conf_ver {
            self.check_stale_conf_ver = check_conf_ver;
            self.check_stale_peers = check_peers;
        }
    }

    pub fn send_want_rollback_merge<T: Transport>(
        &self,
        premerge_commit: u64,
        ctx: &mut PollContext<EK, ER, T>,
    ) {
        let to_peer = match self.get_peer_from_cache(self.leader_id()) {
            Some(p) => p,
            None => {
                warn!(
                    "failed to look up recipient peer";
                    "region_id" => self.region_id,
                    "peer_id" => self.peer.get_id(),
                    "to_peer" => self.leader_id(),
                );
                return;
            }
        };
        let mut extra_msg = ExtraMessage::default();
        extra_msg.set_type(ExtraMessageType::MsgWantRollbackMerge);
        extra_msg.set_premerge_commit(premerge_commit);
        self.send_extra_message(extra_msg, &mut ctx.trans, &to_peer);
    }

    pub fn require_updating_max_ts(&self, pd_scheduler: &Scheduler<PdTask<EK, ER>>) {
        let epoch = self.region().get_region_epoch();
        let term_low_bits = self.term() & ((1 << 32) - 1); // 32 bits
        let version_lot_bits = epoch.get_version() & ((1 << 31) - 1); // 31 bits
        let initial_status = (term_low_bits << 32) | (version_lot_bits << 1);
        self.txn_ext
            .max_ts_sync_status
            .store(initial_status, Ordering::SeqCst);
        info!(
            "require updating max ts";
            "region_id" => self.region_id,
            "initial_status" => initial_status,
        );
        if let Err(e) = pd_scheduler.schedule(PdTask::UpdateMaxTimestamp {
            region_id: self.region_id,
            initial_status,
            txn_ext: self.txn_ext.clone(),
        }) {
            error!(
                "failed to update max ts";
                "err" => ?e,
            );
        }
    }

    fn activate_in_memory_pessimistic_locks(&mut self) {
        let mut pessimistic_locks = self.txn_ext.pessimistic_locks.write();
        pessimistic_locks.status = LocksStatus::Normal;
        pessimistic_locks.term = self.term();
        pessimistic_locks.version = self.region().get_region_epoch().get_version();
    }

    fn clear_in_memory_pessimistic_locks(&mut self) {
        let mut pessimistic_locks = self.txn_ext.pessimistic_locks.write();
        pessimistic_locks.status = LocksStatus::NotLeader;
        pessimistic_locks.clear();
        pessimistic_locks.term = self.term();
        pessimistic_locks.version = self.region().get_region_epoch().get_version();

        // Also clear merge related states
        self.prepare_merge_fence = 0;
        self.pending_prepare_merge = None;
    }

    pub fn need_renew_lease_at<T>(
        &self,
        ctx: &PollContext<EK, ER, T>,
        current_time: Timespec,
    ) -> bool {
        let renew_bound = match self.leader_lease.need_renew(current_time) {
            Some(ts) => ts,
            None => return false,
        };
        let max_lease = ctx.cfg.raft_store_max_leader_lease();
        let has_overlapped_reads = self.pending_reads.back().map_or(false, |read| {
            // If there is any read index whose lease can cover till next heartbeat
            // then we don't need to propose a new one
            read.propose_time + max_lease > renew_bound
        });
        let has_overlapped_writes = self.proposals.back().map_or(false, |proposal| {
            // If there is any write whose lease can cover till next heartbeat
            // then we don't need to propose a new one
            proposal
                .propose_time
                .map_or(false, |propose_time| propose_time + max_lease > renew_bound)
        });
        !has_overlapped_reads && !has_overlapped_writes
    }

    pub fn adjust_cfg_if_changed<T>(&mut self, ctx: &PollContext<EK, ER, T>) {
        let raft_max_inflight_msgs = ctx.cfg.raft_max_inflight_msgs;
        if self.is_leader() && (raft_max_inflight_msgs != self.raft_max_inflight_msgs) {
            let peers: Vec<_> = self.region().get_peers().into();
            for p in peers {
                if p != self.peer {
                    self.raft_group
                        .raft
                        .adjust_max_inflight_msgs(p.get_id(), raft_max_inflight_msgs);
                }
            }
            self.raft_max_inflight_msgs = raft_max_inflight_msgs;
        }
        self.raft_group.raft.r.max_msg_size = ctx.cfg.raft_max_size_per_msg.0;
    }

    fn maybe_inject_propose_error(
        &self,
        #[allow(unused_variables)] req: &RaftCmdRequest,
    ) -> Result<()> {
        // The return value format is {req_type}:{store_id}
        // Request matching the format will fail to be proposed.
        // Empty `req_type` means matching all kinds of requests.
        // ":{store_id}" can be omitted, meaning matching all stores.
        fail_point!("raft_propose", |r| {
            r.map_or(Ok(()), |s| {
                let mut parts = s.splitn(2, ':');
                let cmd_type = parts.next().unwrap();
                let store_id = parts.next().map(|s| s.parse::<u64>().unwrap());
                if let Some(store_id) = store_id {
                    if store_id != self.peer.get_store_id() {
                        return Ok(());
                    }
                }
                let admin_type = req.get_admin_request().get_cmd_type();
                let match_type = cmd_type.is_empty()
                    || (cmd_type == "prepare_merge" && admin_type == AdminCmdType::PrepareMerge)
                    || (cmd_type == "transfer_leader"
                        && admin_type == AdminCmdType::TransferLeader);
                // More matching rules can be added here.
                if match_type {
                    Err(box_err!("injected error"))
                } else {
                    Ok(())
                }
            })
        });
        Ok(())
    }

    /// Update states of the peer which can be changed in the previous raft tick.
    pub fn post_raft_group_tick(&mut self) {
        self.lead_transferee = self.raft_group.raft.lead_transferee.unwrap_or_default();
    }
}

/// `RequestPolicy` decides how we handle a request.
#[derive(Clone, PartialEq, Debug)]
pub enum RequestPolicy {
    // Handle the read request directly without dispatch.
    ReadLocal,
    StaleRead,
    // Handle the read request via raft's SafeReadIndex mechanism.
    ReadIndex,
    ProposeNormal,
    ProposeTransferLeader,
    ProposeConfChange,
}

/// `RequestInspector` makes `RequestPolicy` for requests.
pub trait RequestInspector {
    /// Has the current term been applied?
    fn has_applied_to_current_term(&mut self) -> bool;
    /// Inspects its lease.
    fn inspect_lease(&mut self) -> LeaseState;

    /// Inspect a request, return a policy that tells us how to
    /// handle the request.
    fn inspect(&mut self, req: &RaftCmdRequest) -> Result<RequestPolicy> {
        if req.has_admin_request() {
            if apply::is_conf_change_cmd(req) {
                return Ok(RequestPolicy::ProposeConfChange);
            }
            if get_transfer_leader_cmd(req).is_some()
                && !WriteBatchFlags::from_bits_truncate(req.get_header().get_flags())
                    .contains(WriteBatchFlags::TRANSFER_LEADER_PROPOSAL)
            {
                return Ok(RequestPolicy::ProposeTransferLeader);
            }
            return Ok(RequestPolicy::ProposeNormal);
        }

        let mut has_read = false;
        let mut has_write = false;
        for r in req.get_requests() {
            match r.get_cmd_type() {
                CmdType::Get | CmdType::Snap | CmdType::ReadIndex => has_read = true,
                CmdType::Delete | CmdType::Put | CmdType::DeleteRange | CmdType::IngestSst => {
                    has_write = true
                }
                CmdType::Prewrite | CmdType::Invalid => {
                    return Err(box_err!(
                        "invalid cmd type {:?}, message maybe corrupted",
                        r.get_cmd_type()
                    ));
                }
            }

            if has_read && has_write {
                return Err(box_err!("read and write can't be mixed in one batch"));
            }
        }

        if has_write {
            return Ok(RequestPolicy::ProposeNormal);
        }

        let flags = WriteBatchFlags::from_bits_check(req.get_header().get_flags());
        if flags.contains(WriteBatchFlags::STALE_READ) {
            return Ok(RequestPolicy::StaleRead);
        }

        if req.get_header().get_read_quorum() {
            return Ok(RequestPolicy::ReadIndex);
        }

        // If applied index's term is differ from current raft's term, leader transfer
        // must happened, if read locally, we may read old value.
        if !self.has_applied_to_current_term() {
            return Ok(RequestPolicy::ReadIndex);
        }

        // Local read should be performed, if and only if leader is in lease.
        // None for now.
        match self.inspect_lease() {
            LeaseState::Valid => Ok(RequestPolicy::ReadLocal),
            LeaseState::Expired | LeaseState::Suspect => {
                // Perform a consistent read to Raft quorum and try to renew the leader lease.
                Ok(RequestPolicy::ReadIndex)
            }
        }
    }
}

impl<EK, ER> RequestInspector for Peer<EK, ER>
where
    EK: KvEngine,
    ER: RaftEngine,
{
    fn has_applied_to_current_term(&mut self) -> bool {
        self.get_store().applied_index_term() == self.term()
    }

    fn inspect_lease(&mut self) -> LeaseState {
        if !self.raft_group.raft.in_lease() {
            return LeaseState::Suspect;
        }
        // None means now.
        let state = self.leader_lease.inspect(None);
        if LeaseState::Expired == state {
            debug!(
                "leader lease is expired";
                "region_id" => self.region_id,
                "peer_id" => self.peer.get_id(),
                "lease" => ?self.leader_lease,
            );
            // The lease is expired, call `expire` explicitly.
            self.leader_lease.expire();
        }
        state
    }
}

impl<EK, ER, T> ReadExecutor<EK> for PollContext<EK, ER, T>
where
    EK: KvEngine,
    ER: RaftEngine,
{
    fn get_engine(&self) -> &EK {
        &self.engines.kv
    }

    fn get_snapshot(&mut self, _: Option<ThreadReadId>) -> Arc<EK::Snapshot> {
        Arc::new(self.engines.kv.snapshot())
    }
}

fn get_transfer_leader_cmd(msg: &RaftCmdRequest) -> Option<&TransferLeaderRequest> {
    if !msg.has_admin_request() {
        return None;
    }
    let req = msg.get_admin_request();
    if !req.has_transfer_leader() {
        return None;
    }

    Some(req.get_transfer_leader())
}

fn get_sync_log_from_request(msg: &RaftCmdRequest) -> bool {
    if msg.has_admin_request() {
        let req = msg.get_admin_request();
        return matches!(
            req.get_cmd_type(),
            AdminCmdType::ChangePeer
                | AdminCmdType::ChangePeerV2
                | AdminCmdType::Split
                | AdminCmdType::BatchSplit
                | AdminCmdType::PrepareMerge
                | AdminCmdType::CommitMerge
                | AdminCmdType::RollbackMerge
        );
    }

    msg.get_header().get_sync_log()
}

/// We enable follower lazy commit to get a better performance.
/// But it may not be appropriate for some requests. This function
/// checks whether the request should be committed on all followers
/// as soon as possible.
fn is_request_urgent(req: &RaftCmdRequest) -> bool {
    if !req.has_admin_request() {
        return false;
    }

    matches!(
        req.get_admin_request().get_cmd_type(),
        AdminCmdType::Split
            | AdminCmdType::BatchSplit
            | AdminCmdType::ChangePeer
            | AdminCmdType::ChangePeerV2
            | AdminCmdType::ComputeHash
            | AdminCmdType::VerifyHash
            | AdminCmdType::PrepareMerge
            | AdminCmdType::CommitMerge
            | AdminCmdType::RollbackMerge
    )
}

fn make_transfer_leader_response() -> RaftCmdResponse {
    let mut response = AdminResponse::default();
    response.set_cmd_type(AdminCmdType::TransferLeader);
    response.set_transfer_leader(TransferLeaderResponse::default());
    let mut resp = RaftCmdResponse::default();
    resp.set_admin_response(response);
    resp
}

// The Raft message context for a MsgTransferLeader if it is a reply of a TransferLeader command.
pub const TRANSFER_LEADER_COMMAND_REPLY_CTX: &[u8] = &[1];

/// A poor version of `Peer` to avoid port generic variables everywhere.
pub trait AbstractPeer {
    fn meta_peer(&self) -> &metapb::Peer;
    fn group_state(&self) -> GroupState;
    fn region(&self) -> &metapb::Region;
    fn apply_state(&self) -> &RaftApplyState;
    fn raft_status(&self) -> raft::Status<'_>;
    fn raft_commit_index(&self) -> u64;
    fn pending_merge_state(&self) -> Option<&MergeState>;
}

mod memtrace {
    use std::mem;

    use tikv_util::memory::HeapSize;

    use super::*;

    impl<EK, ER> Peer<EK, ER>
    where
        EK: KvEngine,
        ER: RaftEngine,
    {
        pub fn proposal_size(&self) -> usize {
            let mut heap_size = self.pending_reads.heap_size();
            for prop in &self.proposals.queue {
                heap_size += prop.heap_size();
            }
            heap_size
        }

        pub fn rest_size(&self) -> usize {
            // 2 words for every item in `peer_heartbeats`.
            16 * self.peer_heartbeats.capacity()
            // 2 words for every item in `peers_start_pending_time`.
            + 16 * self.peers_start_pending_time.capacity()
            // 1 word for every item in `down_peer_ids`
            + 8 * self.down_peer_ids.capacity()
            + mem::size_of::<metapb::Peer>() * self.check_stale_peers.capacity()
            // 1 word for every item in `want_rollback_merge_peers`
            + 8 * self.want_rollback_merge_peers.capacity()
            // Ignore more heap content in `raft::eraftpb::Message`.
            + (self.unpersisted_message_count
                + self.apply_snap_ctx.as_ref().map_or(0, |ctx| ctx.msgs.len()))
                * mem::size_of::<eraftpb::Message>()
            + mem::size_of_val(self.pending_request_snapshot_count.as_ref())
        }
    }
}

#[cfg(test)]
mod tests {
    use kvproto::raft_cmdpb;
    use protobuf::ProtobufEnum;

    use super::*;
    use crate::store::{msg::ExtCallback, util::u64_to_timespec};

    #[test]
    fn test_sync_log() {
        let white_list = [
            AdminCmdType::InvalidAdmin,
            AdminCmdType::CompactLog,
            AdminCmdType::TransferLeader,
            AdminCmdType::ComputeHash,
            AdminCmdType::VerifyHash,
        ];
        for tp in AdminCmdType::values() {
            let mut msg = RaftCmdRequest::default();
            msg.mut_admin_request().set_cmd_type(*tp);
            assert_eq!(
                get_sync_log_from_request(&msg),
                !white_list.contains(tp),
                "{:?}",
                tp
            );
        }
    }

    #[test]
    fn test_urgent() {
        let urgent_types = [
            AdminCmdType::Split,
            AdminCmdType::BatchSplit,
            AdminCmdType::ChangePeer,
            AdminCmdType::ChangePeerV2,
            AdminCmdType::ComputeHash,
            AdminCmdType::VerifyHash,
            AdminCmdType::PrepareMerge,
            AdminCmdType::CommitMerge,
            AdminCmdType::RollbackMerge,
        ];
        for tp in AdminCmdType::values() {
            let mut req = RaftCmdRequest::default();
            req.mut_admin_request().set_cmd_type(*tp);
            assert_eq!(
                is_request_urgent(&req),
                urgent_types.contains(tp),
                "{:?}",
                tp
            );
        }
        assert!(!is_request_urgent(&RaftCmdRequest::default()));
    }

    #[test]
    fn test_entry_context() {
        let tbl: Vec<&[ProposalContext]> = vec![
            &[ProposalContext::SPLIT],
            &[ProposalContext::SYNC_LOG],
            &[ProposalContext::PREPARE_MERGE],
            &[ProposalContext::COMMIT_MERGE],
            &[ProposalContext::SPLIT, ProposalContext::SYNC_LOG],
            &[ProposalContext::PREPARE_MERGE, ProposalContext::SYNC_LOG],
            &[ProposalContext::COMMIT_MERGE, ProposalContext::SYNC_LOG],
        ];

        for flags in tbl {
            let mut ctx = ProposalContext::empty();
            for f in flags {
                ctx.insert(*f);
            }

            let ser = ctx.to_vec();
            let de = ProposalContext::from_bytes(&ser);

            for f in flags {
                assert!(de.contains(*f), "{:?}", de);
            }
        }
    }

    #[test]
    fn test_request_inspector() {
        struct DummyInspector {
            applied_to_index_term: bool,
            lease_state: LeaseState,
        }
        impl RequestInspector for DummyInspector {
            fn has_applied_to_current_term(&mut self) -> bool {
                self.applied_to_index_term
            }
            fn inspect_lease(&mut self) -> LeaseState {
                self.lease_state
            }
        }

        let mut table = vec![];

        // Ok(_)
        let mut req = RaftCmdRequest::default();
        let mut admin_req = raft_cmdpb::AdminRequest::default();

        req.set_admin_request(admin_req.clone());
        table.push((req.clone(), RequestPolicy::ProposeNormal));

        admin_req.set_change_peer(raft_cmdpb::ChangePeerRequest::default());
        req.set_admin_request(admin_req.clone());
        table.push((req.clone(), RequestPolicy::ProposeConfChange));
        admin_req.clear_change_peer();

        admin_req.set_change_peer_v2(raft_cmdpb::ChangePeerV2Request::default());
        req.set_admin_request(admin_req.clone());
        table.push((req.clone(), RequestPolicy::ProposeConfChange));
        admin_req.clear_change_peer_v2();

        admin_req.set_transfer_leader(raft_cmdpb::TransferLeaderRequest::default());
        req.set_admin_request(admin_req.clone());
        table.push((req.clone(), RequestPolicy::ProposeTransferLeader));
        admin_req.clear_transfer_leader();
        req.clear_admin_request();

        for (op, policy) in vec![
            (CmdType::Get, RequestPolicy::ReadLocal),
            (CmdType::Snap, RequestPolicy::ReadLocal),
            (CmdType::Put, RequestPolicy::ProposeNormal),
            (CmdType::Delete, RequestPolicy::ProposeNormal),
            (CmdType::DeleteRange, RequestPolicy::ProposeNormal),
            (CmdType::IngestSst, RequestPolicy::ProposeNormal),
        ] {
            let mut request = raft_cmdpb::Request::default();
            request.set_cmd_type(op);
            req.set_requests(vec![request].into());
            table.push((req.clone(), policy));
        }

        // Stale read
        for op in &[CmdType::Get, CmdType::Snap] {
            let mut req = req.clone();
            let mut request = raft_cmdpb::Request::default();
            request.set_cmd_type(*op);
            req.set_requests(vec![request].into());
            req.mut_header()
                .set_flags(txn_types::WriteBatchFlags::STALE_READ.bits());
            table.push((req, RequestPolicy::StaleRead));
        }

        for &applied_to_index_term in &[true, false] {
            for &lease_state in &[LeaseState::Expired, LeaseState::Suspect, LeaseState::Valid] {
                for (req, mut policy) in table.clone() {
                    let mut inspector = DummyInspector {
                        applied_to_index_term,
                        lease_state,
                    };
                    // Leader can not read local as long as
                    // it has not applied to its term or it does has a valid lease.
                    if policy == RequestPolicy::ReadLocal
                        && (!applied_to_index_term || LeaseState::Valid != inspector.lease_state)
                    {
                        policy = RequestPolicy::ReadIndex;
                    }
                    assert_eq!(inspector.inspect(&req).unwrap(), policy);
                }
            }
        }

        // Read quorum.
        let mut request = raft_cmdpb::Request::default();
        request.set_cmd_type(CmdType::Snap);
        req.set_requests(vec![request].into());
        req.mut_header().set_read_quorum(true);
        let mut inspector = DummyInspector {
            applied_to_index_term: true,
            lease_state: LeaseState::Valid,
        };
        assert_eq!(inspector.inspect(&req).unwrap(), RequestPolicy::ReadIndex);
        req.clear_header();

        // Err(_)
        let mut err_table = vec![];
        for &op in &[CmdType::Prewrite, CmdType::Invalid] {
            let mut request = raft_cmdpb::Request::default();
            request.set_cmd_type(op);
            req.set_requests(vec![request].into());
            err_table.push(req.clone());
        }
        let mut snap = raft_cmdpb::Request::default();
        snap.set_cmd_type(CmdType::Snap);
        let mut put = raft_cmdpb::Request::default();
        put.set_cmd_type(CmdType::Put);
        req.set_requests(vec![snap, put].into());
        err_table.push(req);

        for req in err_table {
            let mut inspector = DummyInspector {
                applied_to_index_term: true,
                lease_state: LeaseState::Valid,
            };
            assert!(inspector.inspect(&req).is_err());
        }
    }

    #[test]
    fn test_propose_queue_find_proposal() {
        let mut pq: ProposalQueue<engine_panic::PanicSnapshot> =
            ProposalQueue::new("tag".to_owned());
        let gen_term = |index: u64| (index / 10) + 1;
        let push_proposal = |pq: &mut ProposalQueue<_>, index: u64| {
            pq.push(Proposal {
                is_conf_change: false,
                index,
                term: gen_term(index),
                cb: Callback::write(Box::new(|_| {})),
                propose_time: Some(u64_to_timespec(index)),
                must_pass_epoch_check: false,
            });
        };
        for index in 1..=100 {
            push_proposal(&mut pq, index);
        }
        let mut pre_remove = 0;
        for remove_i in 1..=100 {
            let index = remove_i + 100;
            // Push more proposal
            push_proposal(&mut pq, index);
            // Find propose time
            for i in 1..=index {
                let pt = pq.find_propose_time(gen_term(i), i);
                if i <= pre_remove {
                    assert!(pt.is_none())
                } else {
                    assert_eq!(pt.unwrap(), u64_to_timespec(i))
                };
            }
            // Find a proposal and remove all previous proposals
            for i in 1..=remove_i {
                let p = pq.find_proposal(gen_term(i), i, 0);
                let must_found_proposal = p.is_some() && (i > pre_remove);
                let proposal_removed_previous = p.is_none() && (i <= pre_remove);
                assert!(must_found_proposal || proposal_removed_previous);
                // `find_proposal` will remove proposal so `pop` must return None
                assert!(pq.pop(gen_term(i), i).is_none());
                assert!(pq.find_propose_time(gen_term(i), i).is_none());
            }
            pre_remove = remove_i;
        }
    }

    #[test]
    fn test_uncommitted_proposals() {
        struct DropPanic(bool);
        impl Drop for DropPanic {
            fn drop(&mut self) {
                if self.0 {
                    unreachable!()
                }
            }
        }
        fn must_call() -> ExtCallback {
            let mut d = DropPanic(true);
            Box::new(move || {
                d.0 = false;
            })
        }
        fn must_not_call() -> ExtCallback {
            Box::new(move || unreachable!())
        }
        let mut pq: ProposalQueue<engine_panic::PanicSnapshot> =
            ProposalQueue::new("tag".to_owned());

        // (1, 4) and (1, 5) is not committed
        let entries = vec![(1, 1), (1, 2), (1, 3), (1, 4), (1, 5), (2, 6), (2, 7)];
        let committed = vec![(1, 1), (1, 2), (1, 3), (2, 6), (2, 7)];
        for (index, term) in entries.clone() {
            if term != 1 {
                continue;
            }
            let cb = if committed.contains(&(index, term)) {
                Callback::write_ext(Box::new(|_| {}), None, Some(must_call()))
            } else {
                Callback::write_ext(Box::new(|_| {}), None, Some(must_not_call()))
            };
            pq.push(Proposal {
                index,
                term,
                cb,
                is_conf_change: false,
                propose_time: None,
                must_pass_epoch_check: false,
            });
        }
        for (index, term) in entries {
            if let Some(mut p) = pq.find_proposal(term, index, 0) {
                p.cb.invoke_committed();
            }
        }
    }

    #[test]
    fn test_cmd_epoch_checker() {
        use std::sync::mpsc;

        use engine_test::kv::KvTestSnapshot;
        fn new_admin_request(cmd_type: AdminCmdType) -> RaftCmdRequest {
            let mut request = RaftCmdRequest::default();
            request.mut_admin_request().set_cmd_type(cmd_type);
            request
        }
        fn new_cb() -> (Callback<KvTestSnapshot>, mpsc::Receiver<()>) {
            let (tx, rx) = mpsc::channel();
            (Callback::write(Box::new(move |_| tx.send(()).unwrap())), rx)
        }

        let region = metapb::Region::default();
        let normal_cmd = RaftCmdRequest::default();
        let split_admin = new_admin_request(AdminCmdType::BatchSplit);
        let prepare_merge_admin = new_admin_request(AdminCmdType::PrepareMerge);
        let change_peer_admin = new_admin_request(AdminCmdType::ChangePeer);

        let mut epoch_checker = CmdEpochChecker::<KvTestSnapshot>::default();

        assert_eq!(epoch_checker.propose_check_epoch(&split_admin, 10), None);
        assert_eq!(epoch_checker.term, 10);
        epoch_checker.post_propose(AdminCmdType::BatchSplit, 5, 10);
        assert_eq!(epoch_checker.proposed_admin_cmd.len(), 1);

        // Both conflict with the split admin cmd
        assert_eq!(epoch_checker.propose_check_epoch(&normal_cmd, 10), Some(5));
        assert_eq!(
            epoch_checker.propose_check_epoch(&prepare_merge_admin, 10),
            Some(5)
        );

        assert_eq!(
            epoch_checker.propose_check_epoch(&change_peer_admin, 10),
            None
        );
        epoch_checker.post_propose(AdminCmdType::ChangePeer, 6, 10);
        assert_eq!(epoch_checker.proposed_admin_cmd.len(), 2);

        assert_eq!(
            epoch_checker.last_cmd_index(AdminCmdType::BatchSplit),
            Some(5)
        );
        assert_eq!(
            epoch_checker.last_cmd_index(AdminCmdType::ChangePeer),
            Some(6)
        );
        assert_eq!(
            epoch_checker.last_cmd_index(AdminCmdType::PrepareMerge),
            None
        );

        // Conflict with the change peer admin cmd
        assert_eq!(
            epoch_checker.propose_check_epoch(&change_peer_admin, 10),
            Some(6)
        );
        // Conflict with the split admin cmd
        assert_eq!(epoch_checker.propose_check_epoch(&normal_cmd, 10), Some(5));
        // Conflict with the change peer admin cmd
        assert_eq!(
            epoch_checker.propose_check_epoch(&prepare_merge_admin, 10),
            Some(6)
        );

        epoch_checker.advance_apply(4, 10, &region);
        // Have no effect on `proposed_admin_cmd`
        assert_eq!(epoch_checker.proposed_admin_cmd.len(), 2);

        epoch_checker.advance_apply(5, 10, &region);
        // Left one change peer admin cmd
        assert_eq!(epoch_checker.proposed_admin_cmd.len(), 1);

        assert_eq!(epoch_checker.propose_check_epoch(&normal_cmd, 10), None);

        assert_eq!(epoch_checker.propose_check_epoch(&split_admin, 10), Some(6));
        // Change term to 11
        assert_eq!(epoch_checker.propose_check_epoch(&split_admin, 11), None);
        assert_eq!(epoch_checker.term, 11);
        // Should be empty
        assert_eq!(epoch_checker.proposed_admin_cmd.len(), 0);

        // Test attaching multiple callbacks.
        epoch_checker.post_propose(AdminCmdType::BatchSplit, 7, 12);
        let mut rxs = vec![];
        for _ in 0..3 {
            let conflict_idx = epoch_checker.propose_check_epoch(&normal_cmd, 12).unwrap();
            let (cb, rx) = new_cb();
            epoch_checker.attach_to_conflict_cmd(conflict_idx, cb);
            rxs.push(rx);
        }
        epoch_checker.advance_apply(7, 12, &region);
        for rx in rxs {
            rx.try_recv().unwrap();
        }

        // Should invoke callbacks when term is increased.
        epoch_checker.post_propose(AdminCmdType::BatchSplit, 8, 12);
        let (cb, rx) = new_cb();
        epoch_checker.attach_to_conflict_cmd(8, cb);
        assert_eq!(epoch_checker.propose_check_epoch(&normal_cmd, 13), None);
        rx.try_recv().unwrap();

        // Should invoke callbacks when it's dropped.
        epoch_checker.post_propose(AdminCmdType::BatchSplit, 9, 13);
        let (cb, rx) = new_cb();
        epoch_checker.attach_to_conflict_cmd(9, cb);
        drop(epoch_checker);
        rx.try_recv().unwrap();
    }
}<|MERGE_RESOLUTION|>--- conflicted
+++ resolved
@@ -1,14 +1,6 @@
 // Copyright 2016 TiKV Project Authors. Licensed under Apache-2.0.
 
 // #[PerformanceCriticalPath]
-<<<<<<< HEAD
-use std::cell::RefCell;
-use std::collections::VecDeque;
-use std::sync::atomic::{AtomicUsize, Ordering};
-use std::sync::{Arc, Mutex};
-use std::time::{Duration, Instant};
-use std::{cmp, fmt, mem, u64, usize};
-=======
 use std::{
     cell::RefCell,
     cmp,
@@ -21,7 +13,6 @@
     time::{Duration, Instant},
     u64, usize,
 };
->>>>>>> 080d0868
 
 use bitflags::bitflags;
 use bytes::Bytes;
@@ -33,25 +24,6 @@
 use error_code::ErrorCodeExt;
 use fail::fail_point;
 use getset::Getters;
-<<<<<<< HEAD
-use kvproto::errorpb;
-use kvproto::kvrpcpb::{DiskFullOpt, ExtraOp as TxnExtraOp, LockInfo};
-use kvproto::metapb::{self, PeerRole};
-use kvproto::pdpb::{self, PeerStats};
-use kvproto::raft_cmdpb::{
-    self, AdminCmdType, AdminResponse, ChangePeerRequest, CmdType, CommitMergeRequest, PutRequest,
-    RaftCmdRequest, RaftCmdResponse, Request, TransferLeaderRequest, TransferLeaderResponse,
-};
-use kvproto::raft_serverpb::{
-    ExtraMessage, ExtraMessageType, MergeState, PeerState, RaftApplyState, RaftMessage,
-};
-use kvproto::replication_modepb::{
-    DrAutoSyncState, RegionReplicationState, RegionReplicationStatus, ReplicationMode,
-};
-use parking_lot::RwLockUpgradableReadGuard;
-use protobuf::{Message, RepeatedField};
-use raft::eraftpb::{self, ConfChangeType, Entry, EntryType, MessageType};
-=======
 use kvproto::{
     errorpb,
     kvrpcpb::{DiskFullOpt, ExtraOp as TxnExtraOp, LockInfo},
@@ -72,7 +44,6 @@
 use parking_lot::RwLockUpgradableReadGuard;
 use pd_client::{BucketStat, INVALID_ID};
 use protobuf::Message;
->>>>>>> 080d0868
 use raft::{
     self,
     eraftpb::{self, ConfChangeType, Entry, EntryType, MessageType},
@@ -82,35 +53,7 @@
 use raft_proto::ConfChangeI;
 use rand::seq::SliceRandom;
 use smallvec::SmallVec;
-<<<<<<< HEAD
-use time::Timespec;
-use uuid::Uuid;
-
-use crate::coprocessor::{CoprocessorHost, RegionChangeEvent, RoleChange};
-use crate::errors::RAFTSTORE_IS_BUSY;
-use crate::store::async_io::write::WriteMsg;
-use crate::store::async_io::write_router::WriteRouter;
-use crate::store::fsm::apply::CatchUpLogs;
-use crate::store::fsm::store::{PollContext, RaftRouter};
-use crate::store::fsm::{apply, Apply, ApplyMetrics, ApplyTask, Proposal};
-use crate::store::hibernate_state::GroupState;
-use crate::store::memory::{needs_evict_entry_cache, MEMTRACE_RAFT_ENTRIES};
-use crate::store::msg::{PeerMsg, RaftCommand, SignificantMsg, StoreMsg};
-use crate::store::txn_ext::LocksStatus;
-use crate::store::util::{admin_cmd_epoch_lookup, RegionReadProgress};
-use crate::store::worker::{
-    HeartbeatTask, RaftlogFetchTask, RaftlogGcTask, ReadDelegate, ReadExecutor, ReadProgress,
-    RegionTask,
-};
-use crate::store::{
-    Callback, Config, GlobalReplicationState, PdTask, ReadIndexContext, ReadResponse, TxnExt,
-    RAFT_INIT_LOG_INDEX,
-};
-use crate::{Error, Result};
-use collections::{HashMap, HashSet};
-use pd_client::{BucketStat, INVALID_ID};
-=======
->>>>>>> 080d0868
+
 use tikv_alloc::trace::TraceEvent;
 use tikv_util::{
     box_err,
@@ -595,19 +538,10 @@
 pub fn start_unsafe_recovery_report<EK: KvEngine, ER: RaftEngine>(
     router: &RaftRouter<EK, ER>,
     report_id: u64,
-<<<<<<< HEAD
-    exit_force_leader_before_reporting: bool,
-) {
-    if exit_force_leader_before_reporting {
-        router.broadcast_normal(|| PeerMsg::SignificantMsg(SignificantMsg::ExitForceLeaderState));
-    }
-    let wait_apply = UnsafeRecoveryWaitApplySyncer::new(report_id, router.clone());
-=======
     exit_force_leader: bool,
 ) {
     let wait_apply =
         UnsafeRecoveryWaitApplySyncer::new(report_id, router.clone(), exit_force_leader);
->>>>>>> 080d0868
     router.broadcast_normal(|| {
         PeerMsg::SignificantMsg(SignificantMsg::UnsafeRecoveryWaitApply(wait_apply.clone()))
     });
@@ -666,15 +600,11 @@
 }
 
 impl UnsafeRecoveryWaitApplySyncer {
-<<<<<<< HEAD
-    pub fn new(report_id: u64, router: RaftRouter<impl KvEngine, impl RaftEngine>) -> Self {
-=======
     pub fn new(
         report_id: u64,
         router: RaftRouter<impl KvEngine, impl RaftEngine>,
         exit_force_leader: bool,
     ) -> Self {
->>>>>>> 080d0868
         let thread_safe_router = Mutex::new(router);
         let abort = Arc::new(Mutex::new(false));
         let abort_clone = abort.clone();
@@ -685,14 +615,11 @@
                 return;
             }
             let router_ptr = thread_safe_router.lock().unwrap();
-<<<<<<< HEAD
-=======
             if exit_force_leader {
                 (*router_ptr).broadcast_normal(|| {
                     PeerMsg::SignificantMsg(SignificantMsg::ExitForceLeaderState)
                 });
             }
->>>>>>> 080d0868
             let fill_out_report =
                 UnsafeRecoveryFillOutReportSyncer::new(report_id, (*router_ptr).clone());
             (*router_ptr).broadcast_normal(|| {
@@ -727,13 +654,8 @@
             info!("Unsafe recovery, peer reports collected");
             let mut store_report = pdpb::StoreReport::default();
             {
-<<<<<<< HEAD
-                let reports_ptr = reports_clone.lock().unwrap();
-                store_report.set_peer_reports(RepeatedField::from_vec((*reports_ptr).to_vec()));
-=======
                 let mut reports_ptr = reports_clone.lock().unwrap();
                 store_report.set_peer_reports(mem::take(&mut *reports_ptr).into());
->>>>>>> 080d0868
             }
             store_report.set_step(report_id);
             let router_ptr = thread_safe_router.lock().unwrap();
@@ -1309,54 +1231,6 @@
             "peer_id" => self.peer.get_id(),
         );
 
-<<<<<<< HEAD
-        // Set Tombstone state explicitly
-        let mut kv_wb = engines.kv.write_batch();
-        let mut raft_wb = engines.raft.log_batch(1024);
-        // Raft log gc should be flushed before being destroyed, so last_compacted_idx has to be
-        // the minimal index that may still have logs.
-        let last_compacted_idx = self.last_compacted_idx;
-        self.mut_store()
-            .clear_meta(last_compacted_idx, &mut kv_wb, &mut raft_wb)?;
-
-        // StoreFsmDelegate::check_msg use both epoch and region peer list to check whether
-        // a message is targing a staled peer.  But for an uninitialized peer, both epoch and
-        // peer list are empty, so a removed peer will be created again.  Saving current peer
-        // into the peer list of region will fix this problem.
-        if !self.get_store().is_initialized() {
-            region.mut_peers().push(self.peer.clone());
-        }
-        write_peer_state(
-            &mut kv_wb,
-            &region,
-            PeerState::Tombstone,
-            // Only persist the `merge_state` if the merge is known to be succeeded
-            // which is determined by the `keep_data` flag
-            if keep_data {
-                self.pending_merge_state.clone()
-            } else {
-                None
-            },
-        )?;
-        // write kv rocksdb first in case of restart happen between two write
-        let mut write_opts = WriteOptions::new();
-        write_opts.set_sync(true);
-        kv_wb.write_opt(&write_opts)?;
-
-        perf_context.start_observe();
-        engines.raft.consume(&mut raft_wb, true)?;
-        perf_context.report_metrics();
-
-        if self.get_store().is_initialized() && !keep_data {
-            // If we meet panic when deleting data and raft log, the dirty data
-            // will be cleared by a newer snapshot applying or restart.
-            if let Err(e) = self.get_store().clear_data() {
-                error!(?e;
-                    "failed to schedule clear data task";
-                    "region_id" => self.region_id,
-                    "peer_id" => self.peer.get_id(),
-                );
-=======
         let (pending_create_peers, clean) = if self.local_first_replicate {
             let mut pending = pending_create_peers.lock().unwrap();
             if self.get_store().is_initialized() {
@@ -1445,7 +1319,6 @@
                         "peer_id" => self.peer.get_id(),
                     );
                 }
->>>>>>> 080d0868
             }
         }
 
@@ -4891,8 +4764,6 @@
                 .is_none()
     }
 
-<<<<<<< HEAD
-=======
     pub fn maybe_gen_approximate_buckets<T>(&self, ctx: &PollContext<EK, ER, T>) {
         if ctx.coprocessor_host.cfg.enable_region_bucket && !self.region().get_peers().is_empty() {
             if let Err(e) = ctx
@@ -4909,7 +4780,6 @@
         }
     }
 
->>>>>>> 080d0868
     #[inline]
     pub fn is_force_leader(&self) -> bool {
         matches!(
