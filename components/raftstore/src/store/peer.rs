--- conflicted
+++ resolved
@@ -2335,10 +2335,7 @@
                     prev_lead_transferee: self.lead_transferee,
                     vote: self.raft_group.raft.vote,
                     initialized: self.is_initialized(),
-<<<<<<< HEAD
-=======
                     peer_id: self.peer.get_id(),
->>>>>>> 46ec0258
                 },
             );
             self.cmd_epoch_checker.maybe_update_term(self.term());
