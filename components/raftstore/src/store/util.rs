// Copyright 2016 TiKV Project Authors. Licensed under Apache-2.0.

// #[PerformanceCriticalPath]
use std::{
    cmp,
    collections::{HashMap, VecDeque},
    fmt,
    fmt::Display,
    option::Option,
    sync::{
        atomic::{AtomicBool, AtomicU64, Ordering as AtomicOrdering},
        Arc, Mutex,
    },
    u64,
};

use engine_traits::KvEngine;
use kvproto::{
    kvrpcpb::{self, KeyRange, LeaderInfo},
    metapb::{self, Peer, PeerRole, Region, RegionEpoch},
    raft_cmdpb::{AdminCmdType, ChangePeerRequest, ChangePeerV2Request, RaftCmdRequest},
    raft_serverpb::RaftMessage,
};
use protobuf::{self, Message};
use raft::{
    eraftpb::{self, ConfChangeType, ConfState, MessageType},
    INVALID_INDEX,
};
use raft_proto::ConfChangeI;
use tikv_util::{box_err, debug, info, time::monotonic_raw_now, Either};
use time::{Duration, Timespec};
use txn_types::TimeStamp;

use super::peer_storage;
use crate::{coprocessor::CoprocessorHost, Error, Result};

const INVALID_TIMESTAMP: u64 = u64::MAX;

pub fn find_peer(region: &metapb::Region, store_id: u64) -> Option<&metapb::Peer> {
    region
        .get_peers()
        .iter()
        .find(|&p| p.get_store_id() == store_id)
}

pub fn find_peer_mut(region: &mut metapb::Region, store_id: u64) -> Option<&mut metapb::Peer> {
    region
        .mut_peers()
        .iter_mut()
        .find(|p| p.get_store_id() == store_id)
}

pub fn remove_peer(region: &mut metapb::Region, store_id: u64) -> Option<metapb::Peer> {
    region
        .get_peers()
        .iter()
        .position(|x| x.get_store_id() == store_id)
        .map(|i| region.mut_peers().remove(i))
}

// a helper function to create peer easily.
pub fn new_peer(store_id: u64, peer_id: u64) -> metapb::Peer {
    let mut peer = metapb::Peer::default();
    peer.set_store_id(store_id);
    peer.set_id(peer_id);
    peer.set_role(PeerRole::Voter);
    peer
}

// a helper function to create learner peer easily.
pub fn new_learner_peer(store_id: u64, peer_id: u64) -> metapb::Peer {
    let mut peer = metapb::Peer::default();
    peer.set_store_id(store_id);
    peer.set_id(peer_id);
    peer.set_role(PeerRole::Learner);
    peer
}

/// Check if key in region range (`start_key`, `end_key`).
pub fn check_key_in_region_exclusive(key: &[u8], region: &metapb::Region) -> Result<()> {
    let end_key = region.get_end_key();
    let start_key = region.get_start_key();
    if start_key < key && (key < end_key || end_key.is_empty()) {
        Ok(())
    } else {
        Err(Error::KeyNotInRegion(key.to_vec(), region.clone()))
    }
}

/// Check if key in region range [`start_key`, `end_key`].
pub fn check_key_in_region_inclusive(key: &[u8], region: &metapb::Region) -> Result<()> {
    let end_key = region.get_end_key();
    let start_key = region.get_start_key();
    if key >= start_key && (end_key.is_empty() || key <= end_key) {
        Ok(())
    } else {
        Err(Error::KeyNotInRegion(key.to_vec(), region.clone()))
    }
}

/// Check if key in region range [`start_key`, `end_key`).
pub fn check_key_in_region(key: &[u8], region: &metapb::Region) -> Result<()> {
    let end_key = region.get_end_key();
    let start_key = region.get_start_key();
    if key >= start_key && (end_key.is_empty() || key < end_key) {
        Ok(())
    } else {
        Err(Error::KeyNotInRegion(key.to_vec(), region.clone()))
    }
}

/// `is_first_vote_msg` checks `msg` is the first vote (or prevote) message or
/// not. It's used for when the message is received but there is no such region
/// in `Store::region_peers` and the region overlaps with others. In this case
/// we should put `msg` into `pending_msg` instead of create the peer.
#[inline]
fn is_first_vote_msg(msg: &eraftpb::Message) -> bool {
    match msg.get_msg_type() {
        MessageType::MsgRequestVote | MessageType::MsgRequestPreVote => {
            msg.get_term() == peer_storage::RAFT_INIT_LOG_TERM + 1
        }
        _ => false,
    }
}

/// `is_first_append_entry` checks `msg` is the first append message or not.
/// This meassge is the first message that the learner peers of the new split
/// region will receive from the leader. It's used for when the message is
/// received but there is no such region in `Store::region_peers`. In this case
/// we should put `msg` into `pending_msg` instead of create the peer.
#[inline]
fn is_first_append_entry(msg: &eraftpb::Message) -> bool {
    match msg.get_msg_type() {
        MessageType::MsgAppend => {
            let ent = msg.get_entries();
            ent.len() == 1
                && ent[0].data.is_empty()
                && ent[0].index == peer_storage::RAFT_INIT_LOG_INDEX + 1
        }
        _ => false,
    }
}

pub fn is_first_message(msg: &eraftpb::Message) -> bool {
    is_first_vote_msg(msg) || is_first_append_entry(msg)
}

#[inline]
pub fn is_vote_msg(msg: &eraftpb::Message) -> bool {
    let msg_type = msg.get_msg_type();
    msg_type == MessageType::MsgRequestVote || msg_type == MessageType::MsgRequestPreVote
}

/// `is_initial_msg` checks whether the `msg` can be used to initialize a new
/// peer or not.
// There could be two cases:
// 1. Target peer already exists but has not established communication with leader yet
// 2. Target peer is added newly due to member change or region split, but it's not
//    created yet
// For both cases the region start key and end key are attached in RequestVote and
// Heartbeat message for the store of that peer to check whether to create a new peer
// when receiving these messages, or just to wait for a pending region split to perform
// later.
#[inline]
pub fn is_initial_msg(msg: &eraftpb::Message) -> bool {
    let msg_type = msg.get_msg_type();
    msg_type == MessageType::MsgRequestVote
        || msg_type == MessageType::MsgRequestPreVote
        // the peer has not been known to this leader, it may exist or not.
        || (msg_type == MessageType::MsgHeartbeat && msg.get_commit() == INVALID_INDEX)
}

const STR_CONF_CHANGE_ADD_NODE: &str = "AddNode";
const STR_CONF_CHANGE_REMOVE_NODE: &str = "RemoveNode";
const STR_CONF_CHANGE_ADDLEARNER_NODE: &str = "AddLearner";

pub fn conf_change_type_str(conf_type: eraftpb::ConfChangeType) -> &'static str {
    match conf_type {
        ConfChangeType::AddNode => STR_CONF_CHANGE_ADD_NODE,
        ConfChangeType::RemoveNode => STR_CONF_CHANGE_REMOVE_NODE,
        ConfChangeType::AddLearnerNode => STR_CONF_CHANGE_ADDLEARNER_NODE,
    }
}

// check whether epoch is staler than check_epoch.
pub fn is_epoch_stale(epoch: &metapb::RegionEpoch, check_epoch: &metapb::RegionEpoch) -> bool {
    epoch.get_version() < check_epoch.get_version()
        || epoch.get_conf_ver() < check_epoch.get_conf_ver()
}

#[derive(Debug, Copy, Clone)]
pub struct AdminCmdEpochState {
    pub check_ver: bool,
    pub check_conf_ver: bool,
    pub change_ver: bool,
    pub change_conf_ver: bool,
}

impl AdminCmdEpochState {
    fn new(
        check_ver: bool,
        check_conf_ver: bool,
        change_ver: bool,
        change_conf_ver: bool,
    ) -> AdminCmdEpochState {
        AdminCmdEpochState {
            check_ver,
            check_conf_ver,
            change_ver,
            change_conf_ver,
        }
    }
}

/// WARNING: the existing settings below **MUST NOT** be changed!!!
/// Changing any admin cmd's `AdminCmdEpochState` or the epoch-change behavior
/// during applying will break upgrade compatibility and correctness dependency
/// of `CmdEpochChecker`. Please remember it is very difficult to fix the issues
/// arising from not following this rule.
///
/// If you really want to change an admin cmd behavior, please add a new admin
/// cmd and **DO NOT** delete the old one.
pub fn admin_cmd_epoch_lookup(admin_cmp_type: AdminCmdType) -> AdminCmdEpochState {
    match admin_cmp_type {
        AdminCmdType::InvalidAdmin => AdminCmdEpochState::new(false, false, false, false),
        AdminCmdType::CompactLog => AdminCmdEpochState::new(false, false, false, false),
        AdminCmdType::ComputeHash => AdminCmdEpochState::new(false, false, false, false),
        AdminCmdType::VerifyHash => AdminCmdEpochState::new(false, false, false, false),
        // Change peer
        AdminCmdType::ChangePeer => AdminCmdEpochState::new(false, true, false, true),
        AdminCmdType::ChangePeerV2 => AdminCmdEpochState::new(false, true, false, true),
        // Split
        AdminCmdType::Split => AdminCmdEpochState::new(true, true, true, false),
        AdminCmdType::BatchSplit => AdminCmdEpochState::new(true, true, true, false),
        // Merge
        AdminCmdType::PrepareMerge => AdminCmdEpochState::new(true, true, true, true),
        AdminCmdType::CommitMerge => AdminCmdEpochState::new(true, true, true, false),
        AdminCmdType::RollbackMerge => AdminCmdEpochState::new(true, true, true, false),
        // Transfer leader
        AdminCmdType::TransferLeader => AdminCmdEpochState::new(true, true, false, false),
    }
}

/// WARNING: `NORMAL_REQ_CHECK_VER` and `NORMAL_REQ_CHECK_CONF_VER` **MUST NOT**
/// be changed. The reason is the same as `admin_cmd_epoch_lookup`.
pub static NORMAL_REQ_CHECK_VER: bool = true;
pub static NORMAL_REQ_CHECK_CONF_VER: bool = false;

pub fn check_region_epoch(
    req: &RaftCmdRequest,
    region: &metapb::Region,
    include_region: bool,
) -> Result<()> {
    let (check_ver, check_conf_ver) = if !req.has_admin_request() {
        // for get/set/delete, we don't care conf_version.
        (NORMAL_REQ_CHECK_VER, NORMAL_REQ_CHECK_CONF_VER)
    } else {
        let epoch_state = admin_cmd_epoch_lookup(req.get_admin_request().get_cmd_type());
        (epoch_state.check_ver, epoch_state.check_conf_ver)
    };

    if !check_ver && !check_conf_ver {
        return Ok(());
    }

    if !req.get_header().has_region_epoch() {
        return Err(box_err!("missing epoch!"));
    }

    let from_epoch = req.get_header().get_region_epoch();
    compare_region_epoch(
        from_epoch,
        region,
        check_conf_ver,
        check_ver,
        include_region,
    )
}

pub fn compare_region_epoch(
    from_epoch: &metapb::RegionEpoch,
    region: &metapb::Region,
    check_conf_ver: bool,
    check_ver: bool,
    include_region: bool,
) -> Result<()> {
    // We must check epochs strictly to avoid key not in region error.
    //
    // A 3 nodes TiKV cluster with merge enabled, after commit merge, TiKV A
    // tells TiDB with a epoch not match error contains the latest target Region
    // info, TiDB updates its region cache and sends requests to TiKV B,
    // and TiKV B has not applied commit merge yet, since the region epoch in
    // request is higher than TiKV B, the request must be denied due to epoch
    // not match, so it does not read on a stale snapshot, thus avoid the
    // KeyNotInRegion error.
    let current_epoch = region.get_region_epoch();
    if (check_conf_ver && from_epoch.get_conf_ver() != current_epoch.get_conf_ver())
        || (check_ver && from_epoch.get_version() != current_epoch.get_version())
    {
        debug!(
            "epoch not match";
            "region_id" => region.get_id(),
            "from_epoch" => ?from_epoch,
            "current_epoch" => ?current_epoch,
        );
        let regions = if include_region {
            vec![region.to_owned()]
        } else {
            vec![]
        };
        return Err(Error::EpochNotMatch(
            format!(
                "current epoch of region {} is {:?}, but you \
                 sent {:?}",
                region.get_id(),
                current_epoch,
                from_epoch
            ),
            regions,
        ));
    }

    Ok(())
}

pub fn is_region_epoch_equal(
    from_epoch: &metapb::RegionEpoch,
    current_epoch: &metapb::RegionEpoch,
) -> bool {
    from_epoch.get_conf_ver() == current_epoch.get_conf_ver()
        && from_epoch.get_version() == current_epoch.get_version()
}

#[inline]
pub fn check_store_id(req: &RaftCmdRequest, store_id: u64) -> Result<()> {
    let peer = req.get_header().get_peer();
    if peer.get_store_id() == store_id {
        Ok(())
    } else {
        Err(Error::StoreNotMatch {
            to_store_id: peer.get_store_id(),
            my_store_id: store_id,
        })
    }
}

#[inline]
pub fn check_term(req: &RaftCmdRequest, term: u64) -> Result<()> {
    let header = req.get_header();
    if header.get_term() == 0 || term <= header.get_term() + 1 {
        Ok(())
    } else {
        // If header's term is 2 verions behind current term,
        // leadership may have been changed away.
        Err(Error::StaleCommand)
    }
}

#[inline]
pub fn check_peer_id(req: &RaftCmdRequest, peer_id: u64) -> Result<()> {
    let header = req.get_header();
    if header.get_peer().get_id() == peer_id {
        Ok(())
    } else {
        Err(box_err!(
            "mismatch peer id {} != {}",
            header.get_peer().get_id(),
            peer_id
        ))
    }
}

#[inline]
pub fn build_key_range(start_key: &[u8], end_key: &[u8], reverse_scan: bool) -> KeyRange {
    let mut range = KeyRange::default();
    if reverse_scan {
        range.set_start_key(end_key.to_vec());
        range.set_end_key(start_key.to_vec());
    } else {
        range.set_start_key(start_key.to_vec());
        range.set_end_key(end_key.to_vec());
    }
    range
}

/// Check if replicas of two regions are on the same stores.
pub fn region_on_same_stores(lhs: &metapb::Region, rhs: &metapb::Region) -> bool {
    if lhs.get_peers().len() != rhs.get_peers().len() {
        return false;
    }

    // Because every store can only have one replica for the same region,
    // so just one round check is enough.
    lhs.get_peers().iter().all(|lp| {
        rhs.get_peers()
            .iter()
            .any(|rp| rp.get_store_id() == lp.get_store_id() && rp.get_role() == lp.get_role())
    })
}

#[inline]
pub fn is_region_initialized(r: &metapb::Region) -> bool {
    !r.get_peers().is_empty()
}

/// Lease records an expired time, for examining the current moment is in lease
/// or not. It's dedicated to the Raft leader lease mechanism, contains either
/// state of
/// - Suspect Timestamp
///   - A suspicious leader lease timestamp, which marks the leader may still
///     hold or lose its lease until the clock time goes over this timestamp.
/// - Valid Timestamp
///   - A valid leader lease timestamp, which marks the leader holds the lease
///     for now. The lease is valid until the clock time goes over this
///     timestamp.
///
/// ```text
/// Time
/// |---------------------------------->
///         ^               ^
///        Now           Suspect TS
/// State:  |    Suspect    |   Suspect
///
/// |---------------------------------->
///         ^               ^
///        Now           Valid TS
/// State:  |     Valid     |   Expired
/// ```
///
/// Note:
///   - Valid timestamp would increase when raft log entries are applied in
///     current term.
///   - Suspect timestamp would be set after the message `MsgTimeoutNow` is sent
///     by current peer. The message `MsgTimeoutNow` starts a leader transfer
///     procedure. During this procedure, current peer as an old leader may
///     still hold its lease or lose it. It's possible there is a new leader
///     elected and current peer as an old leader doesn't step down due to
///     network partition from the new leader. In that case, current peer lose
///     its leader lease. Within this suspect leader lease expire time, read
///     requests could not be performed locally.
///   - The valid leader lease should be `lease = max_lease - (commit_ts -
///     send_ts)` And the expired timestamp for that leader lease is `commit_ts
///     + lease`, which is `send_ts + max_lease` in short.
pub struct Lease {
    // A suspect timestamp is in the Either::Left(_),
    // a valid timestamp is in the Either::Right(_).
    bound: Option<Either<Timespec, Timespec>>,
    max_lease: Duration,

    max_drift: Duration,
    advance_renew_lease: Duration,
    last_update: Timespec,
    remote: Option<RemoteLease>,
}

#[derive(Clone, Copy, PartialEq, Debug)]
pub enum LeaseState {
    /// The lease is suspicious, may be invalid.
    Suspect,
    /// The lease is valid.
    Valid,
    /// The lease is expired.
    Expired,
}

impl Lease {
    pub fn new(max_lease: Duration, advance_renew_lease: Duration) -> Lease {
        Lease {
            bound: None,
            max_lease,

            max_drift: max_lease / 3,
            advance_renew_lease,
            last_update: Timespec::new(0, 0),
            remote: None,
        }
    }

    /// The valid leader lease should be `lease = max_lease - (commit_ts -
    /// send_ts)` And the expired timestamp for that leader lease is
    /// `commit_ts + lease`, which is `send_ts + max_lease` in short.
    fn next_expired_time(&self, send_ts: Timespec) -> Timespec {
        send_ts + self.max_lease
    }

    /// Renew the lease to the bound.
    pub fn renew(&mut self, send_ts: Timespec) {
        let bound = self.next_expired_time(send_ts);
        match self.bound {
            // Longer than suspect ts or longer than valid ts.
            Some(Either::Left(ts)) | Some(Either::Right(ts)) => {
                if ts <= bound {
                    self.bound = Some(Either::Right(bound));
                }
            }
            // Or an empty lease
            None => {
                self.bound = Some(Either::Right(bound));
            }
        }
        // Renew remote if it's valid.
        if let Some(Either::Right(bound)) = self.bound {
            if bound - self.last_update > self.max_drift {
                self.last_update = bound;
                if let Some(ref r) = self.remote {
                    r.renew(bound);
                }
            }
        }
    }

    /// Suspect the lease to the bound.
    pub fn suspect(&mut self, send_ts: Timespec) {
        self.expire_remote_lease();
        let bound = self.next_expired_time(send_ts);
        self.bound = Some(Either::Left(bound));
    }

    pub fn is_suspect(&self) -> bool {
        matches!(self.bound, Some(Either::Left(_)))
    }

    /// Inspect the lease state for the ts or now.
    pub fn inspect(&self, ts: Option<Timespec>) -> LeaseState {
        match self.bound {
            Some(Either::Left(_)) => LeaseState::Suspect,
            Some(Either::Right(bound)) => {
                if ts.unwrap_or_else(monotonic_raw_now) < bound {
                    LeaseState::Valid
                } else {
                    LeaseState::Expired
                }
            }
            None => LeaseState::Expired,
        }
    }

    pub fn expire(&mut self) {
        self.expire_remote_lease();
        self.bound = None;
    }

    pub fn expire_remote_lease(&mut self) {
        // Expire remote lease if there is any.
        if let Some(r) = self.remote.take() {
            r.expire();
        }
    }

    /// Return a new `RemoteLease` if there is none.
    pub fn maybe_new_remote_lease(&mut self, term: u64) -> Option<RemoteLease> {
        if let Some(ref remote) = self.remote {
            if remote.term() == term {
                // At most one connected RemoteLease in the same term.
                return None;
            } else {
                // Term has changed. It is unreachable in the current implementation,
                // because we expire remote lease when leaders step down.
                unreachable!("Must expire the old remote lease first!");
            }
        }
        let expired_time = match self.bound {
            Some(Either::Right(ts)) => timespec_to_u64(ts),
            _ => 0,
        };
        let remote = RemoteLease {
            expired_time: Arc::new(AtomicU64::new(expired_time)),
            renewing: Arc::new(AtomicBool::new(false)),
            term,
            advance_renew_lease: self.advance_renew_lease,
        };
        // Clone the remote.
        let remote_clone = remote.clone();
        self.remote = Some(remote);
        Some(remote_clone)
    }

    /// Check if the lease will be expired in near future, if so return a
    /// future timestamp in which the lease will be expired, if not `None`
    /// will return
    pub fn need_renew(&self, ts: Timespec) -> Option<Timespec> {
        let future_ts = ts + self.advance_renew_lease;
        match self.bound {
            Some(Either::Right(bound)) => {
                if future_ts < bound {
                    None
                } else {
                    Some(future_ts)
                }
            }
            None | Some(Either::Left(_)) => Some(future_ts),
        }
    }
}

impl fmt::Debug for Lease {
    fn fmt(&self, fmt: &mut fmt::Formatter<'_>) -> fmt::Result {
        let mut fmter = fmt.debug_struct("Lease");
        match self.bound {
            Some(Either::Left(ts)) => fmter.field("suspect", &ts).finish(),
            Some(Either::Right(ts)) => fmter.field("valid", &ts).finish(),
            None => fmter.finish(),
        }
    }
}

/// A remote lease, it can only be derived by `Lease`. It will be sent
/// to the local read thread, so name it remote. If Lease expires, the remote
/// must expire too.
#[derive(Clone)]
pub struct RemoteLease {
    expired_time: Arc<AtomicU64>,
    renewing: Arc<AtomicBool>,
    advance_renew_lease: Duration,
    term: u64,
}

impl RemoteLease {
    pub fn inspect(&self, ts: Option<Timespec>) -> LeaseState {
        let expired_time = self.expired_time.load(AtomicOrdering::Acquire);
        if ts.unwrap_or_else(monotonic_raw_now) < u64_to_timespec(expired_time) {
            LeaseState::Valid
        } else {
            LeaseState::Expired
        }
    }

    fn renew(&self, bound: Timespec) {
        self.expired_time
            .store(timespec_to_u64(bound), AtomicOrdering::Release);
        self.renewing.store(false, AtomicOrdering::Release);
    }

    pub fn need_renew(&self, ts: Timespec) -> bool {
        self.inspect(Some(ts + self.advance_renew_lease)) == LeaseState::Expired
            && !self.renewing.swap(true, AtomicOrdering::Relaxed)
    }

    fn expire(&self) {
        self.expired_time.store(0, AtomicOrdering::Release);
    }

    pub fn term(&self) -> u64 {
        self.term
    }
}

impl fmt::Debug for RemoteLease {
    fn fmt(&self, fmt: &mut fmt::Formatter<'_>) -> fmt::Result {
        fmt.debug_struct("RemoteLease")
            .field(
                "expired_time",
                &u64_to_timespec(self.expired_time.load(AtomicOrdering::Relaxed)),
            )
            .field("term", &self.term)
            .finish()
    }
}

// Contants used in `timespec_to_u64` and `u64_to_timespec`.
const NSEC_PER_MSEC: i32 = 1_000_000;
const TIMESPEC_NSEC_SHIFT: usize = 32 - NSEC_PER_MSEC.leading_zeros() as usize;

const MSEC_PER_SEC: i64 = 1_000;
const TIMESPEC_SEC_SHIFT: usize = 64 - MSEC_PER_SEC.leading_zeros() as usize;

const TIMESPEC_NSEC_MASK: u64 = (1 << TIMESPEC_SEC_SHIFT) - 1;

/// Convert Timespec to u64. It's millisecond precision and
/// covers a range of about 571232829 years in total.
///
/// # Panics
///
/// If Timespecs have negative sec.
#[inline]
fn timespec_to_u64(ts: Timespec) -> u64 {
    // > Darwin's and Linux's struct timespec functions handle pre-
    // > epoch timestamps using a "two steps back, one step forward" representation,
    // > though the man pages do not actually document this. For example, the time
    // > -1.2 seconds before the epoch is represented by `Timespec { sec: -2_i64,
    // > nsec: 800_000_000 }`.
    //
    // Quote from crate time,
    //   https://github.com/rust-lang-deprecated/time/blob/
    //   e313afbd9aad2ba7035a23754b5d47105988789d/src/lib.rs#L77
    assert!(ts.sec >= 0 && ts.sec < (1i64 << (64 - TIMESPEC_SEC_SHIFT)));
    assert!(ts.nsec >= 0);

    // Round down to millisecond precision.
    let ms = ts.nsec >> TIMESPEC_NSEC_SHIFT;
    let sec = ts.sec << TIMESPEC_SEC_SHIFT;
    sec as u64 | ms as u64
}

/// Convert Timespec to u64.
///
/// # Panics
///
/// If nsec (nano seconds pre second) is not in [0, 1_000_000_000) range.
#[inline]
pub(crate) fn u64_to_timespec(u: u64) -> Timespec {
    let sec = u >> TIMESPEC_SEC_SHIFT;
    let nsec = (u & TIMESPEC_NSEC_MASK) << TIMESPEC_NSEC_SHIFT;
    Timespec::new(sec as i64, nsec as i32)
}

/// Parse data of entry `index`.
///
/// # Panics
///
/// If `data` is corrupted, this function will panic.
// TODO: make sure received entries are not corrupted
#[inline]
pub fn parse_data_at<T: Message + Default>(data: &[u8], index: u64, tag: &str) -> T {
    let mut result = T::default();
    result.merge_from_bytes(data).unwrap_or_else(|e| {
        panic!("{} data is corrupted at {}: {:?}", tag, index, e);
    });
    result
}

/// Check if two regions are sibling.
///
/// They are sibling only when they share borders and don't overlap.
pub fn is_sibling_regions(lhs: &metapb::Region, rhs: &metapb::Region) -> bool {
    if lhs.get_id() == rhs.get_id() {
        return false;
    }
    if lhs.get_start_key() == rhs.get_end_key() && !rhs.get_end_key().is_empty() {
        return true;
    }
    if lhs.get_end_key() == rhs.get_start_key() && !lhs.get_end_key().is_empty() {
        return true;
    }
    false
}

pub fn conf_state_from_region(region: &metapb::Region) -> ConfState {
    let mut conf_state = ConfState::default();
    let mut in_joint = false;
    for p in region.get_peers() {
        match p.get_role() {
            PeerRole::Voter => {
                conf_state.mut_voters().push(p.get_id());
                conf_state.mut_voters_outgoing().push(p.get_id());
            }
            PeerRole::Learner => conf_state.mut_learners().push(p.get_id()),
            role => {
                in_joint = true;
                match role {
                    PeerRole::IncomingVoter => conf_state.mut_voters().push(p.get_id()),
                    PeerRole::DemotingVoter => {
                        conf_state.mut_voters_outgoing().push(p.get_id());
                        conf_state.mut_learners_next().push(p.get_id());
                    }
                    _ => unreachable!(),
                }
            }
        }
    }
    if !in_joint {
        conf_state.mut_voters_outgoing().clear();
    }
    conf_state
}

pub fn is_learner(peer: &metapb::Peer) -> bool {
    peer.get_role() == PeerRole::Learner
}

pub struct KeysInfoFormatter<
    'a,
    I: std::iter::DoubleEndedIterator<Item = &'a Vec<u8>>
        + std::iter::ExactSizeIterator<Item = &'a Vec<u8>>
        + Clone,
>(pub I);

impl<
    'a,
    I: std::iter::DoubleEndedIterator<Item = &'a Vec<u8>>
        + std::iter::ExactSizeIterator<Item = &'a Vec<u8>>
        + Clone,
> fmt::Display for KeysInfoFormatter<'a, I>
{
    fn fmt(&self, f: &mut fmt::Formatter<'_>) -> fmt::Result {
        let mut it = self.0.clone();
        match it.len() {
            0 => write!(f, "(no key)"),
            1 => write!(f, "key {}", log_wrappers::Value::key(it.next().unwrap())),
            _ => write!(
                f,
                "{} keys range from {} to {}",
                it.len(),
                log_wrappers::Value::key(it.next().unwrap()),
                log_wrappers::Value::key(it.next_back().unwrap())
            ),
        }
    }
}

#[derive(PartialEq, Debug)]
pub enum ConfChangeKind {
    // Only contains one configuration change
    Simple,
    // Enter joint state
    EnterJoint,
    // Leave joint state
    LeaveJoint,
}

impl ConfChangeKind {
    pub fn confchange_kind(change_num: usize) -> ConfChangeKind {
        match change_num {
            0 => ConfChangeKind::LeaveJoint,
            1 => ConfChangeKind::Simple,
            _ => ConfChangeKind::EnterJoint,
        }
    }
}

/// Abstracts over ChangePeerV2Request and (legacy) ChangePeerRequest to allow
/// treating them in a unified manner.
pub trait ChangePeerI {
    type CC: ConfChangeI;
    type CP: AsRef<[ChangePeerRequest]>;

    fn get_change_peers(&self) -> Self::CP;

    fn to_confchange(&self, _: Vec<u8>) -> Self::CC;
}

impl<'a> ChangePeerI for &'a ChangePeerRequest {
    type CC = eraftpb::ConfChange;
    type CP = Vec<ChangePeerRequest>;

    fn get_change_peers(&self) -> Vec<ChangePeerRequest> {
        vec![ChangePeerRequest::clone(self)]
    }

    fn to_confchange(&self, ctx: Vec<u8>) -> eraftpb::ConfChange {
        let mut cc = eraftpb::ConfChange::default();
        cc.set_change_type(self.get_change_type());
        cc.set_node_id(self.get_peer().get_id());
        cc.set_context(ctx.into());
        cc
    }
}

impl<'a> ChangePeerI for &'a ChangePeerV2Request {
    type CC = eraftpb::ConfChangeV2;
    type CP = &'a [ChangePeerRequest];

    fn get_change_peers(&self) -> &'a [ChangePeerRequest] {
        self.get_changes()
    }

    fn to_confchange(&self, ctx: Vec<u8>) -> eraftpb::ConfChangeV2 {
        let mut cc = eraftpb::ConfChangeV2::default();
        let changes: Vec<_> = self
            .get_changes()
            .iter()
            .map(|c| {
                let mut ccs = eraftpb::ConfChangeSingle::default();
                ccs.set_change_type(c.get_change_type());
                ccs.set_node_id(c.get_peer().get_id());
                ccs
            })
            .collect();

        if changes.len() <= 1 {
            // Leave joint or simple confchange
            cc.set_transition(eraftpb::ConfChangeTransition::Auto);
        } else {
            // Enter joint
            cc.set_transition(eraftpb::ConfChangeTransition::Explicit);
        }
        cc.set_changes(changes.into());
        cc.set_context(ctx.into());
        cc
    }
}

pub struct MsgType<'a>(pub &'a RaftMessage);

impl Display for MsgType<'_> {
    fn fmt(&self, f: &mut fmt::Formatter<'_>) -> fmt::Result {
        if !self.0.has_extra_msg() {
            write!(f, "{:?}", self.0.get_message().get_msg_type())
        } else {
            write!(f, "{:?}", self.0.get_extra_msg().get_type())
        }
    }
}

#[derive(Clone)]
pub struct RegionReadProgressRegistry {
    registry: Arc<Mutex<HashMap<u64, Arc<RegionReadProgress>>>>,
}

impl RegionReadProgressRegistry {
    pub fn new() -> RegionReadProgressRegistry {
        RegionReadProgressRegistry {
            registry: Arc::new(Mutex::new(HashMap::new())),
        }
    }

    pub fn insert(
        &self,
        region_id: u64,
        read_progress: Arc<RegionReadProgress>,
    ) -> Option<Arc<RegionReadProgress>> {
        self.registry
            .lock()
            .unwrap()
            .insert(region_id, read_progress)
    }

    pub fn remove(&self, region_id: &u64) -> Option<Arc<RegionReadProgress>> {
        self.registry.lock().unwrap().remove(region_id)
    }

    pub fn get(&self, region_id: &u64) -> Option<Arc<RegionReadProgress>> {
        self.registry.lock().unwrap().get(region_id).cloned()
    }

    pub fn get_safe_ts(&self, region_id: &u64) -> Option<u64> {
        self.registry
            .lock()
            .unwrap()
            .get(region_id)
            .map(|rp| rp.safe_ts())
    }

<<<<<<< HEAD
=======
    pub fn get_tracked_index(&self, region_id: &u64) -> Option<u64> {
        self.registry
            .lock()
            .unwrap()
            .get(region_id)
            .map(|rp| rp.core.lock().unwrap().applied_index)
    }

>>>>>>> b5329ee0
    // Update `safe_ts` with the provided `LeaderInfo` and return the regions that
    // have the same `LeaderInfo`
    pub fn handle_check_leaders<E: KvEngine>(
        &self,
        leaders: Vec<LeaderInfo>,
        coprocessor: &CoprocessorHost<E>,
    ) -> Vec<u64> {
        let mut regions = Vec::with_capacity(leaders.len());
        let registry = self.registry.lock().unwrap();
        for leader_info in leaders {
            let region_id = leader_info.get_region_id();
            if let Some(rp) = registry.get(&region_id) {
                if rp.consume_leader_info(leader_info, coprocessor) {
                    regions.push(region_id);
                }
            }
        }
        regions
    }

    // Get the `LeaderInfo` of the requested regions
    pub fn dump_leader_infos(&self, regions: &[u64]) -> HashMap<u64, (Vec<Peer>, LeaderInfo)> {
        let registry = self.registry.lock().unwrap();
        let mut info_map = HashMap::with_capacity(regions.len());
        for region_id in regions {
            if let Some(rrp) = registry.get(region_id) {
                info_map.insert(*region_id, rrp.dump_leader_info());
            }
        }
        info_map
    }

    /// Invoke the provided callback with the registry, an internal lock will
    /// hold while invoking the callback so it is important that *not* try
    /// to acquiring any lock inside the callback to avoid dead lock
    pub fn with<F, T>(&self, f: F) -> T
    where
        F: FnOnce(&HashMap<u64, Arc<RegionReadProgress>>) -> T,
    {
        let registry = self.registry.lock().unwrap();
        f(&registry)
    }
}

impl Default for RegionReadProgressRegistry {
    fn default() -> Self {
        Self::new()
    }
}

/// `RegionReadProgress` is used to keep track of the replica's `safe_ts`, the
/// replica can handle a read request directly without requiring leader lease or
/// read index iff `safe_ts` >= `read_ts` (the `read_ts` is usually stale i.e
/// seconds ago).
///
/// `safe_ts` is updated by the `(apply index, safe ts)` item:
/// ```ignore
/// if self.applied_index >= item.apply_index {
///     self.safe_ts = max(self.safe_ts, item.safe_ts)
/// }
/// ```
///
/// For the leader, the `(apply index, safe ts)` item is publish by the
/// `resolved-ts` worker periodically. For the followers, the item is sync
/// periodically from the leader through the `CheckLeader` rpc.
///
/// The intend is to make the item's `safe ts` larger (more up to date) and
/// `apply index` smaller (require less data)
//
/// TODO: the name `RegionReadProgress` is conflict with the leader lease's
/// `ReadProgress`, shoule change it to another more proper name
#[derive(Debug)]
pub struct RegionReadProgress {
    // `core` used to keep track and update `safe_ts`, it should
    // not be accessed outside to avoid dead lock
    core: Mutex<RegionReadProgressCore>,
    // The fast path to read `safe_ts` without acquiring the mutex
    // on `core`
    safe_ts: AtomicU64,
}

impl RegionReadProgress {
    pub fn new(region: &Region, applied_index: u64, cap: usize, tag: String) -> RegionReadProgress {
        RegionReadProgress {
            core: Mutex::new(RegionReadProgressCore::new(region, applied_index, cap, tag)),
            safe_ts: AtomicU64::from(0),
        }
    }

    pub fn update_applied<E: KvEngine>(&self, applied: u64, coprocessor: &CoprocessorHost<E>) {
        let mut core = self.core.lock().unwrap();
        if let Some(ts) = core.update_applied(applied) {
            if !core.pause {
                self.safe_ts.store(ts, AtomicOrdering::Release);
                // No need to update leader safe ts here.
                coprocessor.on_update_safe_ts(
                    core.region_id,
                    TimeStamp::new(ts).physical(),
                    INVALID_TIMESTAMP,
                )
            }
        }
    }

    pub fn update_safe_ts(&self, apply_index: u64, ts: u64) {
        if apply_index == 0 || ts == 0 {
            return;
        }
        let mut core = self.core.lock().unwrap();
        if core.discard {
            return;
        }
        if let Some(ts) = core.update_safe_ts(apply_index, ts) {
            if !core.pause {
                self.safe_ts.store(ts, AtomicOrdering::Release);
            }
        }
    }

    pub fn merge_safe_ts<E: KvEngine>(
        &self,
        source_safe_ts: u64,
        merge_index: u64,
        coprocessor: &CoprocessorHost<E>,
    ) {
        let mut core = self.core.lock().unwrap();
        if let Some(ts) = core.merge_safe_ts(source_safe_ts, merge_index) {
            if !core.pause {
                self.safe_ts.store(ts, AtomicOrdering::Release);
                // After region merge, self safe ts may decrease, so leader safe ts should be
                // reset.
                coprocessor.on_update_safe_ts(
                    core.region_id,
                    TimeStamp::new(ts).physical(),
                    TimeStamp::new(ts).physical(),
                )
            }
        }
    }

    // Consume the provided `LeaderInfo` to update `safe_ts` and return whether the
    // provided `LeaderInfo` is same as ours
    pub fn consume_leader_info<E: KvEngine>(
        &self,
        mut leader_info: LeaderInfo,
        coprocessor: &CoprocessorHost<E>,
    ) -> bool {
        let mut core = self.core.lock().unwrap();
        if leader_info.has_read_state() {
            // It is okay to update `safe_ts` without checking the `LeaderInfo`, the
            // `read_state` is guaranteed to be valid when it is published by the leader
            let rs = leader_info.take_read_state();
            let (apply_index, ts) = (rs.get_applied_index(), rs.get_safe_ts());
            if apply_index != 0 && ts != 0 && !core.discard {
                if let Some(ts) = core.update_safe_ts(apply_index, ts) {
                    if !core.pause {
                        self.safe_ts.store(ts, AtomicOrdering::Release);
                    }
                }
            }
            let self_phy_ts = TimeStamp::new(self.safe_ts()).physical();
            let leader_phy_ts = TimeStamp::new(rs.get_safe_ts()).physical();
            coprocessor.on_update_safe_ts(leader_info.region_id, self_phy_ts, leader_phy_ts)
        }
        // whether the provided `LeaderInfo` is same as ours
        core.leader_info.leader_term == leader_info.term
            && core.leader_info.leader_id == leader_info.peer_id
            && is_region_epoch_equal(&core.leader_info.epoch, leader_info.get_region_epoch())
    }

    // Dump the `LeaderInfo` and the peer list
    pub fn dump_leader_info(&self) -> (Vec<Peer>, LeaderInfo) {
        let mut leader_info = LeaderInfo::default();
        let core = self.core.lock().unwrap();
        let read_state = {
            // Get the latest `read_state`
            let ReadState { idx, ts } = core.pending_items.back().unwrap_or(&core.read_state);
            let mut rs = kvrpcpb::ReadState::default();
            rs.set_applied_index(*idx);
            rs.set_safe_ts(*ts);
            rs
        };
        let li = &core.leader_info;
        leader_info.set_peer_id(li.leader_id);
        leader_info.set_term(li.leader_term);
        leader_info.set_region_id(core.region_id);
        leader_info.set_region_epoch(li.epoch.clone());
        leader_info.set_read_state(read_state);
        (li.peers.clone(), leader_info)
    }

    pub fn update_leader_info(&self, peer_id: u64, term: u64, region: &Region) {
        let mut core = self.core.lock().unwrap();
        core.leader_info.leader_id = peer_id;
        core.leader_info.leader_term = term;
        if !is_region_epoch_equal(region.get_region_epoch(), &core.leader_info.epoch) {
            core.leader_info.epoch = region.get_region_epoch().clone();
            core.leader_info.peers = region.get_peers().to_vec();
        }
    }

    /// Reset `safe_ts` to 0 and stop updating it
    pub fn pause(&self) {
        let mut core = self.core.lock().unwrap();
        core.pause = true;
        self.safe_ts.store(0, AtomicOrdering::Release);
    }

    /// Discard incoming `read_state` item and stop updating `safe_ts`
    pub fn discard(&self) {
        let mut core = self.core.lock().unwrap();
        core.pause = true;
        core.discard = true;
    }

    /// Reset `safe_ts` and resume updating it
    pub fn resume(&self) {
        let mut core = self.core.lock().unwrap();
        core.pause = false;
        core.discard = false;
        self.safe_ts
            .store(core.read_state.ts, AtomicOrdering::Release);
    }

    pub fn safe_ts(&self) -> u64 {
        self.safe_ts.load(AtomicOrdering::Acquire)
    }
}

#[derive(Debug)]
struct RegionReadProgressCore {
    tag: String,
    region_id: u64,
    applied_index: u64,
    // A wraper of `(apply_index, safe_ts)` item, where the `read_state.ts` is the peer's current
    // `safe_ts` and the `read_state.idx` is the smallest `apply_index` required for that `safe_ts`
    read_state: ReadState,
    // The local peer's acknowledge about the leader
    leader_info: LocalLeaderInfo,
    // `pending_items` is a *sorted* list of `(apply_index, safe_ts)` item
    pending_items: VecDeque<ReadState>,
    // After the region commit merged, the region's key range is extended and the region's
    // `safe_ts` should reset to `min(source_safe_ts, target_safe_ts)`, and start reject stale
    // `read_state` item with index smaller than `last_merge_index` to avoid `safe_ts` undo the
    // decrease
    last_merge_index: u64,
    // Stop update `safe_ts`
    pause: bool,
    // Discard incoming `(idx, ts)`
    discard: bool,
}

// A helpful wraper of `(apply_index, safe_ts)` item
#[derive(Clone, Debug, Default)]
pub struct ReadState {
    pub idx: u64,
    pub ts: u64,
}

/// The local peer's acknowledge about the leader
#[derive(Debug)]
pub struct LocalLeaderInfo {
    leader_id: u64,
    leader_term: u64,
    epoch: RegionEpoch,
    peers: Vec<Peer>,
}

impl LocalLeaderInfo {
    fn new(region: &Region) -> LocalLeaderInfo {
        LocalLeaderInfo {
            leader_id: raft::INVALID_ID,
            leader_term: 0,
            epoch: region.get_region_epoch().clone(),
            peers: region.get_peers().to_vec(),
        }
    }
}

impl RegionReadProgressCore {
    fn new(region: &Region, applied_index: u64, cap: usize, tag: String) -> RegionReadProgressCore {
        RegionReadProgressCore {
            tag,
            region_id: region.get_id(),
            applied_index,
            read_state: ReadState::default(),
            leader_info: LocalLeaderInfo::new(region),
            pending_items: VecDeque::with_capacity(cap),
            last_merge_index: 0,
            pause: false,
            discard: false,
        }
    }

    // Reset target region's `safe_ts` to min(`source_safe_ts`, `safe_ts`)
    fn merge_safe_ts(&mut self, source_safe_ts: u64, merge_index: u64) -> Option<u64> {
        // Consume all pending items before `merge_index`
        self.update_applied(merge_index);
        // Update `last_merge_index`
        self.last_merge_index = merge_index;
        // Reset target region's `safe_ts`
        let target_safe_ts = self.read_state.ts;
        self.read_state.ts = cmp::min(source_safe_ts, target_safe_ts);
        info!(
            "reset safe_ts due to merge";
            "tag" => &self.tag,
            "source_safe_ts" => source_safe_ts,
            "target_safe_ts" => target_safe_ts,
            "safe_ts" => self.read_state.ts,
        );
        if self.read_state.ts != target_safe_ts {
            Some(self.read_state.ts)
        } else {
            None
        }
    }

    // Return the `safe_ts` if it is updated
    fn update_applied(&mut self, applied: u64) -> Option<u64> {
        // The apply index should not decrease
        assert!(applied >= self.applied_index);
        self.applied_index = applied;
        // Consume pending items with `apply_index` less or equal to
        // `self.applied_index`
        let mut to_update = self.read_state.clone();
        while let Some(item) = self.pending_items.pop_front() {
            if self.applied_index < item.idx {
                self.pending_items.push_front(item);
                break;
            }
            if to_update.ts < item.ts {
                to_update = item;
            }
        }
        if self.read_state.ts < to_update.ts {
            self.read_state = to_update;
            Some(self.read_state.ts)
        } else {
            None
        }
    }

    // Return the `safe_ts` if it is updated
    fn update_safe_ts(&mut self, idx: u64, ts: u64) -> Option<u64> {
        // Discard stale item with `apply_index` before `last_merge_index`
        // in order to prevent the stale item makes the `safe_ts` larger again
        if idx < self.last_merge_index {
            return None;
        }
        // The peer has enough data, try update `safe_ts` directly
        if self.applied_index >= idx {
            let mut updated_ts = None;
            if self.read_state.ts < ts {
                self.read_state = ReadState { idx, ts };
                updated_ts = Some(ts);
            }
            return updated_ts;
        }
        // The peer doesn't has enough data, keep the item for future use
        if let Some(prev_item) = self.pending_items.back_mut() {
            // Discard the item if it has a smaller `safe_ts`
            if prev_item.ts >= ts {
                return None;
            }
            // Discard the item if it has a smaller `apply_index`
            if prev_item.idx >= idx {
                // Instead of dropping the incoming item, try use it to update
                // the last one, update the last item's `safe_ts` if the incoming
                // item require a less or equal `apply_index` with a larger `safe_ts`
                prev_item.ts = ts;
                return None;
            }
        }
        self.push_back(ReadState { idx, ts });
        None
    }

    fn push_back(&mut self, item: ReadState) {
        if self.pending_items.len() >= self.pending_items.capacity() {
            // Stepping by one to evently remove pending items, so the follower can keep
            // the old items and use them to update the `safe_ts` even when the follower
            // not catch up new enough data
            let mut keep = false;
            self.pending_items.retain(|_| {
                keep = !keep;
                keep
            });
        }
        self.pending_items.push_back(item);
    }
}

/// Represent the duration of all stages of raftstore recorded by one
/// inspecting.
#[derive(Default, Debug)]
pub struct RaftstoreDuration {
    pub store_wait_duration: Option<std::time::Duration>,
    pub store_process_duration: Option<std::time::Duration>,
    pub store_write_duration: Option<std::time::Duration>,
    pub apply_wait_duration: Option<std::time::Duration>,
    pub apply_process_duration: Option<std::time::Duration>,
}

impl RaftstoreDuration {
    pub fn sum(&self) -> std::time::Duration {
        self.store_wait_duration.unwrap_or_default()
            + self.store_process_duration.unwrap_or_default()
            + self.store_write_duration.unwrap_or_default()
            + self.apply_wait_duration.unwrap_or_default()
            + self.apply_process_duration.unwrap_or_default()
    }
}

/// Used to inspect the latency of all stages of raftstore.
pub struct LatencyInspector {
    id: u64,
    duration: RaftstoreDuration,
    cb: Box<dyn FnOnce(u64, RaftstoreDuration) + Send>,
}

impl LatencyInspector {
    pub fn new(id: u64, cb: Box<dyn FnOnce(u64, RaftstoreDuration) + Send>) -> Self {
        Self {
            id,
            cb,
            duration: RaftstoreDuration::default(),
        }
    }

    pub fn record_store_wait(&mut self, duration: std::time::Duration) {
        self.duration.store_wait_duration = Some(duration);
    }

    pub fn record_store_process(&mut self, duration: std::time::Duration) {
        self.duration.store_process_duration = Some(duration);
    }

    pub fn record_store_write(&mut self, duration: std::time::Duration) {
        self.duration.store_write_duration = Some(duration);
    }

    pub fn record_apply_wait(&mut self, duration: std::time::Duration) {
        self.duration.apply_wait_duration = Some(duration);
    }

    pub fn record_apply_process(&mut self, duration: std::time::Duration) {
        self.duration.apply_process_duration = Some(duration);
    }

    /// Call the callback.
    pub fn finish(self) {
        (self.cb)(self.id, self.duration);
    }
}

#[cfg(test)]
mod tests {
    use std::thread;

    use engine_test::kv::KvTestEngine;
    use kvproto::{
        metapb::{self, RegionEpoch},
        raft_cmdpb::AdminRequest,
    };
    use raft::eraftpb::{ConfChangeType, Entry, Message, MessageType};
    use tikv_util::time::monotonic_raw_now;
    use time::Duration as TimeDuration;

    use super::*;
    use crate::store::peer_storage;

    #[test]
    fn test_lease() {
        #[inline]
        fn sleep_test(duration: TimeDuration, lease: &Lease, state: LeaseState) {
            // In linux, lease uses CLOCK_MONOTONIC_RAW, while sleep uses CLOCK_MONOTONIC
            let monotonic_raw_start = monotonic_raw_now();
            thread::sleep(duration.to_std().unwrap());
            let mut monotonic_raw_end = monotonic_raw_now();
            // spin wait to make sure pace is aligned with MONOTONIC_RAW clock
            while monotonic_raw_end - monotonic_raw_start < duration {
                thread::yield_now();
                monotonic_raw_end = monotonic_raw_now();
            }
            assert_eq!(lease.inspect(Some(monotonic_raw_end)), state);
            assert_eq!(lease.inspect(None), state);
        }

        let duration = TimeDuration::milliseconds(1500);

        // Empty lease.
        let mut lease = Lease::new(duration, duration / 4);
        let remote = lease.maybe_new_remote_lease(1).unwrap();
        let inspect_test = |lease: &Lease, ts: Option<Timespec>, state: LeaseState| {
            assert_eq!(lease.inspect(ts), state);
            if state == LeaseState::Expired || state == LeaseState::Suspect {
                assert_eq!(remote.inspect(ts), LeaseState::Expired);
            }
        };

        inspect_test(&lease, Some(monotonic_raw_now()), LeaseState::Expired);

        let now = monotonic_raw_now();
        let next_expired_time = lease.next_expired_time(now);
        assert_eq!(now + duration, next_expired_time);

        // Transit to the Valid state.
        lease.renew(now);
        inspect_test(&lease, Some(monotonic_raw_now()), LeaseState::Valid);
        inspect_test(&lease, None, LeaseState::Valid);

        // After lease expired time.
        sleep_test(duration, &lease, LeaseState::Expired);
        inspect_test(&lease, Some(monotonic_raw_now()), LeaseState::Expired);
        inspect_test(&lease, None, LeaseState::Expired);

        // Transit to the Suspect state.
        lease.suspect(monotonic_raw_now());
        inspect_test(&lease, Some(monotonic_raw_now()), LeaseState::Suspect);
        inspect_test(&lease, None, LeaseState::Suspect);

        // After lease expired time, still suspect.
        sleep_test(duration, &lease, LeaseState::Suspect);
        inspect_test(&lease, Some(monotonic_raw_now()), LeaseState::Suspect);

        // Clear lease.
        lease.expire();
        inspect_test(&lease, Some(monotonic_raw_now()), LeaseState::Expired);
        inspect_test(&lease, None, LeaseState::Expired);

        // An expired remote lease can never renew.
        lease.renew(monotonic_raw_now() + TimeDuration::minutes(1));
        assert_eq!(
            remote.inspect(Some(monotonic_raw_now())),
            LeaseState::Expired
        );

        // A new remote lease.
        let m1 = lease.maybe_new_remote_lease(1).unwrap();
        assert_eq!(m1.inspect(Some(monotonic_raw_now())), LeaseState::Valid);
    }

    #[test]
    fn test_timespec_u64() {
        let cases = vec![
            (Timespec::new(0, 0), 0x0000_0000_0000_0000u64),
            (Timespec::new(0, 1), 0x0000_0000_0000_0000u64), // 1ns is round down to 0ms.
            (Timespec::new(0, 999_999), 0x0000_0000_0000_0000u64), /* 999_999ns is round down to
                                                              * 0ms. */
            (
                // 1_048_575ns is round down to 0ms.
                Timespec::new(0, 1_048_575 /* 0x0FFFFF */),
                0x0000_0000_0000_0000u64,
            ),
            (
                // 1_048_576ns is round down to 1ms.
                Timespec::new(0, 1_048_576 /* 0x100000 */),
                0x0000_0000_0000_0001u64,
            ),
            (Timespec::new(1, 0), 1 << TIMESPEC_SEC_SHIFT),
            (Timespec::new(1, 0x100000), 1 << TIMESPEC_SEC_SHIFT | 1),
            (
                // Max seconds.
                Timespec::new((1i64 << (64 - TIMESPEC_SEC_SHIFT)) - 1, 0),
                (-1i64 as u64) << TIMESPEC_SEC_SHIFT,
            ),
            (
                // Max nano seconds.
                Timespec::new(
                    0,
                    (999_999_999 >> TIMESPEC_NSEC_SHIFT) << TIMESPEC_NSEC_SHIFT,
                ),
                999_999_999 >> TIMESPEC_NSEC_SHIFT,
            ),
            (
                Timespec::new(
                    (1i64 << (64 - TIMESPEC_SEC_SHIFT)) - 1,
                    (999_999_999 >> TIMESPEC_NSEC_SHIFT) << TIMESPEC_NSEC_SHIFT,
                ),
                (-1i64 as u64) << TIMESPEC_SEC_SHIFT | (999_999_999 >> TIMESPEC_NSEC_SHIFT),
            ),
        ];

        for (ts, u) in cases {
            assert!(u64_to_timespec(timespec_to_u64(ts)) <= ts);
            assert!(u64_to_timespec(u) <= ts);
            assert_eq!(timespec_to_u64(u64_to_timespec(u)), u);
            assert_eq!(timespec_to_u64(ts), u);
        }

        let start = monotonic_raw_now();
        let mut now = monotonic_raw_now();
        while now - start < Duration::seconds(1) {
            let u = timespec_to_u64(now);
            let round = u64_to_timespec(u);
            assert!(round <= now, "{:064b} = {:?} > {:?}", u, round, now);
            now = monotonic_raw_now();
        }
    }

    // Tests the util function `check_key_in_region`.
    #[test]
    fn test_check_key_in_region() {
        let test_cases = vec![
            ("", "", "", true, true, false),
            ("", "", "6", true, true, false),
            ("", "3", "6", false, false, false),
            ("4", "3", "6", true, true, true),
            ("4", "3", "", true, true, true),
            ("3", "3", "", true, true, false),
            ("2", "3", "6", false, false, false),
            ("", "3", "6", false, false, false),
            ("", "3", "", false, false, false),
            ("6", "3", "6", false, true, false),
        ];
        for (key, start_key, end_key, is_in_region, inclusive, exclusive) in test_cases {
            let mut region = metapb::Region::default();
            region.set_start_key(start_key.as_bytes().to_vec());
            region.set_end_key(end_key.as_bytes().to_vec());
            let mut result = check_key_in_region(key.as_bytes(), &region);
            assert_eq!(result.is_ok(), is_in_region);
            result = check_key_in_region_inclusive(key.as_bytes(), &region);
            assert_eq!(result.is_ok(), inclusive);
            result = check_key_in_region_exclusive(key.as_bytes(), &region);
            assert_eq!(result.is_ok(), exclusive);
        }
    }

    fn gen_region(
        voters: &[u64],
        learners: &[u64],
        incomming_v: &[u64],
        demoting_v: &[u64],
    ) -> metapb::Region {
        let mut region = metapb::Region::default();
        macro_rules! push_peer {
            ($ids:ident, $role:expr) => {
                for id in $ids {
                    let mut peer = metapb::Peer::default();
                    peer.set_id(*id);
                    peer.set_role($role);
                    region.mut_peers().push(peer);
                }
            };
        }
        push_peer!(voters, metapb::PeerRole::Voter);
        push_peer!(learners, metapb::PeerRole::Learner);
        push_peer!(incomming_v, metapb::PeerRole::IncomingVoter);
        push_peer!(demoting_v, metapb::PeerRole::DemotingVoter);
        region
    }

    #[test]
    fn test_conf_state_from_region() {
        let cases = vec![
            (vec![1], vec![2], vec![], vec![]),
            (vec![], vec![], vec![1], vec![2]),
            (vec![1, 2], vec![], vec![], vec![]),
            (vec![1, 2], vec![], vec![3], vec![]),
            (vec![1], vec![2], vec![3, 4], vec![5, 6]),
        ];

        for (voter, learner, incomming, demoting) in cases {
            let region = gen_region(
                voter.as_slice(),
                learner.as_slice(),
                incomming.as_slice(),
                demoting.as_slice(),
            );
            let cs = conf_state_from_region(&region);
            if incomming.is_empty() && demoting.is_empty() {
                // Not in joint
                assert!(cs.get_voters_outgoing().is_empty());
                assert!(cs.get_learners_next().is_empty());
                assert!(voter.iter().all(|id| cs.get_voters().contains(id)));
                assert!(learner.iter().all(|id| cs.get_learners().contains(id)));
            } else {
                // In joint
                assert!(voter.iter().all(
                    |id| cs.get_voters().contains(id) && cs.get_voters_outgoing().contains(id)
                ));
                assert!(learner.iter().all(|id| cs.get_learners().contains(id)));
                assert!(incomming.iter().all(|id| cs.get_voters().contains(id)));
                assert!(
                    demoting
                        .iter()
                        .all(|id| cs.get_voters_outgoing().contains(id)
                            && cs.get_learners_next().contains(id))
                );
            }
        }
    }

    #[test]
    fn test_changepeer_v2_to_confchange() {
        let mut req = ChangePeerV2Request::default();

        // Zore change for leave joint
        assert_eq!(
            (&req).to_confchange(vec![]).get_transition(),
            eraftpb::ConfChangeTransition::Auto
        );

        // One change for simple confchange
        req.mut_changes().push(ChangePeerRequest::default());
        assert_eq!(
            (&req).to_confchange(vec![]).get_transition(),
            eraftpb::ConfChangeTransition::Auto
        );

        // More than one change for enter joint
        req.mut_changes().push(ChangePeerRequest::default());
        assert_eq!(
            (&req).to_confchange(vec![]).get_transition(),
            eraftpb::ConfChangeTransition::Explicit
        );
        req.mut_changes().push(ChangePeerRequest::default());
        assert_eq!(
            (&req).to_confchange(vec![]).get_transition(),
            eraftpb::ConfChangeTransition::Explicit
        );
    }

    #[test]
    fn test_peer() {
        let mut region = metapb::Region::default();
        region.set_id(1);
        region.mut_peers().push(new_peer(1, 1));
        region.mut_peers().push(new_learner_peer(2, 2));

        assert!(!is_learner(find_peer(&region, 1).unwrap()));
        assert!(is_learner(find_peer(&region, 2).unwrap()));

        assert!(remove_peer(&mut region, 1).is_some());
        assert!(remove_peer(&mut region, 1).is_none());
        assert!(find_peer(&region, 1).is_none());
    }

    #[test]
    fn test_first_vote_msg() {
        let tbl = vec![
            (
                MessageType::MsgRequestVote,
                peer_storage::RAFT_INIT_LOG_TERM + 1,
                true,
            ),
            (
                MessageType::MsgRequestPreVote,
                peer_storage::RAFT_INIT_LOG_TERM + 1,
                true,
            ),
            (
                MessageType::MsgRequestVote,
                peer_storage::RAFT_INIT_LOG_TERM,
                false,
            ),
            (
                MessageType::MsgRequestPreVote,
                peer_storage::RAFT_INIT_LOG_TERM,
                false,
            ),
            (
                MessageType::MsgHup,
                peer_storage::RAFT_INIT_LOG_TERM + 1,
                false,
            ),
        ];

        for (msg_type, term, is_vote) in tbl {
            let mut msg = Message::default();
            msg.set_msg_type(msg_type);
            msg.set_term(term);
            assert_eq!(is_first_vote_msg(&msg), is_vote);
        }
    }

    #[test]
    fn test_first_append_entry() {
        let tbl = vec![
            (
                MessageType::MsgAppend,
                peer_storage::RAFT_INIT_LOG_INDEX + 1,
                true,
            ),
            (
                MessageType::MsgAppend,
                peer_storage::RAFT_INIT_LOG_INDEX,
                false,
            ),
            (
                MessageType::MsgHup,
                peer_storage::RAFT_INIT_LOG_INDEX + 1,
                false,
            ),
        ];

        for (msg_type, index, is_append) in tbl {
            let mut msg = Message::default();
            msg.set_msg_type(msg_type);
            let ent = {
                let mut e = Entry::default();
                e.set_index(index);
                e
            };
            msg.set_entries(vec![ent].into());
            assert_eq!(is_first_append_entry(&msg), is_append);
        }
    }

    #[test]
    fn test_is_initial_msg() {
        let tbl = vec![
            (MessageType::MsgRequestVote, INVALID_INDEX, true),
            (MessageType::MsgRequestPreVote, INVALID_INDEX, true),
            (MessageType::MsgHeartbeat, INVALID_INDEX, true),
            (MessageType::MsgHeartbeat, 100, false),
            (MessageType::MsgAppend, 100, false),
        ];

        for (msg_type, commit, can_create) in tbl {
            let mut msg = Message::default();
            msg.set_msg_type(msg_type);
            msg.set_commit(commit);
            assert_eq!(is_initial_msg(&msg), can_create);
        }
    }

    #[test]
    fn test_conf_change_type_str() {
        assert_eq!(
            conf_change_type_str(ConfChangeType::AddNode),
            STR_CONF_CHANGE_ADD_NODE
        );
        assert_eq!(
            conf_change_type_str(ConfChangeType::RemoveNode),
            STR_CONF_CHANGE_REMOVE_NODE
        );
    }

    #[test]
    fn test_epoch_stale() {
        let mut epoch = metapb::RegionEpoch::default();
        epoch.set_version(10);
        epoch.set_conf_ver(10);

        let tbl = vec![
            (11, 10, true),
            (10, 11, true),
            (10, 10, false),
            (10, 9, false),
        ];

        for (version, conf_version, is_stale) in tbl {
            let mut check_epoch = metapb::RegionEpoch::default();
            check_epoch.set_version(version);
            check_epoch.set_conf_ver(conf_version);
            assert_eq!(is_epoch_stale(&epoch, &check_epoch), is_stale);
        }
    }

    #[test]
    fn test_on_same_store() {
        let cases = vec![
            (vec![2, 3, 4], vec![], vec![1, 2, 3], vec![], false),
            (vec![2, 3, 1], vec![], vec![1, 2, 3], vec![], true),
            (vec![2, 3, 4], vec![], vec![1, 2], vec![], false),
            (vec![1, 2, 3], vec![], vec![1, 2, 3], vec![], true),
            (vec![1, 3], vec![2, 4], vec![1, 2], vec![3, 4], false),
            (vec![1, 3], vec![2, 4], vec![1, 3], vec![], false),
            (vec![1, 3], vec![2, 4], vec![], vec![2, 4], false),
            (vec![1, 3], vec![2, 4], vec![3, 1], vec![4, 2], true),
        ];

        for (s1, s2, s3, s4, exp) in cases {
            let mut r1 = metapb::Region::default();
            for (store_id, peer_id) in s1.into_iter().zip(0..) {
                r1.mut_peers().push(new_peer(store_id, peer_id));
            }
            for (store_id, peer_id) in s2.into_iter().zip(0..) {
                r1.mut_peers().push(new_learner_peer(store_id, peer_id));
            }

            let mut r2 = metapb::Region::default();
            for (store_id, peer_id) in s3.into_iter().zip(10..) {
                r2.mut_peers().push(new_peer(store_id, peer_id));
            }
            for (store_id, peer_id) in s4.into_iter().zip(10..) {
                r2.mut_peers().push(new_learner_peer(store_id, peer_id));
            }
            let res = super::region_on_same_stores(&r1, &r2);
            assert_eq!(res, exp, "{:?} vs {:?}", r1, r2);
        }
    }

    fn split(mut r: metapb::Region, key: &[u8]) -> (metapb::Region, metapb::Region) {
        let mut r2 = r.clone();
        r.set_end_key(key.to_owned());
        r2.set_id(r.get_id() + 1);
        r2.set_start_key(key.to_owned());
        (r, r2)
    }

    fn check_sibling(r1: &metapb::Region, r2: &metapb::Region, is_sibling: bool) {
        assert_eq!(is_sibling_regions(r1, r2), is_sibling);
        assert_eq!(is_sibling_regions(r2, r1), is_sibling);
    }

    #[test]
    fn test_region_sibling() {
        let r1 = metapb::Region::default();
        check_sibling(&r1, &r1, false);

        let (r1, r2) = split(r1, b"k1");
        check_sibling(&r1, &r2, true);

        let (r2, r3) = split(r2, b"k2");
        check_sibling(&r2, &r3, true);

        let (r3, r4) = split(r3, b"k3");
        check_sibling(&r3, &r4, true);
        check_sibling(&r1, &r2, true);
        check_sibling(&r2, &r3, true);
        check_sibling(&r1, &r3, false);
        check_sibling(&r2, &r4, false);
        check_sibling(&r1, &r4, false);
    }

    #[test]
    fn test_check_store_id() {
        let mut req = RaftCmdRequest::default();
        req.mut_header().mut_peer().set_store_id(1);
        check_store_id(&req, 1).unwrap();
        check_store_id(&req, 2).unwrap_err();
    }

    #[test]
    fn test_check_peer_id() {
        let mut req = RaftCmdRequest::default();
        req.mut_header().mut_peer().set_id(1);
        check_peer_id(&req, 1).unwrap();
        check_peer_id(&req, 2).unwrap_err();
    }

    #[test]
    fn test_check_term() {
        let mut req = RaftCmdRequest::default();
        req.mut_header().set_term(7);
        check_term(&req, 7).unwrap();
        check_term(&req, 8).unwrap();
        // If header's term is 2 verions behind current term,
        // leadership may have been changed away.
        check_term(&req, 9).unwrap_err();
        check_term(&req, 10).unwrap_err();
    }

    #[test]
    fn test_check_region_epoch() {
        let mut epoch = RegionEpoch::default();
        epoch.set_conf_ver(2);
        epoch.set_version(2);
        let mut region = metapb::Region::default();
        region.set_region_epoch(epoch.clone());

        // Epoch is required for most requests even if it's empty.
        check_region_epoch(&RaftCmdRequest::default(), &region, false).unwrap_err();

        // These admin commands do not require epoch.
        for ty in &[
            AdminCmdType::CompactLog,
            AdminCmdType::InvalidAdmin,
            AdminCmdType::ComputeHash,
            AdminCmdType::VerifyHash,
        ] {
            let mut admin = AdminRequest::default();
            admin.set_cmd_type(*ty);
            let mut req = RaftCmdRequest::default();
            req.set_admin_request(admin);

            // It is Okay if req does not have region epoch.
            check_region_epoch(&req, &region, false).unwrap();

            req.mut_header().set_region_epoch(epoch.clone());
            check_region_epoch(&req, &region, true).unwrap();
            check_region_epoch(&req, &region, false).unwrap();
        }

        // These admin commands requires epoch.version.
        for ty in &[
            AdminCmdType::Split,
            AdminCmdType::BatchSplit,
            AdminCmdType::PrepareMerge,
            AdminCmdType::CommitMerge,
            AdminCmdType::RollbackMerge,
            AdminCmdType::TransferLeader,
        ] {
            let mut admin = AdminRequest::default();
            admin.set_cmd_type(*ty);
            let mut req = RaftCmdRequest::default();
            req.set_admin_request(admin);

            // Error if req does not have region epoch.
            check_region_epoch(&req, &region, false).unwrap_err();

            let mut stale_version_epoch = epoch.clone();
            stale_version_epoch.set_version(1);
            let mut stale_region = metapb::Region::default();
            stale_region.set_region_epoch(stale_version_epoch.clone());
            req.mut_header()
                .set_region_epoch(stale_version_epoch.clone());
            check_region_epoch(&req, &stale_region, false).unwrap();

            let mut latest_version_epoch = epoch.clone();
            latest_version_epoch.set_version(3);
            for epoch in &[stale_version_epoch, latest_version_epoch] {
                req.mut_header().set_region_epoch(epoch.clone());
                check_region_epoch(&req, &region, false).unwrap_err();
                check_region_epoch(&req, &region, true).unwrap_err();
            }
        }

        // These admin commands requires epoch.conf_version.
        for ty in &[
            AdminCmdType::Split,
            AdminCmdType::BatchSplit,
            AdminCmdType::ChangePeer,
            AdminCmdType::ChangePeerV2,
            AdminCmdType::PrepareMerge,
            AdminCmdType::CommitMerge,
            AdminCmdType::RollbackMerge,
            AdminCmdType::TransferLeader,
        ] {
            let mut admin = AdminRequest::default();
            admin.set_cmd_type(*ty);
            let mut req = RaftCmdRequest::default();
            req.set_admin_request(admin);

            // Error if req does not have region epoch.
            check_region_epoch(&req, &region, false).unwrap_err();

            let mut stale_conf_epoch = epoch.clone();
            stale_conf_epoch.set_conf_ver(1);
            let mut stale_region = metapb::Region::default();
            stale_region.set_region_epoch(stale_conf_epoch.clone());
            req.mut_header().set_region_epoch(stale_conf_epoch.clone());
            check_region_epoch(&req, &stale_region, false).unwrap();

            let mut latest_conf_epoch = epoch.clone();
            latest_conf_epoch.set_conf_ver(3);
            for epoch in &[stale_conf_epoch, latest_conf_epoch] {
                req.mut_header().set_region_epoch(epoch.clone());
                check_region_epoch(&req, &region, false).unwrap_err();
                check_region_epoch(&req, &region, true).unwrap_err();
            }
        }
    }

    #[test]
    fn test_is_region_initialized() {
        let mut region = metapb::Region::default();
        assert!(!is_region_initialized(&region));
        let peers = vec![new_peer(1, 2)];
        region.set_peers(peers.into());
        assert!(is_region_initialized(&region));
    }

    #[test]
    fn test_region_read_progress() {
        // Return the number of the pending (index, ts) item
        fn pending_items_num(rrp: &RegionReadProgress) -> usize {
            rrp.core.lock().unwrap().pending_items.len()
        }

        let cap = 10;
        let rrp = RegionReadProgress::new(&Default::default(), 10, cap, "".to_owned());
        for i in 1..=20 {
            rrp.update_safe_ts(i, i);
        }
        // `safe_ts` update according to its `applied_index`
        assert_eq!(rrp.safe_ts(), 10);
        assert_eq!(pending_items_num(&rrp), 10);

        let coprocessor_host = CoprocessorHost::<KvTestEngine>::default();
        rrp.update_applied(20, &coprocessor_host);
        assert_eq!(rrp.safe_ts(), 20);
        assert_eq!(pending_items_num(&rrp), 0);

        for i in 100..200 {
            rrp.update_safe_ts(i, i);
        }
        assert_eq!(rrp.safe_ts(), 20);
        // the number of pending item should not exceed `cap`
        assert!(pending_items_num(&rrp) <= cap);

        // `applied_index` large than all pending items will clear all pending items
        rrp.update_applied(200, &coprocessor_host);
        assert_eq!(rrp.safe_ts(), 199);
        assert_eq!(pending_items_num(&rrp), 0);

        // pending item can be updated instead of adding a new one
        rrp.update_safe_ts(300, 300);
        assert_eq!(pending_items_num(&rrp), 1);
        rrp.update_safe_ts(200, 400);
        assert_eq!(pending_items_num(&rrp), 1);
        rrp.update_safe_ts(300, 500);
        assert_eq!(pending_items_num(&rrp), 1);
        rrp.update_safe_ts(301, 600);
        assert_eq!(pending_items_num(&rrp), 2);
        // `safe_ts` will update to 500 instead of 300
        rrp.update_applied(300, &coprocessor_host);
        assert_eq!(rrp.safe_ts(), 500);
        rrp.update_applied(301, &coprocessor_host);
        assert_eq!(rrp.safe_ts(), 600);
        assert_eq!(pending_items_num(&rrp), 0);

        // stale item will be ignored
        rrp.update_safe_ts(300, 500);
        rrp.update_safe_ts(301, 600);
        rrp.update_safe_ts(400, 0);
        rrp.update_safe_ts(0, 700);
        assert_eq!(pending_items_num(&rrp), 0);
    }
}<|MERGE_RESOLUTION|>--- conflicted
+++ resolved
@@ -931,8 +931,6 @@
             .map(|rp| rp.safe_ts())
     }
 
-<<<<<<< HEAD
-=======
     pub fn get_tracked_index(&self, region_id: &u64) -> Option<u64> {
         self.registry
             .lock()
@@ -941,7 +939,6 @@
             .map(|rp| rp.core.lock().unwrap().applied_index)
     }
 
->>>>>>> b5329ee0
     // Update `safe_ts` with the provided `LeaderInfo` and return the regions that
     // have the same `LeaderInfo`
     pub fn handle_check_leaders<E: KvEngine>(
