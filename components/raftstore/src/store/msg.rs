// Copyright 2016 TiKV Project Authors. Licensed under Apache-2.0.

// #[PerformanceCriticalPath]
#[cfg(any(test, feature = "testexport"))]
use std::sync::Arc;
use std::{borrow::Cow, fmt};

use collections::HashSet;
use engine_traits::{CompactedEvent, KvEngine, Snapshot};
use futures::channel::mpsc::UnboundedSender;
use kvproto::{
    brpb::CheckAdminResponse,
    import_sstpb::SstMeta,
    kvrpcpb::{DiskFullOpt, ExtraOp as TxnExtraOp},
    metapb,
    metapb::RegionEpoch,
    pdpb::{self, CheckPolicy},
    raft_cmdpb::{RaftCmdRequest, RaftCmdResponse},
    raft_serverpb::RaftMessage,
    replication_modepb::ReplicationStatus,
};
#[cfg(any(test, feature = "testexport"))]
use pd_client::BucketMeta;
use raft::SnapshotStatus;
use smallvec::{smallvec, SmallVec};
use tikv_util::{deadline::Deadline, escape, memory::HeapSize, time::Instant};
use tracker::{get_tls_tracker_token, TrackerToken, GLOBAL_TRACKERS, INVALID_TRACKER_TOKEN};

<<<<<<< HEAD
use super::{
    local_metrics::TimeTracker, region_meta::RegionMeta, worker::FetchedLogs, RegionSnapshot,
};
=======
use super::{local_metrics::TimeTracker, region_meta::RegionMeta, FetchedLogs, RegionSnapshot};
>>>>>>> 616b4402
use crate::store::{
    fsm::apply::{CatchUpLogs, ChangeObserver, TaskRes as ApplyTaskRes},
    metrics::RaftEventDurationType,
    peer::{
        SnapshotRecoveryWaitApplySyncer, UnsafeRecoveryExecutePlanSyncer,
        UnsafeRecoveryFillOutReportSyncer, UnsafeRecoveryForceLeaderSyncer,
        UnsafeRecoveryWaitApplySyncer,
    },
    util::{KeysInfoFormatter, LatencyInspector},
    worker::{Bucket, BucketRange},
    SnapKey,
};

#[derive(Debug)]
pub struct ReadResponse<S: Snapshot> {
    pub response: RaftCmdResponse,
    pub snapshot: Option<RegionSnapshot<S>>,
    pub txn_extra_op: TxnExtraOp,
}

#[derive(Debug)]
pub struct WriteResponse {
    pub response: RaftCmdResponse,
}

// Peer's internal stat, for test purpose only
#[cfg(any(test, feature = "testexport"))]
#[derive(Debug)]
pub struct PeerInternalStat {
    pub buckets: Arc<BucketMeta>,
    pub bucket_ranges: Option<Vec<BucketRange>>,
}

// This is only necessary because of seeming limitations in derive(Clone) w/r/t
// generics. If it can be deleted in the future in favor of derive, it should
// be.
impl<S> Clone for ReadResponse<S>
where
    S: Snapshot,
{
    fn clone(&self) -> ReadResponse<S> {
        ReadResponse {
            response: self.response.clone(),
            snapshot: self.snapshot.clone(),
            txn_extra_op: self.txn_extra_op,
        }
    }
}

pub type BoxReadCallback<S> = Box<dyn FnOnce(ReadResponse<S>) + Send>;
pub type BoxWriteCallback = Box<dyn FnOnce(WriteResponse) + Send>;
pub type ExtCallback = Box<dyn FnOnce() + Send>;

#[cfg(any(test, feature = "testexport"))]
pub type TestCallback = Box<dyn FnOnce(PeerInternalStat) + Send>;

/// Variants of callbacks for `Msg`.
///  - `Read`: a callback for read only requests including `StatusRequest`,
///    `GetRequest` and `SnapRequest`
///  - `Write`: a callback for write only requests including `AdminRequest`
///    `PutRequest`, `DeleteRequest` and `DeleteRangeRequest`.
pub enum Callback<S: Snapshot> {
    /// No callback.
    None,
    /// Read callback.
    Read {
        cb: BoxReadCallback<S>,

        tracker: TrackerToken,
    },
    /// Write callback.
    Write {
        cb: BoxWriteCallback,
        /// `proposed_cb` is called after a request is proposed to the raft
        /// group successfully. It's used to notify the caller to move on early
        /// because it's very likely the request will be applied to the
        /// raftstore.
        proposed_cb: Option<ExtCallback>,
        /// `committed_cb` is called after a request is committed and before
        /// it's being applied, and it's guaranteed that the request will be
        /// successfully applied soon.
        committed_cb: Option<ExtCallback>,

        trackers: SmallVec<[TimeTracker; 4]>,
    },
    #[cfg(any(test, feature = "testexport"))]
    /// Test purpose callback
    Test { cb: TestCallback },
}

impl<S: Snapshot> HeapSize for Callback<S> {}

impl<S> Callback<S>
where
    S: Snapshot,
{
    pub fn read(cb: BoxReadCallback<S>) -> Self {
        let tracker = get_tls_tracker_token();
        Callback::Read { cb, tracker }
    }

    pub fn write(cb: BoxWriteCallback) -> Self {
        Self::write_ext(cb, None, None)
    }

    pub fn write_ext(
        cb: BoxWriteCallback,
        proposed_cb: Option<ExtCallback>,
        committed_cb: Option<ExtCallback>,
    ) -> Self {
        let tracker_token = get_tls_tracker_token();
        let now = std::time::Instant::now();
        let tracker = if tracker_token == INVALID_TRACKER_TOKEN {
            TimeTracker::Instant(now)
        } else {
            GLOBAL_TRACKERS.with_tracker(tracker_token, |tracker| {
                tracker.metrics.write_instant = Some(now);
            });
            TimeTracker::Tracker(tracker_token)
        };

        Callback::Write {
            cb,
            proposed_cb,
            committed_cb,
            trackers: smallvec![tracker],
        }
    }

    pub fn invoke_with_response(self, resp: RaftCmdResponse) {
        match self {
            Callback::None => (),
            Callback::Read { cb, .. } => {
                let resp = ReadResponse {
                    response: resp,
                    snapshot: None,
                    txn_extra_op: TxnExtraOp::Noop,
                };
                cb(resp);
            }
            Callback::Write { cb, .. } => {
                let resp = WriteResponse { response: resp };
                cb(resp);
            }
            #[cfg(any(test, feature = "testexport"))]
            Callback::Test { .. } => (),
        }
    }

    pub fn has_proposed_cb(&self) -> bool {
        let Callback::Write { proposed_cb, .. } = self else { return false; };
        proposed_cb.is_some()
    }

    pub fn invoke_proposed(&mut self) {
        let Callback::Write { proposed_cb, .. } = self else { return; };
        if let Some(cb) = proposed_cb.take() {
            cb();
        }
    }

    pub fn invoke_committed(&mut self) {
        let Callback::Write { committed_cb, .. } = self else { return; };
        if let Some(cb) = committed_cb.take() {
            cb();
        }
    }

    pub fn invoke_read(self, args: ReadResponse<S>) {
        match self {
            Callback::Read { cb, .. } => cb(args),
            other => panic!("expect Callback::read(..), got {:?}", other),
<<<<<<< HEAD
        }
    }

    pub fn take_proposed_cb(&mut self) -> Option<ExtCallback> {
        let Callback::Write { proposed_cb, .. } = self else { return None; };
        proposed_cb.take()
    }

    pub fn take_committed_cb(&mut self) -> Option<ExtCallback> {
        let Callback::Write { committed_cb, .. } = self else { return None; };
        committed_cb.take()
    }
}

pub trait ReadCallback: ErrorCallback {
    type Response;

    fn set_result(self, result: Self::Response);
    fn read_tracker(&self) -> Option<&TrackerToken>;
}

pub trait WriteCallback: ErrorCallback {
    type Response;

    fn notify_proposed(&mut self);
    fn notify_committed(&mut self);
    fn write_trackers(&self) -> Option<&SmallVec<[TimeTracker; 4]>>;
    fn write_trackers_mut(&mut self) -> Option<&mut SmallVec<[TimeTracker; 4]>>;
    fn set_result(self, result: Self::Response);
}

pub trait ErrorCallback: Send {
    fn report_error(self, err: RaftCmdResponse);
    fn is_none(&self) -> bool;
}

impl<C: ErrorCallback> ErrorCallback for Vec<C> {
    #[inline]
    fn report_error(self, err: RaftCmdResponse) {
        for cb in self {
            cb.report_error(err.clone());
        }
    }

    #[inline]
    fn is_none(&self) -> bool {
        self.iter().all(|c| c.is_none())
    }
}

impl<S: Snapshot> ReadCallback for Callback<S> {
    type Response = ReadResponse<S>;

    #[inline]
    fn set_result(self, result: Self::Response) {
        self.invoke_read(result);
    }

    fn read_tracker(&self) -> Option<&TrackerToken> {
        let Callback::Read { tracker, .. } = self else { return None; };
        Some(tracker)
    }
}

impl<S: Snapshot> WriteCallback for Callback<S> {
    type Response = RaftCmdResponse;

    #[inline]
    fn notify_proposed(&mut self) {
        self.invoke_proposed();
    }

    #[inline]
    fn notify_committed(&mut self) {
        self.invoke_committed();
    }

    #[inline]
    fn write_trackers(&self) -> Option<&SmallVec<[TimeTracker; 4]>> {
        let Callback::Write { trackers, .. } = self else { return None; };
        Some(trackers)
    }

    #[inline]
    fn write_trackers_mut(&mut self) -> Option<&mut SmallVec<[TimeTracker; 4]>> {
        let Callback::Write { trackers, .. } = self else { return None; };
        Some(trackers)
    }

    #[inline]
    fn set_result(self, result: Self::Response) {
        self.invoke_with_response(result);
    }
}

impl<C> WriteCallback for Vec<C>
where
    C: WriteCallback,
    C::Response: Clone,
{
    type Response = C::Response;

    #[inline]
    fn notify_proposed(&mut self) {
        for c in self {
            c.notify_proposed();
        }
    }

=======
        }
    }

    pub fn take_proposed_cb(&mut self) -> Option<ExtCallback> {
        let Callback::Write { proposed_cb, .. } = self else { return None; };
        proposed_cb.take()
    }

    pub fn take_committed_cb(&mut self) -> Option<ExtCallback> {
        let Callback::Write { committed_cb, .. } = self else { return None; };
        committed_cb.take()
    }
}

pub trait ReadCallback: ErrorCallback {
    type Response;

    fn set_result(self, result: Self::Response);
    fn read_tracker(&self) -> Option<&TrackerToken>;
}

pub trait WriteCallback: ErrorCallback {
    type Response;

    fn notify_proposed(&mut self);
    fn notify_committed(&mut self);
    fn write_trackers(&self) -> Option<&SmallVec<[TimeTracker; 4]>>;
    fn write_trackers_mut(&mut self) -> Option<&mut SmallVec<[TimeTracker; 4]>>;
    fn set_result(self, result: Self::Response);
}

pub trait ErrorCallback: Send {
    fn report_error(self, err: RaftCmdResponse);
    fn is_none(&self) -> bool;
}

impl<C: ErrorCallback> ErrorCallback for Vec<C> {
    #[inline]
    fn report_error(self, err: RaftCmdResponse) {
        for cb in self {
            cb.report_error(err.clone());
        }
    }

    #[inline]
    fn is_none(&self) -> bool {
        self.iter().all(|c| c.is_none())
    }
}

impl<S: Snapshot> ReadCallback for Callback<S> {
    type Response = ReadResponse<S>;

    #[inline]
    fn set_result(self, result: Self::Response) {
        self.invoke_read(result);
    }

    fn read_tracker(&self) -> Option<&TrackerToken> {
        let Callback::Read { tracker, .. } = self else { return None; };
        Some(tracker)
    }
}

impl<S: Snapshot> WriteCallback for Callback<S> {
    type Response = RaftCmdResponse;

    #[inline]
    fn notify_proposed(&mut self) {
        self.invoke_proposed();
    }

    #[inline]
    fn notify_committed(&mut self) {
        self.invoke_committed();
    }

    #[inline]
    fn write_trackers(&self) -> Option<&SmallVec<[TimeTracker; 4]>> {
        let Callback::Write { trackers, .. } = self else { return None; };
        Some(trackers)
    }

    #[inline]
    fn write_trackers_mut(&mut self) -> Option<&mut SmallVec<[TimeTracker; 4]>> {
        let Callback::Write { trackers, .. } = self else { return None; };
        Some(trackers)
    }

    #[inline]
    fn set_result(self, result: Self::Response) {
        self.invoke_with_response(result);
    }
}

impl<C> WriteCallback for Vec<C>
where
    C: WriteCallback,
    C::Response: Clone,
{
    type Response = C::Response;

    #[inline]
    fn notify_proposed(&mut self) {
        for c in self {
            c.notify_proposed();
        }
    }

>>>>>>> 616b4402
    #[inline]
    fn notify_committed(&mut self) {
        for c in self {
            c.notify_committed();
        }
    }

    #[inline]
    fn write_trackers(&self) -> Option<&SmallVec<[TimeTracker; 4]>> {
        None
    }

    #[inline]
    fn write_trackers_mut(&mut self) -> Option<&mut SmallVec<[TimeTracker; 4]>> {
        None
    }

    #[inline]
    fn set_result(self, result: Self::Response) {
        for c in self {
            c.set_result(result.clone());
        }
    }
}

impl<S: Snapshot> ErrorCallback for Callback<S> {
    #[inline]
    fn report_error(self, err: RaftCmdResponse) {
        self.invoke_with_response(err);
    }

    #[inline]
    fn is_none(&self) -> bool {
        matches!(self, Callback::None)
    }
}

impl<S> fmt::Debug for Callback<S>
where
    S: Snapshot,
{
    fn fmt(&self, fmt: &mut fmt::Formatter<'_>) -> fmt::Result {
        match self {
            Callback::None => write!(fmt, "Callback::None"),
            Callback::Read { .. } => write!(fmt, "Callback::Read(..)"),
            Callback::Write { .. } => write!(fmt, "Callback::Write(..)"),
            #[cfg(any(test, feature = "testexport"))]
            Callback::Test { .. } => write!(fmt, "Callback::Test(..)"),
        }
    }
}

#[derive(Debug, Clone, Copy, PartialEq, Hash)]
#[repr(u8)]
pub enum PeerTick {
    Raft = 0,
    RaftLogGc = 1,
    SplitRegionCheck = 2,
    PdHeartbeat = 3,
    CheckMerge = 4,
    CheckPeerStaleState = 5,
    EntryCacheEvict = 6,
    CheckLeaderLease = 7,
    ReactivateMemoryLock = 8,
    ReportBuckets = 9,
    CheckLongUncommitted = 10,
    CheckPeersAvailability = 11,
}

impl PeerTick {
    pub const VARIANT_COUNT: usize = Self::get_all_ticks().len();

    #[inline]
    pub fn tag(self) -> &'static str {
        match self {
            PeerTick::Raft => "raft",
            PeerTick::RaftLogGc => "raft_log_gc",
            PeerTick::SplitRegionCheck => "split_region_check",
            PeerTick::PdHeartbeat => "pd_heartbeat",
            PeerTick::CheckMerge => "check_merge",
            PeerTick::CheckPeerStaleState => "check_peer_stale_state",
            PeerTick::EntryCacheEvict => "entry_cache_evict",
            PeerTick::CheckLeaderLease => "check_leader_lease",
            PeerTick::ReactivateMemoryLock => "reactivate_memory_lock",
            PeerTick::ReportBuckets => "report_buckets",
            PeerTick::CheckLongUncommitted => "check_long_uncommitted",
            PeerTick::CheckPeersAvailability => "check_peers_availability",
        }
    }

    pub const fn get_all_ticks() -> &'static [PeerTick] {
        const TICKS: &[PeerTick] = &[
            PeerTick::Raft,
            PeerTick::RaftLogGc,
            PeerTick::SplitRegionCheck,
            PeerTick::PdHeartbeat,
            PeerTick::CheckMerge,
            PeerTick::CheckPeerStaleState,
            PeerTick::EntryCacheEvict,
            PeerTick::CheckLeaderLease,
            PeerTick::ReactivateMemoryLock,
            PeerTick::ReportBuckets,
            PeerTick::CheckLongUncommitted,
            PeerTick::CheckPeersAvailability,
        ];
        TICKS
    }
}

#[derive(Debug, Clone, Copy)]
pub enum StoreTick {
    CompactCheck,
    PdStoreHeartbeat,
    SnapGc,
    CompactLockCf,
    ConsistencyCheck,
    CleanupImportSst,
}

impl StoreTick {
    #[inline]
    pub fn tag(self) -> RaftEventDurationType {
        match self {
            StoreTick::CompactCheck => RaftEventDurationType::compact_check,
            StoreTick::PdStoreHeartbeat => RaftEventDurationType::pd_store_heartbeat,
            StoreTick::SnapGc => RaftEventDurationType::snap_gc,
            StoreTick::CompactLockCf => RaftEventDurationType::compact_lock_cf,
            StoreTick::ConsistencyCheck => RaftEventDurationType::consistency_check,
            StoreTick::CleanupImportSst => RaftEventDurationType::cleanup_import_sst,
        }
    }
}

#[derive(Debug)]
pub enum MergeResultKind {
    /// Its target peer applys `CommitMerge` log.
    FromTargetLog,
    /// Its target peer receives snapshot.
    /// In step 1, this peer should mark `pending_move` is true and destroy its
    /// apply fsm. Then its target peer will remove this peer data and apply
    /// snapshot atomically.
    FromTargetSnapshotStep1,
    /// In step 2, this peer should destroy its peer fsm.
    FromTargetSnapshotStep2,
    /// This peer is no longer needed by its target peer so it can be destroyed
    /// by itself. It happens if and only if its target peer has been removed by
    /// conf change.
    Stale,
}

/// Some significant messages sent to raftstore. Raftstore will dispatch these
/// messages to Raft groups to update some important internal status.
#[derive(Debug)]
pub enum SignificantMsg<SK>
where
    SK: Snapshot,
{
    /// Reports whether the snapshot sending is successful or not.
    SnapshotStatus {
        region_id: u64,
        to_peer_id: u64,
        status: SnapshotStatus,
    },
    StoreUnreachable {
        store_id: u64,
    },
    /// Reports `to_peer_id` is unreachable.
    Unreachable {
        region_id: u64,
        to_peer_id: u64,
    },
    /// Source region catch up logs for merging
    CatchUpLogs(CatchUpLogs),
    /// Result of the fact that the region is merged.
    MergeResult {
        target_region_id: u64,
        target: metapb::Peer,
        result: MergeResultKind,
    },
    StoreResolved {
        store_id: u64,
        group_id: u64,
    },
    /// Capture the changes of the region.
    CaptureChange {
        cmd: ChangeObserver,
        region_epoch: RegionEpoch,
        callback: Callback<SK>,
    },
    LeaderCallback(Callback<SK>),
    RaftLogGcFlushed,
    // Reports the result of asynchronous Raft logs fetching.
    RaftlogFetched(FetchedLogs),
    EnterForceLeaderState {
        syncer: UnsafeRecoveryForceLeaderSyncer,
        failed_stores: HashSet<u64>,
    },
    ExitForceLeaderState,
    UnsafeRecoveryDemoteFailedVoters {
        syncer: UnsafeRecoveryExecutePlanSyncer,
        failed_voters: Vec<metapb::Peer>,
    },
    UnsafeRecoveryDestroy(UnsafeRecoveryExecutePlanSyncer),
    UnsafeRecoveryWaitApply(UnsafeRecoveryWaitApplySyncer),
    UnsafeRecoveryFillOutReport(UnsafeRecoveryFillOutReportSyncer),
    SnapshotRecoveryWaitApply(SnapshotRecoveryWaitApplySyncer),
    CheckPendingAdmin(UnboundedSender<CheckAdminResponse>),
}

/// Message that will be sent to a peer.
///
/// These messages are not significant and can be dropped occasionally.
pub enum CasualMessage<EK: KvEngine> {
    /// Split the target region into several partitions.
    SplitRegion {
        region_epoch: RegionEpoch,
        // It's an encoded key.
        // TODO: support meta key.
        split_keys: Vec<Vec<u8>>,
        callback: Callback<EK::Snapshot>,
        source: Cow<'static, str>,
    },

    /// Hash result of ComputeHash command.
    ComputeHashResult {
        index: u64,
        context: Vec<u8>,
        hash: Vec<u8>,
    },

    /// Approximate size of target region. This message can only be sent by
    /// split-check thread.
    RegionApproximateSize {
        size: u64,
    },

    /// Approximate key count of target region.
    RegionApproximateKeys {
        keys: u64,
    },
    CompactionDeclinedBytes {
        bytes: u64,
    },
    /// Half split the target region with the given key range.
    /// If the key range is not provided, the region's start key
    /// and end key will be used by default.
    HalfSplitRegion {
        region_epoch: RegionEpoch,
        start_key: Option<Vec<u8>>,
        end_key: Option<Vec<u8>>,
        policy: CheckPolicy,
        source: &'static str,
        cb: Callback<EK::Snapshot>,
    },
    /// Remove snapshot files in `snaps`.
    GcSnap {
        snaps: Vec<(SnapKey, bool)>,
    },
    /// Clear region size cache.
    ClearRegionSize,
    /// Indicate a target region is overlapped.
    RegionOverlapped,
    /// Notifies that a new snapshot has been generated.
    SnapshotGenerated,

    /// Generally Raft leader keeps as more as possible logs for followers,
    /// however `ForceCompactRaftLogs` only cares the leader itself.
    ForceCompactRaftLogs,

    /// A message to access peer's internal state.
    AccessPeer(Box<dyn FnOnce(RegionMeta) + Send + 'static>),

    /// Region info from PD
    QueryRegionLeaderResp {
        region: metapb::Region,
        leader: metapb::Peer,
    },

    /// For drop raft messages at an upper layer.
    RejectRaftAppend {
        peer_id: u64,
    },
    RefreshRegionBuckets {
        region_epoch: RegionEpoch,
        buckets: Vec<Bucket>,
        bucket_ranges: Option<Vec<BucketRange>>,
        cb: Callback<EK::Snapshot>,
    },

    // Try renew leader lease
    RenewLease,

    // Snapshot is applied
    SnapshotApplied,

    // Trigger raft to campaign which is used after exiting force leader
    Campaign,
}

impl<EK: KvEngine> fmt::Debug for CasualMessage<EK> {
    fn fmt(&self, fmt: &mut fmt::Formatter<'_>) -> fmt::Result {
        match self {
            CasualMessage::ComputeHashResult {
                index,
                context,
                ref hash,
            } => write!(
                fmt,
                "ComputeHashResult [index: {}, context: {}, hash: {}]",
                index,
                log_wrappers::Value::key(context),
                escape(hash)
            ),
            CasualMessage::SplitRegion {
                ref split_keys,
                source,
                ..
            } => write!(
                fmt,
                "Split region with {} from {}",
                KeysInfoFormatter(split_keys.iter()),
                source,
            ),
            CasualMessage::RegionApproximateSize { size } => {
                write!(fmt, "Region's approximate size [size: {:?}]", size)
            }
            CasualMessage::RegionApproximateKeys { keys } => {
                write!(fmt, "Region's approximate keys [keys: {:?}]", keys)
            }
            CasualMessage::CompactionDeclinedBytes { bytes } => {
                write!(fmt, "compaction declined bytes {}", bytes)
            }
            CasualMessage::HalfSplitRegion { source, .. } => {
                write!(fmt, "Half Split from {}", source)
            }
            CasualMessage::GcSnap { ref snaps } => write! {
                fmt,
                "gc snaps {:?}",
                snaps
            },
            CasualMessage::ClearRegionSize => write! {
                fmt,
                "clear region size"
            },
            CasualMessage::RegionOverlapped => write!(fmt, "RegionOverlapped"),
            CasualMessage::SnapshotGenerated => write!(fmt, "SnapshotGenerated"),
            CasualMessage::ForceCompactRaftLogs => write!(fmt, "ForceCompactRaftLogs"),
            CasualMessage::AccessPeer(_) => write!(fmt, "AccessPeer"),
            CasualMessage::QueryRegionLeaderResp { .. } => write!(fmt, "QueryRegionLeaderResp"),
            CasualMessage::RejectRaftAppend { peer_id } => {
                write!(fmt, "RejectRaftAppend(peer_id={})", peer_id)
            }
            CasualMessage::RefreshRegionBuckets { .. } => write!(fmt, "RefreshRegionBuckets"),
            CasualMessage::RenewLease => write!(fmt, "RenewLease"),
            CasualMessage::SnapshotApplied => write!(fmt, "SnapshotApplied"),
            CasualMessage::Campaign => write!(fmt, "Campaign"),
        }
    }
}

/// control options for raftcmd.
#[derive(Debug, Default, Clone)]
pub struct RaftCmdExtraOpts {
    pub deadline: Option<Deadline>,
    pub disk_full_opt: DiskFullOpt,
}

/// Raft command is the command that is expected to be proposed by the
/// leader of the target raft group.
#[derive(Debug)]
pub struct RaftCommand<S: Snapshot> {
    pub send_time: Instant,
    pub request: RaftCmdRequest,
    pub callback: Callback<S>,
    pub extra_opts: RaftCmdExtraOpts,
}

impl<S: Snapshot> RaftCommand<S> {
    #[inline]
    pub fn new(request: RaftCmdRequest, callback: Callback<S>) -> RaftCommand<S> {
        RaftCommand {
            request,
            callback,
            send_time: Instant::now(),
            extra_opts: RaftCmdExtraOpts::default(),
        }
    }

    pub fn new_ext(
        request: RaftCmdRequest,
        callback: Callback<S>,
        extra_opts: RaftCmdExtraOpts,
    ) -> RaftCommand<S> {
        RaftCommand {
            request,
            callback,
            send_time: Instant::now(),
            extra_opts: RaftCmdExtraOpts {
                deadline: extra_opts.deadline,
                disk_full_opt: extra_opts.disk_full_opt,
            },
        }
    }
}

pub struct InspectedRaftMessage {
    pub heap_size: usize,
    pub msg: RaftMessage,
}

/// Message that can be sent to a peer.
#[allow(clippy::large_enum_variant)]
pub enum PeerMsg<EK: KvEngine> {
    /// Raft message is the message sent between raft nodes in the same
    /// raft group. Messages need to be redirected to raftstore if target
    /// peer doesn't exist.
    RaftMessage(InspectedRaftMessage),
    /// Raft command is the command that is expected to be proposed by the
    /// leader of the target raft group. If it's failed to be sent, callback
    /// usually needs to be called before dropping in case of resource leak.
    RaftCommand(RaftCommand<EK::Snapshot>),
    /// Tick is periodical task. If target peer doesn't exist there is a
    /// potential that the raft node will not work anymore.
    Tick(PeerTick),
    /// Result of applying committed entries. The message can't be lost.
    ApplyRes {
        res: ApplyTaskRes<EK::Snapshot>,
    },
    /// Message that can't be lost but rarely created. If they are lost, real
    /// bad things happen like some peers will be considered dead in the
    /// group.
    SignificantMsg(SignificantMsg<EK::Snapshot>),
    /// Start the FSM.
    Start,
    /// A message only used to notify a peer.
    Noop,
    Persisted {
        peer_id: u64,
        ready_number: u64,
    },
    /// Message that is not important and can be dropped occasionally.
    CasualMessage(CasualMessage<EK>),
    /// Ask region to report a heartbeat to PD.
    HeartbeatPd,
    /// Asks region to change replication mode.
    UpdateReplicationMode,
    Destroy(u64),
}

impl<EK: KvEngine> fmt::Debug for PeerMsg<EK> {
    fn fmt(&self, fmt: &mut fmt::Formatter<'_>) -> fmt::Result {
        match self {
            PeerMsg::RaftMessage(_) => write!(fmt, "Raft Message"),
            PeerMsg::RaftCommand(_) => write!(fmt, "Raft Command"),
            PeerMsg::Tick(tick) => write! {
                fmt,
                "{:?}",
                tick
            },
            PeerMsg::SignificantMsg(msg) => write!(fmt, "{:?}", msg),
            PeerMsg::ApplyRes { res } => write!(fmt, "ApplyRes {:?}", res),
            PeerMsg::Start => write!(fmt, "Startup"),
            PeerMsg::Noop => write!(fmt, "Noop"),
            PeerMsg::Persisted {
                peer_id,
                ready_number,
            } => write!(
                fmt,
                "Persisted peer_id {}, ready_number {}",
                peer_id, ready_number
            ),
            PeerMsg::CasualMessage(msg) => write!(fmt, "CasualMessage {:?}", msg),
            PeerMsg::HeartbeatPd => write!(fmt, "HeartbeatPd"),
            PeerMsg::UpdateReplicationMode => write!(fmt, "UpdateReplicationMode"),
            PeerMsg::Destroy(peer_id) => write!(fmt, "Destroy {}", peer_id),
        }
    }
}

impl<EK: KvEngine> PeerMsg<EK> {
    /// For some specific kind of messages, it's actually acceptable if failed
    /// to send it by `significant_send`. This function determine if the
    /// current message is acceptable to fail.
    pub fn is_send_failure_ignorable(&self) -> bool {
        matches!(
            self,
            PeerMsg::SignificantMsg(SignificantMsg::CaptureChange { .. })
        )
    }
}

pub enum StoreMsg<EK>
where
    EK: KvEngine,
{
    RaftMessage(InspectedRaftMessage),

    ValidateSstResult {
        invalid_ssts: Vec<SstMeta>,
    },

    // Clear region size and keys for all regions in the range, so we can force them to
    // re-calculate their size later.
    ClearRegionSizeInRange {
        start_key: Vec<u8>,
        end_key: Vec<u8>,
    },
    StoreUnreachable {
        store_id: u64,
    },

    // Compaction finished event
    CompactedEvent(EK::CompactedEvent),
    Tick(StoreTick),
    Start {
        store: metapb::Store,
    },

    /// Asks the store to update replication mode.
    UpdateReplicationMode(ReplicationStatus),

    /// Inspect the latency of raftstore.
    LatencyInspect {
        send_time: Instant,
        inspector: LatencyInspector,
    },

    /// Message only used for test.
    #[cfg(any(test, feature = "testexport"))]
    Validate(Box<dyn FnOnce(&crate::store::Config) + Send>),

    UnsafeRecoveryReport(pdpb::StoreReport),
    UnsafeRecoveryCreatePeer {
        syncer: UnsafeRecoveryExecutePlanSyncer,
        create: metapb::Region,
    },

    GcSnapshotFinish,

    AwakenRegions {
        abnormal_stores: Vec<u64>,
    },
}

impl<EK> fmt::Debug for StoreMsg<EK>
where
    EK: KvEngine,
{
    fn fmt(&self, fmt: &mut fmt::Formatter<'_>) -> fmt::Result {
        match *self {
            StoreMsg::RaftMessage(_) => write!(fmt, "Raft Message"),
            StoreMsg::StoreUnreachable { store_id } => {
                write!(fmt, "Store {}  is unreachable", store_id)
            }
            StoreMsg::CompactedEvent(ref event) => write!(fmt, "CompactedEvent cf {}", event.cf()),
            StoreMsg::ValidateSstResult { .. } => write!(fmt, "Validate SST Result"),
            StoreMsg::ClearRegionSizeInRange {
                ref start_key,
                ref end_key,
            } => write!(
                fmt,
                "Clear Region size in range {:?} to {:?}",
                start_key, end_key
            ),
            StoreMsg::Tick(tick) => write!(fmt, "StoreTick {:?}", tick),
            StoreMsg::Start { ref store } => write!(fmt, "Start store {:?}", store),
            #[cfg(any(test, feature = "testexport"))]
            StoreMsg::Validate(_) => write!(fmt, "Validate config"),
            StoreMsg::UpdateReplicationMode(_) => write!(fmt, "UpdateReplicationMode"),
            StoreMsg::LatencyInspect { .. } => write!(fmt, "LatencyInspect"),
            StoreMsg::UnsafeRecoveryReport(..) => write!(fmt, "UnsafeRecoveryReport"),
            StoreMsg::UnsafeRecoveryCreatePeer { .. } => {
                write!(fmt, "UnsafeRecoveryCreatePeer")
            }
            StoreMsg::GcSnapshotFinish => write!(fmt, "GcSnapshotFinish"),
            StoreMsg::AwakenRegions { .. } => write!(fmt, "AwakenRegions"),
        }
    }
}<|MERGE_RESOLUTION|>--- conflicted
+++ resolved
@@ -26,13 +26,7 @@
 use tikv_util::{deadline::Deadline, escape, memory::HeapSize, time::Instant};
 use tracker::{get_tls_tracker_token, TrackerToken, GLOBAL_TRACKERS, INVALID_TRACKER_TOKEN};
 
-<<<<<<< HEAD
-use super::{
-    local_metrics::TimeTracker, region_meta::RegionMeta, worker::FetchedLogs, RegionSnapshot,
-};
-=======
 use super::{local_metrics::TimeTracker, region_meta::RegionMeta, FetchedLogs, RegionSnapshot};
->>>>>>> 616b4402
 use crate::store::{
     fsm::apply::{CatchUpLogs, ChangeObserver, TaskRes as ApplyTaskRes},
     metrics::RaftEventDurationType,
@@ -205,7 +199,6 @@
         match self {
             Callback::Read { cb, .. } => cb(args),
             other => panic!("expect Callback::read(..), got {:?}", other),
-<<<<<<< HEAD
         }
     }
 
@@ -315,117 +308,6 @@
         }
     }
 
-=======
-        }
-    }
-
-    pub fn take_proposed_cb(&mut self) -> Option<ExtCallback> {
-        let Callback::Write { proposed_cb, .. } = self else { return None; };
-        proposed_cb.take()
-    }
-
-    pub fn take_committed_cb(&mut self) -> Option<ExtCallback> {
-        let Callback::Write { committed_cb, .. } = self else { return None; };
-        committed_cb.take()
-    }
-}
-
-pub trait ReadCallback: ErrorCallback {
-    type Response;
-
-    fn set_result(self, result: Self::Response);
-    fn read_tracker(&self) -> Option<&TrackerToken>;
-}
-
-pub trait WriteCallback: ErrorCallback {
-    type Response;
-
-    fn notify_proposed(&mut self);
-    fn notify_committed(&mut self);
-    fn write_trackers(&self) -> Option<&SmallVec<[TimeTracker; 4]>>;
-    fn write_trackers_mut(&mut self) -> Option<&mut SmallVec<[TimeTracker; 4]>>;
-    fn set_result(self, result: Self::Response);
-}
-
-pub trait ErrorCallback: Send {
-    fn report_error(self, err: RaftCmdResponse);
-    fn is_none(&self) -> bool;
-}
-
-impl<C: ErrorCallback> ErrorCallback for Vec<C> {
-    #[inline]
-    fn report_error(self, err: RaftCmdResponse) {
-        for cb in self {
-            cb.report_error(err.clone());
-        }
-    }
-
-    #[inline]
-    fn is_none(&self) -> bool {
-        self.iter().all(|c| c.is_none())
-    }
-}
-
-impl<S: Snapshot> ReadCallback for Callback<S> {
-    type Response = ReadResponse<S>;
-
-    #[inline]
-    fn set_result(self, result: Self::Response) {
-        self.invoke_read(result);
-    }
-
-    fn read_tracker(&self) -> Option<&TrackerToken> {
-        let Callback::Read { tracker, .. } = self else { return None; };
-        Some(tracker)
-    }
-}
-
-impl<S: Snapshot> WriteCallback for Callback<S> {
-    type Response = RaftCmdResponse;
-
-    #[inline]
-    fn notify_proposed(&mut self) {
-        self.invoke_proposed();
-    }
-
-    #[inline]
-    fn notify_committed(&mut self) {
-        self.invoke_committed();
-    }
-
-    #[inline]
-    fn write_trackers(&self) -> Option<&SmallVec<[TimeTracker; 4]>> {
-        let Callback::Write { trackers, .. } = self else { return None; };
-        Some(trackers)
-    }
-
-    #[inline]
-    fn write_trackers_mut(&mut self) -> Option<&mut SmallVec<[TimeTracker; 4]>> {
-        let Callback::Write { trackers, .. } = self else { return None; };
-        Some(trackers)
-    }
-
-    #[inline]
-    fn set_result(self, result: Self::Response) {
-        self.invoke_with_response(result);
-    }
-}
-
-impl<C> WriteCallback for Vec<C>
-where
-    C: WriteCallback,
-    C::Response: Clone,
-{
-    type Response = C::Response;
-
-    #[inline]
-    fn notify_proposed(&mut self) {
-        for c in self {
-            c.notify_proposed();
-        }
-    }
-
->>>>>>> 616b4402
     #[inline]
     fn notify_committed(&mut self) {
         for c in self {
