--- conflicted
+++ resolved
@@ -96,15 +96,9 @@
             GcSnapshotTask, RaftlogFetchTask, RaftlogGcTask, ReadDelegate, ReadProgress,
             RegionTask, SplitCheckTask,
         },
-<<<<<<< HEAD
-        AbstractPeer, CasualMessage, Config, LocksStatus, MergeResultKind, PdTask, PeerMsg,
-        PeerTick, ProposalContext, RaftCmdExtraOpts, RaftCommand, RaftlogFetchResult,
-        SignificantMsg, SnapKey, StoreMsg,
-=======
         CasualMessage, Config, LocksStatus, MergeResultKind, PdTask, PeerMsg, PeerTick,
         ProposalContext, RaftCmdExtraOpts, RaftCommand, RaftlogFetchResult, ReadCallback,
         SignificantMsg, SnapKey, StoreMsg, WriteCallback,
->>>>>>> b5329ee0
     },
     Error, Result,
 };
@@ -5894,15 +5888,6 @@
         }
 
         if let Some(ForceLeaderState::ForceLeader { time, .. }) = self.fsm.peer.force_leader {
-<<<<<<< HEAD
-            // If the force leader state lasts a long time, it probably means PD recovery process aborts for some reasons.
-            // So just exit to avoid blocking the read and write requests for this peer.
-            if time.saturating_elapsed() > self.ctx.cfg.peer_stale_state_check_interval.0 {
-                warn!(
-                    "Unsafe recovery, step down as force leader due to holding it too long";
-                    "duration" => ?time.saturating_elapsed(),
-                );
-=======
             // Clean up the force leader state after a timeout, since the PD recovery
             // process may have been aborted for some reasons.
             if time.saturating_elapsed()
@@ -5911,7 +5896,6 @@
                     Duration::from_secs(60),
                 )
             {
->>>>>>> b5329ee0
                 self.on_exit_force_leader();
             }
         }
