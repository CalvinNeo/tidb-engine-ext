--- conflicted
+++ resolved
@@ -54,11 +54,7 @@
     box_err, debug, defer, error, escape, info, is_zero_duration,
     mpsc::{self, LooseBoundedSender, Receiver},
     store::{find_peer, is_learner, region_on_same_stores},
-<<<<<<< HEAD
-    sys::{disk::DiskUsage, memory_usage_reaches_high_water},
-=======
     sys::disk::DiskUsage,
->>>>>>> 25261c8a
     time::{duration_to_sec, monotonic_raw_now, Instant as TiInstant},
     trace, warn,
     worker::{ScheduleError, Scheduler},
@@ -1126,11 +1122,8 @@
                     store.apply_state(),
                     self.fsm.hibernate_state.group_state(),
                     peer.raft_group.status(),
-<<<<<<< HEAD
-=======
                     peer.raft_group.raft.raft_log.last_index(),
                     peer.raft_group.raft.raft_log.persisted,
->>>>>>> 25261c8a
                 ))
             }
             CasualMessage::QueryRegionLeaderResp { region, leader } => {
@@ -1343,11 +1336,7 @@
             new_read_index_request(region_id, region_epoch.clone(), self.fsm.peer.peer.clone());
         // Allow to capture change even is in flashback state.
         // TODO: add a test case for this kind of situation.
-<<<<<<< HEAD
-        if self.fsm.peer.is_in_flashback {
-=======
         if self.region().is_in_flashback {
->>>>>>> 25261c8a
             let mut flags = WriteBatchFlags::from_bits_check(msg.get_header().get_flags());
             flags.insert(WriteBatchFlags::FLASHBACK);
             msg.mut_header().set_flags(flags.bits());
@@ -4907,13 +4896,7 @@
                 }
                 ExecResult::IngestSst { ssts } => self.on_ingest_sst_result(ssts),
                 ExecResult::TransferLeader { term } => self.on_transfer_leader(term),
-<<<<<<< HEAD
-                ExecResult::SetFlashbackState { region } => {
-                    self.on_set_flashback_state(region.get_is_in_flashback())
-                }
-=======
                 ExecResult::SetFlashbackState { region } => self.on_set_flashback_state(region),
->>>>>>> 25261c8a
             }
         }
 
@@ -5004,11 +4987,7 @@
         msg: &RaftCmdRequest,
     ) -> Result<Option<RaftCmdResponse>> {
         // Check store_id, make sure that the msg is dispatched to the right place.
-<<<<<<< HEAD
-        if let Err(e) = util::check_store_id(msg, self.store_id()) {
-=======
         if let Err(e) = util::check_store_id(msg.get_header(), self.store_id()) {
->>>>>>> 25261c8a
             self.ctx
                 .raft_metrics
                 .invalid_proposal
@@ -5027,11 +5006,7 @@
         let request = msg.get_requests();
 
         // peer_id must be the same as peer's.
-<<<<<<< HEAD
-        if let Err(e) = util::check_peer_id(msg, self.fsm.peer.peer_id()) {
-=======
         if let Err(e) = util::check_peer_id(msg.get_header(), self.fsm.peer.peer_id()) {
->>>>>>> 25261c8a
             self.ctx
                 .raft_metrics
                 .invalid_proposal
@@ -5055,22 +5030,12 @@
         // ReadIndex can be processed on the replicas.
         let is_read_index_request =
             request.len() == 1 && request[0].get_cmd_type() == CmdType::ReadIndex;
-<<<<<<< HEAD
-        let mut read_only = true;
-        for r in msg.get_requests() {
-            match r.get_cmd_type() {
-                CmdType::Get | CmdType::Snap | CmdType::ReadIndex => (),
-                _ => read_only = false,
-            }
-        }
-=======
         let read_only = msg.get_requests().iter().all(|r| {
             matches!(
                 r.get_cmd_type(),
                 CmdType::Get | CmdType::Snap | CmdType::ReadIndex,
             )
         });
->>>>>>> 25261c8a
         let region_id = self.region_id();
         let allow_replica_read = read_only && msg.get_header().get_replica_read();
         let flags = WriteBatchFlags::from_bits_check(msg.get_header().get_flags());
@@ -5121,11 +5086,7 @@
             )));
         }
         // Check whether the term is stale.
-<<<<<<< HEAD
-        if let Err(e) = util::check_term(msg, self.fsm.peer.term()) {
-=======
         if let Err(e) = util::check_term(msg.get_header(), self.fsm.peer.term()) {
->>>>>>> 25261c8a
             self.ctx.raft_metrics.invalid_proposal.stale_command.inc();
             return Err(e);
         }
@@ -5145,10 +5106,6 @@
             _ => {}
         };
         // Check whether the region is in the flashback state and the request could be
-<<<<<<< HEAD
-        // proposed.
-        if let Err(e) = util::check_flashback_state(self.fsm.peer.is_in_flashback, msg, region_id) {
-=======
         // proposed. Skip the not prepared error because the
         // `self.region().is_in_flashback` may not be the latest right after applying
         // the `PrepareFlashback` admin command, we will let it pass here and check in
@@ -5158,7 +5115,6 @@
         if let Err(e) =
             util::check_flashback_state(self.region().is_in_flashback, msg, region_id, true)
         {
->>>>>>> 25261c8a
             match e {
                 Error::FlashbackInProgress(_) => self
                     .ctx
@@ -5469,30 +5425,10 @@
         fail_point!("on_entry_cache_evict_tick", |_| {});
         if needs_evict_entry_cache(self.ctx.cfg.evict_cache_on_memory_ratio) {
             self.fsm.peer.mut_store().evict_entry_cache(true);
-<<<<<<< HEAD
-        }
-        let mut _usage = 0;
-        if memory_usage_reaches_high_water(&mut _usage)
-            && !self.fsm.peer.get_store().is_entry_cache_empty()
-=======
             if !self.fsm.peer.get_store().is_entry_cache_empty() {
                 self.register_entry_cache_evict_tick();
             }
         }
-    }
-
-    fn register_check_long_uncommitted_tick(&mut self) {
-        self.schedule_tick(PeerTick::CheckLongUncommitted)
-    }
-
-    fn on_check_long_uncommitted_tick(&mut self) {
-        if !self.fsm.peer.is_leader() || self.fsm.hibernate_state.group_state() == GroupState::Idle
->>>>>>> 25261c8a
-        {
-            return;
-        }
-        self.fsm.peer.check_long_uncommitted_proposals(self.ctx);
-        self.register_check_long_uncommitted_tick();
     }
 
     fn register_check_long_uncommitted_tick(&mut self) {
@@ -6306,11 +6242,6 @@
         self.fsm.has_ready = true;
     }
 
-<<<<<<< HEAD
-    fn on_set_flashback_state(&mut self, is_in_flashback: bool) {
-        // Set flashback memory
-        self.fsm.peer.is_in_flashback = is_in_flashback;
-=======
     fn on_set_flashback_state(&mut self, region: metapb::Region) {
         // Update the region meta.
         self.update_region((|| {
@@ -6322,7 +6253,6 @@
             });
             region
         })());
->>>>>>> 25261c8a
         // Let the leader lease to None to ensure that local reads are not executed.
         self.fsm.peer.leader_lease_mut().expire_remote_lease();
     }
