// Copyright 2017 TiKV Project Authors. Licensed under Apache-2.0.

// #[PerformanceCriticalPath]
#[cfg(test)]
use std::sync::mpsc::Sender;
use std::{
    borrow::Cow,
    cmp,
    cmp::{Ord, Ordering as CmpOrdering},
    collections::VecDeque,
    fmt::{self, Debug, Formatter},
    mem,
    ops::{Deref, DerefMut, Range as StdRange},
    sync::{
        atomic::{AtomicBool, AtomicU64, AtomicUsize, Ordering},
        mpsc::SyncSender,
        Arc, Mutex,
    },
    time::Duration,
    usize,
    vec::Drain,
};

use batch_system::{
    BasicMailbox, BatchRouter, BatchSystem, Config as BatchSystemConfig, Fsm, HandleResult,
    HandlerBuilder, PollHandler, Priority,
};
use collections::{HashMap, HashMapEntry, HashSet};
use crossbeam::channel::{TryRecvError, TrySendError};
use engine_traits::{
    DeleteStrategy, KvEngine, Mutable, PerfContext, PerfContextKind, RaftEngine,
    RaftEngineReadOnly, Range as EngineRange, Snapshot, SstMetaInfo, WriteBatch, ALL_CFS,
    CF_DEFAULT, CF_LOCK, CF_RAFT, CF_WRITE,
};
use fail::fail_point;
use kvproto::{
    import_sstpb::SstMeta,
    kvrpcpb::ExtraOp as TxnExtraOp,
    metapb::{PeerRole, Region, RegionEpoch},
    raft_cmdpb::{
        AdminCmdType, AdminRequest, AdminResponse, ChangePeerRequest, CmdType, CommitMergeRequest,
        RaftCmdRequest, RaftCmdResponse, Request,
    },
    raft_serverpb::{MergeState, PeerState, RaftApplyState, RaftTruncatedState, RegionLocalState},
};
use pd_client::{new_bucket_stats, BucketMeta, BucketStat};
use prometheus::local::LocalHistogram;
use raft::eraftpb::{
    ConfChange, ConfChangeType, ConfChangeV2, Entry, EntryType, Snapshot as RaftSnapshot,
};
use raft_proto::ConfChangeI;
use smallvec::{smallvec, SmallVec};
use sst_importer::SstImporter;
use tikv_alloc::trace::TraceEvent;
use tikv_util::{
    box_err, box_try,
    config::{Tracker, VersionTrack},
    debug, error, info,
    memory::HeapSize,
    mpsc::{loose_bounded, LooseBoundedSender, Receiver},
    safe_panic, slow_log,
    time::{duration_to_sec, Instant},
    warn,
    worker::Scheduler,
    Either, MustConsumeVec,
};
use time::Timespec;
use tracker::GLOBAL_TRACKERS;
use uuid::Builder as UuidBuilder;

use self::memtrace::*;
use super::metrics::*;
use crate::{
    bytes_capacity,
    coprocessor::{
        ApplyCtxInfo, Cmd, CmdBatch, CmdObserveInfo, CoprocessorHost, ObserveHandle, ObserveLevel,
        RegionState,
    },
    store::{
        cmd_resp,
        entry_storage::{self, CachedEntries},
        fsm::RaftPollerBuilder,
        local_metrics::{RaftMetrics, TimeTracker},
        memory::*,
        metrics::*,
        msg::{Callback, ErrorCallback, PeerMsg, ReadResponse, SignificantMsg},
        peer::Peer,
        peer_storage::{write_initial_apply_state, write_peer_state},
        util,
        util::{
            admin_cmd_epoch_lookup, check_region_epoch, compare_region_epoch, is_learner,
            ChangePeerI, ConfChangeKind, KeysInfoFormatter, LatencyInspector,
        },
        Config, RegionSnapshot, RegionTask, WriteCallback,
    },
    Error, Result,
};

const DEFAULT_APPLY_WB_SIZE: usize = 4 * 1024;
const APPLY_WB_SHRINK_SIZE: usize = 1024 * 1024;
const SHRINK_PENDING_CMD_QUEUE_CAP: usize = 64;
const MAX_APPLY_BATCH_SIZE: usize = 64 * 1024 * 1024;

pub struct PendingCmd<C> {
    pub index: u64,
    pub term: u64,
    pub cb: Option<C>,
}

impl<C> PendingCmd<C> {
    fn new(index: u64, term: u64, cb: C) -> PendingCmd<C> {
        PendingCmd {
            index,
            term,
            cb: Some(cb),
        }
    }
}

impl<C> Drop for PendingCmd<C> {
    fn drop(&mut self) {
        if self.cb.is_some() {
            safe_panic!(
                "callback of pending command at [index: {}, term: {}] is leak",
                self.index,
                self.term
            );
        }
    }
}

impl<C> Debug for PendingCmd<C> {
    fn fmt(&self, f: &mut Formatter<'_>) -> fmt::Result {
        write!(
            f,
            "PendingCmd [index: {}, term: {}, has_cb: {}]",
            self.index,
            self.term,
            self.cb.is_some()
        )
    }
}

impl<C> HeapSize for PendingCmd<C> {}

/// Commands waiting to be committed and applied.
#[derive(Debug)]
pub struct PendingCmdQueue<C> {
    normals: VecDeque<PendingCmd<C>>,
    conf_change: Option<PendingCmd<C>>,
}

impl<C> PendingCmdQueue<C> {
    fn new() -> PendingCmdQueue<C> {
        PendingCmdQueue {
            normals: VecDeque::new(),
            conf_change: None,
        }
    }

    fn pop_normal(&mut self, index: u64, term: u64) -> Option<PendingCmd<C>> {
        self.normals.pop_front().and_then(|cmd| {
            if self.normals.capacity() > SHRINK_PENDING_CMD_QUEUE_CAP
                && self.normals.len() < SHRINK_PENDING_CMD_QUEUE_CAP
            {
                self.normals.shrink_to_fit();
            }
            if (cmd.term, cmd.index) > (term, index) {
                self.normals.push_front(cmd);
                return None;
            }
            Some(cmd)
        })
    }

    fn append_normal(&mut self, cmd: PendingCmd<C>) {
        self.normals.push_back(cmd);
    }

    fn take_conf_change(&mut self) -> Option<PendingCmd<C>> {
        // conf change will not be affected when changing between follower and leader,
        // so there is no need to check term.
        self.conf_change.take()
    }

    // TODO: seems we don't need to separate conf change from normal entries.
    fn set_conf_change(&mut self, cmd: PendingCmd<C>) {
        self.conf_change = Some(cmd);
    }
}

#[derive(Default, Debug)]
pub struct ChangePeer {
    pub index: u64,
    // The proposed ConfChangeV2 or (legacy) ConfChange
    // ConfChange (if it is) will convert to ConfChangeV2
    pub conf_change: ConfChangeV2,
    // The change peer requests come along with ConfChangeV2
    // or (legacy) ConfChange, for ConfChange, it only contains
    // one element
    pub changes: Vec<ChangePeerRequest>,
    pub region: Region,
}

pub struct Range {
    pub cf: String,
    pub start_key: Vec<u8>,
    pub end_key: Vec<u8>,
}

impl Debug for Range {
    fn fmt(&self, f: &mut Formatter<'_>) -> fmt::Result {
        write!(
            f,
            "{{ cf: {:?}, start_key: {:?}, end_key: {:?} }}",
            self.cf,
            log_wrappers::Value::key(&self.start_key),
            log_wrappers::Value::key(&self.end_key)
        )
    }
}

impl Range {
    fn new(cf: String, start_key: Vec<u8>, end_key: Vec<u8>) -> Range {
        Range {
            cf,
            start_key,
            end_key,
        }
    }
}

#[derive(Debug)]
pub enum ExecResult<S> {
    ChangePeer(ChangePeer),
    CompactLog {
        state: RaftTruncatedState,
        first_index: u64,
    },
    SplitRegion {
        regions: Vec<Region>,
        derived: Region,
        new_split_regions: HashMap<u64, NewSplitPeer>,
    },
    PrepareMerge {
        region: Region,
        state: MergeState,
    },
    CommitMerge {
        index: u64,
        region: Region,
        source: Region,
    },
    RollbackMerge {
        region: Region,
        commit: u64,
    },
    ComputeHash {
        region: Region,
        index: u64,
        context: Vec<u8>,
        snap: S,
    },
    VerifyHash {
        index: u64,
        context: Vec<u8>,
        hash: Vec<u8>,
    },
    DeleteRange {
        ranges: Vec<Range>,
    },
    IngestSst {
        ssts: Vec<SstMetaInfo>,
    },
    TransferLeader {
        term: u64,
    },
}

/// The possible returned value when applying logs.
#[derive(Debug)]
pub enum ApplyResult<S> {
    None,
    Yield,
    /// Additional result that needs to be sent back to raftstore.
    Res(ExecResult<S>),
    /// It is unable to apply the `CommitMerge` until the source peer
    /// has applied to the required position and sets the atomic boolean
    /// to true.
    WaitMergeSource(Arc<AtomicU64>),
}

// The applied command and their callback
struct ApplyCallbackBatch<S>
where
    S: Snapshot,
{
    cmd_batch: Vec<CmdBatch>,
    // The max observe level of current `Vec<CmdBatch>`
    batch_max_level: ObserveLevel,
    cb_batch: MustConsumeVec<(Callback<S>, RaftCmdResponse)>,
}

impl<S: Snapshot> ApplyCallbackBatch<S> {
    fn new() -> ApplyCallbackBatch<S> {
        ApplyCallbackBatch {
            cmd_batch: vec![],
            batch_max_level: ObserveLevel::None,
            cb_batch: MustConsumeVec::new("callback of apply callback batch"),
        }
    }

    fn push_batch(&mut self, observe_info: &CmdObserveInfo, region_id: u64) {
        let cb = CmdBatch::new(observe_info, region_id);
        self.batch_max_level = cmp::max(self.batch_max_level, cb.level);
        self.cmd_batch.push(cb);
    }

    fn push_cb(&mut self, cb: Callback<S>, resp: RaftCmdResponse) {
        self.cb_batch.push((cb, resp));
    }

    fn push(
        &mut self,
        cb: Option<Callback<S>>,
        cmd: Cmd,
        observe_info: &CmdObserveInfo,
        region_id: u64,
    ) {
        if let Some(cb) = cb {
            self.cb_batch.push((cb, cmd.response.clone()));
        }
        self.cmd_batch
            .last_mut()
            .unwrap()
            .push(observe_info, region_id, cmd);
    }
}

pub trait Notifier<EK: KvEngine>: Send {
    fn notify(&self, apply_res: Vec<ApplyRes<EK::Snapshot>>);
    fn notify_one(&self, region_id: u64, msg: PeerMsg<EK>);
    fn clone_box(&self) -> Box<dyn Notifier<EK>>;
}

struct ApplyContext<EK>
where
    EK: KvEngine,
{
    tag: String,
    timer: Option<Instant>,
    host: CoprocessorHost<EK>,
    importer: Arc<SstImporter>,
    region_scheduler: Scheduler<RegionTask<EK::Snapshot>>,
    router: ApplyRouter<EK>,
    notifier: Box<dyn Notifier<EK>>,
    engine: EK,
    applied_batch: ApplyCallbackBatch<EK::Snapshot>,
    apply_res: Vec<ApplyRes<EK::Snapshot>>,
    exec_log_index: u64,
    exec_log_term: u64,

    kv_wb: EK::WriteBatch,
    kv_wb_last_bytes: u64,
    kv_wb_last_keys: u64,

    committed_count: usize,

    // Whether synchronize WAL is preferred.
    sync_log_hint: bool,
    // Whether to use the delete range API instead of deleting one by one.
    use_delete_range: bool,

    perf_context: EK::PerfContext,

    yield_duration: Duration,

    store_id: u64,
    /// region_id -> (peer_id, is_splitting)
    /// Used for handling race between splitting and creating new peer.
    /// An uninitialized peer can be replaced to the one from splitting iff they
    /// are exactly the same peer.
    pending_create_peers: Arc<Mutex<HashMap<u64, (u64, bool)>>>,

    /// We must delete the ingested file before calling `callback` so that any
    /// ingest-request reaching this peer could see this update if leader
    /// had changed. We must also delete them after the applied-index
    /// has been persisted to kvdb because this entry may replay because of
    /// panic or power-off, which happened before `WriteBatch::write` and
    /// after `SstImporter::delete`. We shall make sure that this entry will
    /// never apply again at first, then we can delete the ssts files.
    delete_ssts: Vec<SstMetaInfo>,

    /// A self-defined engine may be slow to ingest ssts.
    /// It may move some elements of `delete_ssts` into `pending_delete_ssts` to
    /// delay deletion. Otherwise we may lost data.
    pending_delete_ssts: Vec<SstMetaInfo>,

    /// The priority of this Handler.
    priority: Priority,
    /// Whether to yield high-latency operation to low-priority handler.
    yield_high_latency_operation: bool,

    /// The ssts waiting to be ingested in `write_to_db`.
    pending_ssts: Vec<SstMetaInfo>,

    /// The pending inspector should be cleaned at the end of a write.
    pending_latency_inspect: Vec<LatencyInspector>,
    apply_wait: LocalHistogram,
    apply_time: LocalHistogram,

    key_buffer: Vec<u8>,
}

impl<EK> ApplyContext<EK>
where
    EK: KvEngine,
{
    pub fn new(
        tag: String,
        host: CoprocessorHost<EK>,
        importer: Arc<SstImporter>,
        region_scheduler: Scheduler<RegionTask<EK::Snapshot>>,
        engine: EK,
        router: ApplyRouter<EK>,
        notifier: Box<dyn Notifier<EK>>,
        cfg: &Config,
        store_id: u64,
        pending_create_peers: Arc<Mutex<HashMap<u64, (u64, bool)>>>,
        priority: Priority,
    ) -> ApplyContext<EK> {
        let kv_wb = engine.write_batch_with_cap(DEFAULT_APPLY_WB_SIZE);

        ApplyContext {
            tag,
            timer: None,
            host,
            importer,
            region_scheduler,
            engine: engine.clone(),
            router,
            notifier,
            kv_wb,
            applied_batch: ApplyCallbackBatch::new(),
            apply_res: vec![],
            exec_log_index: 0,
            exec_log_term: 0,
            kv_wb_last_bytes: 0,
            kv_wb_last_keys: 0,
            committed_count: 0,
            sync_log_hint: false,
            use_delete_range: cfg.use_delete_range,
            perf_context: engine.get_perf_context(cfg.perf_level, PerfContextKind::RaftstoreApply),
            yield_duration: cfg.apply_yield_duration.0,
            delete_ssts: vec![],
            pending_delete_ssts: vec![],
            store_id,
            pending_create_peers,
            priority,
            yield_high_latency_operation: cfg.apply_batch_system.low_priority_pool_size > 0,
            pending_ssts: vec![],
            pending_latency_inspect: vec![],
            apply_wait: APPLY_TASK_WAIT_TIME_HISTOGRAM.local(),
            apply_time: APPLY_TIME_HISTOGRAM.local(),
            key_buffer: Vec::with_capacity(1024),
        }
    }

    /// Prepares for applying entries for `delegate`.
    ///
    /// A general apply progress for a delegate is:
    /// `prepare_for` -> `commit` [-> `commit` ...] -> `finish_for`.
    /// After all delegates are handled, `write_to_db` method should be called.
    pub fn prepare_for(&mut self, delegate: &mut ApplyDelegate<EK>) {
        self.applied_batch
            .push_batch(&delegate.observe_info, delegate.region.get_id());
    }

    /// Commits all changes have done for delegate. `persistent` indicates
    /// whether write the changes into rocksdb.
    ///
    /// This call is valid only when it's between a `prepare_for` and
    /// `finish_for`.
    pub fn commit(&mut self, delegate: &mut ApplyDelegate<EK>) {
        if delegate.last_flush_applied_index < delegate.apply_state.get_applied_index() {
            delegate.write_apply_state(self.kv_wb_mut());
        }
        self.commit_opt(delegate, true);
    }

    fn commit_opt(&mut self, delegate: &mut ApplyDelegate<EK>, persistent: bool) {
        delegate.update_metrics(self);
        if persistent {
            self.write_to_db();
            self.prepare_for(delegate);
            delegate.last_flush_applied_index = delegate.apply_state.get_applied_index()
        }
        self.kv_wb_last_bytes = self.kv_wb().data_size() as u64;
        self.kv_wb_last_keys = self.kv_wb().count() as u64;
    }

    /// Writes all the changes into RocksDB.
    /// If it returns true, all pending writes are persisted in engines.
    pub fn write_to_db(&mut self) -> bool {
        let need_sync = self.sync_log_hint;
        // There may be put and delete requests after ingest request in the same fsm.
        // To guarantee the correct order, we must ingest the pending_sst first, and
        // then persist the kv write batch to engine.
        if !self.pending_ssts.is_empty() {
            let tag = self.tag.clone();
            self.importer
                .ingest(&self.pending_ssts, &self.engine)
                .unwrap_or_else(|e| {
                    panic!(
                        "{} failed to ingest ssts {:?}: {:?}",
                        tag, self.pending_ssts, e
                    );
                });
            self.pending_ssts = vec![];
        }
        if !self.kv_wb_mut().is_empty() {
            self.perf_context.start_observe();
            let mut write_opts = engine_traits::WriteOptions::new();
            write_opts.set_sync(need_sync);
            self.kv_wb_mut().write_opt(&write_opts).unwrap_or_else(|e| {
                panic!("failed to write to engine: {:?}", e);
            });
            let trackers: Vec<_> = self
                .applied_batch
                .cb_batch
                .iter()
                .flat_map(|(cb, _)| cb.write_trackers())
                .flat_map(|trackers| trackers.iter().map(|t| t.as_tracker_token()))
                .flatten()
                .collect();
            self.perf_context.report_metrics(&trackers);
            self.sync_log_hint = false;
            let data_size = self.kv_wb().data_size();
            if data_size > APPLY_WB_SHRINK_SIZE {
                // Control the memory usage for the WriteBatch.
                self.kv_wb = self.engine.write_batch_with_cap(DEFAULT_APPLY_WB_SIZE);
            } else {
                // Clear data, reuse the WriteBatch, this can reduce memory allocations and
                // deallocations.
                self.kv_wb_mut().clear();
            }
            self.kv_wb_last_bytes = 0;
            self.kv_wb_last_keys = 0;
        }
        if !self.delete_ssts.is_empty() {
            let tag = self.tag.clone();
            for sst in self.delete_ssts.drain(..) {
                self.importer.delete(&sst.meta).unwrap_or_else(|e| {
                    panic!("{} cleanup ingested file {:?}: {:?}", tag, sst, e);
                });
            }
        }
        // Take the applied commands and their callback
        let ApplyCallbackBatch {
            cmd_batch,
            batch_max_level,
            mut cb_batch,
        } = mem::replace(&mut self.applied_batch, ApplyCallbackBatch::new());
        // Call it before invoking callback for preventing Commit is executed before
        // Prewrite is observed.
        self.host
            .on_flush_applied_cmd_batch(batch_max_level, cmd_batch, &self.engine);
        // Invoke callbacks
        let now = std::time::Instant::now();
        for (cb, resp) in cb_batch.drain(..) {
            for tracker in cb.write_trackers().iter().flat_map(|v| *v) {
                tracker.observe(now, &self.apply_time, |t| &mut t.metrics.apply_time_nanos);
            }
            cb.invoke_with_response(resp);
        }
        self.apply_time.flush();
        self.apply_wait.flush();
        need_sync
    }

    /// Finishes `Apply`s for the delegate.
    pub fn finish_for(
        &mut self,
        delegate: &mut ApplyDelegate<EK>,
        results: VecDeque<ExecResult<EK::Snapshot>>,
    ) {
        if self.host.pre_commit(&delegate.region, true) {
            if !delegate.pending_remove {
                delegate.write_apply_state(self.kv_wb_mut());
            }
            self.commit_opt(delegate, false);
        } else {
            debug!("do not persist when finish_for";
                "region" => ?delegate.region,
                "tag" => &delegate.tag,
            );
        }
        self.apply_res.push(ApplyRes {
            region_id: delegate.region_id(),
            apply_state: delegate.apply_state.clone(),
            exec_res: results,
            metrics: delegate.metrics.clone(),
            applied_term: delegate.applied_term,
            bucket_stat: delegate.buckets.clone().map(Box::new),
        });
    }

    pub fn delta_bytes(&self) -> u64 {
        self.kv_wb().data_size() as u64 - self.kv_wb_last_bytes
    }

    pub fn delta_keys(&self) -> u64 {
        self.kv_wb().count() as u64 - self.kv_wb_last_keys
    }

    #[inline]
    pub fn kv_wb(&self) -> &EK::WriteBatch {
        &self.kv_wb
    }

    #[inline]
    pub fn kv_wb_mut(&mut self) -> &mut EK::WriteBatch {
        &mut self.kv_wb
    }

    /// Flush all pending writes to engines.
    /// If it returns true, all pending writes are persisted in engines.
    pub fn flush(&mut self) -> bool {
        // TODO: this check is too hacky, need to be more verbose and less buggy.
        let t = match self.timer.take() {
            Some(t) => t,
            None => return false,
        };

        // Write to engine
        // raftstore.sync-log = true means we need prevent data loss when power failure.
        // take raft log gc for example, we write kv WAL first, then write raft WAL,
        // if power failure happen, raft WAL may synced to disk, but kv WAL may not.
        // so we use sync-log flag here.
        let is_synced = self.write_to_db();

        if !self.apply_res.is_empty() {
            fail_point!("before_nofity_apply_res");
            let apply_res = mem::take(&mut self.apply_res);
            self.notifier.notify(apply_res);
        }

        let elapsed = t.saturating_elapsed();
        STORE_APPLY_LOG_HISTOGRAM.observe(duration_to_sec(elapsed) as f64);
        for mut inspector in std::mem::take(&mut self.pending_latency_inspect) {
            inspector.record_apply_process(elapsed);
            inspector.finish();
        }

        slow_log!(
            elapsed,
            "{} handle ready {} committed entries",
            self.tag,
            self.committed_count
        );
        self.committed_count = 0;
        is_synced
    }
}

/// Calls the callback of `cmd` when the Region is removed.
fn notify_region_removed(region_id: u64, peer_id: u64, mut cmd: PendingCmd<impl ErrorCallback>) {
    debug!(
        "region is removed, notify commands";
        "region_id" => region_id,
        "peer_id" => peer_id,
        "index" => cmd.index,
        "term" => cmd.term
    );
    notify_req_region_removed(region_id, cmd.cb.take().unwrap());
}

pub fn notify_req_region_removed(region_id: u64, cb: impl ErrorCallback) {
    let region_not_found = Error::RegionNotFound(region_id);
    let resp = cmd_resp::new_error(region_not_found);
    cb.report_error(resp);
}

/// Calls the callback of `cmd` when it can not be processed further.
fn notify_stale_command(
    region_id: u64,
    peer_id: u64,
    term: u64,
    mut cmd: PendingCmd<impl ErrorCallback>,
) {
    info!(
        "command is stale, skip";
        "region_id" => region_id,
        "peer_id" => peer_id,
        "index" => cmd.index,
        "term" => cmd.term
    );
    notify_stale_req(term, cmd.cb.take().unwrap());
}

pub fn notify_stale_req(term: u64, cb: impl ErrorCallback) {
    let resp = cmd_resp::err_resp(Error::StaleCommand, term);
    cb.report_error(resp);
}

pub fn notify_stale_req_with_msg(term: u64, msg: String, cb: impl ErrorCallback) {
    let mut resp = cmd_resp::err_resp(Error::StaleCommand, term);
    resp.mut_header().mut_error().set_message(msg);
    cb.report_error(resp);
}

/// Checks if a write is needed to be issued before handling the command.
fn should_write_to_engine(cmd: &RaftCmdRequest) -> bool {
    if cmd.has_admin_request() {
        match cmd.get_admin_request().get_cmd_type() {
            // ComputeHash require an up to date snapshot.
            AdminCmdType::ComputeHash |
            // Merge needs to get the latest apply index.
            AdminCmdType::CommitMerge |
            AdminCmdType::RollbackMerge => return true,
            _ => {}
        }
    }

    // Some commands may modify keys covered by the current write batch, so we
    // must write the current write batch to the engine first.
    for req in cmd.get_requests() {
        if req.has_delete_range() {
            return true;
        }
        if req.has_ingest_sst() {
            return true;
        }
    }

    false
}

/// Checks if a write has high-latency operation.
fn has_high_latency_operation(cmd: &RaftCmdRequest) -> bool {
    for req in cmd.get_requests() {
        if req.has_delete_range() {
            return true;
        }
        if req.has_ingest_sst() {
            return true;
        }
    }
    false
}

/// Checks if a write is needed to be issued after handling the command.
fn should_sync_log(cmd: &RaftCmdRequest) -> bool {
    if cmd.has_admin_request() {
        if cmd.get_admin_request().get_cmd_type() == AdminCmdType::CompactLog {
            // We do not need to sync WAL before compact log, because this request will send
            // a msg to raft_gc_log thread to delete the entries before this
            // index instead of deleting them in apply thread directly.
            return false;
        }
        return true;
    }

    for req in cmd.get_requests() {
        // After ingest sst, sst files are deleted quickly. As a result,
        // ingest sst command can not be handled again and must be synced.
        // See more in Cleanup worker.
        if req.has_ingest_sst() {
            return true;
        }
    }

    false
}

/// A struct that stores the state related to Merge.
///
/// When executing a `CommitMerge`, the source peer may have not applied
/// to the required index, so the target peer has to abort current execution
/// and wait for it asynchronously.
///
/// When rolling the stack, all states required to recover are stored in
/// this struct.
/// TODO: check whether generator/coroutine is a good choice in this case.
struct WaitSourceMergeState {
    /// A flag that indicates whether the source peer has applied to the
    /// required index. If the source peer is ready, this flag should be set
    /// to the region id of source peer.
    logs_up_to_date: Arc<AtomicU64>,
}

struct YieldState<EK>
where
    EK: KvEngine,
{
    /// All of the entries that need to continue to be applied after
    /// the source peer has applied its logs.
    pending_entries: Vec<Entry>,
    /// All of messages that need to continue to be handled after
    /// the source peer has applied its logs and pending entries
    /// are all handled.
    pending_msgs: Vec<Msg<EK>>,

    /// Cache heap size for itself.
    heap_size: Option<usize>,
}

impl<EK> Debug for YieldState<EK>
where
    EK: KvEngine,
{
    fn fmt(&self, f: &mut fmt::Formatter<'_>) -> fmt::Result {
        f.debug_struct("YieldState")
            .field("pending_entries", &self.pending_entries.len())
            .field("pending_msgs", &self.pending_msgs.len())
            .finish()
    }
}

impl Debug for WaitSourceMergeState {
    fn fmt(&self, f: &mut fmt::Formatter<'_>) -> fmt::Result {
        f.debug_struct("WaitSourceMergeState")
            .field("logs_up_to_date", &self.logs_up_to_date)
            .finish()
    }
}

#[derive(Debug, Clone)]
pub struct NewSplitPeer {
    pub peer_id: u64,
    // `None` => success,
    // `Some(s)` => fail due to `s`.
    pub result: Option<String>,
}

/// The apply delegate of a Region which is responsible for handling committed
/// raft log entries of a Region.
///
/// `Apply` is a term of Raft, which means executing the actual commands.
/// In Raft, once some log entries are committed, for every peer of the Raft
/// group will apply the logs one by one. For write commands, it does write or
/// delete to local engine; for admin commands, it does some meta change of the
/// Raft group.
///
/// `Delegate` is just a structure to congregate all apply related fields of a
/// Region. The apply worker receives all the apply tasks of different Regions
/// located at this store, and it will get the corresponding apply delegate to
/// handle the apply task to make the code logic more clear.
#[derive(Derivative)]
#[derivative(Debug)]
pub struct ApplyDelegate<EK>
where
    EK: KvEngine,
{
    /// The ID of the peer.
    id: u64,
    /// The term of the Region.
    term: u64,
    /// The Region information of the peer.
    region: Region,
    /// Peer_tag, "[region region_id] peer_id".
    tag: String,

    /// If the delegate should be stopped from polling.
    /// A delegate can be stopped in conf change, merge or requested by destroy
    /// message.
    stopped: bool,
    /// The start time of the current round to execute commands.
    handle_start: Option<Instant>,
    /// Set to true when removing itself because of
    /// `ConfChangeType::RemoveNode`, and then any following committed logs
    /// in same Ready should be applied failed.
    pending_remove: bool,

    /// The commands waiting to be committed and applied
    pending_cmds: PendingCmdQueue<Callback<EK::Snapshot>>,
    /// The counter of pending request snapshots. See more in `Peer`.
    pending_request_snapshot_count: Arc<AtomicUsize>,

    /// Indicates the peer is in merging, if that compact log won't be
    /// performed.
    is_merging: bool,
    /// Records the epoch version after the last merge.
    last_merge_version: u64,
    yield_state: Option<YieldState<EK>>,
    /// A temporary state that keeps track of the progress of the source peer
    /// state when CommitMerge is unable to be executed.
    wait_merge_state: Option<WaitSourceMergeState>,
    // ID of last region that reports ready.
    ready_source_region_id: u64,

    /// TiKV writes apply_state to KV RocksDB, in one write batch together with
    /// kv data.
    ///
    /// If we write it to Raft RocksDB, apply_state and kv data (Put, Delete)
    /// are in separate WAL file. When power failure, for current raft log,
    /// apply_index may synced to file, but KV data may not synced to file,
    /// so we will lose data.
    apply_state: RaftApplyState,
    /// The term of the raft log at applied index.
    applied_term: u64,
    /// The latest flushed applied index.
    last_flush_applied_index: u64,

    /// Info about cmd observer.
    observe_info: CmdObserveInfo,

    /// The local metrics, and it will be flushed periodically.
    metrics: ApplyMetrics,

    /// Priority in batch system. When applying some commands which have high
    /// latency, we decrease the priority of current fsm to reduce the
    /// impact on other normal commands.
    priority: Priority,

    /// To fetch Raft entries for applying if necessary.
    #[derivative(Debug = "ignore")]
    raft_engine: Box<dyn RaftEngineReadOnly>,

    trace: ApplyMemoryTrace,

    buckets: Option<BucketStat>,
}

impl<EK> ApplyDelegate<EK>
where
    EK: KvEngine,
{
    fn from_registration(reg: Registration) -> ApplyDelegate<EK> {
        ApplyDelegate {
            id: reg.id,
            tag: format!("[region {}] {}", reg.region.get_id(), reg.id),
            region: reg.region,
            pending_remove: false,
            last_flush_applied_index: reg.apply_state.get_applied_index(),
            apply_state: reg.apply_state,
            applied_term: reg.applied_term,
            term: reg.term,
            stopped: false,
            handle_start: None,
            ready_source_region_id: 0,
            yield_state: None,
            wait_merge_state: None,
            is_merging: reg.is_merging,
            pending_cmds: PendingCmdQueue::new(),
            metrics: Default::default(),
            last_merge_version: 0,
            pending_request_snapshot_count: reg.pending_request_snapshot_count,
            // use a default `CmdObserveInfo` because observing is disable by default
            observe_info: CmdObserveInfo::default(),
            priority: Priority::Normal,
            raft_engine: reg.raft_engine,
            trace: ApplyMemoryTrace::default(),
            buckets: None,
        }
    }

    pub fn region_id(&self) -> u64 {
        self.region.get_id()
    }

    pub fn id(&self) -> u64 {
        self.id
    }

    /// Handles all the committed_entries, namely, applies the committed
    /// entries.
    fn handle_raft_committed_entries(
        &mut self,
        apply_ctx: &mut ApplyContext<EK>,
        mut committed_entries_drainer: Drain<'_, Entry>,
    ) {
        if committed_entries_drainer.len() == 0 {
            return;
        }
        apply_ctx.prepare_for(self);
        // If we send multiple ConfChange commands, only first one will be proposed
        // correctly, others will be saved as a normal entry with no data, so we
        // must re-propose these commands again.
        apply_ctx.committed_count += committed_entries_drainer.len();
        let mut results = VecDeque::new();
        while let Some(entry) = committed_entries_drainer.next() {
            if self.pending_remove {
                // This peer is about to be destroyed, skip everything.
                break;
            }

            let expect_index = self.apply_state.get_applied_index() + 1;
            if expect_index != entry.get_index() {
                panic!(
                    "{} expect index {}, but got {}, ctx {}",
                    self.tag,
                    expect_index,
                    entry.get_index(),
                    apply_ctx.tag,
                );
            }

            // NOTE: before v5.0, `EntryType::EntryConfChangeV2` entry is handled by
            // `unimplemented!()`, which can break compatibility (i.e. old version tikv
            // running on data written by new version tikv), but PD will reject old version
            // tikv join the cluster, so this should not happen.
            let res = match entry.get_entry_type() {
                EntryType::EntryNormal => self.handle_raft_entry_normal(apply_ctx, &entry),
                EntryType::EntryConfChange | EntryType::EntryConfChangeV2 => {
                    self.handle_raft_entry_conf_change(apply_ctx, &entry)
                }
            };

            match res {
                ApplyResult::None => {}
                ApplyResult::Res(res) => results.push_back(res),
                ApplyResult::Yield | ApplyResult::WaitMergeSource(_) => {
                    // Both cancel and merge will yield current processing.
                    apply_ctx.committed_count -= committed_entries_drainer.len() + 1;
                    let mut pending_entries =
                        Vec::with_capacity(committed_entries_drainer.len() + 1);
                    // Note that current entry is skipped when yield.
                    pending_entries.push(entry);
                    pending_entries.extend(committed_entries_drainer);
                    apply_ctx.finish_for(self, results);
                    self.yield_state = Some(YieldState {
                        pending_entries,
                        pending_msgs: Vec::default(),
                        heap_size: None,
                    });
                    if let ApplyResult::WaitMergeSource(logs_up_to_date) = res {
                        self.wait_merge_state = Some(WaitSourceMergeState { logs_up_to_date });
                    }
                    return;
                }
            }
        }
        apply_ctx.finish_for(self, results);

        if self.pending_remove {
            self.destroy(apply_ctx);
        }
    }

    fn update_metrics(&mut self, apply_ctx: &ApplyContext<EK>) {
        self.metrics.written_bytes += apply_ctx.delta_bytes();
        self.metrics.written_keys += apply_ctx.delta_keys();
    }

    fn write_apply_state(&self, wb: &mut EK::WriteBatch) {
        wb.put_msg_cf(
            CF_RAFT,
            &keys::apply_state_key(self.region.get_id()),
            &self.apply_state,
        )
        .unwrap_or_else(|e| {
            panic!(
                "{} failed to save apply state to write batch, error: {:?}",
                self.tag, e
            );
        });
    }

    fn handle_raft_entry_normal(
        &mut self,
        apply_ctx: &mut ApplyContext<EK>,
        entry: &Entry,
    ) -> ApplyResult<EK::Snapshot> {
        fail_point!(
            "yield_apply_first_region",
            self.region.get_start_key().is_empty() && !self.region.get_end_key().is_empty(),
            |_| ApplyResult::Yield
        );

        let index = entry.get_index();
        let term = entry.get_term();
        let data = entry.get_data();

        if !data.is_empty() {
            let cmd = util::parse_data_at(data, index, &self.tag);

            if apply_ctx.yield_high_latency_operation && has_high_latency_operation(&cmd) {
                self.priority = Priority::Low;
            }
            let mut has_unflushed_data =
                self.last_flush_applied_index != self.apply_state.get_applied_index();
            if has_unflushed_data && should_write_to_engine(&cmd)
                || apply_ctx.kv_wb().should_write_to_engine()
                || apply_ctx.host.pre_commit(&self.region, false)
            {
                apply_ctx.commit(self);
                if let Some(start) = self.handle_start.as_ref() {
                    if start.saturating_elapsed() >= apply_ctx.yield_duration {
                        return ApplyResult::Yield;
                    }
                }
                has_unflushed_data = false;
            }
            if self.priority != apply_ctx.priority {
                if has_unflushed_data {
                    apply_ctx.commit(self);
                }
                return ApplyResult::Yield;
            }

            return self.process_raft_cmd(apply_ctx, index, term, cmd);
        }

        // we should observe empty cmd, aka leader change,
        // read index during confchange, or other situations.
        apply_ctx.host.on_empty_cmd(&self.region, index, term);

        self.apply_state.set_applied_index(index);
        self.applied_term = term;
        assert!(term > 0);

        // 1. When a peer become leader, it will send an empty entry.
        // 2. When a leader tries to read index during transferring leader,
        //    it will also propose an empty entry. But that entry will not contain
        //    any associated callback. So no need to clear callback.
        while let Some(mut cmd) = self.pending_cmds.pop_normal(u64::MAX, term - 1) {
            if let Some(cb) = cmd.cb.take() {
                apply_ctx
                    .applied_batch
                    .push_cb(cb, cmd_resp::err_resp(Error::StaleCommand, term));
            }
        }
        ApplyResult::None
    }

    fn handle_raft_entry_conf_change(
        &mut self,
        apply_ctx: &mut ApplyContext<EK>,
        entry: &Entry,
    ) -> ApplyResult<EK::Snapshot> {
        // Although conf change can't yield in normal case, it is convenient to
        // simulate yield before applying a conf change log.
        fail_point!("yield_apply_conf_change_3", self.id() == 3, |_| {
            ApplyResult::Yield
        });
        let (index, term) = (entry.get_index(), entry.get_term());
        let conf_change: ConfChangeV2 = match entry.get_entry_type() {
            EntryType::EntryConfChange => {
                let conf_change: ConfChange =
                    util::parse_data_at(entry.get_data(), index, &self.tag);
                conf_change.into_v2()
            }
            EntryType::EntryConfChangeV2 => util::parse_data_at(entry.get_data(), index, &self.tag),
            _ => unreachable!(),
        };
        let cmd = util::parse_data_at(conf_change.get_context(), index, &self.tag);
        match self.process_raft_cmd(apply_ctx, index, term, cmd) {
            ApplyResult::None => {
                // If failed, tell Raft that the `ConfChange` was aborted.
                ApplyResult::Res(ExecResult::ChangePeer(Default::default()))
            }
            ApplyResult::Res(mut res) => {
                if let ExecResult::ChangePeer(ref mut cp) = res {
                    cp.conf_change = conf_change;
                } else {
                    panic!(
                        "{} unexpected result {:?} for conf change {:?} at {}",
                        self.tag, res, conf_change, index
                    );
                }
                ApplyResult::Res(res)
            }
            ApplyResult::Yield | ApplyResult::WaitMergeSource(_) => unreachable!(),
        }
    }

    fn find_pending(
        &mut self,
        index: u64,
        term: u64,
        is_conf_change: bool,
    ) -> Option<Callback<EK::Snapshot>> {
        let (region_id, peer_id) = (self.region_id(), self.id());
        if is_conf_change {
            if let Some(mut cmd) = self.pending_cmds.take_conf_change() {
                if cmd.index == index && cmd.term == term {
                    return Some(cmd.cb.take().unwrap());
                } else {
                    notify_stale_command(region_id, peer_id, self.term, cmd);
                }
            }
            return None;
        }
        while let Some(mut head) = self.pending_cmds.pop_normal(index, term) {
            if head.term == term {
                if head.index == index {
                    return Some(head.cb.take().unwrap());
                } else {
                    panic!(
                        "{} unexpected callback at term {}, found index {}, expected {}",
                        self.tag, term, head.index, index
                    );
                }
            } else {
                // Because of the lack of original RaftCmdRequest, we skip calling
                // coprocessor here.
                notify_stale_command(region_id, peer_id, self.term, head);
            }
        }
        None
    }

    fn process_raft_cmd(
        &mut self,
        apply_ctx: &mut ApplyContext<EK>,
        index: u64,
        term: u64,
        cmd: RaftCmdRequest,
    ) -> ApplyResult<EK::Snapshot> {
        if index == 0 {
            panic!(
                "{} processing raft command needs a none zero index",
                self.tag
            );
        }

        // Set sync log hint if the cmd requires so.
        apply_ctx.sync_log_hint |= should_sync_log(&cmd);

        apply_ctx.host.pre_apply(&self.region, &cmd);
        let (mut resp, exec_result, should_write) =
            self.apply_raft_cmd(apply_ctx, index, term, &cmd);
        if let ApplyResult::WaitMergeSource(_) = exec_result {
            return exec_result;
        }

        debug!(
            "applied command";
            "region_id" => self.region_id(),
            "peer_id" => self.id(),
            "index" => index
        );

        // TODO: if we have exec_result, maybe we should return this callback too. Outer
        // store will call it after handing exec result.
        cmd_resp::bind_term(&mut resp, self.term);
        let cmd_cb = self.find_pending(index, term, is_conf_change_cmd(&cmd));
        let cmd = Cmd::new(index, term, cmd, resp);
        apply_ctx
            .applied_batch
            .push(cmd_cb, cmd, &self.observe_info, self.region_id());
        if should_write {
            apply_ctx.commit(self);
        }
        exec_result
    }

    /// Applies raft command.
    ///
    /// An apply operation can fail in the following situations:
    ///   - it encounters an error that will occur on all stores, it can
    /// continue applying next entry safely, like epoch not match for
    /// example;
    ///   - it encounters an error that may not occur on all stores, in this
    ///     case we should try to apply the entry again or panic. Considering
    ///     that this usually due to disk operation fail, which is rare, so just
    ///     panic is ok.
    fn apply_raft_cmd(
        &mut self,
        ctx: &mut ApplyContext<EK>,
        index: u64,
        term: u64,
        req: &RaftCmdRequest,
    ) -> (RaftCmdResponse, ApplyResult<EK::Snapshot>, bool) {
        // if pending remove, apply should be aborted already.
        assert!(!self.pending_remove);

        // Remember if the raft cmd fails to be applied, it must have no side effects.
        // E.g. `RaftApplyState` must not be changed.

        let mut origin_epoch = None;
        let (resp, exec_result) = if ctx.host.pre_exec(&self.region, req, index, term) {
            // One of the observers want to filter execution of the command.
            let mut resp = RaftCmdResponse::default();
            if !req.get_header().get_uuid().is_empty() {
                let uuid = req.get_header().get_uuid().to_vec();
                resp.mut_header().set_uuid(uuid);
            }
            (resp, ApplyResult::None)
        } else {
            ctx.exec_log_index = index;
            ctx.exec_log_term = term;
            ctx.kv_wb_mut().set_save_point();
            let (resp, exec_result) = match self.exec_raft_cmd(ctx, req) {
                Ok(a) => {
                    ctx.kv_wb_mut().pop_save_point().unwrap();
                    if req.has_admin_request() {
                        origin_epoch = Some(self.region.get_region_epoch().clone());
                    }
                    a
                }
                Err(e) => {
                    // clear dirty values.
                    ctx.kv_wb_mut().rollback_to_save_point().unwrap();
                    match e {
                        Error::EpochNotMatch(..) => debug!(
                            "epoch not match";
                            "region_id" => self.region_id(),
                            "peer_id" => self.id(),
                            "err" => ?e
                        ),
                        _ => error!(?e;
                            "execute raft command";
                            "region_id" => self.region_id(),
                            "peer_id" => self.id(),
                        ),
                    }
                    (cmd_resp::new_error(e), ApplyResult::None)
                }
            };
            (resp, exec_result)
        };
        if let ApplyResult::WaitMergeSource(_) = exec_result {
            return (resp, exec_result, false);
        }

        self.apply_state.set_applied_index(index);
        self.applied_term = term;

        let cmd = Cmd::new(index, term, req.clone(), resp.clone());
        let (modified_region, mut pending_handle_ssts) = match exec_result {
            ApplyResult::Res(ref e) => match e {
                ExecResult::SplitRegion { ref derived, .. } => (Some(derived.clone()), None),
                ExecResult::PrepareMerge { ref region, .. } => (Some(region.clone()), None),
                ExecResult::CommitMerge { ref region, .. } => (Some(region.clone()), None),
                ExecResult::RollbackMerge { ref region, .. } => (Some(region.clone()), None),
                ExecResult::IngestSst { ref ssts } => (None, Some(ssts.clone())),
                _ => (None, None),
            },
            _ => (None, None),
        };
        let mut apply_ctx_info = ApplyCtxInfo {
            pending_handle_ssts: &mut pending_handle_ssts,
            delete_ssts: &mut ctx.delete_ssts,
            pending_delete_ssts: &mut ctx.pending_delete_ssts,
        };
        let should_write = ctx.host.post_exec(
            &self.region,
            &cmd,
            &self.apply_state,
            &RegionState {
                peer_id: self.id(),
                pending_remove: self.pending_remove,
                modified_region,
            },
            &mut apply_ctx_info,
        );
        match pending_handle_ssts {
            None => (),
            Some(mut v) => {
                if !v.is_empty() {
                    // All elements in `pending_handle_ssts` should be moved into either
                    // `delete_ssts` or `pending_delete_ssts`, once handled by by any of the
                    // `post_exec` observers. So a non-empty
                    // `pending_handle_ssts` here indicates no `post_exec` handled.
                    ctx.delete_ssts.append(&mut v);
                }
                RAFT_APPLYING_SST_GAUGE
                    .with_label_values(&["pending_delete"])
                    .set(ctx.pending_delete_ssts.len() as i64);
            }
        }

        if let ApplyResult::Res(ref exec_result) = exec_result {
            match *exec_result {
                ExecResult::ChangePeer(ref cp) => {
                    self.region = cp.region.clone();
                }
                ExecResult::ComputeHash { .. }
                | ExecResult::VerifyHash { .. }
                | ExecResult::CompactLog { .. }
                | ExecResult::DeleteRange { .. }
                | ExecResult::IngestSst { .. }
                | ExecResult::TransferLeader { .. } => {}
                ExecResult::SplitRegion { ref derived, .. } => {
                    self.region = derived.clone();
                    self.metrics.size_diff_hint = 0;
                    self.metrics.delete_keys_hint = 0;
                }
                ExecResult::PrepareMerge { ref region, .. } => {
                    self.region = region.clone();
                    self.is_merging = true;
                }
                ExecResult::CommitMerge { ref region, .. } => {
                    self.region = region.clone();
                    self.last_merge_version = region.get_region_epoch().get_version();
                }
                ExecResult::RollbackMerge { ref region, .. } => {
                    self.region = region.clone();
                    self.is_merging = false;
                }
            }
        }
        if let Some(epoch) = origin_epoch {
            let cmd_type = req.get_admin_request().get_cmd_type();
            let epoch_state = admin_cmd_epoch_lookup(cmd_type);
            // The change-epoch behavior **MUST BE** equal to the settings in
            // `admin_cmd_epoch_lookup`
            if (epoch_state.change_ver
                && epoch.get_version() == self.region.get_region_epoch().get_version())
                || (epoch_state.change_conf_ver
                    && epoch.get_conf_ver() == self.region.get_region_epoch().get_conf_ver())
            {
                panic!(
                    "{} apply admin cmd {:?} but epoch change is not expected, epoch state {:?}, before {:?}, after {:?}",
                    self.tag,
                    req,
                    epoch_state,
                    epoch,
                    self.region.get_region_epoch()
                );
            }
        }

        (resp, exec_result, should_write)
    }

    fn destroy(&mut self, apply_ctx: &mut ApplyContext<EK>) {
        self.stopped = true;
        apply_ctx.router.close(self.region_id());
        for cmd in self.pending_cmds.normals.drain(..) {
            notify_region_removed(self.region.get_id(), self.id, cmd);
        }
        if let Some(cmd) = self.pending_cmds.conf_change.take() {
            notify_region_removed(self.region.get_id(), self.id, cmd);
        }
        self.yield_state = None;

        let mut event = TraceEvent::default();
        if let Some(e) = self.trace.reset(ApplyMemoryTrace::default()) {
            event = event + e;
        }
        MEMTRACE_APPLYS.trace(event);
    }

    fn clear_all_commands_as_stale(&mut self) {
        let (region_id, peer_id) = (self.region_id(), self.id());
        for cmd in self.pending_cmds.normals.drain(..) {
            notify_stale_command(region_id, peer_id, self.term, cmd);
        }
        if let Some(cmd) = self.pending_cmds.conf_change.take() {
            notify_stale_command(region_id, peer_id, self.term, cmd);
        }
    }

    fn clear_all_commands_silently(&mut self) {
        for mut cmd in self.pending_cmds.normals.drain(..) {
            cmd.cb.take();
        }
        if let Some(mut cmd) = self.pending_cmds.conf_change.take() {
            cmd.cb.take();
        }
    }
}

impl<EK> ApplyDelegate<EK>
where
    EK: KvEngine,
{
    // Only errors that will also occur on all other stores should be returned.
    fn exec_raft_cmd(
        &mut self,
        ctx: &mut ApplyContext<EK>,
        req: &RaftCmdRequest,
    ) -> Result<(RaftCmdResponse, ApplyResult<EK::Snapshot>)> {
        // Include region for epoch not match after merge may cause key not in range.
        let include_region =
            req.get_header().get_region_epoch().get_version() >= self.last_merge_version;
        check_region_epoch(req, &self.region, include_region)?;
        if req.has_admin_request() {
            self.exec_admin_cmd(ctx, req)
        } else {
            self.exec_write_cmd(ctx, req)
        }
    }

    fn exec_admin_cmd(
        &mut self,
        ctx: &mut ApplyContext<EK>,
        req: &RaftCmdRequest,
    ) -> Result<(RaftCmdResponse, ApplyResult<EK::Snapshot>)> {
        let request = req.get_admin_request();
        let cmd_type = request.get_cmd_type();
        if cmd_type != AdminCmdType::CompactLog && cmd_type != AdminCmdType::CommitMerge {
            info!(
                "execute admin command";
                "region_id" => self.region_id(),
                "peer_id" => self.id(),
                "term" => ctx.exec_log_term,
                "index" => ctx.exec_log_index,
                "command" => ?request,
            );
        }

        let (mut response, exec_result) = match cmd_type {
            AdminCmdType::ChangePeer => self.exec_change_peer(ctx, request),
            AdminCmdType::ChangePeerV2 => self.exec_change_peer_v2(ctx, request),
            AdminCmdType::Split => self.exec_split(ctx, request),
            AdminCmdType::BatchSplit => self.exec_batch_split(ctx, request),
            AdminCmdType::CompactLog => self.exec_compact_log(request),
            AdminCmdType::TransferLeader => self.exec_transfer_leader(request, ctx.exec_log_term),
            AdminCmdType::ComputeHash => self.exec_compute_hash(ctx, request),
            AdminCmdType::VerifyHash => self.exec_verify_hash(ctx, request),
            // TODO: is it backward compatible to add new cmd_type?
            AdminCmdType::PrepareMerge => self.exec_prepare_merge(ctx, request),
            AdminCmdType::CommitMerge => self.exec_commit_merge(ctx, request),
            AdminCmdType::RollbackMerge => self.exec_rollback_merge(ctx, request),
            AdminCmdType::InvalidAdmin => Err(box_err!("unsupported admin command type")),
        }?;
        response.set_cmd_type(cmd_type);

        let mut resp = RaftCmdResponse::default();
        if !req.get_header().get_uuid().is_empty() {
            let uuid = req.get_header().get_uuid().to_vec();
            resp.mut_header().set_uuid(uuid);
        }
        resp.set_admin_response(response);
        Ok((resp, exec_result))
    }

    fn exec_write_cmd(
        &mut self,
        ctx: &mut ApplyContext<EK>,
        req: &RaftCmdRequest,
    ) -> Result<(RaftCmdResponse, ApplyResult<EK::Snapshot>)> {
        fail_point!(
            "on_apply_write_cmd",
            cfg!(release) || self.id() == 3,
            |_| {
                unimplemented!();
            }
        );

        let requests = req.get_requests();

        let mut ranges = vec![];
        let mut ssts = vec![];
        for req in requests {
            let cmd_type = req.get_cmd_type();
            match cmd_type {
                CmdType::Put => self.handle_put(ctx, req),
                CmdType::Delete => self.handle_delete(ctx, req),
                CmdType::DeleteRange => {
                    self.handle_delete_range(&ctx.engine, req, &mut ranges, ctx.use_delete_range)
                }
                CmdType::IngestSst => self.handle_ingest_sst(ctx, req, &mut ssts),
                // Readonly commands are handled in raftstore directly.
                // Don't panic here in case there are old entries need to be applied.
                // It's also safe to skip them here, because a restart must have happened,
                // hence there is no callback to be called.
                CmdType::Snap | CmdType::Get => {
                    warn!(
                        "skip readonly command";
                        "region_id" => self.region_id(),
                        "peer_id" => self.id(),
                        "command" => ?req,
                    );
                    continue;
                }
                CmdType::Prewrite | CmdType::Invalid | CmdType::ReadIndex => {
                    Err(box_err!("invalid cmd type, message maybe corrupted"))
                }
            }?;
        }

        let mut resp = RaftCmdResponse::default();
        if !req.get_header().get_uuid().is_empty() {
            let uuid = req.get_header().get_uuid().to_vec();
            resp.mut_header().set_uuid(uuid);
        }

        assert!(ranges.is_empty() || ssts.is_empty());
        let exec_res = if !ranges.is_empty() {
            ApplyResult::Res(ExecResult::DeleteRange { ranges })
        } else if !ssts.is_empty() {
            #[cfg(feature = "failpoints")]
            {
                let mut dont_delete_ingested_sst_fp = || {
                    fail_point!("dont_delete_ingested_sst", |_| {
                        ssts.clear();
                    });
                };
                dont_delete_ingested_sst_fp();
            }
            ApplyResult::Res(ExecResult::IngestSst { ssts })
        } else {
            ApplyResult::None
        };

        Ok((resp, exec_res))
    }
}

// Write commands related.
impl<EK> ApplyDelegate<EK>
where
    EK: KvEngine,
{
    fn handle_put(&mut self, ctx: &mut ApplyContext<EK>, req: &Request) -> Result<()> {
        PEER_WRITE_CMD_COUNTER.put.inc();
        let (key, value) = (req.get_put().get_key(), req.get_put().get_value());
        // region key range has no data prefix, so we must use origin key to check.
        util::check_key_in_region(key, &self.region)?;
        if let Some(s) = self.buckets.as_mut() {
            s.write_key(key, value.len() as u64);
        }

        keys::data_key_with_buffer(key, &mut ctx.key_buffer);
        let key = ctx.key_buffer.as_slice();

        self.metrics.size_diff_hint += key.len() as i64;
        self.metrics.size_diff_hint += value.len() as i64;
        if !req.get_put().get_cf().is_empty() {
            let cf = req.get_put().get_cf();
            // TODO: don't allow write preseved cfs.
            if cf == CF_LOCK {
                self.metrics.lock_cf_written_bytes += key.len() as u64;
                self.metrics.lock_cf_written_bytes += value.len() as u64;
            }
            // TODO: check whether cf exists or not.
            ctx.kv_wb.put_cf(cf, key, value).unwrap_or_else(|e| {
                panic!(
                    "{} failed to write ({}, {}) to cf {}: {:?}",
                    self.tag,
                    log_wrappers::Value::key(key),
                    log_wrappers::Value::value(value),
                    cf,
                    e
                )
            });
        } else {
            ctx.kv_wb.put(key, value).unwrap_or_else(|e| {
                panic!(
                    "{} failed to write ({}, {}): {:?}",
                    self.tag,
                    log_wrappers::Value::key(key),
                    log_wrappers::Value::value(value),
                    e
                );
            });
        }
        Ok(())
    }

    fn handle_delete(&mut self, ctx: &mut ApplyContext<EK>, req: &Request) -> Result<()> {
        PEER_WRITE_CMD_COUNTER.delete.inc();
        let key = req.get_delete().get_key();
        // region key range has no data prefix, so we must use origin key to check.
        util::check_key_in_region(key, &self.region)?;
        if let Some(s) = self.buckets.as_mut() {
            s.write_key(key, 0);
        }

        keys::data_key_with_buffer(key, &mut ctx.key_buffer);
        let key = ctx.key_buffer.as_slice();

        // since size_diff_hint is not accurate, so we just skip calculate the value
        // size.
        self.metrics.size_diff_hint -= key.len() as i64;
        if !req.get_delete().get_cf().is_empty() {
            let cf = req.get_delete().get_cf();
            // TODO: check whether cf exists or not.
            ctx.kv_wb.delete_cf(cf, key).unwrap_or_else(|e| {
                panic!(
                    "{} failed to delete {}: {}",
                    self.tag,
                    log_wrappers::Value::key(key),
                    e
                )
            });

            if cf == CF_LOCK {
                // delete is a kind of write for RocksDB.
                self.metrics.lock_cf_written_bytes += key.len() as u64;
            } else {
                self.metrics.delete_keys_hint += 1;
            }
        } else {
            ctx.kv_wb.delete(key).unwrap_or_else(|e| {
                panic!(
                    "{} failed to delete {}: {}",
                    self.tag,
                    log_wrappers::Value::key(key),
                    e
                )
            });
            self.metrics.delete_keys_hint += 1;
        }

        Ok(())
    }

    fn handle_delete_range(
        &mut self,
        engine: &EK,
        req: &Request,
        ranges: &mut Vec<Range>,
        use_delete_range: bool,
    ) -> Result<()> {
        PEER_WRITE_CMD_COUNTER.delete_range.inc();
        let s_key = req.get_delete_range().get_start_key();
        let e_key = req.get_delete_range().get_end_key();
        let notify_only = req.get_delete_range().get_notify_only();
        if !e_key.is_empty() && s_key >= e_key {
            return Err(box_err!(
                "invalid delete range command, start_key: {:?}, end_key: {:?}",
                s_key,
                e_key
            ));
        }
        // region key range has no data prefix, so we must use origin key to check.
        util::check_key_in_region(s_key, &self.region)?;
        let end_key = keys::data_end_key(e_key);
        let region_end_key = keys::data_end_key(self.region.get_end_key());
        if end_key > region_end_key {
            return Err(Error::KeyNotInRegion(e_key.to_vec(), self.region.clone()));
        }

        let mut cf = req.get_delete_range().get_cf();
        if cf.is_empty() {
            cf = CF_DEFAULT;
        }
        if !ALL_CFS.iter().any(|x| *x == cf) {
            return Err(box_err!("invalid delete range command, cf: {:?}", cf));
        }

        let start_key = keys::data_key(s_key);
        // Use delete_files_in_range to drop as many sst files as possible, this
        // is a way to reclaim disk space quickly after drop a table/index.
        if !notify_only {
            let range = vec![EngineRange::new(&start_key, &end_key)];
            let fail_f = |e: engine_traits::Error, strategy: DeleteStrategy| {
                panic!(
                    "{} failed to delete {:?} in ranges [{}, {}): {:?}",
                    self.tag,
                    strategy,
                    &log_wrappers::Value::key(&start_key),
                    &log_wrappers::Value::key(&end_key),
                    e
                )
            };
            engine
                .delete_ranges_cf(cf, DeleteStrategy::DeleteFiles, &range)
                .unwrap_or_else(|e| fail_f(e, DeleteStrategy::DeleteFiles));

            let strategy = if use_delete_range {
                DeleteStrategy::DeleteByRange
            } else {
                DeleteStrategy::DeleteByKey
            };
            // Delete all remaining keys.
            engine
                .delete_ranges_cf(cf, strategy.clone(), &range)
                .unwrap_or_else(move |e| fail_f(e, strategy));
            engine
                .delete_ranges_cf(cf, DeleteStrategy::DeleteBlobs, &range)
                .unwrap_or_else(move |e| fail_f(e, DeleteStrategy::DeleteBlobs));
        }

        // TODO: Should this be executed when `notify_only` is set?
        ranges.push(Range::new(cf.to_owned(), start_key, end_key));

        Ok(())
    }

    fn handle_ingest_sst(
        &mut self,
        ctx: &mut ApplyContext<EK>,
        req: &Request,
        ssts: &mut Vec<SstMetaInfo>,
    ) -> Result<()> {
        PEER_WRITE_CMD_COUNTER.ingest_sst.inc();
        let sst = req.get_ingest_sst().get_sst();

        if let Err(e) = check_sst_for_ingestion(sst, &self.region) {
            error!(?e;
                 "ingest fail";
                 "region_id" => self.region_id(),
                 "peer_id" => self.id(),
                 "sst" => ?sst,
                 "region" => ?&self.region,
            );
            // This file is not valid, we can delete it here.
            let _ = ctx.importer.delete(sst);
            return Err(e);
        }

        match ctx.importer.validate(sst) {
            Ok(meta_info) => {
                ctx.pending_ssts.push(meta_info.clone());
                ssts.push(meta_info)
            }
            Err(e) => {
                // If this failed, it means that the file is corrupted or something
                // is wrong with the engine, but we can do nothing about that.
                panic!("{} ingest {:?}: {:?}", self.tag, sst, e);
            }
        };

        Ok(())
    }
}

mod confchange_cmd_metric {
    use super::*;

    fn write_metric(cct: ConfChangeType, kind: &str) {
        let metric = match cct {
            ConfChangeType::AddNode => "add_peer",
            ConfChangeType::RemoveNode => "remove_peer",
            ConfChangeType::AddLearnerNode => "add_learner",
        };
        PEER_ADMIN_CMD_COUNTER_VEC
            .with_label_values(&[metric, kind])
            .inc();
    }

    pub fn inc_all(cct: ConfChangeType) {
        write_metric(cct, "all")
    }

    pub fn inc_success(cct: ConfChangeType) {
        write_metric(cct, "success")
    }
}

// Admin commands related.
impl<EK> ApplyDelegate<EK>
where
    EK: KvEngine,
{
    fn exec_change_peer(
        &mut self,
        ctx: &mut ApplyContext<EK>,
        request: &AdminRequest,
    ) -> Result<(AdminResponse, ApplyResult<EK::Snapshot>)> {
        assert!(request.has_change_peer());
        let request = request.get_change_peer();
        let peer = request.get_peer();
        let store_id = peer.get_store_id();
        let change_type = request.get_change_type();
        let mut region = self.region.clone();

        fail_point!(
            "apply_on_conf_change_1_3_1",
            (self.id == 1 || self.id == 3) && self.region_id() == 1,
            |_| panic!("should not use return")
        );
        fail_point!(
            "apply_on_conf_change_3_1",
            self.id == 3 && self.region_id() == 1,
            |_| panic!("should not use return")
        );
        fail_point!(
            "apply_on_conf_change_all_1",
            self.region_id() == 1,
            |_| panic!("should not use return")
        );
        info!(
            "exec ConfChange";
            "region_id" => self.region_id(),
            "peer_id" => self.id(),
            "type" => util::conf_change_type_str(change_type),
            "epoch" => ?region.get_region_epoch(),
        );

        // TODO: we should need more check, like peer validation, duplicated id, etc.
        let conf_ver = region.get_region_epoch().get_conf_ver() + 1;
        region.mut_region_epoch().set_conf_ver(conf_ver);

        match change_type {
            ConfChangeType::AddNode => {
                let add_ndoe_fp = || {
                    fail_point!(
                        "apply_on_add_node_1_2",
                        self.id == 2 && self.region_id() == 1,
                        |_| {}
                    )
                };
                add_ndoe_fp();

                PEER_ADMIN_CMD_COUNTER_VEC
                    .with_label_values(&["add_peer", "all"])
                    .inc();

                let mut exists = false;
                if let Some(p) = util::find_peer_mut(&mut region, store_id) {
                    exists = true;
                    if !is_learner(p) || p.get_id() != peer.get_id() {
                        error!(
                            "can't add duplicated peer";
                            "region_id" => self.region_id(),
                            "peer_id" => self.id(),
                            "peer" => ?peer,
                            "region" => ?&self.region
                        );
                        return Err(box_err!(
                            "can't add duplicated peer {:?} to region {:?}",
                            peer,
                            self.region
                        ));
                    } else {
                        p.set_role(PeerRole::Voter);
                    }
                }
                if !exists {
                    // TODO: Do we allow adding peer in same node?
                    region.mut_peers().push(peer.clone());
                }

                PEER_ADMIN_CMD_COUNTER_VEC
                    .with_label_values(&["add_peer", "success"])
                    .inc();
                info!(
                    "add peer successfully";
                    "region_id" => self.region_id(),
                    "peer_id" => self.id(),
                    "peer" => ?peer,
                    "region" => ?&self.region
                );
            }
            ConfChangeType::RemoveNode => {
                PEER_ADMIN_CMD_COUNTER_VEC
                    .with_label_values(&["remove_peer", "all"])
                    .inc();

                if let Some(p) = util::remove_peer(&mut region, store_id) {
                    // Considering `is_learner` flag in `Peer` here is by design.
                    if &p != peer {
                        error!(
                            "ignore remove unmatched peer";
                            "region_id" => self.region_id(),
                            "peer_id" => self.id(),
                            "expect_peer" => ?peer,
                            "get_peeer" => ?p
                        );
                        return Err(box_err!(
                            "remove unmatched peer: expect: {:?}, get {:?}, ignore",
                            peer,
                            p
                        ));
                    }
                    if self.id == peer.get_id() {
                        // Remove ourself, we will destroy all region data later.
                        // So we need not to apply following logs.
                        self.stopped = true;
                        self.pending_remove = true;
                    }
                } else {
                    error!(
                        "remove missing peer";
                        "region_id" => self.region_id(),
                        "peer_id" => self.id(),
                        "peer" => ?peer,
                        "region" => ?&self.region
                    );
                    return Err(box_err!(
                        "remove missing peer {:?} from region {:?}",
                        peer,
                        self.region
                    ));
                }

                PEER_ADMIN_CMD_COUNTER_VEC
                    .with_label_values(&["remove_peer", "success"])
                    .inc();
                info!(
                    "remove peer successfully";
                    "region_id" => self.region_id(),
                    "peer_id" => self.id(),
                    "peer" => ?peer,
                    "region" => ?&self.region
                );
            }
            ConfChangeType::AddLearnerNode => {
                PEER_ADMIN_CMD_COUNTER_VEC
                    .with_label_values(&["add_learner", "all"])
                    .inc();

                if util::find_peer(&region, store_id).is_some() {
                    error!(
                        "can't add duplicated learner";
                        "region_id" => self.region_id(),
                        "peer_id" => self.id(),
                        "peer" => ?peer,
                        "region" => ?&self.region
                    );
                    return Err(box_err!(
                        "can't add duplicated learner {:?} to region {:?}",
                        peer,
                        self.region
                    ));
                }
                region.mut_peers().push(peer.clone());

                PEER_ADMIN_CMD_COUNTER_VEC
                    .with_label_values(&["add_learner", "success"])
                    .inc();
                info!(
                    "add learner successfully";
                    "region_id" => self.region_id(),
                    "peer_id" => self.id(),
                    "peer" => ?peer,
                    "region" => ?&self.region
                );
            }
        }

        let state = if self.pending_remove {
            PeerState::Tombstone
        } else {
            PeerState::Normal
        };
        if let Err(e) = write_peer_state(ctx.kv_wb_mut(), &region, state, None) {
            panic!("{} failed to update region state: {:?}", self.tag, e);
        }

        let mut resp = AdminResponse::default();
        resp.mut_change_peer().set_region(region.clone());

        Ok((
            resp,
            ApplyResult::Res(ExecResult::ChangePeer(ChangePeer {
                index: ctx.exec_log_index,
                conf_change: Default::default(),
                changes: vec![request.clone()],
                region,
            })),
        ))
    }

    fn exec_change_peer_v2(
        &mut self,
        ctx: &mut ApplyContext<EK>,
        request: &AdminRequest,
    ) -> Result<(AdminResponse, ApplyResult<EK::Snapshot>)> {
        assert!(request.has_change_peer_v2());
        let changes = request.get_change_peer_v2().get_change_peers().to_vec();

        info!(
            "exec ConfChangeV2";
            "region_id" => self.region_id(),
            "peer_id" => self.id(),
            "kind" => ?ConfChangeKind::confchange_kind(changes.len()),
            "epoch" => ?self.region.get_region_epoch(),
        );

        let region = match ConfChangeKind::confchange_kind(changes.len()) {
            ConfChangeKind::LeaveJoint => self.apply_leave_joint()?,
            kind => self.apply_conf_change(kind, changes.as_slice())?,
        };

        let state = if self.pending_remove {
            PeerState::Tombstone
        } else {
            PeerState::Normal
        };

        if let Err(e) = write_peer_state(ctx.kv_wb_mut(), &region, state, None) {
            panic!("{} failed to update region state: {:?}", self.tag, e);
        }

        let mut resp = AdminResponse::default();
        resp.mut_change_peer().set_region(region.clone());
        Ok((
            resp,
            ApplyResult::Res(ExecResult::ChangePeer(ChangePeer {
                index: ctx.exec_log_index,
                conf_change: Default::default(),
                changes,
                region,
            })),
        ))
    }

    fn apply_conf_change(
        &mut self,
        kind: ConfChangeKind,
        changes: &[ChangePeerRequest],
    ) -> Result<Region> {
        let mut region = self.region.clone();
        for cp in changes.iter() {
            let (change_type, peer) = (cp.get_change_type(), cp.get_peer());
            let store_id = peer.get_store_id();

            confchange_cmd_metric::inc_all(change_type);

            if let Some(exist_peer) = util::find_peer(&region, store_id) {
                let r = exist_peer.get_role();
                if r == PeerRole::IncomingVoter || r == PeerRole::DemotingVoter {
                    panic!(
                        "{} can't apply confchange because configuration is still in joint state, confchange: {:?}, region: {:?}",
                        self.tag, cp, self.region
                    );
                }
            }
            match (util::find_peer_mut(&mut region, store_id), change_type) {
                (None, ConfChangeType::AddNode) => {
                    let mut peer = peer.clone();
                    match kind {
                        ConfChangeKind::Simple => peer.set_role(PeerRole::Voter),
                        ConfChangeKind::EnterJoint => peer.set_role(PeerRole::IncomingVoter),
                        _ => unreachable!(),
                    }
                    region.mut_peers().push(peer);
                }
                (None, ConfChangeType::AddLearnerNode) => {
                    let mut peer = peer.clone();
                    peer.set_role(PeerRole::Learner);
                    region.mut_peers().push(peer);
                }
                (None, ConfChangeType::RemoveNode) => {
                    error!(
                        "remove missing peer";
                        "region_id" => self.region_id(),
                        "peer_id" => self.id(),
                        "peer" => ?peer,
                        "region" => ?&self.region,
                    );
                    return Err(box_err!(
                        "remove missing peer {:?} from region {:?}",
                        peer,
                        self.region
                    ));
                }
                // Add node
                (Some(exist_peer), ConfChangeType::AddNode)
                | (Some(exist_peer), ConfChangeType::AddLearnerNode) => {
                    let (role, exist_id, incoming_id) =
                        (exist_peer.get_role(), exist_peer.get_id(), peer.get_id());

                    if exist_id != incoming_id // Add peer with different id to the same store
                            // The peer is already the requested role
                            || (role, change_type) == (PeerRole::Voter, ConfChangeType::AddNode)
                            || (role, change_type) == (PeerRole::Learner, ConfChangeType::AddLearnerNode)
                    {
                        error!(
                            "can't add duplicated peer";
                            "region_id" => self.region_id(),
                            "peer_id" => self.id(),
                            "peer" => ?peer,
                            "exist peer" => ?exist_peer,
                            "confchnage type" => ?change_type,
                            "region" => ?&self.region
                        );
                        return Err(box_err!(
                            "can't add duplicated peer {:?} to region {:?}, duplicated with exist peer {:?}",
                            peer,
                            self.region,
                            exist_peer
                        ));
                    }
                    match (role, change_type) {
                        (PeerRole::Voter, ConfChangeType::AddLearnerNode) => match kind {
                            ConfChangeKind::Simple => exist_peer.set_role(PeerRole::Learner),
                            ConfChangeKind::EnterJoint => {
                                exist_peer.set_role(PeerRole::DemotingVoter)
                            }
                            _ => unreachable!(),
                        },
                        (PeerRole::Learner, ConfChangeType::AddNode) => match kind {
                            ConfChangeKind::Simple => exist_peer.set_role(PeerRole::Voter),
                            ConfChangeKind::EnterJoint => {
                                exist_peer.set_role(PeerRole::IncomingVoter)
                            }
                            _ => unreachable!(),
                        },
                        _ => unreachable!(),
                    }
                }
                // Remove node
                (Some(exist_peer), ConfChangeType::RemoveNode) => {
                    if kind == ConfChangeKind::EnterJoint
                        && exist_peer.get_role() == PeerRole::Voter
                    {
                        error!(
                            "can't remove voter directly";
                            "region_id" => self.region_id(),
                            "peer_id" => self.id(),
                            "peer" => ?peer,
                            "region" => ?&self.region
                        );
                        return Err(box_err!(
                            "can not remove voter {:?} directly from region {:?}",
                            peer,
                            self.region
                        ));
                    }
                    match util::remove_peer(&mut region, store_id) {
                        Some(p) => {
                            if &p != peer {
                                error!(
                                    "ignore remove unmatched peer";
                                    "region_id" => self.region_id(),
                                    "peer_id" => self.id(),
                                    "expect_peer" => ?peer,
                                    "get_peeer" => ?p
                                );
                                return Err(box_err!(
                                    "remove unmatched peer: expect: {:?}, get {:?}, ignore",
                                    peer,
                                    p
                                ));
                            }
                            if self.id == peer.get_id() {
                                // Remove ourself, we will destroy all region data later.
                                // So we need not to apply following logs.
                                self.stopped = true;
                                self.pending_remove = true;
                            }
                        }
                        None => unreachable!(),
                    }
                }
            }
            confchange_cmd_metric::inc_success(change_type);
        }
        let conf_ver = region.get_region_epoch().get_conf_ver() + changes.len() as u64;
        region.mut_region_epoch().set_conf_ver(conf_ver);
        info!(
            "conf change successfully";
            "region_id" => self.region_id(),
            "peer_id" => self.id(),
            "changes" => ?changes,
            "original region" => ?&self.region,
            "current region" => ?&region,
        );
        Ok(region)
    }

    fn apply_leave_joint(&self) -> Result<Region> {
        let mut region = self.region.clone();
        let mut change_num = 0;
        for peer in region.mut_peers().iter_mut() {
            match peer.get_role() {
                PeerRole::IncomingVoter => peer.set_role(PeerRole::Voter),
                PeerRole::DemotingVoter => peer.set_role(PeerRole::Learner),
                _ => continue,
            }
            change_num += 1;
        }
        if change_num == 0 {
            panic!(
                "{} can't leave a non-joint config, region: {:?}",
                self.tag, self.region
            );
        }
        let conf_ver = region.get_region_epoch().get_conf_ver() + change_num;
        region.mut_region_epoch().set_conf_ver(conf_ver);
        info!(
            "leave joint state successfully";
            "region_id" => self.region_id(),
            "peer_id" => self.id(),
            "region" => ?&region,
        );
        Ok(region)
    }

    fn exec_split(
        &mut self,
        ctx: &mut ApplyContext<EK>,
        req: &AdminRequest,
    ) -> Result<(AdminResponse, ApplyResult<EK::Snapshot>)> {
        info!(
            "split is deprecated, redirect to use batch split";
            "region_id" => self.region_id(),
            "peer_id" => self.id(),
        );
        let split = req.get_split().to_owned();
        let mut admin_req = AdminRequest::default();
        admin_req
            .mut_splits()
            .set_right_derive(split.get_right_derive());
        admin_req.mut_splits().mut_requests().push(split);
        // This method is executed only when there are unapplied entries after being
        // restarted. So there will be no callback, it's OK to return a response
        // that does not matched with its request.
        self.exec_batch_split(ctx, &admin_req)
    }

    fn exec_batch_split(
        &mut self,
        ctx: &mut ApplyContext<EK>,
        req: &AdminRequest,
    ) -> Result<(AdminResponse, ApplyResult<EK::Snapshot>)> {
        fail_point!("apply_before_split");
        fail_point!(
            "apply_before_split_1_3",
            self.id == 3 && self.region_id() == 1,
            |_| { unreachable!() }
        );

        PEER_ADMIN_CMD_COUNTER.batch_split.all.inc();

        let split_reqs = req.get_splits();
        let right_derive = split_reqs.get_right_derive();
        if split_reqs.get_requests().is_empty() {
            return Err(box_err!("missing split requests"));
        }
        let mut derived = self.region.clone();
        let new_region_cnt = split_reqs.get_requests().len();
        let mut regions = Vec::with_capacity(new_region_cnt + 1);
        let mut keys: VecDeque<Vec<u8>> = VecDeque::with_capacity(new_region_cnt + 1);
        for req in split_reqs.get_requests() {
            let split_key = req.get_split_key();
            if split_key.is_empty() {
                return Err(box_err!("missing split key"));
            }
            if split_key
                <= keys
                    .back()
                    .map_or_else(|| derived.get_start_key(), Vec::as_slice)
            {
                return Err(box_err!("invalid split request: {:?}", split_reqs));
            }
            if req.get_new_peer_ids().len() != derived.get_peers().len() {
                return Err(box_err!(
                    "invalid new peer id count, need {:?}, but got {:?}",
                    derived.get_peers(),
                    req.get_new_peer_ids()
                ));
            }
            keys.push_back(split_key.to_vec());
        }

        util::check_key_in_region(keys.back().unwrap(), &self.region)?;

        info!(
            "split region";
            "region_id" => self.region_id(),
            "peer_id" => self.id(),
            "region" => ?derived,
            "keys" => %KeysInfoFormatter(keys.iter()),
        );
        let new_version = derived.get_region_epoch().get_version() + new_region_cnt as u64;
        derived.mut_region_epoch().set_version(new_version);
        // Note that the split requests only contain ids for new regions, so we need
        // to handle new regions and old region separately.
        if right_derive {
            // So the range of new regions is [old_start_key, split_key1, ...,
            // last_split_key].
            keys.push_front(derived.get_start_key().to_vec());
        } else {
            // So the range of new regions is [split_key1, ..., last_split_key,
            // old_end_key].
            keys.push_back(derived.get_end_key().to_vec());
            derived.set_end_key(keys.front().unwrap().to_vec());
            regions.push(derived.clone());
        }

        let mut new_split_regions: HashMap<u64, NewSplitPeer> = HashMap::default();
        for req in split_reqs.get_requests() {
            let mut new_region = Region::default();
            new_region.set_id(req.get_new_region_id());
            new_region.set_region_epoch(derived.get_region_epoch().to_owned());
            new_region.set_start_key(keys.pop_front().unwrap());
            new_region.set_end_key(keys.front().unwrap().to_vec());
            new_region.set_peers(derived.get_peers().to_vec().into());
            for (peer, peer_id) in new_region
                .mut_peers()
                .iter_mut()
                .zip(req.get_new_peer_ids())
            {
                peer.set_id(*peer_id);
            }
            new_split_regions.insert(
                new_region.get_id(),
                NewSplitPeer {
                    peer_id: util::find_peer(&new_region, ctx.store_id).unwrap().get_id(),
                    result: None,
                },
            );
            regions.push(new_region);
        }

        if right_derive {
            derived.set_start_key(keys.pop_front().unwrap());
            regions.push(derived.clone());
        }

        let mut replace_regions = HashSet::default();
        {
            let mut pending_create_peers = ctx.pending_create_peers.lock().unwrap();
            for (region_id, new_split_peer) in new_split_regions.iter_mut() {
                match pending_create_peers.entry(*region_id) {
                    HashMapEntry::Occupied(mut v) => {
                        if *v.get() != (new_split_peer.peer_id, false) {
                            new_split_peer.result =
                                Some(format!("status {:?} is not expected", v.get()));
                        } else {
                            replace_regions.insert(*region_id);
                            v.insert((new_split_peer.peer_id, true));
                        }
                    }
                    HashMapEntry::Vacant(v) => {
                        v.insert((new_split_peer.peer_id, true));
                    }
                }
            }
        }

        fail_point!(
            "on_handle_apply_split_2_after_mem_check",
            self.id() == 2,
            |_| unimplemented!()
        );

        // region_id -> peer_id
        let mut already_exist_regions = Vec::new();
        for (region_id, new_split_peer) in new_split_regions.iter_mut() {
            let region_state_key = keys::region_state_key(*region_id);
            match ctx
                .engine
                .get_msg_cf::<RegionLocalState>(CF_RAFT, &region_state_key)
            {
                Ok(None) => (),
                Ok(Some(state)) => {
                    if replace_regions.get(region_id).is_some() {
                        // It's marked replaced, then further destroy will skip cleanup, so there
                        // should be no region local state.
                        panic!(
                            "{} failed to replace region {} peer {} because state {:?} alread exist in kv engine",
                            self.tag, region_id, new_split_peer.peer_id, state
                        )
                    }
                    already_exist_regions.push((*region_id, new_split_peer.peer_id));
                    new_split_peer.result = Some(format!("state {:?} exist in kv engine", state));
                }
                e => panic!(
                    "{} failed to get regions state of {}: {:?}",
                    self.tag, region_id, e
                ),
            }
        }

        if !already_exist_regions.is_empty() {
            let mut pending_create_peers = ctx.pending_create_peers.lock().unwrap();
            for (region_id, peer_id) in &already_exist_regions {
                assert_eq!(
                    pending_create_peers.remove(region_id),
                    Some((*peer_id, true))
                );
            }
        }

        let kv_wb_mut = ctx.kv_wb_mut();
        for new_region in &regions {
            if new_region.get_id() == derived.get_id() {
                continue;
            }
            let new_split_peer = new_split_regions.get(&new_region.get_id()).unwrap();
            if let Some(ref r) = new_split_peer.result {
                warn!(
                    "new region from splitting already exists";
                    "new_region_id" => new_region.get_id(),
                    "new_peer_id" => new_split_peer.peer_id,
                    "reason" => r,
                    "region_id" => self.region_id(),
                    "peer_id" => self.id(),
                );
                continue;
            }
            write_peer_state(kv_wb_mut, new_region, PeerState::Normal, None)
                .and_then(|_| write_initial_apply_state(kv_wb_mut, new_region.get_id()))
                .unwrap_or_else(|e| {
                    panic!(
                        "{} fails to save split region {:?}: {:?}",
                        self.tag, new_region, e
                    )
                });
        }
        write_peer_state(kv_wb_mut, &derived, PeerState::Normal, None).unwrap_or_else(|e| {
            panic!("{} fails to update region {:?}: {:?}", self.tag, derived, e)
        });
        let mut resp = AdminResponse::default();
        resp.mut_splits().set_regions(regions.clone().into());
        PEER_ADMIN_CMD_COUNTER.batch_split.success.inc();

        fail_point!(
            "apply_after_split_1_3",
            self.id == 3 && self.region_id() == 1,
            |_| { unreachable!() }
        );

        Ok((
            resp,
            ApplyResult::Res(ExecResult::SplitRegion {
                regions,
                derived,
                new_split_regions,
            }),
        ))
    }

    fn exec_prepare_merge(
        &mut self,
        ctx: &mut ApplyContext<EK>,
        req: &AdminRequest,
    ) -> Result<(AdminResponse, ApplyResult<EK::Snapshot>)> {
        fail_point!("apply_before_prepare_merge");
        fail_point!(
            "apply_before_prepare_merge_2_3",
            ctx.store_id == 2 || ctx.store_id == 3,
            |_| { unreachable!() }
        );

        PEER_ADMIN_CMD_COUNTER.prepare_merge.all.inc();

        let prepare_merge = req.get_prepare_merge();
        let index = prepare_merge.get_min_index();
        let first_index = entry_storage::first_index(&self.apply_state);
        if index < first_index {
            // We filter `CompactLog` command before.
            panic!(
                "{} first index {} > min_index {}, skip pre merge",
                self.tag, first_index, index
            );
        }
        let mut region = self.region.clone();
        let region_version = region.get_region_epoch().get_version() + 1;
        region.mut_region_epoch().set_version(region_version);
        // In theory conf version should not be increased when executing prepare_merge.
        // However, we don't want to do conf change after prepare_merge is committed.
        // This can also be done by iterating all proposal to find if prepare_merge is
        // proposed before proposing conf change, but it make things complicated.
        // Another way is make conf change also check region version, but this is not
        // backward compatible.
        let conf_version = region.get_region_epoch().get_conf_ver() + 1;
        region.mut_region_epoch().set_conf_ver(conf_version);
        let mut merging_state = MergeState::default();
        merging_state.set_min_index(index);
        merging_state.set_target(prepare_merge.get_target().to_owned());
        merging_state.set_commit(ctx.exec_log_index);
        write_peer_state(
            ctx.kv_wb_mut(),
            &region,
            PeerState::Merging,
            Some(merging_state.clone()),
        )
        .unwrap_or_else(|e| {
            panic!(
                "{} failed to save merging state {:?} for region {:?}: {:?}",
                self.tag, merging_state, region, e
            )
        });
        fail_point!("apply_after_prepare_merge");
        PEER_ADMIN_CMD_COUNTER.prepare_merge.success.inc();

        Ok((
            AdminResponse::default(),
            ApplyResult::Res(ExecResult::PrepareMerge {
                region,
                state: merging_state,
            }),
        ))
    }

    // The target peer should send missing log entries to the source peer.
    //
    // So, the merge process order would be:
    // - `exec_commit_merge` in target apply fsm and send `CatchUpLogs` to source
    //   peer fsm
    // - `on_catch_up_logs_for_merge` in source peer fsm
    // - if the source peer has already executed the corresponding
    //   `on_ready_prepare_merge`, set pending_remove and jump to step 6
    // - ... (raft append and apply logs)
    // - `on_ready_prepare_merge` in source peer fsm and set pending_remove (means
    //   source region has finished applying all logs)
    // - `logs_up_to_date_for_merge` in source apply fsm (destroy its apply fsm and
    //   send Noop to trigger the target apply fsm)
    // - resume `exec_commit_merge` in target apply fsm
    // - `on_ready_commit_merge` in target peer fsm and send `MergeResult` to source
    //   peer fsm
    // - `on_merge_result` in source peer fsm (destroy itself)
    fn exec_commit_merge(
        &mut self,
        ctx: &mut ApplyContext<EK>,
        req: &AdminRequest,
    ) -> Result<(AdminResponse, ApplyResult<EK::Snapshot>)> {
        {
            fail_point!("apply_before_commit_merge");
            let apply_before_commit_merge = || {
                fail_point!(
                    "apply_before_commit_merge_except_1_4",
                    self.region_id() == 1 && self.id != 4,
                    |_| {}
                );
            };
            apply_before_commit_merge();
        }

        PEER_ADMIN_CMD_COUNTER.commit_merge.all.inc();

        let merge = req.get_commit_merge();
        let source_region = merge.get_source();
        let source_region_id = source_region.get_id();

        // No matter whether the source peer has applied to the required index,
        // it's a race to write apply state in both source delegate and target
        // delegate. So asking the source delegate to stop first.
        if self.ready_source_region_id != source_region_id {
            if self.ready_source_region_id != 0 {
                panic!(
                    "{} unexpected ready source region {}, expecting {}",
                    self.tag, self.ready_source_region_id, source_region_id
                );
            }
            info!(
                "asking delegate to stop";
                "region_id" => self.region_id(),
                "peer_id" => self.id(),
                "source_region_id" => source_region_id
            );
            fail_point!("before_handle_catch_up_logs_for_merge");
            // Sends message to the source peer fsm and pause `exec_commit_merge` process
            let logs_up_to_date = Arc::new(AtomicU64::new(0));
            let msg = SignificantMsg::CatchUpLogs(CatchUpLogs {
                target_region_id: self.region_id(),
                merge: merge.to_owned(),
                logs_up_to_date: logs_up_to_date.clone(),
            });
            ctx.notifier
                .notify_one(source_region_id, PeerMsg::SignificantMsg(msg));
            return Ok((
                AdminResponse::default(),
                ApplyResult::WaitMergeSource(logs_up_to_date),
            ));
        }

        info!(
            "execute CommitMerge";
            "region_id" => self.region_id(),
            "peer_id" => self.id(),
            "commit" => merge.get_commit(),
            "entries" => merge.get_entries().len(),
            "term" => ctx.exec_log_term,
            "index" => ctx.exec_log_index,
            "source_region" => ?source_region
        );

        self.ready_source_region_id = 0;

        let region_state_key = keys::region_state_key(source_region_id);
        let state: RegionLocalState = match ctx.engine.get_msg_cf(CF_RAFT, &region_state_key) {
            Ok(Some(s)) => s,
            e => panic!(
                "{} failed to get regions state of {:?}: {:?}",
                self.tag, source_region, e
            ),
        };
        if state.get_state() != PeerState::Merging {
            panic!(
                "{} unexpected state of merging region {:?}",
                self.tag, state
            );
        }
        let exist_region = state.get_region().to_owned();
        if *source_region != exist_region {
            panic!(
                "{} source_region {:?} not match exist region {:?}",
                self.tag, source_region, exist_region
            );
        }
        let mut region = self.region.clone();
        // Use a max value so that pd can ensure overlapped region has a priority.
        let version = cmp::max(
            source_region.get_region_epoch().get_version(),
            region.get_region_epoch().get_version(),
        ) + 1;
        region.mut_region_epoch().set_version(version);
        if keys::enc_end_key(&region) == keys::enc_start_key(source_region) {
            region.set_end_key(source_region.get_end_key().to_vec());
        } else {
            region.set_start_key(source_region.get_start_key().to_vec());
        }
        let kv_wb_mut = ctx.kv_wb_mut();
        write_peer_state(kv_wb_mut, &region, PeerState::Normal, None)
            .and_then(|_| {
                // TODO: maybe all information needs to be filled?
                let mut merging_state = MergeState::default();
                merging_state.set_target(self.region.clone());
                write_peer_state(
                    kv_wb_mut,
                    source_region,
                    PeerState::Tombstone,
                    Some(merging_state),
                )
            })
            .unwrap_or_else(|e| {
                panic!(
                    "{} failed to save merge region {:?}: {:?}",
                    self.tag, region, e
                )
            });

        PEER_ADMIN_CMD_COUNTER.commit_merge.success.inc();

        let resp = AdminResponse::default();
        Ok((
            resp,
            ApplyResult::Res(ExecResult::CommitMerge {
                index: ctx.exec_log_index,
                region,
                source: source_region.to_owned(),
            }),
        ))
    }

    fn exec_rollback_merge(
        &mut self,
        ctx: &mut ApplyContext<EK>,
        req: &AdminRequest,
    ) -> Result<(AdminResponse, ApplyResult<EK::Snapshot>)> {
        fail_point!("apply_before_rollback_merge");

        PEER_ADMIN_CMD_COUNTER.rollback_merge.all.inc();
        let region_state_key = keys::region_state_key(self.region_id());
        let state: RegionLocalState = match ctx.engine.get_msg_cf(CF_RAFT, &region_state_key) {
            Ok(Some(s)) => s,
            e => panic!("{} failed to get regions state: {:?}", self.tag, e),
        };
        assert_eq!(state.get_state(), PeerState::Merging, "{}", self.tag);
        let rollback = req.get_rollback_merge();
        assert_eq!(
            state.get_merge_state().get_commit(),
            rollback.get_commit(),
            "{}",
            self.tag
        );
        let mut region = self.region.clone();
        let version = region.get_region_epoch().get_version();
        // Update version to avoid duplicated rollback requests.
        region.mut_region_epoch().set_version(version + 1);
        write_peer_state(ctx.kv_wb_mut(), &region, PeerState::Normal, None).unwrap_or_else(|e| {
            panic!(
                "{} failed to rollback merge {:?}: {:?}",
                self.tag, rollback, e
            )
        });

        PEER_ADMIN_CMD_COUNTER.rollback_merge.success.inc();
        let resp = AdminResponse::default();
        Ok((
            resp,
            ApplyResult::Res(ExecResult::RollbackMerge {
                region,
                commit: rollback.get_commit(),
            }),
        ))
    }

    fn exec_compact_log(
        &mut self,
        req: &AdminRequest,
    ) -> Result<(AdminResponse, ApplyResult<EK::Snapshot>)> {
        PEER_ADMIN_CMD_COUNTER.compact.all.inc();

        let compact_index = req.get_compact_log().get_compact_index();
        let resp = AdminResponse::default();
        let first_index = entry_storage::first_index(&self.apply_state);
        if compact_index <= first_index {
            debug!(
                "compact index <= first index, no need to compact";
                "region_id" => self.region_id(),
                "peer_id" => self.id(),
                "compact_index" => compact_index,
                "first_index" => first_index,
            );
            return Ok((resp, ApplyResult::None));
        }
        if self.is_merging {
            info!(
                "in merging mode, skip compact";
                "region_id" => self.region_id(),
                "peer_id" => self.id(),
                "compact_index" => compact_index
            );
            return Ok((resp, ApplyResult::None));
        }

        let compact_term = req.get_compact_log().get_compact_term();
        // TODO: add unit tests to cover all the message integrity checks.
        if compact_term == 0 {
            info!(
                "compact term missing, skip";
                "region_id" => self.region_id(),
                "peer_id" => self.id(),
                "command" => ?req.get_compact_log()
            );
            // old format compact log command, safe to ignore.
            return Err(box_err!(
                "command format is outdated, please upgrade leader"
            ));
        }

        // compact failure is safe to be omitted, no need to assert.
        compact_raft_log(
            &self.tag,
            &mut self.apply_state,
            compact_index,
            compact_term,
        )?;

        PEER_ADMIN_CMD_COUNTER.compact.success.inc();

        Ok((
            resp,
            ApplyResult::Res(ExecResult::CompactLog {
                state: self.apply_state.get_truncated_state().clone(),
                first_index,
            }),
        ))
    }

    fn exec_transfer_leader(
        &mut self,
        req: &AdminRequest,
        term: u64,
    ) -> Result<(AdminResponse, ApplyResult<EK::Snapshot>)> {
        PEER_ADMIN_CMD_COUNTER.transfer_leader.all.inc();
        let resp = AdminResponse::default();

        let peer = req.get_transfer_leader().get_peer();
        // Only execute TransferLeader if the expected new leader is self.
        if peer.get_id() == self.id {
            Ok((resp, ApplyResult::Res(ExecResult::TransferLeader { term })))
        } else {
            Ok((resp, ApplyResult::None))
        }
    }

    fn exec_compute_hash(
        &self,
        ctx: &ApplyContext<EK>,
        req: &AdminRequest,
    ) -> Result<(AdminResponse, ApplyResult<EK::Snapshot>)> {
        let resp = AdminResponse::default();
        Ok((
            resp,
            ApplyResult::Res(ExecResult::ComputeHash {
                region: self.region.clone(),
                index: ctx.exec_log_index,
                context: req.get_compute_hash().get_context().to_vec(),
                // This snapshot may be held for a long time, which may cause too many
                // open files in rocksdb.
                // TODO: figure out another way to do consistency check without snapshot
                // or short life snapshot.
                snap: ctx.engine.snapshot(),
            }),
        ))
    }

    fn exec_verify_hash(
        &self,
        _: &ApplyContext<EK>,
        req: &AdminRequest,
    ) -> Result<(AdminResponse, ApplyResult<EK::Snapshot>)> {
        let verify_req = req.get_verify_hash();
        let index = verify_req.get_index();
        let context = verify_req.get_context().to_vec();
        let hash = verify_req.get_hash().to_vec();
        let resp = AdminResponse::default();
        Ok((
            resp,
            ApplyResult::Res(ExecResult::VerifyHash {
                index,
                context,
                hash,
            }),
        ))
    }

    fn update_memory_trace(&mut self, event: &mut TraceEvent) {
        let pending_cmds = self.pending_cmds.heap_size();
        let merge_yield = if let Some(ref mut state) = self.yield_state {
            if state.heap_size.is_none() {
                state.heap_size = Some(state.heap_size());
            }
            state.heap_size.unwrap()
        } else {
            0
        };

        let task = ApplyMemoryTrace {
            pending_cmds,
            merge_yield,
        };
        if let Some(e) = self.trace.reset(task) {
            *event = *event + e;
        }
    }
}

pub fn is_conf_change_cmd(msg: &RaftCmdRequest) -> bool {
    if !msg.has_admin_request() {
        return false;
    }
    let req = msg.get_admin_request();
    req.has_change_peer() || req.has_change_peer_v2()
}

/// This function is used to check whether an sst is valid for ingestion.
///
/// The `sst` must have epoch and range matched with `region`.
pub fn check_sst_for_ingestion(sst: &SstMeta, region: &Region) -> Result<()> {
    let uuid = sst.get_uuid();
    if let Err(e) = UuidBuilder::from_slice(uuid) {
        return Err(box_err!("invalid uuid {:?}: {:?}", uuid, e));
    }

    let cf_name = sst.get_cf_name();
    if cf_name != CF_DEFAULT && cf_name != CF_WRITE {
        return Err(box_err!("invalid cf name {}", cf_name));
    }

    let region_id = sst.get_region_id();
    if region_id != region.get_id() {
        return Err(Error::RegionNotFound(region_id));
    }

    let epoch = sst.get_region_epoch();
    let region_epoch = region.get_region_epoch();
    if epoch.get_conf_ver() != region_epoch.get_conf_ver()
        || epoch.get_version() != region_epoch.get_version()
    {
        let error = format!("{:?} != {:?}", epoch, region_epoch);
        return Err(Error::EpochNotMatch(error, vec![region.clone()]));
    }

    let range = sst.get_range();
    util::check_key_in_region(range.get_start(), region)?;
    util::check_key_in_region(range.get_end(), region)?;

    Ok(())
}

/// Updates the `state` with given `compact_index` and `compact_term`.
///
/// Remember the Raft log is not deleted here.
pub fn compact_raft_log(
    tag: &str,
    state: &mut RaftApplyState,
    compact_index: u64,
    compact_term: u64,
) -> Result<()> {
    debug!("{} compact log entries to prior to {}", tag, compact_index);

    if compact_index <= state.get_truncated_state().get_index() {
        return Err(box_err!("try to truncate compacted entries"));
    } else if compact_index > state.get_applied_index() {
        return Err(box_err!(
            "compact index {} > applied index {}",
            compact_index,
            state.get_applied_index()
        ));
    }

    // we don't actually delete the logs now, we add an async task to do it.

    state.mut_truncated_state().set_index(compact_index);
    state.mut_truncated_state().set_term(compact_term);

    Ok(())
}

pub struct Apply<C> {
    pub peer_id: u64,
    pub region_id: u64,
    pub term: u64,
    pub commit_index: u64,
    pub commit_term: u64,
    pub entries: SmallVec<[CachedEntries; 1]>,
    pub entries_size: usize,
    pub cbs: Vec<Proposal<C>>,
    pub bucket_meta: Option<Arc<BucketMeta>>,
}

impl<C: WriteCallback> Apply<C> {
    pub(crate) fn new(
        peer_id: u64,
        region_id: u64,
        term: u64,
        commit_index: u64,
        commit_term: u64,
        entries: Vec<Entry>,
        cbs: Vec<Proposal<C>>,
        buckets: Option<Arc<BucketMeta>>,
    ) -> Apply<C> {
        let mut entries_size = 0;
        for e in &entries {
            entries_size += bytes_capacity(&e.data) + bytes_capacity(&e.context);
        }
        let cached_entries = CachedEntries::new(entries);
        Apply {
            peer_id,
            region_id,
            term,
            commit_index,
            commit_term,
            entries: smallvec![cached_entries],
            entries_size,
            cbs,
            bucket_meta: buckets,
        }
    }

    pub fn on_schedule(&mut self, metrics: &RaftMetrics) {
        let now = std::time::Instant::now();
        for cb in &mut self.cbs {
            if let Some(trackers) = cb.cb.write_trackers_mut() {
                for tracker in trackers {
                    tracker.observe(now, &metrics.store_time, |t| {
                        t.metrics.write_instant = Some(now);
                        &mut t.metrics.store_time_nanos
                    });
                    if let TimeTracker::Instant(t) = tracker {
                        *t = now;
                    }
                }
            }
        }
    }

    fn try_batch(&mut self, other: &mut Apply<C>) -> bool {
        assert_eq!(self.region_id, other.region_id);
        assert_eq!(self.peer_id, other.peer_id);
        if self.entries_size + other.entries_size <= MAX_APPLY_BATCH_SIZE {
            if other.bucket_meta.is_some() {
                self.bucket_meta = other.bucket_meta.take();
            }

            assert!(other.term >= self.term);
            self.term = other.term;

            assert!(other.commit_index >= self.commit_index);
            self.commit_index = other.commit_index;
            assert!(other.commit_term >= self.commit_term);
            self.commit_term = other.commit_term;

            self.entries.append(&mut other.entries);
            self.entries_size += other.entries_size;

            self.cbs.append(&mut other.cbs);
            true
        } else {
            false
        }
    }
}

pub struct Registration {
    pub id: u64,
    pub term: u64,
    pub apply_state: RaftApplyState,
    pub applied_term: u64,
    pub region: Region,
    pub pending_request_snapshot_count: Arc<AtomicUsize>,
    pub is_merging: bool,
    raft_engine: Box<dyn RaftEngineReadOnly>,
}

impl Registration {
    pub fn new<EK: KvEngine, ER: RaftEngine>(peer: &Peer<EK, ER>) -> Registration {
        Registration {
            id: peer.peer_id(),
            term: peer.term(),
            apply_state: peer.get_store().apply_state().clone(),
            applied_term: peer.get_store().applied_term(),
            region: peer.region().clone(),
            pending_request_snapshot_count: peer.pending_request_snapshot_count.clone(),
            is_merging: peer.pending_merge_state.is_some(),
            raft_engine: Box::new(peer.get_store().engines.raft.clone()),
        }
    }
}

#[derive(Debug)]
pub struct Proposal<C> {
    pub is_conf_change: bool,
    pub index: u64,
    pub term: u64,
    pub cb: C,
    /// `propose_time` is set to the last time when a peer starts to renew
    /// lease.
    pub propose_time: Option<Timespec>,
    pub must_pass_epoch_check: bool,
}

impl<C> HeapSize for Proposal<C> {}

pub struct Destroy {
    region_id: u64,
    merge_from_snapshot: bool,
}

/// A message that asks the delegate to apply to the given logs and then reply
/// to target mailbox.
#[derive(Default, Debug)]
pub struct CatchUpLogs {
    /// The target region to be notified when given logs are applied.
    pub target_region_id: u64,
    /// Merge request that contains logs to be applied.
    pub merge: CommitMergeRequest,
    /// A flag indicate that all source region's logs are applied.
    ///
    /// This is still necessary although we have a mailbox field already.
    /// Mailbox is used to notify target region, and trigger a round of polling.
    /// But due to the FIFO natural of channel, we need a flag to check if it's
    /// ready when polling.
    pub logs_up_to_date: Arc<AtomicU64>,
}

pub struct GenSnapTask {
    pub(crate) region_id: u64,
    // Fill it after the RocksDB snapshot is taken.
    pub index: Arc<AtomicU64>,
    // Fetch it to cancel the task if necessary.
    pub canceled: Arc<AtomicBool>,

    snap_notifier: SyncSender<RaftSnapshot>,
    // indicates whether the snapshot is triggered due to load balance
    for_balance: bool,
    // the store id the snapshot will be sent to
    to_store_id: u64,
}

impl GenSnapTask {
    pub fn new(
        region_id: u64,
        index: Arc<AtomicU64>,
        canceled: Arc<AtomicBool>,
        snap_notifier: SyncSender<RaftSnapshot>,
        to_store_id: u64,
    ) -> GenSnapTask {
        GenSnapTask {
            region_id,
            index,
            canceled,
            snap_notifier,
            for_balance: false,
            to_store_id,
        }
    }

    pub fn set_for_balance(&mut self) {
        self.for_balance = true;
    }

    pub fn generate_and_schedule_snapshot<EK>(
        self,
        kv_snap: EK::Snapshot,
        last_applied_term: u64,
        last_applied_state: RaftApplyState,
        region_sched: &Scheduler<RegionTask<EK::Snapshot>>,
    ) -> Result<()>
    where
        EK: KvEngine,
    {
        self.index
            .store(last_applied_state.applied_index, Ordering::SeqCst);
        let snapshot = RegionTask::Gen {
            region_id: self.region_id,
            notifier: self.snap_notifier,
            for_balance: self.for_balance,
            last_applied_term,
            last_applied_state,
            canceled: self.canceled,
            // This snapshot may be held for a long time, which may cause too many
            // open files in rocksdb.
            kv_snap,
            to_store_id: self.to_store_id,
        };
        box_try!(region_sched.schedule(snapshot));
        Ok(())
    }
}

impl Debug for GenSnapTask {
    fn fmt(&self, f: &mut fmt::Formatter<'_>) -> fmt::Result {
        f.debug_struct("GenSnapTask")
            .field("region_id", &self.region_id)
            .finish()
    }
}

#[derive(Debug)]
enum ObserverType {
    Cdc(ObserveHandle),
    Rts(ObserveHandle),
    Pitr(ObserveHandle),
}

impl ObserverType {
    fn handle(&self) -> &ObserveHandle {
        match self {
            ObserverType::Cdc(h) => h,
            ObserverType::Rts(h) => h,
            ObserverType::Pitr(h) => h,
        }
    }
}

#[derive(Debug)]
pub struct ChangeObserver {
    ty: ObserverType,
    region_id: u64,
}

impl ChangeObserver {
    pub fn from_cdc(region_id: u64, id: ObserveHandle) -> Self {
        Self {
            ty: ObserverType::Cdc(id),
            region_id,
        }
    }

    pub fn from_rts(region_id: u64, id: ObserveHandle) -> Self {
        Self {
            ty: ObserverType::Rts(id),
            region_id,
        }
    }

    pub fn from_pitr(region_id: u64, id: ObserveHandle) -> Self {
        Self {
            ty: ObserverType::Pitr(id),
            region_id,
        }
    }
}

pub enum Msg<EK>
where
    EK: KvEngine,
{
    Apply {
        start: Instant,
        apply: Apply<Callback<EK::Snapshot>>,
    },
    Registration(Registration),
    LogsUpToDate(CatchUpLogs),
    Noop,
    Destroy(Destroy),
    Snapshot(GenSnapTask),
    Change {
        cmd: ChangeObserver,
        region_epoch: RegionEpoch,
        cb: Callback<EK::Snapshot>,
    },
    #[cfg(any(test, feature = "testexport"))]
    #[allow(clippy::type_complexity)]
    Validate(u64, Box<dyn FnOnce(*const u8) + Send>),
}

impl<EK> Msg<EK>
where
    EK: KvEngine,
{
    pub fn apply(apply: Apply<Callback<EK::Snapshot>>) -> Msg<EK> {
        Msg::Apply {
            start: Instant::now(),
            apply,
        }
    }

    pub fn register<ER: RaftEngine>(peer: &Peer<EK, ER>) -> Msg<EK> {
        Msg::Registration(Registration::new(peer))
    }

    pub fn destroy(region_id: u64, merge_from_snapshot: bool) -> Msg<EK> {
        Msg::Destroy(Destroy {
            region_id,
            merge_from_snapshot,
        })
    }
}

impl<EK> Debug for Msg<EK>
where
    EK: KvEngine,
{
    fn fmt(&self, f: &mut Formatter<'_>) -> fmt::Result {
        match self {
            Msg::Apply { apply, .. } => write!(f, "[region {}] async apply", apply.region_id),
            Msg::Registration(ref r) => {
                write!(f, "[region {}] Reg {:?}", r.region.get_id(), r.apply_state)
            }
            Msg::LogsUpToDate(_) => write!(f, "logs are updated"),
            Msg::Noop => write!(f, "noop"),
            Msg::Destroy(ref d) => write!(f, "[region {}] destroy", d.region_id),
            Msg::Snapshot(GenSnapTask { region_id, .. }) => {
                write!(f, "[region {}] requests a snapshot", region_id)
            }
            Msg::Change {
                cmd: ChangeObserver { region_id, .. },
                ..
            } => write!(f, "[region {}] change cmd", region_id),
            #[cfg(any(test, feature = "testexport"))]
            Msg::Validate(region_id, _) => write!(f, "[region {}] validate", region_id),
        }
    }
}

#[derive(Default, Clone, Debug, PartialEq)]
pub struct ApplyMetrics {
    /// an inaccurate difference in region size since last reset.
    pub size_diff_hint: i64,
    /// delete keys' count since last reset.
    pub delete_keys_hint: u64,

    pub written_bytes: u64,
    pub written_keys: u64,
    pub lock_cf_written_bytes: u64,
}

#[derive(Debug)]
pub struct ApplyRes<S>
where
    S: Snapshot,
{
    pub region_id: u64,
    pub apply_state: RaftApplyState,
    pub applied_term: u64,
    pub exec_res: VecDeque<ExecResult<S>>,
    pub metrics: ApplyMetrics,
    pub bucket_stat: Option<Box<BucketStat>>,
}

#[derive(Debug)]
pub enum TaskRes<S>
where
    S: Snapshot,
{
    Apply(ApplyRes<S>),
    Destroy {
        // ID of region that has been destroyed.
        region_id: u64,
        // ID of peer that has been destroyed.
        peer_id: u64,
        // Whether destroy request is from its target region's snapshot
        merge_from_snapshot: bool,
    },
}

pub struct ApplyFsm<EK>
where
    EK: KvEngine,
{
    delegate: ApplyDelegate<EK>,
    receiver: Receiver<Msg<EK>>,
    mailbox: Option<BasicMailbox<ApplyFsm<EK>>>,
}

impl<EK> ApplyFsm<EK>
where
    EK: KvEngine,
{
    fn from_peer<ER: RaftEngine>(
        peer: &Peer<EK, ER>,
    ) -> (LooseBoundedSender<Msg<EK>>, Box<ApplyFsm<EK>>) {
        let reg = Registration::new(peer);
        ApplyFsm::from_registration(reg)
    }

    fn from_registration(reg: Registration) -> (LooseBoundedSender<Msg<EK>>, Box<ApplyFsm<EK>>) {
        let (tx, rx) = loose_bounded(usize::MAX);
        let delegate = ApplyDelegate::from_registration(reg);
        (
            tx,
            Box::new(ApplyFsm {
                delegate,
                receiver: rx,
                mailbox: None,
            }),
        )
    }

    /// Handles peer registration. When a peer is created, it will register an
    /// apply delegate.
    fn handle_registration(&mut self, reg: Registration) {
        info!(
            "re-register to apply delegates";
            "region_id" => self.delegate.region_id(),
            "peer_id" => self.delegate.id(),
            "term" => reg.term
        );
        assert_eq!(self.delegate.id, reg.id);
        self.delegate.term = reg.term;
        self.delegate.clear_all_commands_as_stale();
        self.delegate = ApplyDelegate::from_registration(reg);
    }

    /// Handles apply tasks, and uses the apply delegate to handle the committed
    /// entries.
    fn handle_apply(
        &mut self,
        apply_ctx: &mut ApplyContext<EK>,
        mut apply: Apply<Callback<EK::Snapshot>>,
    ) {
        if apply_ctx.timer.is_none() {
            apply_ctx.timer = Some(Instant::now_coarse());
        }

        fail_point!("on_handle_apply_1003", self.delegate.id() == 1003, |_| {});
        fail_point!("on_handle_apply_2", self.delegate.id() == 2, |_| {});
        fail_point!("on_handle_apply", |_| {});
        fail_point!("on_handle_apply_store_1", apply_ctx.store_id == 1, |_| {});

        if self.delegate.pending_remove || self.delegate.stopped {
            return;
        }

        let mut entries = Vec::new();

        let mut dangle_size = 0;
        for cached_entries in apply.entries {
            let (e, sz) = cached_entries.take_entries();
            dangle_size += sz;
            if e.is_empty() {
                let rid = self.delegate.region_id();
                let StdRange { start, end } = cached_entries.range;
                self.delegate
                    .raft_engine
                    .fetch_entries_to(rid, start, end, None, &mut entries)
                    .unwrap();
            } else if entries.is_empty() {
                entries = e;
            } else {
                entries.extend(e);
            }
        }
        if dangle_size > 0 {
            MEMTRACE_ENTRY_CACHE.trace(TraceEvent::Sub(dangle_size));
            RAFT_ENTRIES_CACHES_GAUGE.sub(dangle_size as i64);
        }

        self.delegate.metrics = ApplyMetrics::default();
        self.delegate.term = apply.term;
        if let Some(meta) = apply.bucket_meta.clone() {
            let buckets = self
                .delegate
                .buckets
                .get_or_insert_with(BucketStat::default);
            buckets.stats = new_bucket_stats(&meta);
            buckets.meta = meta;
        }

        let prev_state = (
            self.delegate.apply_state.get_commit_index(),
            self.delegate.apply_state.get_commit_term(),
        );
        let cur_state = (apply.commit_index, apply.commit_term);
        if prev_state.0 > cur_state.0 || prev_state.1 > cur_state.1 {
            panic!(
                "{} commit state jump backward {:?} -> {:?}",
                self.delegate.tag, prev_state, cur_state
            );
        }
        self.delegate.apply_state.set_commit_index(cur_state.0);
        self.delegate.apply_state.set_commit_term(cur_state.1);

        self.append_proposal(apply.cbs.drain(..));
        // If there is any apply task, we change this fsm to normal-priority.
        // When it meets a ingest-request or a delete-range request, it will change to
        // low-priority.
        self.delegate.priority = Priority::Normal;
        self.delegate
            .handle_raft_committed_entries(apply_ctx, entries.drain(..));
        fail_point!("post_handle_apply_1003", self.delegate.id() == 1003, |_| {});
    }

    /// Handles proposals, and appends the commands to the apply delegate.
    fn append_proposal(&mut self, props_drainer: Drain<'_, Proposal<Callback<EK::Snapshot>>>) {
        let (region_id, peer_id) = (self.delegate.region_id(), self.delegate.id());
        let propose_num = props_drainer.len();
        if self.delegate.stopped {
            for p in props_drainer {
                let cmd = PendingCmd::new(p.index, p.term, p.cb);
                notify_stale_command(region_id, peer_id, self.delegate.term, cmd);
            }
            return;
        }
        for p in props_drainer {
            let cmd = PendingCmd::new(p.index, p.term, p.cb);
            if p.is_conf_change {
                if let Some(cmd) = self.delegate.pending_cmds.take_conf_change() {
                    // if it loses leadership before conf change is replicated, there may be
                    // a stale pending conf change before next conf change is applied. If it
                    // becomes leader again with the stale pending conf change, will enter
                    // this block, so we notify leadership may have been changed.
                    notify_stale_command(region_id, peer_id, self.delegate.term, cmd);
                }
                self.delegate.pending_cmds.set_conf_change(cmd);
            } else {
                self.delegate.pending_cmds.append_normal(cmd);
            }
        }
        // TODO: observe it in batch.
        APPLY_PROPOSAL.observe(propose_num as f64);
    }

    fn destroy(&mut self, ctx: &mut ApplyContext<EK>) {
        let region_id = self.delegate.region_id();
        if ctx.apply_res.iter().any(|res| res.region_id == region_id) {
            // Flush before destroying to avoid reordering messages.
            ctx.flush();
        }
        fail_point!(
            "before_peer_destroy_1003",
            self.delegate.id() == 1003,
            |_| {}
        );
        info!(
            "remove delegate from apply delegates";
            "region_id" => self.delegate.region_id(),
            "peer_id" => self.delegate.id(),
        );
        self.delegate.destroy(ctx);
    }

    /// Handles peer destroy. When a peer is destroyed, the corresponding apply
    /// delegate should be removed too.
    fn handle_destroy(&mut self, ctx: &mut ApplyContext<EK>, d: Destroy) {
        assert_eq!(d.region_id, self.delegate.region_id());
        if d.merge_from_snapshot {
            assert_eq!(self.delegate.stopped, false);
        }
        if !self.delegate.stopped {
            self.destroy(ctx);
            ctx.notifier.notify_one(
                self.delegate.region_id(),
                PeerMsg::ApplyRes {
                    res: TaskRes::Destroy {
                        region_id: self.delegate.region_id(),
                        peer_id: self.delegate.id,
                        merge_from_snapshot: d.merge_from_snapshot,
                    },
                },
            );
        }
    }

    fn resume_pending(&mut self, ctx: &mut ApplyContext<EK>) {
        if let Some(ref state) = self.delegate.wait_merge_state {
            let source_region_id = state.logs_up_to_date.load(Ordering::SeqCst);
            if source_region_id == 0 {
                return;
            }
            self.delegate.ready_source_region_id = source_region_id;
        }
        self.delegate.wait_merge_state = None;

        let mut state = self.delegate.yield_state.take().unwrap();

        if ctx.timer.is_none() {
            ctx.timer = Some(Instant::now_coarse());
        }
        if !state.pending_entries.is_empty() {
            self.delegate
                .handle_raft_committed_entries(ctx, state.pending_entries.drain(..));
            if let Some(ref mut s) = self.delegate.yield_state {
                // So the delegate is expected to yield the CPU.
                // It can either be executing another `CommitMerge` in pending_msgs
                // or has been written too much data.
                s.pending_msgs = state.pending_msgs;
                return;
            }
        }

        if !state.pending_msgs.is_empty() {
            self.handle_tasks(ctx, &mut state.pending_msgs);
        }
    }

    fn logs_up_to_date_for_merge(
        &mut self,
        ctx: &mut ApplyContext<EK>,
        catch_up_logs: CatchUpLogs,
    ) {
        fail_point!("after_handle_catch_up_logs_for_merge", |_| {});
        fail_point!(
            "after_handle_catch_up_logs_for_merge_1003",
            self.delegate.id() == 1003,
            |_| {}
        );

        let region_id = self.delegate.region_id();
        info!(
            "source logs are all applied now";
            "region_id" => region_id,
            "peer_id" => self.delegate.id(),
        );
        // The source peer fsm will be destroyed when the target peer executes
        // `on_ready_commit_merge` and sends `merge result` to the source peer
        // fsm.
        self.destroy(ctx);
        catch_up_logs
            .logs_up_to_date
            .store(region_id, Ordering::SeqCst);
        // To trigger the target apply fsm
        if let Some(mailbox) = ctx.router.mailbox(catch_up_logs.target_region_id) {
            let _ = mailbox.force_send(Msg::Noop);
        } else {
            error!(
                "failed to get mailbox, are we shutting down?";
                "region_id" => region_id,
                "peer_id" => self.delegate.id(),
            );
        }
    }

    fn handle_snapshot(&mut self, apply_ctx: &mut ApplyContext<EK>, snap_task: GenSnapTask) {
        if self.delegate.pending_remove || self.delegate.stopped {
            return;
        }
        let applied_index = self.delegate.apply_state.get_applied_index();
        let need_sync = apply_ctx
            .apply_res
            .iter()
            .any(|res| res.region_id == self.delegate.region_id())
            && self.delegate.last_flush_applied_index != applied_index;
        let force_sync_fp = || {
            fail_point!("apply_on_handle_snapshot_sync", |_| true);
            false
        };
        if need_sync || force_sync_fp() {
            if apply_ctx.timer.is_none() {
                apply_ctx.timer = Some(Instant::now_coarse());
            }
            self.delegate.write_apply_state(apply_ctx.kv_wb_mut());
            fail_point!(
                "apply_on_handle_snapshot_1_1",
                self.delegate.id == 1 && self.delegate.region_id() == 1,
                |_| unimplemented!()
            );

            apply_ctx.flush();
            self.delegate.last_flush_applied_index = applied_index;
        }

        if let Err(e) = snap_task.generate_and_schedule_snapshot::<EK>(
            apply_ctx.engine.snapshot(),
            self.delegate.applied_term,
            self.delegate.apply_state.clone(),
            &apply_ctx.region_scheduler,
        ) {
            error!(
                "schedule snapshot failed";
                "error" => ?e,
                "region_id" => self.delegate.region_id(),
                "peer_id" => self.delegate.id()
            );
        }
        self.delegate
            .pending_request_snapshot_count
            .fetch_sub(1, Ordering::SeqCst);
        fail_point!(
            "apply_on_handle_snapshot_finish_1_1",
            self.delegate.id == 1 && self.delegate.region_id() == 1,
            |_| unimplemented!()
        );
    }

    fn handle_change(
        &mut self,
        apply_ctx: &mut ApplyContext<EK>,
        cmd: ChangeObserver,
        region_epoch: RegionEpoch,
        cb: Callback<EK::Snapshot>,
    ) {
        let ChangeObserver { region_id, ty } = cmd;

        let is_stale_cmd = match ty {
            ObserverType::Cdc(ObserveHandle { id, .. }) => {
                self.delegate.observe_info.cdc_id.id > id
            }
            ObserverType::Rts(ObserveHandle { id, .. }) => {
                self.delegate.observe_info.rts_id.id > id
            }
            ObserverType::Pitr(ObserveHandle { id, .. }) => {
                self.delegate.observe_info.pitr_id.id > id
            }
        };
        if is_stale_cmd {
            notify_stale_req_with_msg(
                self.delegate.term,
                format!(
                    "stale observe id {:?}, current id: {:?}",
                    ty.handle().id,
                    self.delegate.observe_info.pitr_id.id
                ),
                cb,
            );
            return;
        }

        assert_eq!(self.delegate.region_id(), region_id);
        let resp = match compare_region_epoch(
            &region_epoch,
            &self.delegate.region,
            false, // check_conf_ver
            true,  // check_ver
            true,  // include_region
        ) {
            Ok(()) => {
                // Commit the writebatch for ensuring the following snapshot can get all
                // previous writes.
                if apply_ctx.kv_wb().count() > 0 {
                    apply_ctx.commit(&mut self.delegate);
                }
                ReadResponse {
                    response: Default::default(),
                    snapshot: Some(RegionSnapshot::from_snapshot(
                        Arc::new(apply_ctx.engine.snapshot()),
                        Arc::new(self.delegate.region.clone()),
                    )),
                    txn_extra_op: TxnExtraOp::Noop,
                }
            }
            Err(e) => {
                // Return error if epoch not match
                cb.invoke_read(ReadResponse {
                    response: cmd_resp::new_error(e),
                    snapshot: None,
                    txn_extra_op: TxnExtraOp::Noop,
                });
                return;
            }
        };

        match ty {
            ObserverType::Cdc(id) => {
                self.delegate.observe_info.cdc_id = id;
            }
            ObserverType::Rts(id) => {
                self.delegate.observe_info.rts_id = id;
            }
            ObserverType::Pitr(id) => {
                self.delegate.observe_info.pitr_id = id;
            }
        }
        cb.invoke_read(resp);
    }

    fn handle_tasks(&mut self, apply_ctx: &mut ApplyContext<EK>, msgs: &mut Vec<Msg<EK>>) {
        let mut drainer = msgs.drain(..);
        let mut batch_apply = None;
        loop {
            let msg = match drainer.next() {
                Some(m) => m,
                None => {
                    if let Some(apply) = batch_apply {
                        self.handle_apply(apply_ctx, apply);
                    }
                    break;
                }
            };

            if batch_apply.is_some() {
                match &msg {
                    Msg::Apply { .. } => (),
                    _ => {
                        self.handle_apply(apply_ctx, batch_apply.take().unwrap());
                        if let Some(ref mut state) = self.delegate.yield_state {
                            state.pending_msgs.push(msg);
                            state.pending_msgs.extend(drainer);
                            break;
                        }
                    }
                }
            }

            match msg {
                Msg::Apply { start, mut apply } => {
                    let apply_wait = start.saturating_elapsed();
                    apply_ctx.apply_wait.observe(apply_wait.as_secs_f64());
                    for tracker in apply
                        .cbs
                        .iter()
                        .flat_map(|p| p.cb.write_trackers())
                        .flat_map(|ts| ts.iter().flat_map(|t| t.as_tracker_token()))
                    {
                        GLOBAL_TRACKERS.with_tracker(tracker, |t| {
                            t.metrics.apply_wait_nanos = apply_wait.as_nanos() as u64;
                        });
                    }

                    if let Some(batch) = batch_apply.as_mut() {
                        if batch.try_batch(&mut apply) {
                            continue;
                        } else {
                            self.handle_apply(apply_ctx, batch_apply.take().unwrap());
                            if let Some(ref mut state) = self.delegate.yield_state {
                                state.pending_msgs.push(Msg::Apply { start, apply });
                                state.pending_msgs.extend(drainer);
                                break;
                            }
                        }
                    }
                    batch_apply = Some(apply);
                }
                Msg::Registration(reg) => self.handle_registration(reg),
                Msg::Destroy(d) => self.handle_destroy(apply_ctx, d),
                Msg::LogsUpToDate(cul) => self.logs_up_to_date_for_merge(apply_ctx, cul),
                Msg::Noop => {}
                Msg::Snapshot(snap_task) => self.handle_snapshot(apply_ctx, snap_task),
                Msg::Change {
                    cmd,
                    region_epoch,
                    cb,
                } => self.handle_change(apply_ctx, cmd, region_epoch, cb),
                #[cfg(any(test, feature = "testexport"))]
                Msg::Validate(_, f) => {
                    let delegate = &self.delegate as *const ApplyDelegate<EK> as *const u8;
                    f(delegate)
                }
            }
        }
    }
}

impl<EK> Fsm for ApplyFsm<EK>
where
    EK: KvEngine,
{
    type Message = Msg<EK>;

    #[inline]
    fn is_stopped(&self) -> bool {
        self.delegate.stopped
    }

    #[inline]
    fn set_mailbox(&mut self, mailbox: Cow<'_, BasicMailbox<Self>>)
    where
        Self: Sized,
    {
        self.mailbox = Some(mailbox.into_owned());
    }

    #[inline]
    fn take_mailbox(&mut self) -> Option<BasicMailbox<Self>>
    where
        Self: Sized,
    {
        self.mailbox.take()
    }

    #[inline]
    fn get_priority(&self) -> Priority {
        self.delegate.priority
    }
}

impl<EK> Drop for ApplyFsm<EK>
where
    EK: KvEngine,
{
    fn drop(&mut self) {
        if tikv_util::thread_group::is_shutdown(!cfg!(test)) {
            self.delegate.clear_all_commands_silently()
        } else {
            self.delegate.clear_all_commands_as_stale();
        }
        let mut event = TraceEvent::default();
        self.delegate.update_memory_trace(&mut event);
        MEMTRACE_APPLYS.trace(event);
    }
}

pub enum ControlMsg {
    LatencyInspect {
        send_time: Instant,
        inspector: LatencyInspector,
    },
}

pub struct ControlFsm {
    receiver: Receiver<ControlMsg>,
    stopped: bool,
}

impl ControlFsm {
    pub fn new() -> (LooseBoundedSender<ControlMsg>, Box<ControlFsm>) {
        let (tx, rx) = loose_bounded(std::usize::MAX);
        let fsm = Box::new(ControlFsm {
            stopped: false,
            receiver: rx,
        });
        (tx, fsm)
    }

    pub fn handle_messages(&mut self, pending_latency_inspect: &mut Vec<LatencyInspector>) {
        // Usually there will be only 1 control message.
        loop {
            match self.receiver.try_recv() {
                Ok(ControlMsg::LatencyInspect {
                    send_time,
                    mut inspector,
                }) => {
                    inspector.record_apply_wait(send_time.saturating_elapsed());
                    pending_latency_inspect.push(inspector);
                }
                Err(TryRecvError::Empty) => {
                    return;
                }
                Err(TryRecvError::Disconnected) => {
                    self.stopped = true;
                    return;
                }
            }
        }
    }
}

impl Fsm for ControlFsm {
    type Message = ControlMsg;

    #[inline]
    fn is_stopped(&self) -> bool {
        self.stopped
    }
}

pub struct ApplyPoller<EK>
where
    EK: KvEngine,
{
    msg_buf: Vec<Msg<EK>>,
    apply_ctx: ApplyContext<EK>,
    messages_per_tick: usize,
    cfg_tracker: Tracker<Config>,

    trace_event: TraceEvent,
}

impl<EK> PollHandler<ApplyFsm<EK>, ControlFsm> for ApplyPoller<EK>
where
    EK: KvEngine,
{
    fn begin<F>(&mut self, _batch_size: usize, update_cfg: F)
    where
        for<'a> F: FnOnce(&'a BatchSystemConfig),
    {
        if let Some(incoming) = self.cfg_tracker.any_new() {
            match Ord::cmp(&incoming.messages_per_tick, &self.messages_per_tick) {
                CmpOrdering::Greater => {
                    self.msg_buf.reserve(incoming.messages_per_tick);
                    self.messages_per_tick = incoming.messages_per_tick;
                }
                CmpOrdering::Less => {
                    self.msg_buf.shrink_to(incoming.messages_per_tick);
                    self.messages_per_tick = incoming.messages_per_tick;
                }
                _ => {}
            }
            update_cfg(&incoming.apply_batch_system);
        }
    }

    fn handle_control(&mut self, control: &mut ControlFsm) -> Option<usize> {
        control.handle_messages(&mut self.apply_ctx.pending_latency_inspect);
        if !self.apply_ctx.pending_latency_inspect.is_empty() && self.apply_ctx.timer.is_none() {
            self.apply_ctx.timer = Some(Instant::now_coarse());
        }
        Some(0)
    }

    fn handle_normal(&mut self, normal: &mut impl DerefMut<Target = ApplyFsm<EK>>) -> HandleResult {
        let mut handle_result = HandleResult::KeepProcessing;
        normal.delegate.handle_start = Some(Instant::now_coarse());
        if normal.delegate.yield_state.is_some() {
            if normal.delegate.wait_merge_state.is_some() {
                // We need to query the length first, otherwise there is a race
                // condition that new messages are queued after resuming and before
                // query the length.
                handle_result = HandleResult::stop_at(normal.receiver.len(), false);
            }
            normal.resume_pending(&mut self.apply_ctx);
            if normal.delegate.wait_merge_state.is_some() {
                // Yield due to applying CommitMerge, this fsm can be released if its
                // channel msg count equals to last count because it will receive
                // a new message if its source region has applied all needed logs.
                return handle_result;
            } else if normal.delegate.yield_state.is_some() {
                // Yield due to other reasons, this fsm must not be released because
                // it's possible that no new message will be sent to itself.
                // The remaining messages will be handled in next rounds.
                return HandleResult::KeepProcessing;
            }
            handle_result = HandleResult::KeepProcessing;
        }
        fail_point!("before_handle_normal_3", normal.delegate.id() == 3, |_| {
            HandleResult::KeepProcessing
        });
        fail_point!(
            "before_handle_normal_1003",
            normal.delegate.id() == 1003,
            |_| { HandleResult::KeepProcessing }
        );
        while self.msg_buf.len() < self.messages_per_tick {
            match normal.receiver.try_recv() {
                Ok(msg) => self.msg_buf.push(msg),
                Err(TryRecvError::Empty) => {
                    handle_result = HandleResult::stop_at(0, false);
                    break;
                }
                Err(TryRecvError::Disconnected) => {
                    normal.delegate.stopped = true;
                    handle_result = HandleResult::stop_at(0, false);
                    break;
                }
            }
        }

        normal.handle_tasks(&mut self.apply_ctx, &mut self.msg_buf);

        if normal.delegate.wait_merge_state.is_some() {
            // Check it again immediately as catching up logs can be very fast.
            handle_result = HandleResult::stop_at(0, false);
        } else if normal.delegate.yield_state.is_some() {
            // Let it continue to run next time.
            handle_result = HandleResult::KeepProcessing;
        }
        handle_result
    }

    fn end(&mut self, fsms: &mut [Option<impl DerefMut<Target = ApplyFsm<EK>>>]) {
        self.apply_ctx.flush();
        for fsm in fsms.iter_mut().flatten() {
            fsm.delegate.last_flush_applied_index = fsm.delegate.apply_state.get_applied_index();
            fsm.delegate.update_memory_trace(&mut self.trace_event);
        }
        MEMTRACE_APPLYS.trace(mem::take(&mut self.trace_event));
    }

    fn get_priority(&self) -> Priority {
        self.apply_ctx.priority
    }
}

pub struct Builder<EK: KvEngine> {
    tag: String,
    cfg: Arc<VersionTrack<Config>>,
    coprocessor_host: CoprocessorHost<EK>,
    importer: Arc<SstImporter>,
    region_scheduler: Scheduler<RegionTask<<EK as KvEngine>::Snapshot>>,
    engine: EK,
    sender: Box<dyn Notifier<EK>>,
    router: ApplyRouter<EK>,
    store_id: u64,
    pending_create_peers: Arc<Mutex<HashMap<u64, (u64, bool)>>>,
}

impl<EK: KvEngine> Builder<EK> {
    pub fn new<T, ER: RaftEngine>(
        builder: &RaftPollerBuilder<EK, ER, T>,
        sender: Box<dyn Notifier<EK>>,
        router: ApplyRouter<EK>,
    ) -> Builder<EK> {
        Builder {
            tag: format!("[store {}]", builder.store.get_id()),
            cfg: builder.cfg.clone(),
            coprocessor_host: builder.coprocessor_host.clone(),
            importer: builder.importer.clone(),
            region_scheduler: builder.region_scheduler.clone(),
            engine: builder.engines.kv.clone(),
            sender,
            router,
            store_id: builder.store.get_id(),
            pending_create_peers: builder.pending_create_peers.clone(),
        }
    }
}

impl<EK> HandlerBuilder<ApplyFsm<EK>, ControlFsm> for Builder<EK>
where
    EK: KvEngine,
{
    type Handler = ApplyPoller<EK>;

    fn build(&mut self, priority: Priority) -> ApplyPoller<EK> {
        let cfg = self.cfg.value();
        ApplyPoller {
            msg_buf: Vec::with_capacity(cfg.messages_per_tick),
            apply_ctx: ApplyContext::new(
                self.tag.clone(),
                self.coprocessor_host.clone(),
                self.importer.clone(),
                self.region_scheduler.clone(),
                self.engine.clone(),
                self.router.clone(),
                self.sender.clone_box(),
                &cfg,
                self.store_id,
                self.pending_create_peers.clone(),
                priority,
            ),
            messages_per_tick: cfg.messages_per_tick,
            cfg_tracker: self.cfg.clone().tracker(self.tag.clone()),
            trace_event: Default::default(),
        }
    }
}

impl<EK> Clone for Builder<EK>
where
    EK: KvEngine,
{
    fn clone(&self) -> Self {
        Builder {
            tag: self.tag.clone(),
            cfg: self.cfg.clone(),
            coprocessor_host: self.coprocessor_host.clone(),
            importer: self.importer.clone(),
            region_scheduler: self.region_scheduler.clone(),
            engine: self.engine.clone(),
            sender: self.sender.clone_box(),
            router: self.router.clone(),
            store_id: self.store_id,
            pending_create_peers: self.pending_create_peers.clone(),
        }
    }
}

#[derive(Clone)]
pub struct ApplyRouter<EK>
where
    EK: KvEngine,
{
    pub router: BatchRouter<ApplyFsm<EK>, ControlFsm>,
}

impl<EK> Deref for ApplyRouter<EK>
where
    EK: KvEngine,
{
    type Target = BatchRouter<ApplyFsm<EK>, ControlFsm>;

    fn deref(&self) -> &BatchRouter<ApplyFsm<EK>, ControlFsm> {
        &self.router
    }
}

impl<EK> DerefMut for ApplyRouter<EK>
where
    EK: KvEngine,
{
    fn deref_mut(&mut self) -> &mut BatchRouter<ApplyFsm<EK>, ControlFsm> {
        &mut self.router
    }
}

impl<EK> ApplyRouter<EK>
where
    EK: KvEngine,
{
    pub fn schedule_task(&self, region_id: u64, msg: Msg<EK>) {
        let reg = match self.try_send(region_id, msg) {
            Either::Left(Ok(())) => return,
            Either::Left(Err(TrySendError::Disconnected(msg))) | Either::Right(msg) => match msg {
                Msg::Registration(reg) => reg,
                Msg::Apply { mut apply, .. } => {
                    info!(
                        "target region is not found, drop proposals";
                        "region_id" => region_id
                    );
                    // Invoking callback can release txn latch, if it's still leader, following
                    // command may not read the writes of previous commands and break ACID. If
                    // it's still leader, there are two possibility that mailbox is closed:
                    // 1. The process is shutting down.
                    // 2. The leader is destroyed. A leader won't propose to destroy itself, so
                    //     it should either destroyed by older leaders or newer leaders. Leader
                    //     won't respond to read until it has applied to current term, so no
                    //     command will be proposed until command from older leaders have applied,
                    //     which will then stop it from accepting proposals. If the command is
                    //     proposed by new leader, then it won't be able to propose new proposals.
                    // So only shutdown needs to be checked here.
                    if !tikv_util::thread_group::is_shutdown(!cfg!(test)) {
                        for p in apply.cbs.drain(..) {
                            let cmd = PendingCmd::new(p.index, p.term, p.cb);
                            notify_region_removed(apply.region_id, apply.peer_id, cmd);
                        }
                    }
                    return;
                }
                Msg::Destroy(_) | Msg::Noop => {
                    info!(
                        "target region is not found, drop messages";
                        "region_id" => region_id
                    );
                    return;
                }
                Msg::Snapshot(_) => {
                    warn!(
                        "region is removed before taking snapshot, are we shutting down?";
                        "region_id" => region_id
                    );
                    return;
                }
                Msg::LogsUpToDate(cul) => {
                    warn!(
                        "region is removed before merged, are we shutting down?";
                        "region_id" => region_id,
                        "merge" => ?cul.merge,
                    );
                    return;
                }
                Msg::Change {
                    cmd: ChangeObserver { region_id, .. },
                    cb,
                    ..
                } => {
                    warn!("target region is not found";
                            "region_id" => region_id);
                    let resp = ReadResponse {
                        response: cmd_resp::new_error(Error::RegionNotFound(region_id)),
                        snapshot: None,
                        txn_extra_op: TxnExtraOp::Noop,
                    };
                    cb.invoke_read(resp);
                    return;
                }
                #[cfg(any(test, feature = "testexport"))]
                Msg::Validate(..) => return,
            },
            Either::Left(Err(TrySendError::Full(_))) => unreachable!(),
        };

        // Messages in one region are sent in sequence, so there is no race here.
        // However, this can't be handled inside control fsm, as messages can be
        // queued inside both queue of control fsm and normal fsm, which can reorder
        // messages.
        let (sender, apply_fsm) = ApplyFsm::from_registration(reg);
        let mailbox = BasicMailbox::new(sender, apply_fsm, self.state_cnt().clone());
        self.register(region_id, mailbox);
    }

    pub fn register(&self, region_id: u64, mailbox: BasicMailbox<ApplyFsm<EK>>) {
        self.router.register(region_id, mailbox);
        self.update_trace();
    }

    pub fn register_all(&self, mailboxes: Vec<(u64, BasicMailbox<ApplyFsm<EK>>)>) {
        self.router.register_all(mailboxes);
        self.update_trace();
    }

    pub fn close(&self, region_id: u64) {
        self.router.close(region_id);
        self.update_trace();
    }

    fn update_trace(&self) {
        let router_trace = self.router.trace();
        MEMTRACE_APPLY_ROUTER_ALIVE.trace(TraceEvent::Reset(router_trace.alive));
        MEMTRACE_APPLY_ROUTER_LEAK.trace(TraceEvent::Reset(router_trace.leak));
    }
}

pub struct ApplyBatchSystem<EK: KvEngine> {
    system: BatchSystem<ApplyFsm<EK>, ControlFsm>,
}

impl<EK: KvEngine> Deref for ApplyBatchSystem<EK> {
    type Target = BatchSystem<ApplyFsm<EK>, ControlFsm>;

    fn deref(&self) -> &BatchSystem<ApplyFsm<EK>, ControlFsm> {
        &self.system
    }
}

impl<EK: KvEngine> DerefMut for ApplyBatchSystem<EK> {
    fn deref_mut(&mut self) -> &mut BatchSystem<ApplyFsm<EK>, ControlFsm> {
        &mut self.system
    }
}

impl<EK: KvEngine> ApplyBatchSystem<EK> {
    pub fn schedule_all<'a, ER: RaftEngine>(&self, peers: impl Iterator<Item = &'a Peer<EK, ER>>) {
        let mut mailboxes = Vec::with_capacity(peers.size_hint().0);
        for peer in peers {
            let (tx, fsm) = ApplyFsm::from_peer(peer);
            mailboxes.push((
                peer.region().get_id(),
                BasicMailbox::new(tx, fsm, self.router().state_cnt().clone()),
            ));
        }
        self.router().register_all(mailboxes);
    }
}

pub fn create_apply_batch_system<EK: KvEngine>(
    cfg: &Config,
) -> (ApplyRouter<EK>, ApplyBatchSystem<EK>) {
    let (control_tx, control_fsm) = ControlFsm::new();
    let (router, system) =
        batch_system::create_system(&cfg.apply_batch_system, control_tx, control_fsm);
    (ApplyRouter { router }, ApplyBatchSystem { system })
}

mod memtrace {
    use memory_trace_macros::MemoryTraceHelper;

    use super::*;

    #[derive(MemoryTraceHelper, Default, Debug)]
    pub struct ApplyMemoryTrace {
        pub pending_cmds: usize,
        pub merge_yield: usize,
    }

    impl<C> HeapSize for PendingCmdQueue<C> {
        fn heap_size(&self) -> usize {
            // Some fields of `PendingCmd` are on stack, but ignore them because they are
            // just some small boxed closures.
            self.normals.capacity() * mem::size_of::<PendingCmd<C>>()
        }
    }

    impl<EK> HeapSize for YieldState<EK>
    where
        EK: KvEngine,
    {
        fn heap_size(&self) -> usize {
            let mut size = self.pending_entries.capacity() * mem::size_of::<Entry>();
            for e in &self.pending_entries {
                size += bytes_capacity(&e.data) + bytes_capacity(&e.context);
            }

            size += self.pending_msgs.capacity() * mem::size_of::<Msg<EK>>();
            for msg in &self.pending_msgs {
                size += msg.heap_size();
            }

            size
        }
    }

    impl<EK> HeapSize for Msg<EK>
    where
        EK: KvEngine,
    {
        /// Only consider large fields in `Msg`.
        fn heap_size(&self) -> usize {
            match self {
                Msg::LogsUpToDate(l) => l.heap_size(),
                // For entries in `Msg::Apply`, heap size is already updated when fetching them
                // from `raft::Storage`. So use `0` here.
                Msg::Apply { .. } => 0,
                Msg::Registration(_)
                | Msg::Snapshot(_)
                | Msg::Destroy(_)
                | Msg::Noop
                | Msg::Change { .. } => 0,
                #[cfg(any(test, feature = "testexport"))]
                Msg::Validate(..) => 0,
            }
        }
    }

    impl HeapSize for CatchUpLogs {
        fn heap_size(&self) -> usize {
            let mut size: usize = 0;
            for e in &self.merge.entries {
                size += bytes_capacity(&e.data) + bytes_capacity(&e.context);
            }
            size
        }
    }
}

#[cfg(test)]
mod tests {
    use std::{
        cell::RefCell,
        rc::Rc,
        sync::{atomic::*, *},
        thread,
        time::*,
    };

    use engine_panic::PanicEngine;
    use engine_test::kv::{new_engine, KvTestEngine, KvTestSnapshot};
    use engine_traits::{Peekable as PeekableTrait, WriteBatchExt};
    use kvproto::{
        kvrpcpb::ApiVersion,
        metapb::{self, RegionEpoch},
        raft_cmdpb::*,
    };
    use protobuf::Message;
    use sst_importer::Config as ImportConfig;
    use tempfile::{Builder, TempDir};
    use test_sst_importer::*;
    use tikv_util::{config::VersionTrack, worker::dummy_scheduler};
    use uuid::Uuid;

    use super::*;
    use crate::{
        coprocessor::*,
        store::{
            msg::WriteResponse,
            peer_storage::RAFT_INIT_LOG_INDEX,
            util::{new_learner_peer, new_peer},
            Config, RegionTask,
        },
    };

    impl GenSnapTask {
        fn new_for_test(region_id: u64, snap_notifier: SyncSender<RaftSnapshot>) -> GenSnapTask {
            let index = Arc::new(AtomicU64::new(0));
            let canceled = Arc::new(AtomicBool::new(false));
            Self::new(region_id, index, canceled, snap_notifier, 0)
        }
    }

    pub fn create_tmp_engine(path: &str) -> (TempDir, KvTestEngine) {
        let path = Builder::new().prefix(path).tempdir().unwrap();
        let engine = new_engine(path.path().join("db").to_str().unwrap(), ALL_CFS).unwrap();
        (path, engine)
    }

    pub fn create_tmp_importer(path: &str) -> (TempDir, Arc<SstImporter>) {
        let dir = Builder::new().prefix(path).tempdir().unwrap();
        let importer = Arc::new(
            SstImporter::new(&ImportConfig::default(), dir.path(), None, ApiVersion::V1).unwrap(),
        );
        (dir, importer)
    }

    pub fn new_entry(term: u64, index: u64, set_data: bool) -> Entry {
        let mut e = Entry::default();
        e.set_index(index);
        e.set_term(term);
        if set_data {
            let mut cmd = Request::default();
            cmd.set_cmd_type(CmdType::Put);
            cmd.mut_put().set_key(b"key".to_vec());
            cmd.mut_put().set_value(b"value".to_vec());
            let mut req = RaftCmdRequest::default();
            req.mut_requests().push(cmd);
            e.set_data(req.write_to_bytes().unwrap().into())
        }
        e
    }

    #[derive(Clone)]
    pub struct TestNotifier<EK: KvEngine> {
        tx: Sender<PeerMsg<EK>>,
    }

    impl<EK: KvEngine> Notifier<EK> for TestNotifier<EK> {
        fn notify(&self, apply_res: Vec<ApplyRes<EK::Snapshot>>) {
            for r in apply_res {
                let res = TaskRes::Apply(r);
                let _ = self.tx.send(PeerMsg::ApplyRes { res });
            }
        }
        fn notify_one(&self, _: u64, msg: PeerMsg<EK>) {
            let _ = self.tx.send(msg);
        }
        fn clone_box(&self) -> Box<dyn Notifier<EK>> {
            Box::new(self.clone())
        }
    }

    impl Default for Registration {
        fn default() -> Self {
            Registration {
                id: Default::default(),
                term: Default::default(),
                apply_state: Default::default(),
                applied_term: Default::default(),
                region: Default::default(),
                pending_request_snapshot_count: Default::default(),
                is_merging: Default::default(),
                raft_engine: Box::new(PanicEngine),
            }
        }
    }

    impl Registration {
        fn dup(&self) -> Self {
            Registration {
                id: self.id,
                term: self.term,
                apply_state: self.apply_state.clone(),
                applied_term: self.applied_term,
                region: self.region.clone(),
                pending_request_snapshot_count: self.pending_request_snapshot_count.clone(),
                is_merging: self.is_merging,
                raft_engine: Box::new(PanicEngine),
            }
        }
    }

    #[test]
    fn test_should_sync_log() {
        // Admin command
        let mut req = RaftCmdRequest::default();
        req.mut_admin_request()
            .set_cmd_type(AdminCmdType::ComputeHash);
        assert_eq!(should_sync_log(&req), true);

        // IngestSst command
        let mut req = Request::default();
        req.set_cmd_type(CmdType::IngestSst);
        req.set_ingest_sst(IngestSstRequest::default());
        let mut cmd = RaftCmdRequest::default();
        cmd.mut_requests().push(req);
        assert_eq!(should_write_to_engine(&cmd), true);
        assert_eq!(should_sync_log(&cmd), true);

        // Normal command
        let req = RaftCmdRequest::default();
        assert_eq!(should_sync_log(&req), false);
    }

    #[test]
    fn test_should_write_to_engine() {
        // ComputeHash command
        let mut req = RaftCmdRequest::default();
        req.mut_admin_request()
            .set_cmd_type(AdminCmdType::ComputeHash);
        assert_eq!(should_write_to_engine(&req), true);

        // IngestSst command
        let mut req = Request::default();
        req.set_cmd_type(CmdType::IngestSst);
        req.set_ingest_sst(IngestSstRequest::default());
        let mut cmd = RaftCmdRequest::default();
        cmd.mut_requests().push(req);
        assert_eq!(should_write_to_engine(&cmd), true);
    }

    #[test]
    fn test_has_high_latency_operation() {
        // Normal command
        let mut req = Request::default();
        req.set_cmd_type(CmdType::Put);
        req.set_put(PutRequest::default());
        let mut cmd = RaftCmdRequest::default();
        cmd.mut_requests().push(req);
        assert_eq!(has_high_latency_operation(&cmd), false);

        // IngestSst command
        let mut req = Request::default();
        req.set_cmd_type(CmdType::IngestSst);
        req.set_ingest_sst(IngestSstRequest::default());
        let mut cmd = RaftCmdRequest::default();
        cmd.mut_requests().push(req);
        assert_eq!(has_high_latency_operation(&cmd), true);

        // DeleteRange command
        let mut req = Request::default();
        req.set_cmd_type(CmdType::DeleteRange);
        req.set_delete_range(DeleteRangeRequest::default());
        let mut cmd = RaftCmdRequest::default();
        cmd.mut_requests().push(req);
        assert_eq!(has_high_latency_operation(&cmd), true);
    }

    fn validate<F, E>(router: &ApplyRouter<E>, region_id: u64, validate: F)
    where
        F: FnOnce(&ApplyDelegate<E>) + Send + 'static,
        E: KvEngine,
    {
        let (validate_tx, validate_rx) = mpsc::channel();
        router.schedule_task(
            region_id,
            Msg::Validate(
                region_id,
                Box::new(move |delegate: *const u8| {
                    let delegate = unsafe { &*(delegate as *const ApplyDelegate<E>) };
                    validate(delegate);
                    validate_tx.send(()).unwrap();
                }),
            ),
        );
        validate_rx.recv_timeout(Duration::from_secs(3)).unwrap();
    }

    // Make sure msgs are handled in the same batch.
    fn batch_messages<E>(router: &ApplyRouter<E>, region_id: u64, msgs: Vec<Msg<E>>)
    where
        E: KvEngine,
    {
        let (notify1, wait1) = mpsc::channel();
        let (notify2, wait2) = mpsc::channel();
        router.schedule_task(
            region_id,
            Msg::Validate(
                region_id,
                Box::new(move |_| {
                    notify1.send(()).unwrap();
                    wait2.recv().unwrap();
                }),
            ),
        );
        wait1.recv().unwrap();

        for msg in msgs {
            router.schedule_task(region_id, msg);
        }

        notify2.send(()).unwrap();
    }

    fn fetch_apply_res<E>(
        receiver: &::std::sync::mpsc::Receiver<PeerMsg<E>>,
    ) -> ApplyRes<E::Snapshot>
    where
        E: KvEngine,
    {
        match receiver.recv_timeout(Duration::from_secs(3)) {
            Ok(PeerMsg::ApplyRes {
                res: TaskRes::Apply(res),
                ..
            }) => res,
            e => panic!("unexpected res {:?}", e),
        }
    }

    fn proposal<S: Snapshot>(
        is_conf_change: bool,
        index: u64,
        term: u64,
        cb: Callback<S>,
    ) -> Proposal<Callback<S>> {
        Proposal {
            is_conf_change,
            index,
            term,
            cb,
            propose_time: None,
            must_pass_epoch_check: false,
        }
    }

    fn apply<C: WriteCallback>(
        peer_id: u64,
        region_id: u64,
        term: u64,
        entries: Vec<Entry>,
        cbs: Vec<Proposal<C>>,
    ) -> Apply<C> {
        let (commit_index, commit_term) = entries
            .last()
            .map(|e| (e.get_index(), e.get_term()))
            .unwrap();
        Apply::new(
            peer_id,
            region_id,
            term,
            commit_index,
            commit_term,
            entries,
            cbs,
            None,
        )
    }

    #[test]
    fn test_basic_flow() {
        let (tx, rx) = mpsc::channel();
        let sender = Box::new(TestNotifier { tx });
        let (_tmp, engine) = create_tmp_engine("apply-basic");
        let (_dir, importer) = create_tmp_importer("apply-basic");
        let (region_scheduler, mut snapshot_rx) = dummy_scheduler();
        let cfg = Arc::new(VersionTrack::new(Config::default()));
        let (router, mut system) = create_apply_batch_system(&cfg.value());
        let pending_create_peers = Arc::new(Mutex::new(HashMap::default()));
        let builder = super::Builder::<KvTestEngine> {
            tag: "test-store".to_owned(),
            cfg,
            coprocessor_host: CoprocessorHost::<KvTestEngine>::default(),
            importer,
            region_scheduler,
            sender,
            engine,
            router: router.clone(),
            store_id: 1,
            pending_create_peers,
        };
        system.spawn("test-basic".to_owned(), builder);

        let mut reg = Registration {
            id: 1,
            term: 4,
            applied_term: 5,
            ..Default::default()
        };
        reg.region.set_id(2);
        reg.apply_state.set_applied_index(3);
        router.schedule_task(2, Msg::Registration(reg.dup()));
        validate(&router, 2, move |delegate| {
            assert_eq!(delegate.id, 1);
            assert_eq!(delegate.tag, "[region 2] 1");
            assert_eq!(delegate.region, reg.region);
            assert!(!delegate.pending_remove);
            assert_eq!(delegate.apply_state, reg.apply_state);
            assert_eq!(delegate.term, reg.term);
            assert_eq!(delegate.applied_term, reg.applied_term);
        });

        let (resp_tx, resp_rx) = mpsc::channel();
        let p = proposal(
            false,
            1,
            0,
            Callback::write(Box::new(move |resp: WriteResponse| {
                resp_tx.send(resp.response).unwrap();
            })),
        );
        router.schedule_task(
            1,
            Msg::apply(apply(1, 1, 0, vec![new_entry(0, 1, true)], vec![p])),
        );
        // unregistered region should be ignored and notify failed.
        let resp = resp_rx.recv_timeout(Duration::from_secs(3)).unwrap();
        assert!(resp.get_header().get_error().has_region_not_found());
        rx.try_recv().unwrap_err();

        let (cc_tx, cc_rx) = mpsc::channel();
        let pops = vec![
            proposal(
                false,
                4,
                4,
                Callback::write(Box::new(move |write: WriteResponse| {
                    cc_tx.send(write.response).unwrap();
                })),
            ),
            proposal(false, 4, 5, Callback::None),
        ];
        router.schedule_task(
            2,
            Msg::apply(apply(1, 2, 11, vec![new_entry(5, 4, true)], pops)),
        );
        // proposal with not commit entry should be ignore
        validate(&router, 2, move |delegate| {
            assert_eq!(delegate.term, 11);
        });
        let cc_resp = cc_rx.try_recv().unwrap();
        assert!(cc_resp.get_header().get_error().has_stale_command());
        rx.recv_timeout(Duration::from_secs(3)).unwrap();

        // Make sure Apply and Snapshot are in the same batch.
        let (snap_tx, _) = mpsc::sync_channel(0);
        batch_messages(
            &router,
            2,
            vec![
                Msg::apply(apply(1, 2, 11, vec![new_entry(5, 5, false)], vec![])),
                Msg::Snapshot(GenSnapTask::new_for_test(2, snap_tx)),
            ],
        );
        let apply_res = match rx.recv_timeout(Duration::from_secs(3)) {
            Ok(PeerMsg::ApplyRes {
                res: TaskRes::Apply(res),
                ..
            }) => res,
            e => panic!("unexpected apply result: {:?}", e),
        };
        let apply_state_key = keys::apply_state_key(2);
        let apply_state = match snapshot_rx.recv_timeout(Duration::from_secs(3)) {
            Ok(Some(RegionTask::Gen { kv_snap, .. })) => kv_snap
                .get_msg_cf(CF_RAFT, &apply_state_key)
                .unwrap()
                .unwrap(),
            e => panic!("unexpected apply result: {:?}", e),
        };
        assert_eq!(apply_res.region_id, 2);
        assert_eq!(apply_res.apply_state, apply_state);
        assert_eq!(apply_res.apply_state.get_applied_index(), 5);
        assert!(apply_res.exec_res.is_empty());
        // empty entry will make applied_index step forward and should write apply state
        // to engine.
        assert_eq!(apply_res.metrics.written_keys, 1);
        assert_eq!(apply_res.applied_term, 5);
        validate(&router, 2, |delegate| {
            assert_eq!(delegate.term, 11);
            assert_eq!(delegate.applied_term, 5);
            assert_eq!(delegate.apply_state.get_applied_index(), 5);
            assert_eq!(
                delegate.apply_state.get_applied_index(),
                delegate.last_flush_applied_index
            );
        });

        router.schedule_task(2, Msg::destroy(2, false));
        let (region_id, peer_id) = match rx.recv_timeout(Duration::from_secs(3)) {
            Ok(PeerMsg::ApplyRes {
                res: TaskRes::Destroy {
                    region_id, peer_id, ..
                },
                ..
            }) => (region_id, peer_id),
            e => panic!("expected destroy result, but got {:?}", e),
        };
        assert_eq!(peer_id, 1);
        assert_eq!(region_id, 2);

        // Stopped peer should be removed.
        let (resp_tx, resp_rx) = mpsc::channel();
        let p = proposal(
            false,
            1,
            0,
            Callback::write(Box::new(move |resp: WriteResponse| {
                resp_tx.send(resp.response).unwrap();
            })),
        );
        router.schedule_task(
            2,
            Msg::apply(apply(1, 1, 0, vec![new_entry(0, 1, true)], vec![p])),
        );
        // unregistered region should be ignored and notify failed.
        let resp = resp_rx.recv_timeout(Duration::from_secs(3)).unwrap();
        assert!(
            resp.get_header().get_error().has_region_not_found(),
            "{:?}",
            resp
        );
        rx.try_recv().unwrap_err();

        system.shutdown();
    }

    fn cb<S: Snapshot>(idx: u64, term: u64, tx: Sender<RaftCmdResponse>) -> Proposal<Callback<S>> {
        proposal(
            false,
            idx,
            term,
            Callback::write(Box::new(move |resp: WriteResponse| {
                tx.send(resp.response).unwrap();
            })),
        )
    }

    struct EntryBuilder {
        entry: Entry,
        req: RaftCmdRequest,
    }

    impl EntryBuilder {
        fn new(index: u64, term: u64) -> EntryBuilder {
            let req = RaftCmdRequest::default();
            let mut entry = Entry::default();
            entry.set_index(index);
            entry.set_term(term);
            EntryBuilder { entry, req }
        }

        fn epoch(mut self, conf_ver: u64, version: u64) -> EntryBuilder {
            let mut epoch = RegionEpoch::default();
            epoch.set_version(version);
            epoch.set_conf_ver(conf_ver);
            self.req.mut_header().set_region_epoch(epoch);
            self
        }

        fn put(self, key: &[u8], value: &[u8]) -> EntryBuilder {
            self.add_put_req(None, key, value)
        }

        fn put_cf(self, cf: &str, key: &[u8], value: &[u8]) -> EntryBuilder {
            self.add_put_req(Some(cf), key, value)
        }

        fn add_put_req(mut self, cf: Option<&str>, key: &[u8], value: &[u8]) -> EntryBuilder {
            let mut cmd = Request::default();
            cmd.set_cmd_type(CmdType::Put);
            if let Some(cf) = cf {
                cmd.mut_put().set_cf(cf.to_owned());
            }
            cmd.mut_put().set_key(key.to_vec());
            cmd.mut_put().set_value(value.to_vec());
            self.req.mut_requests().push(cmd);
            self
        }

        fn delete(self, key: &[u8]) -> EntryBuilder {
            self.add_delete_req(None, key)
        }

        fn delete_cf(self, cf: &str, key: &[u8]) -> EntryBuilder {
            self.add_delete_req(Some(cf), key)
        }

        fn delete_range(self, start_key: &[u8], end_key: &[u8]) -> EntryBuilder {
            self.add_delete_range_req(None, start_key, end_key)
        }

        fn delete_range_cf(self, cf: &str, start_key: &[u8], end_key: &[u8]) -> EntryBuilder {
            self.add_delete_range_req(Some(cf), start_key, end_key)
        }

        fn add_delete_req(mut self, cf: Option<&str>, key: &[u8]) -> EntryBuilder {
            let mut cmd = Request::default();
            cmd.set_cmd_type(CmdType::Delete);
            if let Some(cf) = cf {
                cmd.mut_delete().set_cf(cf.to_owned());
            }
            cmd.mut_delete().set_key(key.to_vec());
            self.req.mut_requests().push(cmd);
            self
        }

        fn add_delete_range_req(
            mut self,
            cf: Option<&str>,
            start_key: &[u8],
            end_key: &[u8],
        ) -> EntryBuilder {
            let mut cmd = Request::default();
            cmd.set_cmd_type(CmdType::DeleteRange);
            if let Some(cf) = cf {
                cmd.mut_delete_range().set_cf(cf.to_owned());
            }
            cmd.mut_delete_range().set_start_key(start_key.to_vec());
            cmd.mut_delete_range().set_end_key(end_key.to_vec());
            self.req.mut_requests().push(cmd);
            self
        }

        fn ingest_sst(mut self, meta: &SstMeta) -> EntryBuilder {
            let mut cmd = Request::default();
            cmd.set_cmd_type(CmdType::IngestSst);
            cmd.mut_ingest_sst().set_sst(meta.clone());
            self.req.mut_requests().push(cmd);
            self
        }

        fn split(mut self, splits: BatchSplitRequest) -> EntryBuilder {
            let mut req = AdminRequest::default();
            req.set_cmd_type(AdminCmdType::BatchSplit);
            req.set_splits(splits);
            self.req.set_admin_request(req);
            self
        }

        fn prepare_merge(mut self, target: metapb::Region) -> EntryBuilder {
            let mut request = AdminRequest::default();
            request.set_cmd_type(AdminCmdType::PrepareMerge);
            request.mut_prepare_merge().set_target(target);
            self.req.set_admin_request(request);
            self
        }

        fn compact_log(mut self, index: u64, term: u64) -> EntryBuilder {
            let mut req = AdminRequest::default();
            req.set_cmd_type(AdminCmdType::CompactLog);
            req.mut_compact_log().set_compact_index(index);
            req.mut_compact_log().set_compact_term(term);
            self.req.set_admin_request(req);
            self
        }

        fn compute_hash(mut self, context: Vec<u8>) -> EntryBuilder {
            let mut req = AdminRequest::default();
            req.set_cmd_type(AdminCmdType::ComputeHash);
            req.mut_compute_hash().set_context(context);
            self.req.set_admin_request(req);
            self
        }

        fn build(mut self) -> Entry {
            self.entry
                .set_data(self.req.write_to_bytes().unwrap().into());
            self.entry
        }
    }

    #[derive(Clone, Default)]
    struct ApplyObserver {
        pre_query_count: Arc<AtomicUsize>,
        post_query_count: Arc<AtomicUsize>,
        cmd_sink: Option<Arc<Mutex<Sender<CmdBatch>>>>,
        filter_compact_log: Arc<AtomicBool>,
        filter_consistency_check: Arc<AtomicBool>,
<<<<<<< HEAD
        persist_when_pre_commit: Arc<AtomicBool>,
=======
        delay_remove_ssts: Arc<AtomicBool>,
        last_delete_sst_count: Arc<AtomicU64>,
        last_pending_delete_sst_count: Arc<AtomicU64>,
        last_pending_handle_sst_count: Arc<AtomicU64>,
>>>>>>> d2cc9550
    }

    impl Coprocessor for ApplyObserver {}

    impl QueryObserver for ApplyObserver {
        fn pre_apply_query(&self, _: &mut ObserverContext<'_>, _: &[Request]) {
            self.pre_query_count.fetch_add(1, Ordering::SeqCst);
        }

        fn post_apply_query(&self, _: &mut ObserverContext<'_>, _: &Cmd) {
            self.post_query_count.fetch_add(1, Ordering::SeqCst);
        }

        fn post_exec_query(
            &self,
            _: &mut ObserverContext<'_>,
            _: &Cmd,
            _: &RaftApplyState,
            _: &RegionState,
            apply_info: &mut ApplyCtxInfo<'_>,
        ) -> bool {
            match apply_info.pending_handle_ssts {
                Some(v) => {
                    // If it is a ingest sst
                    let mut ssts = std::mem::take(v);
                    assert_ne!(ssts.len(), 0);
                    if self.delay_remove_ssts.load(Ordering::SeqCst) {
                        apply_info.pending_delete_ssts.append(&mut ssts);
                    } else {
                        apply_info.delete_ssts.append(&mut ssts);
                    }
                }
                None => (),
            }
            self.last_delete_sst_count
                .store(apply_info.delete_ssts.len() as u64, Ordering::SeqCst);
            self.last_pending_delete_sst_count.store(
                apply_info.pending_delete_ssts.len() as u64,
                Ordering::SeqCst,
            );
            self.last_pending_handle_sst_count.store(
                match apply_info.pending_handle_ssts {
                    Some(ref v) => v.len() as u64,
                    None => 0,
                },
                Ordering::SeqCst,
            );
            false
        }
    }

    impl AdminObserver for ApplyObserver {
        fn post_exec_admin(
            &self,
            _: &mut ObserverContext<'_>,
            cmd: &Cmd,
            _: &RaftApplyState,
            region_state: &RegionState,
            _: &mut ApplyCtxInfo<'_>,
        ) -> bool {
            let request = cmd.request.get_admin_request();
            match request.get_cmd_type() {
                AdminCmdType::CompactLog => true,
                AdminCmdType::CommitMerge
                | AdminCmdType::PrepareMerge
                | AdminCmdType::RollbackMerge => {
                    assert!(region_state.modified_region.is_some());
                    true
                }
                AdminCmdType::BatchSplit => true,
                _ => false,
            }
        }

        fn pre_exec_admin(
            &self,
            _: &mut ObserverContext<'_>,
            req: &AdminRequest,
            _: u64,
            _: u64,
        ) -> bool {
            let cmd_type = req.get_cmd_type();
            if cmd_type == AdminCmdType::CompactLog
                && self.filter_compact_log.deref().load(Ordering::SeqCst)
            {
                return true;
            };
            if (cmd_type == AdminCmdType::ComputeHash || cmd_type == AdminCmdType::VerifyHash)
                && self.filter_consistency_check.deref().load(Ordering::SeqCst)
            {
                return true;
            };
            false
        }
    }

    impl<E> CmdObserver<E> for ApplyObserver
    where
        E: KvEngine,
    {
        fn on_flush_applied_cmd_batch(
            &self,
            _: ObserveLevel,
            cmd_batches: &mut Vec<CmdBatch>,
            _: &E,
        ) {
            for b in std::mem::take(cmd_batches) {
                if b.is_empty() {
                    continue;
                }
                if let Some(sink) = self.cmd_sink.as_ref() {
                    sink.lock().unwrap().send(b).unwrap();
                }
            }
        }

        fn on_applied_current_term(&self, _: raft::StateRole, _: &Region) {}
    }

    impl RegionChangeObserver for ApplyObserver {
        fn pre_commit(&self, _: &mut ObserverContext<'_>, _is_finished: bool) -> bool {
            self.persist_when_pre_commit.load(Ordering::SeqCst)
        }
    }

    #[test]
    fn test_handle_raft_committed_entries() {
        let (_path, engine) = create_tmp_engine("test-delegate");
        let (import_dir, importer) = create_tmp_importer("test-delegate");
        let obs = ApplyObserver::default();
        let mut host = CoprocessorHost::<KvTestEngine>::default();
        host.registry
            .register_query_observer(1, BoxQueryObserver::new(obs.clone()));

        let (tx, rx) = mpsc::channel();
        let (region_scheduler, _) = dummy_scheduler();
        let sender = Box::new(TestNotifier { tx });
        let cfg = Arc::new(VersionTrack::new(Config::default()));
        let (router, mut system) = create_apply_batch_system(&cfg.value());
        let pending_create_peers = Arc::new(Mutex::new(HashMap::default()));
        let builder = super::Builder::<KvTestEngine> {
            tag: "test-store".to_owned(),
            cfg,
            sender,
            region_scheduler,
            coprocessor_host: host,
            importer: importer.clone(),
            engine: engine.clone(),
            router: router.clone(),
            store_id: 1,
            pending_create_peers,
        };
        system.spawn("test-handle-raft".to_owned(), builder);

        let peer_id = 3;
        let mut reg = Registration {
            id: peer_id,
            ..Default::default()
        };
        reg.region.set_id(1);
        reg.region.mut_peers().push(new_peer(2, 3));
        reg.region.set_end_key(b"k5".to_vec());
        reg.region.mut_region_epoch().set_conf_ver(1);
        reg.region.mut_region_epoch().set_version(3);
        router.schedule_task(1, Msg::Registration(reg));

        let (capture_tx, capture_rx) = mpsc::channel();
        let put_entry = EntryBuilder::new(1, 1)
            .put(b"k1", b"v1")
            .put(b"k2", b"v1")
            .put(b"k3", b"v1")
            .epoch(1, 3)
            .build();
        router.schedule_task(
            1,
            Msg::apply(apply(
                peer_id,
                1,
                1,
                vec![put_entry],
                vec![cb(1, 1, capture_tx.clone())],
            )),
        );
        let resp = capture_rx.recv_timeout(Duration::from_secs(3)).unwrap();
        assert!(!resp.get_header().has_error(), "{:?}", resp);
        let dk_k1 = keys::data_key(b"k1");
        let dk_k2 = keys::data_key(b"k2");
        let dk_k3 = keys::data_key(b"k3");
        assert_eq!(engine.get_value(&dk_k1).unwrap().unwrap(), b"v1");
        assert_eq!(engine.get_value(&dk_k2).unwrap().unwrap(), b"v1");
        assert_eq!(engine.get_value(&dk_k3).unwrap().unwrap(), b"v1");
        validate(&router, 1, |delegate| {
            assert_eq!(delegate.applied_term, 1);
            assert_eq!(delegate.apply_state.get_applied_index(), 1);
        });
        fetch_apply_res(&rx);

        let put_entry = EntryBuilder::new(2, 2)
            .put_cf(CF_LOCK, b"k1", b"v1")
            .epoch(1, 3)
            .build();
        router.schedule_task(1, Msg::apply(apply(peer_id, 1, 2, vec![put_entry], vec![])));
        let apply_res = fetch_apply_res(&rx);
        assert_eq!(apply_res.region_id, 1);
        assert_eq!(apply_res.apply_state.get_applied_index(), 2);
        assert_eq!(apply_res.applied_term, 2);
        assert!(apply_res.exec_res.is_empty());
        assert!(apply_res.metrics.written_bytes >= 5);
        assert_eq!(apply_res.metrics.written_keys, 2);
        assert_eq!(apply_res.metrics.size_diff_hint, 5);
        assert_eq!(apply_res.metrics.lock_cf_written_bytes, 5);
        assert_eq!(
            engine.get_value_cf(CF_LOCK, &dk_k1).unwrap().unwrap(),
            b"v1"
        );

        let put_entry = EntryBuilder::new(3, 2)
            .put(b"k2", b"v2")
            .epoch(1, 1)
            .build();
        router.schedule_task(
            1,
            Msg::apply(apply(
                peer_id,
                1,
                2,
                vec![put_entry],
                vec![cb(3, 2, capture_tx.clone())],
            )),
        );
        let resp = capture_rx.recv_timeout(Duration::from_secs(3)).unwrap();
        assert!(resp.get_header().get_error().has_epoch_not_match());
        let apply_res = fetch_apply_res(&rx);
        assert_eq!(apply_res.applied_term, 2);
        assert_eq!(apply_res.apply_state.get_applied_index(), 3);

        let put_entry = EntryBuilder::new(4, 2)
            .put(b"k3", b"v3")
            .put(b"k5", b"v5")
            .epoch(1, 3)
            .build();
        router.schedule_task(
            1,
            Msg::apply(apply(
                peer_id,
                1,
                2,
                vec![put_entry],
                vec![cb(4, 2, capture_tx.clone())],
            )),
        );
        let resp = capture_rx.recv_timeout(Duration::from_secs(3)).unwrap();
        assert!(resp.get_header().get_error().has_key_not_in_region());
        let apply_res = fetch_apply_res(&rx);
        assert_eq!(apply_res.applied_term, 2);
        assert_eq!(apply_res.apply_state.get_applied_index(), 4);
        // a writebatch should be atomic.
        assert_eq!(engine.get_value(&dk_k3).unwrap().unwrap(), b"v1");

        let put_entry = EntryBuilder::new(5, 3)
            .delete(b"k1")
            .delete_cf(CF_LOCK, b"k1")
            .delete_cf(CF_WRITE, b"k1")
            .epoch(1, 3)
            .build();
        router.schedule_task(
            1,
            Msg::apply(apply(
                peer_id,
                1,
                3,
                vec![put_entry],
                vec![cb(5, 2, capture_tx.clone()), cb(5, 3, capture_tx.clone())],
            )),
        );
        let resp = capture_rx.recv_timeout(Duration::from_secs(3)).unwrap();
        // stale command should be cleared.
        assert!(resp.get_header().get_error().has_stale_command());
        let resp = capture_rx.recv_timeout(Duration::from_secs(3)).unwrap();
        assert!(!resp.get_header().has_error(), "{:?}", resp);
        assert!(engine.get_value(&dk_k1).unwrap().is_none());
        let apply_res = fetch_apply_res(&rx);
        assert_eq!(apply_res.metrics.lock_cf_written_bytes, 3);
        assert_eq!(apply_res.metrics.delete_keys_hint, 2);
        assert_eq!(apply_res.metrics.size_diff_hint, -9);

        let delete_entry = EntryBuilder::new(6, 3).delete(b"k5").epoch(1, 3).build();
        router.schedule_task(
            1,
            Msg::apply(apply(
                peer_id,
                1,
                3,
                vec![delete_entry],
                vec![cb(6, 3, capture_tx.clone())],
            )),
        );
        let resp = capture_rx.recv_timeout(Duration::from_secs(3)).unwrap();
        assert!(resp.get_header().get_error().has_key_not_in_region());
        fetch_apply_res(&rx);

        let delete_range_entry = EntryBuilder::new(7, 3)
            .delete_range(b"", b"")
            .epoch(1, 3)
            .build();
        router.schedule_task(
            1,
            Msg::apply(apply(
                peer_id,
                1,
                3,
                vec![delete_range_entry],
                vec![cb(7, 3, capture_tx.clone())],
            )),
        );
        let resp = capture_rx.recv_timeout(Duration::from_secs(3)).unwrap();
        assert!(resp.get_header().get_error().has_key_not_in_region());
        assert_eq!(engine.get_value(&dk_k3).unwrap().unwrap(), b"v1");
        fetch_apply_res(&rx);

        let delete_range_entry = EntryBuilder::new(8, 3)
            .delete_range_cf(CF_DEFAULT, b"", b"k5")
            .delete_range_cf(CF_LOCK, b"", b"k5")
            .delete_range_cf(CF_WRITE, b"", b"k5")
            .epoch(1, 3)
            .build();
        router.schedule_task(
            1,
            Msg::apply(apply(
                peer_id,
                1,
                3,
                vec![delete_range_entry],
                vec![cb(8, 3, capture_tx.clone())],
            )),
        );
        let resp = capture_rx.recv_timeout(Duration::from_secs(3)).unwrap();
        assert!(!resp.get_header().has_error(), "{:?}", resp);
        assert!(engine.get_value(&dk_k1).unwrap().is_none());
        assert!(engine.get_value(&dk_k2).unwrap().is_none());
        assert!(engine.get_value(&dk_k3).unwrap().is_none());

        // The region was rescheduled from normal-priority handler to
        // low-priority handler, so the first apple_res.exec_res should be empty.
        let apply_res = fetch_apply_res(&rx);
        assert!(apply_res.exec_res.is_empty());
        // The entry should be applied now.
        let apply_res = fetch_apply_res(&rx);
        assert_eq!(apply_res.applied_term, 3);
        assert_eq!(apply_res.apply_state.get_applied_index(), 8);

        // UploadSST
        let sst_path = import_dir.path().join("test.sst");
        let mut sst_epoch = RegionEpoch::default();
        sst_epoch.set_conf_ver(1);
        sst_epoch.set_version(3);
        let sst_range = (0, 100);
        let (mut meta1, data1) = gen_sst_file(&sst_path, sst_range);
        meta1.set_region_id(1);
        meta1.set_region_epoch(sst_epoch);
        let mut file1 = importer.create(&meta1).unwrap();
        file1.append(&data1).unwrap();
        file1.finish().unwrap();
        let (mut meta2, data2) = gen_sst_file(&sst_path, sst_range);
        meta2.set_region_id(1);
        meta2.mut_region_epoch().set_conf_ver(1);
        meta2.mut_region_epoch().set_version(1234);
        let mut file2 = importer.create(&meta2).unwrap();
        file2.append(&data2).unwrap();
        file2.finish().unwrap();

        // IngestSst
        let put_ok = EntryBuilder::new(9, 3)
            .put(&[sst_range.0], &[sst_range.1])
            .epoch(0, 3)
            .build();
        // Add a put above to test flush before ingestion.
        let capture_tx_clone = capture_tx.clone();
        let ingest_ok = EntryBuilder::new(10, 3)
            .ingest_sst(&meta1)
            .epoch(0, 3)
            .build();
        let ingest_epoch_not_match = EntryBuilder::new(11, 3)
            .ingest_sst(&meta2)
            .epoch(0, 3)
            .build();
        let entries = vec![put_ok, ingest_ok, ingest_epoch_not_match];
        router.schedule_task(
            1,
            Msg::apply(apply(
                peer_id,
                1,
                3,
                entries,
                vec![
                    cb(9, 3, capture_tx.clone()),
                    proposal(
                        false,
                        10,
                        3,
                        Callback::write(Box::new(move |resp: WriteResponse| {
                            // Sleep until yield timeout.
                            thread::sleep(Duration::from_millis(500));
                            capture_tx_clone.send(resp.response).unwrap();
                        })),
                    ),
                    cb(11, 3, capture_tx.clone()),
                ],
            )),
        );
        let resp = capture_rx.recv_timeout(Duration::from_secs(3)).unwrap();
        assert!(!resp.get_header().has_error(), "{:?}", resp);
        let resp = capture_rx.recv_timeout(Duration::from_secs(3)).unwrap();
        assert!(!resp.get_header().has_error(), "{:?}", resp);
        check_db_range(&engine, sst_range);
        let resp = capture_rx.recv_timeout(Duration::from_secs(3)).unwrap();
        assert!(resp.get_header().has_error());

        // The region was rescheduled to normal-priority handler because of
        // nomral put command, so the first apple_res.exec_res should be empty.
        let apply_res = fetch_apply_res(&rx);
        assert!(apply_res.exec_res.is_empty());
        // The region was rescheduled low-priority becasuee of ingest command,
        // only put entry has been applied;
        let apply_res = fetch_apply_res(&rx);
        assert_eq!(apply_res.applied_term, 3);
        assert_eq!(apply_res.apply_state.get_applied_index(), 9);
        // The region will yield after timeout.
        let apply_res = fetch_apply_res(&rx);
        assert_eq!(apply_res.applied_term, 3);
        assert_eq!(apply_res.apply_state.get_applied_index(), 10);
        // The third entry should be applied now.
        let apply_res = fetch_apply_res(&rx);
        assert_eq!(apply_res.applied_term, 3);
        assert_eq!(apply_res.apply_state.get_applied_index(), 11);

        let write_batch_max_keys = <KvTestEngine as WriteBatchExt>::WRITE_BATCH_MAX_KEYS;

        let mut props = vec![];
        let mut entries = vec![];
        for i in 0..write_batch_max_keys {
            let put_entry = EntryBuilder::new(i as u64 + 12, 3)
                .put(b"k", b"v")
                .epoch(1, 3)
                .build();
            entries.push(put_entry);
            props.push(cb(i as u64 + 12, 3, capture_tx.clone()));
        }
        router.schedule_task(1, Msg::apply(apply(peer_id, 1, 3, entries, props)));
        for _ in 0..write_batch_max_keys {
            capture_rx.recv_timeout(Duration::from_secs(3)).unwrap();
        }
        let index = write_batch_max_keys + 11;
        // The region was rescheduled to normal-priority handler. Discard the first
        // apply_res.
        fetch_apply_res(&rx);
        let apply_res = fetch_apply_res(&rx);
        assert_eq!(apply_res.apply_state.get_applied_index(), index as u64);
        assert_eq!(obs.pre_query_count.load(Ordering::SeqCst), index);
        assert_eq!(obs.post_query_count.load(Ordering::SeqCst), index);

        system.shutdown();
    }

    #[test]
    fn test_handle_ingest_sst() {
        let (_path, engine) = create_tmp_engine("test-ingest");
        let (import_dir, importer) = create_tmp_importer("test-ingest");
        let obs = ApplyObserver::default();
        let mut host = CoprocessorHost::<KvTestEngine>::default();
        host.registry
            .register_query_observer(1, BoxQueryObserver::new(obs));

        let (tx, rx) = mpsc::channel();
        let (region_scheduler, _) = dummy_scheduler();
        let sender = Box::new(TestNotifier { tx });
        let cfg = {
            let mut cfg = Config::default();
            cfg.apply_batch_system.pool_size = 1;
            cfg.apply_batch_system.low_priority_pool_size = 0;
            Arc::new(VersionTrack::new(cfg))
        };
        let (router, mut system) = create_apply_batch_system(&cfg.value());
        let pending_create_peers = Arc::new(Mutex::new(HashMap::default()));
        let builder = super::Builder::<KvTestEngine> {
            tag: "test-store".to_owned(),
            cfg,
            sender,
            region_scheduler,
            coprocessor_host: host,
            importer: importer.clone(),
            engine: engine.clone(),
            router: router.clone(),
            store_id: 1,
            pending_create_peers,
        };
        system.spawn("test-ingest".to_owned(), builder);

        let mut reg = Registration {
            id: 1,
            ..Default::default()
        };
        reg.region.set_id(1);
        reg.region.mut_peers().push(new_peer(1, 1));
        reg.region.set_start_key(b"k1".to_vec());
        reg.region.set_end_key(b"k2".to_vec());
        reg.region.mut_region_epoch().set_conf_ver(1);
        reg.region.mut_region_epoch().set_version(3);
        router.schedule_task(1, Msg::Registration(reg));

        // Test whether put commands and ingest commands are applied to engine in a
        // correct order. We will generate 5 entries which are put, ingest, put,
        // ingest, put respectively. For a same key, it can exist in multiple
        // entries or in a single entries. We will test all all the possible
        // keys exsiting combinations.
        let mut keys = Vec::new();
        let keys_count = 1 << 5;
        for i in 0..keys_count {
            keys.push(format!("k1/{:02}", i).as_bytes().to_vec());
        }
        let mut expected_vals = Vec::new();
        expected_vals.resize(keys_count, Vec::new());

        let entry1 = {
            let mut entry = EntryBuilder::new(1, 1);
            for i in 0..keys_count {
                if (i & 1) > 0 {
                    entry = entry.put(&keys[i], b"1");
                    expected_vals[i] = b"1".to_vec();
                }
            }
            entry.epoch(1, 3).build()
        };
        let entry2 = {
            let mut kvs: Vec<(&[u8], &[u8])> = Vec::new();
            for i in 0..keys_count {
                if (i & 2) > 0 {
                    kvs.push((&keys[i], b"2"));
                    expected_vals[i] = b"2".to_vec();
                }
            }
            let sst_path = import_dir.path().join("test.sst");
            let (mut meta, data) = gen_sst_file_with_kvs(&sst_path, &kvs);
            meta.set_region_id(1);
            meta.mut_region_epoch().set_conf_ver(1);
            meta.mut_region_epoch().set_version(3);
            let mut file = importer.create(&meta).unwrap();
            file.append(&data).unwrap();
            file.finish().unwrap();
            EntryBuilder::new(2, 1)
                .ingest_sst(&meta)
                .epoch(1, 3)
                .build()
        };
        let entry3 = {
            let mut entry = EntryBuilder::new(3, 1);
            for i in 0..keys_count {
                if (i & 4) > 0 {
                    entry = entry.put(&keys[i], b"3");
                    expected_vals[i] = b"3".to_vec();
                }
            }
            entry.epoch(1, 3).build()
        };
        let entry4 = {
            let mut kvs: Vec<(&[u8], &[u8])> = Vec::new();
            for i in 0..keys_count {
                if (i & 8) > 0 {
                    kvs.push((&keys[i], b"4"));
                    expected_vals[i] = b"4".to_vec();
                }
            }
            let sst_path = import_dir.path().join("test2.sst");
            let (mut meta, data) = gen_sst_file_with_kvs(&sst_path, &kvs);
            meta.set_region_id(1);
            meta.mut_region_epoch().set_conf_ver(1);
            meta.mut_region_epoch().set_version(3);
            let mut file = importer.create(&meta).unwrap();
            file.append(&data).unwrap();
            file.finish().unwrap();
            EntryBuilder::new(4, 1)
                .ingest_sst(&meta)
                .epoch(1, 3)
                .build()
        };
        let entry5 = {
            let mut entry = EntryBuilder::new(5, 1);
            for i in 0..keys_count {
                if (i & 16) > 0 {
                    entry = entry.put(&keys[i], b"5");
                    expected_vals[i] = b"5".to_vec();
                }
            }
            entry.epoch(1, 3).build()
        };

        let (capture_tx, capture_rx) = mpsc::channel();
        router.schedule_task(
            1,
            Msg::apply(apply(
                1,
                1,
                1,
                vec![entry1, entry2, entry3],
                vec![
                    cb(1, 1, capture_tx.clone()),
                    cb(2, 1, capture_tx.clone()),
                    cb(3, 1, capture_tx.clone()),
                ],
            )),
        );
        router.schedule_task(
            1,
            Msg::apply(apply(
                1,
                1,
                1,
                vec![entry4, entry5],
                vec![cb(4, 1, capture_tx.clone()), cb(5, 1, capture_tx)],
            )),
        );
        for _ in 0..3 {
            let resp = capture_rx.recv_timeout(Duration::from_secs(3)).unwrap();
            assert!(!resp.get_header().has_error(), "{:?}", resp);
        }
        for _ in 0..2 {
            let resp = capture_rx.recv_timeout(Duration::from_secs(3)).unwrap();
            assert!(!resp.get_header().has_error(), "{:?}", resp);
        }
        let mut res = fetch_apply_res(&rx);
        // There may be one or two ApplyRes which depends on whether these two apply
        // msgs are batched together.
        if res.apply_state.get_applied_index() == 3 {
            res = fetch_apply_res(&rx);
        }
        assert_eq!(res.apply_state.get_applied_index(), 5);

        // Verify the engine keys.
        for i in 1..keys_count {
            let dk = keys::data_key(&keys[i]);
            assert_eq!(engine.get_value(&dk).unwrap().unwrap(), &expected_vals[i]);
        }
    }

    #[test]
    fn test_bucket_version_change_in_try_batch() {
        let (_path, engine) = create_tmp_engine("test-bucket");
        let (_, importer) = create_tmp_importer("test-bucket");
        let obs = ApplyObserver::default();
        let mut host = CoprocessorHost::<KvTestEngine>::default();
        host.registry
            .register_query_observer(1, BoxQueryObserver::new(obs));

        let (tx, rx) = mpsc::channel();
        let (region_scheduler, _) = dummy_scheduler();
        let sender = Box::new(TestNotifier { tx });
        let cfg = {
            let mut cfg = Config::default();
            cfg.apply_batch_system.pool_size = 1;
            cfg.apply_batch_system.low_priority_pool_size = 0;
            Arc::new(VersionTrack::new(cfg))
        };
        let (router, mut system) = create_apply_batch_system(&cfg.value());
        let pending_create_peers = Arc::new(Mutex::new(HashMap::default()));
        let builder = super::Builder::<KvTestEngine> {
            tag: "test-store".to_owned(),
            cfg,
            sender,
            region_scheduler,
            coprocessor_host: host,
            importer,
            engine,
            router: router.clone(),
            store_id: 1,
            pending_create_peers,
        };
        system.spawn("test-bucket".to_owned(), builder);

        let mut reg = Registration {
            id: 1,
            ..Default::default()
        };
        reg.region.set_id(1);
        reg.region.mut_peers().push(new_peer(1, 1));
        reg.region.set_start_key(b"k1".to_vec());
        reg.region.set_end_key(b"k2".to_vec());
        reg.region.mut_region_epoch().set_conf_ver(1);
        reg.region.mut_region_epoch().set_version(3);
        router.schedule_task(1, Msg::Registration(reg));

        let entry1 = {
            let mut entry = EntryBuilder::new(1, 1);
            entry = entry.put(b"key1", b"value1");
            entry.epoch(1, 3).build()
        };

        let entry2 = {
            let mut entry = EntryBuilder::new(2, 1);
            entry = entry.put(b"key2", b"value2");
            entry.epoch(1, 3).build()
        };

        let (capture_tx, _capture_rx) = mpsc::channel();
        let mut apply1 = apply(1, 1, 1, vec![entry1], vec![cb(1, 1, capture_tx.clone())]);
        let bucket_meta = BucketMeta {
            region_id: 1,
            region_epoch: RegionEpoch::default(),
            version: 1,
            keys: vec![b"".to_vec(), b"".to_vec()],
            sizes: vec![0, 0],
        };
        apply1.bucket_meta = Some(Arc::new(bucket_meta));

        let mut apply2 = apply(1, 1, 1, vec![entry2], vec![cb(2, 1, capture_tx)]);
        let mut bucket_meta2 = BucketMeta {
            region_id: 1,
            region_epoch: RegionEpoch::default(),
            version: 2,
            keys: vec![b"".to_vec(), b"".to_vec()],
            sizes: vec![0, 0],
        };
        bucket_meta2.version = 2;
        apply2.bucket_meta = Some(Arc::new(bucket_meta2));

        router.schedule_task(1, Msg::apply(apply1));
        router.schedule_task(1, Msg::apply(apply2));

        let res = fetch_apply_res(&rx);
        let bucket_version = res.bucket_stat.unwrap().as_ref().meta.version;

        assert_eq!(bucket_version, 2);

        validate(&router, 1, |delegate| {
            let bucket_version = delegate.buckets.as_ref().unwrap().meta.version;
            assert_eq!(bucket_version, 2);
        });
    }

    #[test]
    fn test_exec_observer() {
        let (_path, engine) = create_tmp_engine("test-exec-observer");
        let (import_dir, importer) = create_tmp_importer("test-exec-observer");
        let mut host = CoprocessorHost::<KvTestEngine>::default();
        let obs = ApplyObserver::default();
        host.registry
            .register_admin_observer(1, BoxAdminObserver::new(obs.clone()));
        host.registry
<<<<<<< HEAD
            .register_region_change_observer(1, BoxRegionChangeObserver::new(obs.clone()));
=======
            .register_query_observer(1, BoxQueryObserver::new(obs.clone()));
>>>>>>> d2cc9550

        let (tx, rx) = mpsc::channel();
        let (region_scheduler, _) = dummy_scheduler();
        let sender = Box::new(TestNotifier { tx });
        let cfg = Config::default();
        let (router, mut system) = create_apply_batch_system(&cfg);
        let pending_create_peers = Arc::new(Mutex::new(HashMap::default()));
        let builder = super::Builder::<KvTestEngine> {
            tag: "test-exec-observer".to_owned(),
            cfg: Arc::new(VersionTrack::new(cfg)),
            sender,
            region_scheduler,
            coprocessor_host: host,
            importer: importer.clone(),
            engine: engine.clone(),
            router: router.clone(),
            store_id: 1,
            pending_create_peers,
        };
        system.spawn("test-exec-observer".to_owned(), builder);

        let peer_id = 3;
        let mut reg = Registration {
            id: peer_id,
            ..Default::default()
        };
        reg.region.set_id(1);
        reg.region.mut_peers().push(new_peer(1, peer_id));
        reg.region.set_end_key(b"k5".to_vec());
        reg.region.mut_region_epoch().set_conf_ver(1);
        reg.region.mut_region_epoch().set_version(3);
        router.schedule_task(1, Msg::Registration(reg));

        let mut index_id = 1;
        let put_entry = EntryBuilder::new(index_id, 1)
            .put(b"k1", b"v1")
            .put(b"k2", b"v2")
            .put(b"k3", b"v3")
            .epoch(1, 3)
            .build();
        router.schedule_task(1, Msg::apply(apply(peer_id, 1, 1, vec![put_entry], vec![])));
        let apply_res = fetch_apply_res(&rx);

        // We don't persist at `finish_for`, since we disabled `pre_commit`.
        let state: RaftApplyState = engine
            .get_msg_cf(CF_RAFT, &keys::apply_state_key(1))
            .unwrap()
            .unwrap_or_default();
        assert_eq!(
            apply_res.apply_state.get_applied_index(),
            state.get_applied_index() + 1
        );
        obs.persist_when_pre_commit.store(true, Ordering::SeqCst);

        // Phase 1: we test if pre_exec will filter execution of commands correctly.
        index_id += 1;
        let compact_entry = EntryBuilder::new(index_id, 1)
            .compact_log(index_id - 1, 2)
            .epoch(1, 3)
            .build();
        // Filter CompactLog
        obs.filter_compact_log.store(true, Ordering::SeqCst);
        router.schedule_task(
            1,
            Msg::apply(apply(peer_id, 1, 1, vec![compact_entry], vec![])),
        );
        let apply_res = fetch_apply_res(&rx);
        // applied_index can still be advanced.
        assert_eq!(apply_res.apply_state.get_applied_index(), index_id);
        assert_eq!(apply_res.applied_term, 1);
        // Executing CompactLog is filtered and takes no effect.
        assert_eq!(apply_res.exec_res.len(), 0);
        assert_eq!(apply_res.apply_state.get_truncated_state().get_index(), 0);

        // We persist at `finish_for`, since we enabled `pre_commit`.
        let state: RaftApplyState = engine
            .get_msg_cf(CF_RAFT, &keys::apply_state_key(1))
            .unwrap()
            .unwrap_or_default();
        assert_eq!(
            apply_res.apply_state.get_applied_index(),
            state.get_applied_index()
        );

        index_id += 1;
        // Don't filter CompactLog
        obs.filter_compact_log.store(false, Ordering::SeqCst);
        let compact_entry = EntryBuilder::new(index_id, 1)
            .compact_log(index_id - 1, 2)
            .epoch(1, 3)
            .build();
        router.schedule_task(
            1,
            Msg::apply(apply(peer_id, 1, 1, vec![compact_entry], vec![])),
        );
        let apply_res = fetch_apply_res(&rx);
        // applied_index can still be advanced.
        assert_eq!(apply_res.apply_state.get_applied_index(), index_id);
        assert_eq!(apply_res.applied_term, 1);
        // We can get exec result of CompactLog.
        assert_eq!(apply_res.exec_res.len(), 1);
        assert_eq!(
            apply_res.apply_state.get_truncated_state().get_index(),
            index_id - 1
        );

        index_id += 1;
        obs.filter_consistency_check.store(true, Ordering::SeqCst);
        let compute_hash_entry = EntryBuilder::new(index_id, 1).compute_hash(vec![]).build();
        router.schedule_task(
            1,
            Msg::apply(apply(peer_id, 1, 1, vec![compute_hash_entry], vec![])),
        );
        let apply_res = fetch_apply_res(&rx);
        // applied_index can still be advanced.
        assert_eq!(apply_res.apply_state.get_applied_index(), index_id);
        assert_eq!(apply_res.applied_term, 1);
        // We can't get exec result of ComputeHash.
        assert_eq!(apply_res.exec_res.len(), 0);
        obs.filter_consistency_check.store(false, Ordering::SeqCst);

        // Phase 2: we test if post_exec will persist when need.
        // We choose BatchSplit in order to make sure `modified_region` is filled.
        index_id += 1;
        let mut splits = BatchSplitRequest::default();
        splits.set_right_derive(true);
        splits.mut_requests().push(new_split_req(b"k2", 8, vec![7]));
        let split = EntryBuilder::new(index_id, 1)
            .split(splits)
            .epoch(1, 3)
            .build();
        router.schedule_task(1, Msg::apply(apply(peer_id, 1, 1, vec![split], vec![])));
        let apply_res = fetch_apply_res(&rx);
        assert_eq!(apply_res.apply_state.get_applied_index(), index_id);
        assert_eq!(apply_res.applied_term, 1);
        let (r1, r8) = if let ExecResult::SplitRegion {
            regions,
            derived: _,
            new_split_regions: _,
        } = apply_res.exec_res.front().unwrap()
        {
            let r8 = regions.get(0).unwrap();
            let r1 = regions.get(1).unwrap();
            assert_eq!(r8.get_id(), 8);
            assert_eq!(r1.get_id(), 1);
            (r1, r8)
        } else {
            panic!("error split exec_res");
        };

        index_id += 1;
        let merge = EntryBuilder::new(index_id, 1)
            .prepare_merge(r8.clone())
            .epoch(1, 3)
            .build();
        router.schedule_task(1, Msg::apply(apply(peer_id, 1, 1, vec![merge], vec![])));
        let apply_res = fetch_apply_res(&rx);
        assert_eq!(apply_res.apply_state.get_applied_index(), index_id);
        assert_eq!(apply_res.applied_term, 1);
        // PrepareMerge will trigger commit.
        let state: RaftApplyState = engine
            .get_msg_cf(CF_RAFT, &keys::apply_state_key(1))
            .unwrap()
            .unwrap_or_default();
        assert_eq!(apply_res.apply_state, state);

        // Phase 3: we test if we can delay deletion of some sst files.
        let r1_epoch = r1.get_region_epoch();
        index_id += 1;
        let kvs: Vec<(&[u8], &[u8])> = vec![(b"k3", b"2")];
        let sst_path = import_dir.path().join("test.sst");
        let (mut meta, data) = gen_sst_file_with_kvs(&sst_path, &kvs);
        meta.set_region_id(1);
        meta.set_region_epoch(r1_epoch.clone());
        let mut file = importer.create(&meta).unwrap();
        file.append(&data).unwrap();
        file.finish().unwrap();
        let src = sst_path.clone();
        let dst = file.get_import_path().save.to_str().unwrap();
        std::fs::copy(src, dst).unwrap();
        assert!(sst_path.as_path().exists());
        let ingestsst = EntryBuilder::new(index_id, 1)
            .ingest_sst(&meta)
            .epoch(r1_epoch.get_conf_ver(), r1_epoch.get_version())
            .build();

        obs.delay_remove_ssts.store(true, Ordering::SeqCst);
        router.schedule_task(1, Msg::apply(apply(peer_id, 1, 1, vec![ingestsst], vec![])));
        fetch_apply_res(&rx);
        let apply_res = fetch_apply_res(&rx);
        assert_eq!(apply_res.exec_res.len(), 1);
        assert_eq!(obs.last_pending_handle_sst_count.load(Ordering::SeqCst), 0);
        assert_eq!(obs.last_delete_sst_count.load(Ordering::SeqCst), 0);
        assert_eq!(obs.last_pending_delete_sst_count.load(Ordering::SeqCst), 1);

        index_id += 1;
        let ingestsst = EntryBuilder::new(index_id, 1)
            .ingest_sst(&meta)
            .epoch(r1_epoch.get_conf_ver(), r1_epoch.get_version())
            .build();
        obs.delay_remove_ssts.store(false, Ordering::SeqCst);
        router.schedule_task(1, Msg::apply(apply(peer_id, 1, 1, vec![ingestsst], vec![])));
        let apply_res = fetch_apply_res(&rx);
        assert_eq!(apply_res.exec_res.len(), 1);
        assert_eq!(obs.last_pending_handle_sst_count.load(Ordering::SeqCst), 0);
        assert_eq!(obs.last_delete_sst_count.load(Ordering::SeqCst), 1);
        assert_eq!(obs.last_pending_delete_sst_count.load(Ordering::SeqCst), 1);

        system.shutdown();
    }

    #[test]
    fn test_cmd_observer() {
        let (_path, engine) = create_tmp_engine("test-delegate");
        let (_import_dir, importer) = create_tmp_importer("test-delegate");
        let mut host = CoprocessorHost::<KvTestEngine>::default();
        let mut obs = ApplyObserver::default();
        let (sink, cmdbatch_rx) = mpsc::channel();
        obs.cmd_sink = Some(Arc::new(Mutex::new(sink)));
        host.registry
            .register_cmd_observer(1, BoxCmdObserver::new(obs));

        let (tx, rx) = mpsc::channel();
        let (region_scheduler, _) = dummy_scheduler();
        let sender = Box::new(TestNotifier { tx });
        let cfg = Config::default();
        let (router, mut system) = create_apply_batch_system(&cfg);
        let pending_create_peers = Arc::new(Mutex::new(HashMap::default()));
        let builder = super::Builder::<KvTestEngine> {
            tag: "test-store".to_owned(),
            cfg: Arc::new(VersionTrack::new(cfg)),
            sender,
            region_scheduler,
            coprocessor_host: host,
            importer,
            engine,
            router: router.clone(),
            store_id: 1,
            pending_create_peers,
        };
        system.spawn("test-handle-raft".to_owned(), builder);

        let peer_id = 3;
        let mut reg = Registration {
            id: peer_id,
            ..Default::default()
        };
        reg.region.set_id(1);
        reg.region.mut_peers().push(new_peer(2, 3));
        reg.region.set_end_key(b"k5".to_vec());
        reg.region.mut_region_epoch().set_conf_ver(1);
        reg.region.mut_region_epoch().set_version(3);
        let region_epoch = reg.region.get_region_epoch().clone();
        router.schedule_task(1, Msg::Registration(reg));

        let put_entry = EntryBuilder::new(1, 1)
            .put(b"k1", b"v1")
            .put(b"k2", b"v1")
            .put(b"k3", b"v1")
            .epoch(1, 3)
            .build();
        router.schedule_task(1, Msg::apply(apply(peer_id, 1, 1, vec![put_entry], vec![])));
        fetch_apply_res(&rx);
        let cmd_batch = cmdbatch_rx.recv_timeout(Duration::from_secs(3)).unwrap();
        assert_eq!(cmd_batch.len(), 1);
        let (block_tx, block_rx) = mpsc::channel::<()>();
        router.schedule_task(
            1,
            Msg::Validate(
                1,
                Box::new(move |_| {
                    // Block the apply worker
                    block_rx.recv().unwrap();
                }),
            ),
        );
        let put_entry = EntryBuilder::new(2, 2)
            .put(b"k0", b"v0")
            .epoch(1, 3)
            .build();
        router.schedule_task(1, Msg::apply(apply(peer_id, 1, 2, vec![put_entry], vec![])));
        // Register cmd observer to region 1.
        let observe_handle = ObserveHandle::with_id(1);
        router.schedule_task(
            1,
            Msg::Change {
                region_epoch: region_epoch.clone(),
                cmd: ChangeObserver::from_cdc(1, observe_handle.clone()),
                cb: Callback::read(Box::new(|resp: ReadResponse<KvTestSnapshot>| {
                    assert!(!resp.response.get_header().has_error());
                    assert!(resp.snapshot.is_some());
                    let snap = resp.snapshot.unwrap();
                    assert_eq!(snap.get_value(b"k0").unwrap().unwrap(), b"v0");
                })),
            },
        );
        // Unblock the apply worker
        block_tx.send(()).unwrap();
        fetch_apply_res(&rx);
        let cmd_batch = cmdbatch_rx.recv_timeout(Duration::from_secs(3)).unwrap();
        assert_eq!(cmd_batch.cdc_id, ObserveHandle::with_id(0).id);
        assert_eq!(cmd_batch.rts_id, ObserveHandle::with_id(0).id);
        assert_eq!(cmd_batch.pitr_id, ObserveHandle::with_id(0).id);

        let (capture_tx, capture_rx) = mpsc::channel();
        let put_entry = EntryBuilder::new(3, 2)
            .put_cf(CF_LOCK, b"k1", b"v1")
            .epoch(1, 3)
            .build();
        router.schedule_task(
            1,
            Msg::apply(apply(
                peer_id,
                1,
                2,
                vec![put_entry],
                vec![cb(3, 2, capture_tx)],
            )),
        );
        fetch_apply_res(&rx);
        let resp = capture_rx.recv_timeout(Duration::from_secs(3)).unwrap();
        assert!(!resp.get_header().has_error(), "{:?}", resp);
        let cmd_batch = cmdbatch_rx.recv_timeout(Duration::from_secs(3)).unwrap();
        assert_eq!(cmd_batch.cdc_id, observe_handle.id);
        assert_eq!(resp, cmd_batch.into_iter(1).next().unwrap().response);

        let put_entry1 = EntryBuilder::new(4, 2)
            .put(b"k2", b"v2")
            .epoch(1, 3)
            .build();
        let put_entry2 = EntryBuilder::new(5, 2)
            .put(b"k2", b"v2")
            .epoch(1, 3)
            .build();
        router.schedule_task(
            1,
            Msg::apply(apply(peer_id, 1, 2, vec![put_entry1, put_entry2], vec![])),
        );
        let cmd_batch = cmdbatch_rx.recv_timeout(Duration::from_secs(3)).unwrap();
        assert_eq!(2, cmd_batch.len());

        // Stop observer regoin 1.
        observe_handle.stop_observing();

        let observe_handle = ObserveHandle::new();
        let put_entry = EntryBuilder::new(6, 2)
            .put(b"k2", b"v2")
            .epoch(1, 3)
            .build();
        router.schedule_task(1, Msg::apply(apply(peer_id, 1, 2, vec![put_entry], vec![])));

        // Must response a RegionNotFound error.
        router.schedule_task(
            2,
            Msg::Change {
                region_epoch,
                cmd: ChangeObserver::from_cdc(2, observe_handle),
                cb: Callback::read(Box::new(|resp: ReadResponse<_>| {
                    assert!(
                        resp.response
                            .get_header()
                            .get_error()
                            .has_region_not_found()
                    );
                    assert!(resp.snapshot.is_none());
                })),
            },
        );

        system.shutdown();
    }

    #[test]
    fn test_check_sst_for_ingestion() {
        let mut sst = SstMeta::default();
        let mut region = Region::default();

        // Check uuid and cf name
        check_sst_for_ingestion(&sst, &region).unwrap_err();
        sst.set_uuid(Uuid::new_v4().as_bytes().to_vec());
        sst.set_cf_name(CF_DEFAULT.to_owned());
        check_sst_for_ingestion(&sst, &region).unwrap();
        sst.set_cf_name("test".to_owned());
        check_sst_for_ingestion(&sst, &region).unwrap_err();
        sst.set_cf_name(CF_WRITE.to_owned());
        check_sst_for_ingestion(&sst, &region).unwrap();

        // Check region id
        region.set_id(1);
        sst.set_region_id(2);
        check_sst_for_ingestion(&sst, &region).unwrap_err();
        sst.set_region_id(1);
        check_sst_for_ingestion(&sst, &region).unwrap();

        // Check region epoch
        region.mut_region_epoch().set_conf_ver(1);
        check_sst_for_ingestion(&sst, &region).unwrap_err();
        sst.mut_region_epoch().set_conf_ver(1);
        check_sst_for_ingestion(&sst, &region).unwrap();
        region.mut_region_epoch().set_version(1);
        check_sst_for_ingestion(&sst, &region).unwrap_err();
        sst.mut_region_epoch().set_version(1);
        check_sst_for_ingestion(&sst, &region).unwrap();

        // Check region range
        region.set_start_key(vec![2]);
        region.set_end_key(vec![8]);
        sst.mut_range().set_start(vec![1]);
        sst.mut_range().set_end(vec![8]);
        check_sst_for_ingestion(&sst, &region).unwrap_err();
        sst.mut_range().set_start(vec![2]);
        check_sst_for_ingestion(&sst, &region).unwrap_err();
        sst.mut_range().set_end(vec![7]);
        check_sst_for_ingestion(&sst, &region).unwrap();
    }

    fn new_split_req(key: &[u8], id: u64, children: Vec<u64>) -> SplitRequest {
        let mut req = SplitRequest::default();
        req.set_split_key(key.to_vec());
        req.set_new_region_id(id);
        req.set_new_peer_ids(children);
        req
    }

    struct SplitResultChecker<'a, E>
    where
        E: KvEngine,
    {
        engine: E,
        origin_peers: &'a [metapb::Peer],
        epoch: Rc<RefCell<RegionEpoch>>,
    }

    impl<'a, E> SplitResultChecker<'a, E>
    where
        E: KvEngine,
    {
        fn check(&self, start: &[u8], end: &[u8], id: u64, children: &[u64], check_initial: bool) {
            let key = keys::region_state_key(id);
            let state: RegionLocalState = self.engine.get_msg_cf(CF_RAFT, &key).unwrap().unwrap();
            assert_eq!(state.get_state(), PeerState::Normal);
            assert_eq!(state.get_region().get_id(), id);
            assert_eq!(state.get_region().get_start_key(), start);
            assert_eq!(state.get_region().get_end_key(), end);
            let expect_peers: Vec<_> = self
                .origin_peers
                .iter()
                .zip(children)
                .map(|(p, new_id)| {
                    let mut new_peer = metapb::Peer::clone(p);
                    new_peer.set_id(*new_id);
                    new_peer
                })
                .collect();
            assert_eq!(state.get_region().get_peers(), expect_peers.as_slice());
            assert!(!state.has_merge_state(), "{:?}", state);
            let epoch = self.epoch.borrow();
            assert_eq!(*state.get_region().get_region_epoch(), *epoch);
            if !check_initial {
                return;
            }
            let key = keys::apply_state_key(id);
            let initial_state: RaftApplyState =
                self.engine.get_msg_cf(CF_RAFT, &key).unwrap().unwrap();
            assert_eq!(initial_state.get_applied_index(), RAFT_INIT_LOG_INDEX);
            assert_eq!(
                initial_state.get_truncated_state().get_index(),
                RAFT_INIT_LOG_INDEX
            );
            assert_eq!(
                initial_state.get_truncated_state().get_term(),
                RAFT_INIT_LOG_INDEX
            );
        }
    }

    fn error_msg(resp: &RaftCmdResponse) -> &str {
        resp.get_header().get_error().get_message()
    }

    #[test]
    fn test_split() {
        let (_path, engine) = create_tmp_engine("test-delegate");
        let (_import_dir, importer) = create_tmp_importer("test-delegate");
        let peer_id = 3;
        let mut reg = Registration {
            id: peer_id,
            term: 1,
            ..Default::default()
        };
        reg.region.set_id(1);
        reg.region.set_end_key(b"k5".to_vec());
        reg.region.mut_region_epoch().set_version(3);
        let region_epoch = reg.region.get_region_epoch().clone();
        let peers = vec![new_peer(2, 3), new_peer(4, 5), new_learner_peer(6, 7)];
        reg.region.set_peers(peers.clone().into());
        let (tx, _rx) = mpsc::channel();
        let sender = Box::new(TestNotifier { tx });
        let mut host = CoprocessorHost::<KvTestEngine>::default();
        let mut obs = ApplyObserver::default();
        let (sink, cmdbatch_rx) = mpsc::channel();
        obs.cmd_sink = Some(Arc::new(Mutex::new(sink)));
        host.registry
            .register_cmd_observer(1, BoxCmdObserver::new(obs));
        let (region_scheduler, _) = dummy_scheduler();
        let cfg = Arc::new(VersionTrack::new(Config::default()));
        let (router, mut system) = create_apply_batch_system(&cfg.value());
        let pending_create_peers = Arc::new(Mutex::new(HashMap::default()));
        let builder = super::Builder::<KvTestEngine> {
            tag: "test-store".to_owned(),
            cfg,
            sender,
            importer,
            region_scheduler,
            coprocessor_host: host,
            engine: engine.clone(),
            router: router.clone(),
            store_id: 2,
            pending_create_peers,
        };
        system.spawn("test-split".to_owned(), builder);

        router.schedule_task(1, Msg::Registration(reg.dup()));
        let observe_handle = ObserveHandle::new();
        router.schedule_task(
            1,
            Msg::Change {
                region_epoch: region_epoch.clone(),
                cmd: ChangeObserver::from_cdc(1, observe_handle.clone()),
                cb: Callback::read(Box::new(|resp: ReadResponse<_>| {
                    assert!(!resp.response.get_header().has_error(), "{:?}", resp);
                    assert!(resp.snapshot.is_some());
                })),
            },
        );

        let mut index_id = 1;
        let (capture_tx, capture_rx) = mpsc::channel();
        let epoch = Rc::new(RefCell::new(reg.region.get_region_epoch().to_owned()));
        let epoch_ = epoch.clone();
        let mut exec_split = |router: &ApplyRouter<KvTestEngine>, reqs| {
            let epoch = epoch_.borrow();
            let split = EntryBuilder::new(index_id, 1)
                .split(reqs)
                .epoch(epoch.get_conf_ver(), epoch.get_version())
                .build();
            router.schedule_task(
                1,
                Msg::apply(apply(
                    peer_id,
                    1,
                    1,
                    vec![split],
                    vec![cb(index_id, 1, capture_tx.clone())],
                )),
            );
            index_id += 1;
            capture_rx.recv_timeout(Duration::from_secs(3)).unwrap()
        };

        let mut splits = BatchSplitRequest::default();
        splits.set_right_derive(true);
        splits.mut_requests().push(new_split_req(b"k1", 8, vec![]));
        let resp = exec_split(&router, splits.clone());
        // 3 followers are required.
        assert!(error_msg(&resp).contains("id count"), "{:?}", resp);
        cmdbatch_rx.recv_timeout(Duration::from_secs(3)).unwrap();

        splits.mut_requests().clear();
        let resp = exec_split(&router, splits.clone());
        // Empty requests should be rejected.
        assert!(error_msg(&resp).contains("missing"), "{:?}", resp);

        splits
            .mut_requests()
            .push(new_split_req(b"k6", 8, vec![9, 10, 11]));
        let resp = exec_split(&router, splits.clone());
        // Out of range keys should be rejected.
        assert!(
            resp.get_header().get_error().has_key_not_in_region(),
            "{:?}",
            resp
        );

        splits
            .mut_requests()
            .push(new_split_req(b"", 8, vec![9, 10, 11]));
        let resp = exec_split(&router, splits.clone());
        // Empty key should be rejected.
        assert!(error_msg(&resp).contains("missing"), "{:?}", resp);

        splits.mut_requests().clear();
        splits
            .mut_requests()
            .push(new_split_req(b"k2", 8, vec![9, 10, 11]));
        splits
            .mut_requests()
            .push(new_split_req(b"k1", 8, vec![9, 10, 11]));
        let resp = exec_split(&router, splits.clone());
        // keys should be in ascend order.
        assert!(error_msg(&resp).contains("invalid"), "{:?}", resp);

        splits.mut_requests().clear();
        splits
            .mut_requests()
            .push(new_split_req(b"k1", 8, vec![9, 10, 11]));
        splits
            .mut_requests()
            .push(new_split_req(b"k2", 8, vec![9, 10]));
        let resp = exec_split(&router, splits.clone());
        // All requests should be checked.
        assert!(error_msg(&resp).contains("id count"), "{:?}", resp);
        let checker = SplitResultChecker {
            engine,
            origin_peers: &peers,
            epoch: epoch.clone(),
        };

        splits.mut_requests().clear();
        splits
            .mut_requests()
            .push(new_split_req(b"k1", 8, vec![9, 10, 11]));
        let resp = exec_split(&router, splits.clone());
        // Split should succeed.
        assert!(!resp.get_header().has_error(), "{:?}", resp);
        let mut new_version = epoch.borrow().get_version() + 1;
        epoch.borrow_mut().set_version(new_version);
        checker.check(b"", b"k1", 8, &[9, 10, 11], true);
        checker.check(b"k1", b"k5", 1, &[3, 5, 7], false);

        splits.mut_requests().clear();
        splits
            .mut_requests()
            .push(new_split_req(b"k4", 12, vec![13, 14, 15]));
        splits.set_right_derive(false);
        let resp = exec_split(&router, splits.clone());
        // Right derive should be respected.
        assert!(!resp.get_header().has_error(), "{:?}", resp);
        new_version = epoch.borrow().get_version() + 1;
        epoch.borrow_mut().set_version(new_version);
        checker.check(b"k4", b"k5", 12, &[13, 14, 15], true);
        checker.check(b"k1", b"k4", 1, &[3, 5, 7], false);

        splits.mut_requests().clear();
        splits
            .mut_requests()
            .push(new_split_req(b"k2", 16, vec![17, 18, 19]));
        splits
            .mut_requests()
            .push(new_split_req(b"k3", 20, vec![21, 22, 23]));
        splits.set_right_derive(true);
        let resp = exec_split(&router, splits.clone());
        // Right derive should be respected.
        assert!(!resp.get_header().has_error(), "{:?}", resp);
        new_version = epoch.borrow().get_version() + 2;
        epoch.borrow_mut().set_version(new_version);
        checker.check(b"k1", b"k2", 16, &[17, 18, 19], true);
        checker.check(b"k2", b"k3", 20, &[21, 22, 23], true);
        checker.check(b"k3", b"k4", 1, &[3, 5, 7], false);

        splits.mut_requests().clear();
        splits
            .mut_requests()
            .push(new_split_req(b"k31", 24, vec![25, 26, 27]));
        splits
            .mut_requests()
            .push(new_split_req(b"k32", 28, vec![29, 30, 31]));
        splits.set_right_derive(false);
        let resp = exec_split(&router, splits);
        // Right derive should be respected.
        assert!(!resp.get_header().has_error(), "{:?}", resp);
        new_version = epoch.borrow().get_version() + 2;
        epoch.borrow_mut().set_version(new_version);
        checker.check(b"k3", b"k31", 1, &[3, 5, 7], false);
        checker.check(b"k31", b"k32", 24, &[25, 26, 27], true);
        checker.check(b"k32", b"k4", 28, &[29, 30, 31], true);

        let (tx, rx) = mpsc::channel();
        observe_handle.stop_observing();
        router.schedule_task(
            1,
            Msg::Change {
                region_epoch,
                cmd: ChangeObserver::from_cdc(1, observe_handle),
                cb: Callback::read(Box::new(move |resp: ReadResponse<_>| {
                    assert!(
                        resp.response.get_header().get_error().has_epoch_not_match(),
                        "{:?}",
                        resp
                    );
                    assert!(resp.snapshot.is_none());
                    tx.send(()).unwrap();
                })),
            },
        );
        rx.recv_timeout(Duration::from_millis(500)).unwrap();

        system.shutdown();
    }

    #[test]
    fn pending_cmd_leak() {
        let res = panic_hook::recover_safe(|| {
            let _cmd = PendingCmd::new(1, 1, Callback::<KvTestSnapshot>::None);
        });
        res.unwrap_err();
    }

    #[test]
    fn pending_cmd_leak_dtor_not_abort() {
        let res = panic_hook::recover_safe(|| {
            let _cmd = PendingCmd::new(1, 1, Callback::<KvTestSnapshot>::None);
            panic!("Don't abort");
            // It would abort and fail if there was a double-panic in PendingCmd
            // dtor.
        });
        res.unwrap_err();
    }
}<|MERGE_RESOLUTION|>--- conflicted
+++ resolved
@@ -4980,14 +4980,11 @@
         cmd_sink: Option<Arc<Mutex<Sender<CmdBatch>>>>,
         filter_compact_log: Arc<AtomicBool>,
         filter_consistency_check: Arc<AtomicBool>,
-<<<<<<< HEAD
         persist_when_pre_commit: Arc<AtomicBool>,
-=======
         delay_remove_ssts: Arc<AtomicBool>,
         last_delete_sst_count: Arc<AtomicU64>,
         last_pending_delete_sst_count: Arc<AtomicU64>,
         last_pending_handle_sst_count: Arc<AtomicU64>,
->>>>>>> d2cc9550
     }
 
     impl Coprocessor for ApplyObserver {}
@@ -5735,11 +5732,9 @@
         host.registry
             .register_admin_observer(1, BoxAdminObserver::new(obs.clone()));
         host.registry
-<<<<<<< HEAD
             .register_region_change_observer(1, BoxRegionChangeObserver::new(obs.clone()));
-=======
+        host.registry
             .register_query_observer(1, BoxQueryObserver::new(obs.clone()));
->>>>>>> d2cc9550
 
         let (tx, rx) = mpsc::channel();
         let (region_scheduler, _) = dummy_scheduler();
