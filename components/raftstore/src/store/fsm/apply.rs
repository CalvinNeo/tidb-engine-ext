// Copyright 2017 TiKV Project Authors. Licensed under Apache-2.0.

use std::borrow::Cow;
use std::cmp::{Ord, Ordering as CmpOrdering};
use std::collections::VecDeque;
use std::fmt::{self, Debug, Formatter};
use std::marker::PhantomData;
use std::ops::{Deref, DerefMut};
use std::sync::atomic::{AtomicU64, AtomicUsize, Ordering};
#[cfg(test)]
use std::sync::mpsc::Sender;
use std::sync::mpsc::SyncSender;
use std::sync::{Arc, Mutex};
use std::time::Duration;
use std::vec::Drain;
use std::{cmp, usize};

use batch_system::{BasicMailbox, BatchRouter, BatchSystem, Fsm, HandlerBuilder, PollHandler};
use collections::{HashMap, HashMapEntry, HashSet};
use crossbeam::channel::{TryRecvError, TrySendError};
use engine_traits::PerfContext;
use engine_traits::PerfContextKind;
use engine_traits::{
    DeleteStrategy, KvEngine, RaftEngine, Range as EngineRange, Snapshot, WriteBatch,
};
use engine_traits::{SSTMetaInfo, ALL_CFS, CF_DEFAULT, CF_LOCK, CF_RAFT, CF_WRITE};
use fail::fail_point;
use kvproto::import_sstpb::SstMeta;
use kvproto::kvrpcpb::ExtraOp as TxnExtraOp;
use kvproto::metapb::{PeerRole, Region, RegionEpoch};
use kvproto::raft_cmdpb::{
    AdminCmdType, AdminRequest, AdminResponse, ChangePeerRequest, CmdType, CommitMergeRequest,
    RaftCmdRequest, RaftCmdResponse, Request, Response,
};
use kvproto::raft_serverpb::{
    MergeState, PeerState, RaftApplyState, RaftTruncatedState, RegionLocalState,
};
use raft::eraftpb::{
    ConfChange, ConfChangeType, ConfChangeV2, Entry, EntryType, Snapshot as RaftSnapshot,
};
use raft_proto::ConfChangeI;
use sst_importer::SSTImporter;
use tikv_util::config::{Tracker, VersionTrack};
use tikv_util::mpsc::{loose_bounded, LooseBoundedSender, Receiver};
use tikv_util::time::{duration_to_sec, Instant};
use tikv_util::worker::Scheduler;
use tikv_util::{Either, MustConsumeVec};
use time::Timespec;
use uuid::Builder as UuidBuilder;

use crate::coprocessor::{Cmd, CoprocessorHost};
use crate::store::fsm::RaftPollerBuilder;
use crate::store::metrics::*;
use crate::store::msg::{Callback, PeerMsg, ReadResponse, SignificantMsg};
use crate::store::peer::Peer;
use crate::store::peer_storage::{
    self, write_initial_apply_state, write_peer_state, ENTRY_MEM_SIZE,
};
use crate::store::util::{
    check_region_epoch, compare_region_epoch, is_learner, ChangePeerI, ConfChangeKind,
    KeysInfoFormatter, ADMIN_CMD_EPOCH_MAP,
};
use crate::store::{cmd_resp, util, Config, RegionSnapshot, RegionTask};
use crate::{Error, Result};

use super::metrics::*;
use crate::engine_store_ffi::{
    get_engine_store_server_helper, ColumnFamilyType, EngineStoreApplyRes, RaftCmdHeader,
    WriteCmdType, WriteCmds,
};
const DEFAULT_APPLY_WB_SIZE: usize = 4 * 1024;
const APPLY_WB_SHRINK_SIZE: usize = 1024 * 1024;
const SHRINK_PENDING_CMD_QUEUE_CAP: usize = 64;

pub struct PendingCmd<S>
where
    S: Snapshot,
{
    pub index: u64,
    pub term: u64,
    pub cb: Option<Callback<S>>,
}

impl<S> PendingCmd<S>
where
    S: Snapshot,
{
    fn new(index: u64, term: u64, cb: Callback<S>) -> PendingCmd<S> {
        PendingCmd {
            index,
            term,
            cb: Some(cb),
        }
    }
}

impl<S> Drop for PendingCmd<S>
where
    S: Snapshot,
{
    fn drop(&mut self) {
        if self.cb.is_some() {
            safe_panic!(
                "callback of pending command at [index: {}, term: {}] is leak",
                self.index,
                self.term
            );
        }
    }
}

impl<S> Debug for PendingCmd<S>
where
    S: Snapshot,
{
    fn fmt(&self, f: &mut Formatter<'_>) -> fmt::Result {
        write!(
            f,
            "PendingCmd [index: {}, term: {}, has_cb: {}]",
            self.index,
            self.term,
            self.cb.is_some()
        )
    }
}

/// Commands waiting to be committed and applied.
#[derive(Debug)]
pub struct PendingCmdQueue<S>
where
    S: Snapshot,
{
    normals: VecDeque<PendingCmd<S>>,
    conf_change: Option<PendingCmd<S>>,
}

impl<S> PendingCmdQueue<S>
where
    S: Snapshot,
{
    fn new() -> PendingCmdQueue<S> {
        PendingCmdQueue {
            normals: VecDeque::new(),
            conf_change: None,
        }
    }

    fn pop_normal(&mut self, index: u64, term: u64) -> Option<PendingCmd<S>> {
        self.normals.pop_front().and_then(|cmd| {
            if self.normals.capacity() > SHRINK_PENDING_CMD_QUEUE_CAP
                && self.normals.len() < SHRINK_PENDING_CMD_QUEUE_CAP
            {
                self.normals.shrink_to_fit();
            }
            if (cmd.term, cmd.index) > (term, index) {
                self.normals.push_front(cmd);
                return None;
            }
            Some(cmd)
        })
    }

    fn append_normal(&mut self, cmd: PendingCmd<S>) {
        self.normals.push_back(cmd);
    }

    fn take_conf_change(&mut self) -> Option<PendingCmd<S>> {
        // conf change will not be affected when changing between follower and leader,
        // so there is no need to check term.
        self.conf_change.take()
    }

    // TODO: seems we don't need to separate conf change from normal entries.
    fn set_conf_change(&mut self, cmd: PendingCmd<S>) {
        self.conf_change = Some(cmd);
    }
}

#[derive(Default, Debug)]
pub struct ChangePeer {
    pub index: u64,
    // The proposed ConfChangeV2 or (legacy) ConfChange
    // ConfChange (if it is) will convert to ConfChangeV2
    pub conf_change: ConfChangeV2,
    // The change peer requests come along with ConfChangeV2
    // or (legacy) ConfChange, for ConfChange, it only contains
    // one element
    pub changes: Vec<ChangePeerRequest>,
    pub region: Region,
}

pub struct Range {
    pub cf: String,
    pub start_key: Vec<u8>,
    pub end_key: Vec<u8>,
}

impl Debug for Range {
    fn fmt(&self, f: &mut Formatter) -> fmt::Result {
        write!(
            f,
            "{{ cf: {:?}, start_key: {:?}, end_key: {:?} }}",
            self.cf,
            log_wrappers::Value::key(&self.start_key),
            log_wrappers::Value::key(&self.end_key)
        )
    }
}

impl Range {
    fn new(cf: String, start_key: Vec<u8>, end_key: Vec<u8>) -> Range {
        Range {
            cf,
            start_key,
            end_key,
        }
    }
}

#[derive(Debug)]
pub enum ExecResult<S> {
    ChangePeer(ChangePeer),
    CompactLog {
        state: RaftTruncatedState,
        first_index: u64,
    },
    SplitRegion {
        regions: Vec<Region>,
        derived: Region,
        new_split_regions: HashMap<u64, NewSplitPeer>,
    },
    PrepareMerge {
        region: Region,
        state: MergeState,
    },
    CommitMerge {
        region: Region,
        source: Region,
    },
    RollbackMerge {
        region: Region,
        commit: u64,
    },
    ComputeHash {
        region: Region,
        index: u64,
        context: Vec<u8>,
        snap: S,
    },
    VerifyHash {
        index: u64,
        context: Vec<u8>,
        hash: Vec<u8>,
    },
    DeleteRange {
        ranges: Vec<Range>,
    },
    IngestSst {
        ssts: Vec<SSTMetaInfo>,
    },
}

/// The possible returned value when applying logs.
pub enum ApplyResult<S> {
    None,
    Yield,
    /// Additional result that needs to be sent back to raftstore.
    Res(ExecResult<S>),
    /// It is unable to apply the `CommitMerge` until the source peer
    /// has applied to the required position and sets the atomic boolean
    /// to true.
    WaitMergeSource(Arc<AtomicU64>),
}

struct ExecContext {
    apply_state: RaftApplyState,
    index: u64,
    term: u64,
}

impl ExecContext {
    pub fn new(apply_state: RaftApplyState, index: u64, term: u64) -> ExecContext {
        ExecContext {
            apply_state,
            index,
            term,
        }
    }
}

struct ApplyCallback<EK>
where
    EK: KvEngine,
{
    region: Region,
    cbs: Vec<(Option<Callback<EK::Snapshot>>, Cmd)>,
}

impl<EK> ApplyCallback<EK>
where
    EK: KvEngine,
{
    fn new(region: Region) -> Self {
        let cbs = vec![];
        ApplyCallback { region, cbs }
    }

    fn invoke_all(self, host: &CoprocessorHost<EK>) {
        for (cb, mut cmd) in self.cbs {
            host.post_apply(&self.region, &mut cmd);
            if let Some(cb) = cb {
                cb.invoke_with_response(cmd.response)
            };
        }
    }

    fn push(&mut self, cb: Option<Callback<EK::Snapshot>>, cmd: Cmd) {
        self.cbs.push((cb, cmd));
    }
}

pub trait Notifier<EK: KvEngine>: Send {
    fn notify(&self, apply_res: Vec<ApplyRes<EK::Snapshot>>);
    fn notify_one(&self, region_id: u64, msg: PeerMsg<EK>);
    fn clone_box(&self) -> Box<dyn Notifier<EK>>;
}

struct ApplyContext<EK, W>
where
    EK: KvEngine,
    W: WriteBatch<EK>,
{
    tag: String,
    timer: Option<Instant>,
    host: CoprocessorHost<EK>,
    importer: Arc<SSTImporter>,
    region_scheduler: Scheduler<RegionTask<EK::Snapshot>>,
    router: ApplyRouter<EK>,
    notifier: Box<dyn Notifier<EK>>,
    engine: EK,
    cbs: MustConsumeVec<ApplyCallback<EK>>,
    apply_res: Vec<ApplyRes<EK::Snapshot>>,
    exec_ctx: Option<ExecContext>,

    kv_wb: W,
    kv_wb_last_bytes: u64,
    kv_wb_last_keys: u64,

    committed_count: usize,

    // Whether synchronize WAL is preferred.
    sync_log_hint: bool,
    // Whether to use the delete range API instead of deleting one by one.
    use_delete_range: bool,

    perf_context: EK::PerfContext,

    yield_duration: Duration,

    store_id: u64,
    /// region_id -> (peer_id, is_splitting)
    /// Used for handling race between splitting and creating new peer.
    /// An uninitialized peer can be replaced to the one from splitting iff they are exactly the same peer.
    pending_create_peers: Arc<Mutex<HashMap<u64, (u64, bool)>>>,

    /// We must delete the ingested file before calling `callback` so that any ingest-request reaching this
    /// peer could see this update if leader had changed. We must also delete them after the applied-index
    /// has been persisted to kvdb because this entry may replay because of panic or power-off, which
    /// happened before `WriteBatch::write` and after `SSTImporter::delete`. We shall make sure that
    /// this entry will never apply again at first, then we can delete the ssts files.
    delete_ssts: Vec<SSTMetaInfo>,
}

impl<EK, W> ApplyContext<EK, W>
where
    EK: KvEngine,
    W: WriteBatch<EK>,
{
    pub fn new(
        tag: String,
        host: CoprocessorHost<EK>,
        importer: Arc<SSTImporter>,
        region_scheduler: Scheduler<RegionTask<EK::Snapshot>>,
        engine: EK,
        router: ApplyRouter<EK>,
        notifier: Box<dyn Notifier<EK>>,
        cfg: &Config,
        store_id: u64,
        pending_create_peers: Arc<Mutex<HashMap<u64, (u64, bool)>>>,
    ) -> ApplyContext<EK, W> {
        // If `enable_multi_batch_write` was set true, we create `RocksWriteBatchVec`.
        // Otherwise create `RocksWriteBatch`.
        let kv_wb = W::with_capacity(&engine, DEFAULT_APPLY_WB_SIZE);

        ApplyContext {
            tag,
            timer: None,
            host,
            importer,
            region_scheduler,
            engine: engine.clone(),
            router,
            notifier,
            kv_wb,
            cbs: MustConsumeVec::new("callback of apply context"),
            apply_res: vec![],
            kv_wb_last_bytes: 0,
            kv_wb_last_keys: 0,
            committed_count: 0,
            sync_log_hint: false,
            exec_ctx: None,
            use_delete_range: cfg.use_delete_range,
            perf_context: engine.get_perf_context(cfg.perf_level, PerfContextKind::RaftstoreApply),
            yield_duration: cfg.apply_yield_duration.0,
            delete_ssts: vec![],
            store_id,
            pending_create_peers,
        }
    }

    /// Prepares for applying entries for `delegate`.
    ///
    /// A general apply progress for a delegate is:
    /// `prepare_for` -> `commit` [-> `commit` ...] -> `finish_for`.
    /// After all delegates are handled, `write_to_db` method should be called.
    pub fn prepare_for(&mut self, delegate: &mut ApplyDelegate<EK>) {
        self.cbs.push(ApplyCallback::new(delegate.region.clone()));

        if let Some(observe_cmd) = &delegate.observe_cmd {
            let region_id = delegate.region_id();
            // TODO: skip this step when we do not need to observe cmds.
            self.host.prepare_for_apply(observe_cmd.id, region_id);
        }
    }

    /// Commits all changes have done for delegate. `persistent` indicates whether
    /// write the changes into rocksdb.
    ///
    /// This call is valid only when it's between a `prepare_for` and `finish_for`.
    pub fn commit(&mut self, _delegate: &mut ApplyDelegate<EK>) {
        unreachable!()
    }

    fn commit_opt(&mut self, delegate: &mut ApplyDelegate<EK>, persistent: bool) {
        if persistent {
            self.write_to_db();
            self.prepare_for(delegate);
        }
        self.kv_wb_last_bytes = self.kv_wb().data_size() as u64;
        self.kv_wb_last_keys = self.kv_wb().count() as u64;
    }

    /// Writes all the changes into RocksDB.
    /// If it returns true, all pending writes are persisted in engines.
    pub fn write_to_db(&mut self) -> bool {
        let need_sync = self.sync_log_hint;
        if !self.kv_wb_mut().is_empty() {
            let mut write_opts = engine_traits::WriteOptions::new();
            write_opts.set_sync(need_sync);
            self.kv_wb().write_opt(&write_opts).unwrap_or_else(|e| {
                panic!("failed to write to engine: {:?}", e);
            });
            self.perf_context.report_metrics();
            self.sync_log_hint = false;
            let data_size = self.kv_wb().data_size();
            if data_size > APPLY_WB_SHRINK_SIZE {
                // Control the memory usage for the WriteBatch. Whether it's `RocksWriteBatch` or
                // `RocksWriteBatchVec` depends on the `enable_multi_batch_write` configuration.
                self.kv_wb = W::with_capacity(&self.engine, DEFAULT_APPLY_WB_SIZE);
            } else {
                // Clear data, reuse the WriteBatch, this can reduce memory allocations and deallocations.
                self.kv_wb_mut().clear();
            }
            self.kv_wb_last_bytes = 0;
            self.kv_wb_last_keys = 0;
        }
        if !self.delete_ssts.is_empty() {
            let tag = self.tag.clone();
            for sst in self.delete_ssts.drain(..) {
                self.importer.delete(&sst.meta).unwrap_or_else(|e| {
                    panic!("{} cleanup ingested file {:?}: {:?}", tag, sst, e);
                });
            }
        }
        // Call it before invoking callback for preventing Commit is executed before Prewrite is observed.
        self.host.on_flush_apply(self.engine.clone());

        for cbs in self.cbs.drain(..) {
            cbs.invoke_all(&self.host);
        }
        need_sync
    }

    /// Finishes `Apply`s for the delegate.
    pub fn finish_for(
        &mut self,
        delegate: &mut ApplyDelegate<EK>,
        results: VecDeque<ExecResult<EK::Snapshot>>,
    ) {
        self.commit_opt(delegate, false);
        self.apply_res.push(ApplyRes {
            region_id: delegate.region_id(),
            apply_state: delegate.apply_state.clone(),
            exec_res: results,
            metrics: delegate.metrics.clone(),
            applied_index_term: delegate.applied_index_term,
        });
    }

    pub fn delta_bytes(&self) -> u64 {
        self.kv_wb().data_size() as u64 - self.kv_wb_last_bytes
    }

    pub fn delta_keys(&self) -> u64 {
        self.kv_wb().count() as u64 - self.kv_wb_last_keys
    }

    #[inline]
    pub fn kv_wb(&self) -> &W {
        &self.kv_wb
    }

    #[inline]
    pub fn kv_wb_mut(&mut self) -> &mut W {
        &mut self.kv_wb
    }

    /// Flush all pending writes to engines.
    /// If it returns true, all pending writes are persisted in engines.
    pub fn flush(&mut self) -> bool {
        // TODO: this check is too hacky, need to be more verbose and less buggy.
        let t = match self.timer.take() {
            Some(t) => t,
            None => return false,
        };

        // Write to engine
        // raftstore.sync-log = true means we need prevent data loss when power failure.
        // take raft log gc for example, we write kv WAL first, then write raft WAL,
        // if power failure happen, raft WAL may synced to disk, but kv WAL may not.
        // so we use sync-log flag here.
        let is_synced = self.write_to_db();

        if !self.apply_res.is_empty() {
            let apply_res = std::mem::replace(&mut self.apply_res, vec![]);
            self.notifier.notify(apply_res);
        }

        let elapsed = t.elapsed();
        STORE_APPLY_LOG_HISTOGRAM.observe(duration_to_sec(elapsed) as f64);

        slow_log!(
            elapsed,
            "{} handle ready {} committed entries",
            self.tag,
            self.committed_count
        );
        self.committed_count = 0;
        is_synced
    }
}

/// Calls the callback of `cmd` when the Region is removed.
fn notify_region_removed(region_id: u64, peer_id: u64, mut cmd: PendingCmd<impl Snapshot>) {
    debug!(
        "region is removed, notify commands";
        "region_id" => region_id,
        "peer_id" => peer_id,
        "index" => cmd.index,
        "term" => cmd.term
    );
    notify_req_region_removed(region_id, cmd.cb.take().unwrap());
}

pub fn notify_req_region_removed(region_id: u64, cb: Callback<impl Snapshot>) {
    let region_not_found = Error::RegionNotFound(region_id);
    let resp = cmd_resp::new_error(region_not_found);
    cb.invoke_with_response(resp);
}

/// Calls the callback of `cmd` when it can not be processed further.
fn notify_stale_command(
    region_id: u64,
    peer_id: u64,
    term: u64,
    mut cmd: PendingCmd<impl Snapshot>,
) {
    info!(
        "command is stale, skip";
        "region_id" => region_id,
        "peer_id" => peer_id,
        "index" => cmd.index,
        "term" => cmd.term
    );
    notify_stale_req(term, cmd.cb.take().unwrap());
}

pub fn notify_stale_req(term: u64, cb: Callback<impl Snapshot>) {
    let resp = cmd_resp::err_resp(Error::StaleCommand, term);
    cb.invoke_with_response(resp);
}

fn should_flush_to_engine(cmd: &RaftCmdRequest) -> bool {
    if cmd.has_admin_request() {
        match cmd.get_admin_request().get_cmd_type() {
            // Merge needs to get the latest apply index.
            AdminCmdType::CommitMerge | AdminCmdType::RollbackMerge => return true,
            _ => {}
        }
    }
    return false;
}

/// Checks if a write is needed to be issued before handling the command.
fn should_write_to_engine(cmd: &RaftCmdRequest) -> bool {
    if cmd.has_admin_request() {
        match cmd.get_admin_request().get_cmd_type() {
            // ComputeHash require an up to date snapshot.
            AdminCmdType::ComputeHash |
            // Merge needs to get the latest apply index.
            AdminCmdType::CommitMerge |
            AdminCmdType::RollbackMerge => return true,
            _ => {}
        }
    }

    // Some commands may modify keys covered by the current write batch, so we
    // must write the current write batch to the engine first.
    for req in cmd.get_requests() {
        if req.has_delete_range() {
            return true;
        }
        if req.has_ingest_sst() {
            return true;
        }
    }

    false
}

/// Checks if a write is needed to be issued after handling the command.
fn should_sync_log(cmd: &RaftCmdRequest) -> bool {
    if cmd.has_admin_request() {
        if cmd.get_admin_request().get_cmd_type() == AdminCmdType::CompactLog {
            // We do not need to sync WAL before compact log, because this request will send a msg to
            // raft_gc_log thread to delete the entries before this index instead of deleting them in
            // apply thread directly.
            return false;
        }
        return true;
    }

    for req in cmd.get_requests() {
        // After ingest sst, sst files are deleted quickly. As a result,
        // ingest sst command can not be handled again and must be synced.
        // See more in Cleanup worker.
        if req.has_ingest_sst() {
            return true;
        }
    }

    false
}

/// A struct that stores the state related to Merge.
///
/// When executing a `CommitMerge`, the source peer may have not applied
/// to the required index, so the target peer has to abort current execution
/// and wait for it asynchronously.
///
/// When rolling the stack, all states required to recover are stored in
/// this struct.
/// TODO: check whether generator/coroutine is a good choice in this case.
struct WaitSourceMergeState {
    /// A flag that indicates whether the source peer has applied to the required
    /// index. If the source peer is ready, this flag should be set to the region id
    /// of source peer.
    logs_up_to_date: Arc<AtomicU64>,
}

struct YieldState<EK>
where
    EK: KvEngine,
{
    /// All of the entries that need to continue to be applied after
    /// the source peer has applied its logs.
    pending_entries: Vec<Entry>,
    /// All of messages that need to continue to be handled after
    /// the source peer has applied its logs and pending entries
    /// are all handled.
    pending_msgs: Vec<Msg<EK>>,
}

impl<EK> Debug for YieldState<EK>
where
    EK: KvEngine,
{
    fn fmt(&self, f: &mut fmt::Formatter<'_>) -> fmt::Result {
        f.debug_struct("YieldState")
            .field("pending_entries", &self.pending_entries.len())
            .field("pending_msgs", &self.pending_msgs.len())
            .finish()
    }
}

impl Debug for WaitSourceMergeState {
    fn fmt(&self, f: &mut fmt::Formatter<'_>) -> fmt::Result {
        f.debug_struct("WaitSourceMergeState")
            .field("logs_up_to_date", &self.logs_up_to_date)
            .finish()
    }
}

#[derive(Debug, Clone)]
pub struct NewSplitPeer {
    pub peer_id: u64,
    // `None` => success,
    // `Some(s)` => fail due to `s`.
    pub result: Option<String>,
}

/// The apply delegate of a Region which is responsible for handling committed
/// raft log entries of a Region.
///
/// `Apply` is a term of Raft, which means executing the actual commands.
/// In Raft, once some log entries are committed, for every peer of the Raft
/// group will apply the logs one by one. For write commands, it does write or
/// delete to local engine; for admin commands, it does some meta change of the
/// Raft group.
///
/// `Delegate` is just a structure to congregate all apply related fields of a
/// Region. The apply worker receives all the apply tasks of different Regions
/// located at this store, and it will get the corresponding apply delegate to
/// handle the apply task to make the code logic more clear.
#[derive(Debug)]
pub struct ApplyDelegate<EK>
where
    EK: KvEngine,
{
    /// The ID of the peer.
    id: u64,
    /// The term of the Region.
    term: u64,
    /// The Region information of the peer.
    region: Region,
    /// Peer_tag, "[region region_id] peer_id".
    tag: String,

    /// If the delegate should be stopped from polling.
    /// A delegate can be stopped in conf change, merge or requested by destroy message.
    stopped: bool,
    /// The start time of the current round to execute commands.
    handle_start: Option<Instant>,
    /// Set to true when removing itself because of `ConfChangeType::RemoveNode`, and then
    /// any following committed logs in same Ready should be applied failed.
    pending_remove: bool,

    /// The commands waiting to be committed and applied
    pending_cmds: PendingCmdQueue<EK::Snapshot>,
    /// The counter of pending request snapshots. See more in `Peer`.
    pending_request_snapshot_count: Arc<AtomicUsize>,

    /// Indicates the peer is in merging, if that compact log won't be performed.
    is_merging: bool,
    /// Records the epoch version after the last merge.
    last_merge_version: u64,
    yield_state: Option<YieldState<EK>>,
    /// A temporary state that keeps track of the progress of the source peer state when
    /// CommitMerge is unable to be executed.
    wait_merge_state: Option<WaitSourceMergeState>,
    // ID of last region that reports ready.
    ready_source_region_id: u64,

    /// TiKV writes apply_state to KV RocksDB, in one write batch together with kv data.
    ///
    /// If we write it to Raft RocksDB, apply_state and kv data (Put, Delete) are in
    /// separate WAL file. When power failure, for current raft log, apply_index may synced
    /// to file, but KV data may not synced to file, so we will lose data.
    apply_state: RaftApplyState,
    /// The term of the raft log at applied index.
    applied_index_term: u64,
    /// The latest synced apply index.
    last_sync_apply_index: u64,

    /// Info about cmd observer.
    observe_cmd: Option<ObserveCmd>,

    /// The local metrics, and it will be flushed periodically.
    metrics: ApplyMetrics,

    pending_clean_ssts: Vec<SstMeta>,
}

impl<EK> ApplyDelegate<EK>
where
    EK: KvEngine,
{
    fn from_registration(reg: Registration) -> ApplyDelegate<EK> {
        ApplyDelegate {
            id: reg.id,
            tag: format!("[region {}] {}", reg.region.get_id(), reg.id),
            region: reg.region,
            pending_remove: false,
            last_sync_apply_index: reg.apply_state.get_applied_index(),
            apply_state: reg.apply_state,
            applied_index_term: reg.applied_index_term,
            term: reg.term,
            stopped: false,
            handle_start: None,
            ready_source_region_id: 0,
            yield_state: None,
            wait_merge_state: None,
            is_merging: reg.is_merging,
            pending_cmds: PendingCmdQueue::new(),
            metrics: Default::default(),
            last_merge_version: 0,
            pending_request_snapshot_count: reg.pending_request_snapshot_count,
            observe_cmd: None,
            pending_clean_ssts: vec![],
        }
    }

    pub fn region_id(&self) -> u64 {
        self.region.get_id()
    }

    pub fn id(&self) -> u64 {
        self.id
    }

    /// Handles all the committed_entries, namely, applies the committed entries.
    fn handle_raft_committed_entries<W: WriteBatch<EK>>(
        &mut self,
        apply_ctx: &mut ApplyContext<EK, W>,
        mut committed_entries_drainer: Drain<Entry>,
    ) {
        if committed_entries_drainer.len() == 0 {
            return;
        }
        apply_ctx.prepare_for(self);
        // If we send multiple ConfChange commands, only first one will be proposed correctly,
        // others will be saved as a normal entry with no data, so we must re-propose these
        // commands again.
        apply_ctx.committed_count += committed_entries_drainer.len();
        let mut results = VecDeque::new();
        while let Some(entry) = committed_entries_drainer.next() {
            if self.pending_remove {
                // This peer is about to be destroyed, skip everything.
                break;
            }

            let expect_index = self.apply_state.get_applied_index() + 1;
            if expect_index != entry.get_index() {
                panic!(
                    "{} expect index {}, but got {}",
                    self.tag,
                    expect_index,
                    entry.get_index()
                );
            }

            // NOTE: before v5.0, `EntryType::EntryConfChangeV2` entry is handled by `unimplemented!()`,
            // which can break compatibility (i.e. old version tikv running on data written by new version tikv),
            // but PD will reject old version tikv join the cluster, so this should not happen.
            let res = match entry.get_entry_type() {
                EntryType::EntryNormal => self.handle_raft_entry_normal(apply_ctx, &entry),
                EntryType::EntryConfChange | EntryType::EntryConfChangeV2 => {
                    self.handle_raft_entry_conf_change(apply_ctx, &entry)
                }
            };

            match res {
                ApplyResult::None => {}
                ApplyResult::Res(res) => results.push_back(res),
                ApplyResult::Yield | ApplyResult::WaitMergeSource(_) => {
                    // Both cancel and merge will yield current processing.
                    apply_ctx.committed_count -= committed_entries_drainer.len() + 1;
                    let mut pending_entries =
                        Vec::with_capacity(committed_entries_drainer.len() + 1);
                    // Note that current entry is skipped when yield.
                    pending_entries.push(entry);
                    pending_entries.extend(committed_entries_drainer);
                    apply_ctx.finish_for(self, results);
                    self.yield_state = Some(YieldState {
                        pending_entries,
                        pending_msgs: Vec::default(),
                    });
                    if let ApplyResult::WaitMergeSource(logs_up_to_date) = res {
                        self.wait_merge_state = Some(WaitSourceMergeState { logs_up_to_date });
                    }
                    return;
                }
            }
        }

        apply_ctx.finish_for(self, results);

        if self.pending_remove {
            self.destroy(apply_ctx);
        }
    }

    fn write_apply_state<W: WriteBatch<EK>>(&self, wb: &mut W) {
        wb.put_msg_cf(
            CF_RAFT,
            &keys::apply_state_key(self.region.get_id()),
            &self.apply_state,
        )
        .unwrap_or_else(|e| {
            panic!(
                "{} failed to save apply state to write batch, error: {:?}",
                self.tag, e
            );
        });
    }

    fn handle_raft_entry_normal<W: WriteBatch<EK>>(
        &mut self,
        apply_ctx: &mut ApplyContext<EK, W>,
        entry: &Entry,
    ) -> ApplyResult<EK::Snapshot> {
        fail_point!("yield_apply_1000", self.region_id() == 1000, |_| {
            ApplyResult::Yield
        });

        let index = entry.get_index();
        let term = entry.get_term();
        let data = entry.get_data();

        if !data.is_empty() {
            let cmd = util::parse_data_at(data, index, &self.tag);

            if should_flush_to_engine(&cmd) {
                apply_ctx.commit_opt(self, true);
                if let Some(start) = self.handle_start.as_ref() {
                    if start.elapsed() >= apply_ctx.yield_duration {
                        return ApplyResult::Yield;
                    }
                }
            }

            return self.process_raft_cmd(apply_ctx, index, term, cmd);
        }
        // TOOD(cdc): should we observe empty cmd, aka leader change?

        {
            // hacked by solotzg.
            let cmds = WriteCmds::new();
            get_engine_store_server_helper().handle_write_raft_cmd(
                &cmds,
                RaftCmdHeader::new(self.region.get_id(), index, term),
            );
        }

        self.apply_state.set_applied_index(index);
        self.applied_index_term = term;
        assert!(term > 0);

        // 1. When a peer become leader, it will send an empty entry.
        // 2. When a leader tries to read index during transferring leader,
        //    it will also propose an empty entry. But that entry will not contain
        //    any associated callback. So no need to clear callback.
        while let Some(mut cmd) = self.pending_cmds.pop_normal(std::u64::MAX, term - 1) {
            apply_ctx.cbs.last_mut().unwrap().push(
                cmd.cb.take(),
                Cmd::new(
                    cmd.index,
                    RaftCmdRequest::default(),
                    cmd_resp::err_resp(Error::StaleCommand, term),
                ),
            );
        }
        ApplyResult::None
    }

    fn handle_raft_entry_conf_change<W: WriteBatch<EK>>(
        &mut self,
        apply_ctx: &mut ApplyContext<EK, W>,
        entry: &Entry,
    ) -> ApplyResult<EK::Snapshot> {
        // Although conf change can't yield in normal case, it is convenient to
        // simulate yield before applying a conf change log.
        fail_point!("yield_apply_conf_change_3", self.id() == 3, |_| {
            ApplyResult::Yield
        });
        let (index, term) = (entry.get_index(), entry.get_term());
        let conf_change: ConfChangeV2 = match entry.get_entry_type() {
            EntryType::EntryConfChange => {
                let conf_change: ConfChange =
                    util::parse_data_at(entry.get_data(), index, &self.tag);
                conf_change.into_v2()
            }
            EntryType::EntryConfChangeV2 => util::parse_data_at(entry.get_data(), index, &self.tag),
            _ => unreachable!(),
        };
        let cmd = util::parse_data_at(conf_change.get_context(), index, &self.tag);
        match self.process_raft_cmd(apply_ctx, index, term, cmd) {
            ApplyResult::None => {
                // If failed, tell Raft that the `ConfChange` was aborted.
                ApplyResult::Res(ExecResult::ChangePeer(Default::default()))
            }
            ApplyResult::Res(mut res) => {
                if let ExecResult::ChangePeer(ref mut cp) = res {
                    cp.conf_change = conf_change;
                } else {
                    panic!(
                        "{} unexpected result {:?} for conf change {:?} at {}",
                        self.tag, res, conf_change, index
                    );
                }
                ApplyResult::Res(res)
            }
            ApplyResult::Yield | ApplyResult::WaitMergeSource(_) => unreachable!(),
        }
    }

    fn find_pending(
        &mut self,
        index: u64,
        term: u64,
        is_conf_change: bool,
    ) -> Option<Callback<EK::Snapshot>> {
        let (region_id, peer_id) = (self.region_id(), self.id());
        if is_conf_change {
            if let Some(mut cmd) = self.pending_cmds.take_conf_change() {
                if cmd.index == index && cmd.term == term {
                    return Some(cmd.cb.take().unwrap());
                } else {
                    notify_stale_command(region_id, peer_id, self.term, cmd);
                }
            }
            return None;
        }
        while let Some(mut head) = self.pending_cmds.pop_normal(index, term) {
            if head.term == term {
                if head.index == index {
                    return Some(head.cb.take().unwrap());
                } else {
                    panic!(
                        "{} unexpected callback at term {}, found index {}, expected {}",
                        self.tag, term, head.index, index
                    );
                }
            } else {
                // Because of the lack of original RaftCmdRequest, we skip calling
                // coprocessor here.
                notify_stale_command(region_id, peer_id, self.term, head);
            }
        }
        None
    }

    fn process_raft_cmd<W: WriteBatch<EK>>(
        &mut self,
        apply_ctx: &mut ApplyContext<EK, W>,
        index: u64,
        term: u64,
        cmd: RaftCmdRequest,
    ) -> ApplyResult<EK::Snapshot> {
        if index == 0 {
            panic!(
                "{} processing raft command needs a none zero index",
                self.tag
            );
        }

        // Set sync log hint if the cmd requires so.
        apply_ctx.sync_log_hint |= should_sync_log(&cmd);

        apply_ctx.host.pre_apply(&self.region, &cmd);
        let (mut resp, exec_result) = self.apply_raft_cmd(apply_ctx, index, term, &cmd);
        if let ApplyResult::WaitMergeSource(_) = exec_result {
            return exec_result;
        }

        debug!(
            "applied command";
            "region_id" => self.region_id(),
            "peer_id" => self.id(),
            "index" => index
        );

        // TODO: if we have exec_result, maybe we should return this callback too. Outer
        // store will call it after handing exec result.
        cmd_resp::bind_term(&mut resp, self.term);
        let cmd_cb = self.find_pending(index, term, is_conf_change_cmd(&cmd));
        let cmd = Cmd::new(index, cmd, resp);
        if let Some(observe_cmd) = self.observe_cmd.as_ref() {
            apply_ctx
                .host
                .on_apply_cmd(observe_cmd.id, self.region_id(), cmd.clone());
        }

        apply_ctx.cbs.last_mut().unwrap().push(cmd_cb, cmd);

        exec_result
    }

    /// Applies raft command.
    ///
    /// An apply operation can fail in the following situations:
    ///   1. it encounters an error that will occur on all stores, it can continue
    /// applying next entry safely, like epoch not match for example;
    ///   2. it encounters an error that may not occur on all stores, in this case
    /// we should try to apply the entry again or panic. Considering that this
    /// usually due to disk operation fail, which is rare, so just panic is ok.
    fn apply_raft_cmd<W: WriteBatch<EK>>(
        &mut self,
        ctx: &mut ApplyContext<EK, W>,
        index: u64,
        term: u64,
        req: &RaftCmdRequest,
    ) -> (RaftCmdResponse, ApplyResult<EK::Snapshot>) {
        // if pending remove, apply should be aborted already.
        assert!(!self.pending_remove);

        ctx.exec_ctx = Some(self.new_ctx(index, term));
        ctx.kv_wb_mut().set_save_point();
        let mut origin_epoch = None;
        let (resp, exec_result, flash_res) = match self.exec_raft_cmd(ctx, &req) {
            Ok(a) => {
                ctx.kv_wb_mut().pop_save_point().unwrap();
                if req.has_admin_request() {
                    origin_epoch = Some(self.region.get_region_epoch().clone());
                }
                a
            }
            Err(e) => {
                // clear dirty values.
                ctx.kv_wb_mut().rollback_to_save_point().unwrap();
                match e {
                    Error::EpochNotMatch(..) => debug!(
                        "epoch not match";
                        "region_id" => self.region_id(),
                        "peer_id" => self.id(),
                        "err" => ?e
                    ),
                    _ => error!(?e;
                        "execute raft command";
                        "region_id" => self.region_id(),
                        "peer_id" => self.id(),
                    ),
                }
                {
                    // hacked by solotzg.
                    let cmds = WriteCmds::new();
                    get_engine_store_server_helper().handle_write_raft_cmd(
                        &cmds,
                        RaftCmdHeader::new(self.region.get_id(), index, term),
                    );
                }

                (
                    cmd_resp::new_error(e),
                    ApplyResult::None,
                    EngineStoreApplyRes::None,
                )
            }
        };
        if let ApplyResult::WaitMergeSource(_) = exec_result {
            return (resp, exec_result);
        }

        let mut exec_ctx = ctx.exec_ctx.take().unwrap();
        exec_ctx.apply_state.set_applied_index(index);

        self.apply_state = exec_ctx.apply_state;
        self.applied_index_term = term;

        let need_write_apply_state = match flash_res {
            EngineStoreApplyRes::Persist => true,
            EngineStoreApplyRes::NotFound => {
                if req.has_admin_request() {
                    error!(
                        "region not found in engine-store, maybe have exec `RemoveNode` first";
                        "region_id" => self.region_id(),
                        "peer_id" => self.id(),
                        "term" => term,
                        "index" => index,
                    );
                    true
                } else {
                    false
                }
            }
            _ => false,
        };

        if need_write_apply_state && !self.pending_remove {
            info!("persist apply state"; "region_id" => self.region_id(), "peer_id" => self.id(), "state" => ?self.apply_state);
            self.write_apply_state(ctx.kv_wb_mut());
        }

        if let ApplyResult::Res(ref exec_result) = exec_result {
            match *exec_result {
                ExecResult::ChangePeer(ref cp) => {
                    self.region = cp.region.clone();
                }
                ExecResult::ComputeHash { .. }
                | ExecResult::VerifyHash { .. }
                | ExecResult::CompactLog { .. }
                | ExecResult::DeleteRange { .. }
                | ExecResult::IngestSst { .. } => {}
                ExecResult::SplitRegion { ref derived, .. } => {
                    self.region = derived.clone();
                    self.metrics.size_diff_hint = 0;
                    self.metrics.delete_keys_hint = 0;
                }
                ExecResult::PrepareMerge { ref region, .. } => {
                    self.region = region.clone();
                    self.is_merging = true;
                }
                ExecResult::CommitMerge { ref region, .. } => {
                    self.region = region.clone();
                    self.last_merge_version = region.get_region_epoch().get_version();
                }
                ExecResult::RollbackMerge { ref region, .. } => {
                    self.region = region.clone();
                    self.is_merging = false;
                }
            }
        }
        if let Some(epoch) = origin_epoch {
            let cmd_type = req.get_admin_request().get_cmd_type();
            let epoch_state = *ADMIN_CMD_EPOCH_MAP.get(&cmd_type).unwrap();
            // The chenge-epoch behavior **MUST BE** equal to the settings in `ADMIN_CMD_EPOCH_MAP`
            if (epoch_state.change_ver
                && epoch.get_version() == self.region.get_region_epoch().get_version())
                || (epoch_state.change_conf_ver
                    && epoch.get_conf_ver() == self.region.get_region_epoch().get_conf_ver())
            {
                panic!("{} apply admin cmd {:?} but epoch change is not expected, epoch state {:?}, before {:?}, after {:?}",
                        self.tag, req, epoch_state, epoch, self.region.get_region_epoch());
            }
        }

        (resp, exec_result)
    }

    fn destroy<W: WriteBatch<EK>>(&mut self, apply_ctx: &mut ApplyContext<EK, W>) {
        self.stopped = true;
        apply_ctx.router.close(self.region_id());
        for cmd in self.pending_cmds.normals.drain(..) {
            notify_region_removed(self.region.get_id(), self.id, cmd);
        }
        if let Some(cmd) = self.pending_cmds.conf_change.take() {
            notify_region_removed(self.region.get_id(), self.id, cmd);
        }
    }

    fn clear_all_commands_as_stale(&mut self) {
        let (region_id, peer_id) = (self.region_id(), self.id());
        for cmd in self.pending_cmds.normals.drain(..) {
            notify_stale_command(region_id, peer_id, self.term, cmd);
        }
        if let Some(cmd) = self.pending_cmds.conf_change.take() {
            notify_stale_command(region_id, peer_id, self.term, cmd);
        }
    }

    fn new_ctx(&self, index: u64, term: u64) -> ExecContext {
        ExecContext::new(self.apply_state.clone(), index, term)
    }
}

impl<EK> ApplyDelegate<EK>
where
    EK: KvEngine,
{
    // Only errors that will also occur on all other stores should be returned.
    fn exec_raft_cmd<W: WriteBatch<EK>>(
        &mut self,
        ctx: &mut ApplyContext<EK, W>,
        req: &RaftCmdRequest,
    ) -> Result<(
        RaftCmdResponse,
        ApplyResult<EK::Snapshot>,
        EngineStoreApplyRes,
    )> {
        // Include region for epoch not match after merge may cause key not in range.
        let include_region =
            req.get_header().get_region_epoch().get_version() >= self.last_merge_version;
        check_region_epoch(req, &self.region, include_region)?;
        if req.has_admin_request() {
            self.exec_admin_cmd(ctx, req)
        } else {
            self.exec_write_cmd(ctx, req)
        }
    }

    fn exec_admin_cmd<W: WriteBatch<EK>>(
        &mut self,
        ctx: &mut ApplyContext<EK, W>,
        req: &RaftCmdRequest,
    ) -> Result<(
        RaftCmdResponse,
        ApplyResult<EK::Snapshot>,
        EngineStoreApplyRes,
    )> {
        let request = req.get_admin_request();
        let cmd_type = request.get_cmd_type();

        match cmd_type {
            AdminCmdType::CompactLog | AdminCmdType::CommitMerge => {}
            AdminCmdType::ComputeHash | AdminCmdType::VerifyHash => {
                info!(
                    "useless admin command";
                    "region_id" => self.region_id(),
                    "term" => ctx.exec_ctx.as_ref().unwrap().term,
                    "index" => ctx.exec_ctx.as_ref().unwrap().index,
                    "type" => ?cmd_type,
                );
            }
            _ => {
                info!(
                    "execute admin command";
                    "region_id" => self.region_id(),
                    "peer_id" => self.id(),
                    "term" => ctx.exec_ctx.as_ref().unwrap().term,
                    "index" => ctx.exec_ctx.as_ref().unwrap().index,
                    "command" => ?request
                );
            }
        }

        let ori_apply_state = if cmd_type == AdminCmdType::CompactLog {
            Some(ctx.exec_ctx.as_ref().unwrap().apply_state.clone())
        } else {
            None
        };

        let (mut response, mut exec_result) = match cmd_type {
            AdminCmdType::ChangePeer => self.exec_change_peer(ctx, request),
            AdminCmdType::ChangePeerV2 => self.exec_change_peer_v2(ctx, request),
            AdminCmdType::Split => self.exec_split(ctx, request),
            AdminCmdType::BatchSplit => self.exec_batch_split(ctx, request),
            AdminCmdType::CompactLog => self.exec_compact_log(ctx, request),
            AdminCmdType::TransferLeader => Err(box_err!("transfer leader won't exec")),
            AdminCmdType::ComputeHash => Ok((AdminResponse::new(), ApplyResult::None)),
            AdminCmdType::VerifyHash => Ok((AdminResponse::new(), ApplyResult::None)),
            // TODO: is it backward compatible to add new cmd_type?
            AdminCmdType::PrepareMerge => self.exec_prepare_merge(ctx, request),
            AdminCmdType::CommitMerge => self.exec_commit_merge(ctx, request),
            AdminCmdType::RollbackMerge => self.exec_rollback_merge(ctx, request),
            AdminCmdType::InvalidAdmin => Err(box_err!("unsupported admin command type")),
        }?;
        response.set_cmd_type(cmd_type);

        let mut resp = RaftCmdResponse::default();
        if !req.get_header().get_uuid().is_empty() {
            let uuid = req.get_header().get_uuid().to_vec();
            resp.mut_header().set_uuid(uuid);
        }

        let flash_res = if let ApplyResult::WaitMergeSource(_) = &exec_result {
            EngineStoreApplyRes::None
        } else {
            // hacked by solotzg.
            get_engine_store_server_helper().handle_admin_raft_cmd(
                &request,
                &response,
                RaftCmdHeader::new(
                    self.region.get_id(),
                    ctx.exec_ctx.as_ref().unwrap().index,
                    ctx.exec_ctx.as_ref().unwrap().term,
                ),
            )
        };

        match flash_res {
            EngineStoreApplyRes::None => {
                if cmd_type == AdminCmdType::CompactLog {
                    response = AdminResponse::new();
                    exec_result = ApplyResult::None;
                    ctx.exec_ctx.as_mut().unwrap().apply_state = ori_apply_state.unwrap();
                }
            }
            _ => {}
        }

        resp.set_admin_response(response);
        Ok((resp, exec_result, flash_res))
    }

    fn exec_write_cmd<W: WriteBatch<EK>>(
        &mut self,
        ctx: &mut ApplyContext<EK, W>,
        req: &RaftCmdRequest,
    ) -> Result<(
        RaftCmdResponse,
        ApplyResult<EK::Snapshot>,
        EngineStoreApplyRes,
    )> {
        const NONE_STR: &str = "";
        let requests = req.get_requests();
        let mut ssts = vec![];
        let mut cmds = WriteCmds::with_capacity(requests.len());
        for req in requests {
            let cmd_type = req.get_cmd_type();
            match cmd_type {
                CmdType::Put => {
                    let put = req.get_put();
                    let cf = crate::engine_store_ffi::name_to_cf(put.get_cf());
                    let (key, value) = (put.get_key(), put.get_value());
                    if cf != ColumnFamilyType::Lock {
                        self.metrics.size_diff_hint += key.len() as i64 + value.len() as i64;
                        self.metrics.written_bytes += key.len() as u64 + value.len() as u64;
                        self.metrics.written_keys += 1;
                    }
                    cmds.push(key, value, WriteCmdType::Put, cf);
                }
                CmdType::Delete => {
                    let del = req.get_delete();
                    let cf = crate::engine_store_ffi::name_to_cf(del.get_cf());
                    let key = del.get_key();
                    if cf != ColumnFamilyType::Lock {
                        self.metrics.size_diff_hint -= key.len() as i64;
                        self.metrics.delete_keys_hint += 1;
                        self.metrics.written_bytes += key.len() as u64;
                        self.metrics.written_keys += 1;
                    }
                    cmds.push(key, NONE_STR.as_ref(), WriteCmdType::Del, cf);
                }
                CmdType::IngestSst => {
                    ssts.push(req.get_ingest_sst().get_sst().clone());
                }
                CmdType::Snap | CmdType::Get | CmdType::DeleteRange => {
                    // engine-store will drop table, no need DeleteRange
                    continue;
                }
                CmdType::Prewrite | CmdType::Invalid | CmdType::ReadIndex => {
                    panic!("invalid cmd type, message maybe currupted");
                }
            }
        }

        return if !ssts.is_empty() {
            assert_eq!(cmds.len(), 0);
            match self.handle_ingest_sst_for_engine_store(&ctx, &ssts) {
                EngineStoreApplyRes::None => {
                    self.pending_clean_ssts.append(&mut ssts);
                    info!(
                        "skip persist for ingest sst";
                        "region_id" => self.region_id(),
                        "peer_id" => self.id(),
                        "term" => ctx.exec_ctx.as_ref().unwrap().term,
                        "index" => ctx.exec_ctx.as_ref().unwrap().index,
                        "pending_ssts" => ?self.pending_clean_ssts
                    );

<<<<<<< HEAD
                    Ok((
                        RaftCmdResponse::new(),
                        ApplyResult::None,
                        EngineStoreApplyRes::None,
                    ))
                }
                EngineStoreApplyRes::NotFound | EngineStoreApplyRes::Persist => {
                    ssts.append(&mut self.pending_clean_ssts);
                    info!(
                        "ingest sst success";
                        "region_id" => self.region_id(),
                        "peer_id" => self.id(),
                        "term" => ctx.exec_ctx.as_ref().unwrap().term,
                        "index" => ctx.exec_ctx.as_ref().unwrap().index,
                        "ssts_to_clean" => ?ssts
                    );
                    ctx.delete_ssts.append(&mut ssts.clone());
                    Ok((
                        RaftCmdResponse::new(),
                        ApplyResult::Res(ExecResult::IngestSst { ssts }),
                        EngineStoreApplyRes::Persist,
                    ))
                }
            }
=======
        assert!(ranges.is_empty() || ssts.is_empty());
        let exec_res = if !ranges.is_empty() {
            ApplyResult::Res(ExecResult::DeleteRange { ranges })
        } else if !ssts.is_empty() {
            #[allow(clippy::redundant_closure_call)]
            (|| {
                fail_point!("dont_delete_ingested_sst", |_| {
                    ssts.clear();
                })
            })();
            ctx.delete_ssts.append(&mut ssts.clone());
            ApplyResult::Res(ExecResult::IngestSst { ssts })
>>>>>>> 9a789706
        } else {
            let flash_res = {
                get_engine_store_server_helper().handle_write_raft_cmd(
                    &cmds,
                    RaftCmdHeader::new(
                        self.region.get_id(),
                        ctx.exec_ctx.as_ref().unwrap().index,
                        ctx.exec_ctx.as_ref().unwrap().term,
                    ),
                )
            };
            Ok((RaftCmdResponse::new(), ApplyResult::None, flash_res))
        };
    }
}

// Write commands related.
impl<EK> ApplyDelegate<EK>
where
    EK: KvEngine,
{
    fn handle_put<W: WriteBatch<EK>>(&mut self, wb: &mut W, req: &Request) -> Result<Response> {
        let (key, value) = (req.get_put().get_key(), req.get_put().get_value());
        // region key range has no data prefix, so we must use origin key to check.
        util::check_key_in_region(key, &self.region)?;

        let resp = Response::default();
        let key = keys::data_key(key);
        self.metrics.size_diff_hint += key.len() as i64;
        self.metrics.size_diff_hint += value.len() as i64;
        if !req.get_put().get_cf().is_empty() {
            let cf = req.get_put().get_cf();
            // TODO: don't allow write preseved cfs.
            if cf == CF_LOCK {
                self.metrics.lock_cf_written_bytes += key.len() as u64;
                self.metrics.lock_cf_written_bytes += value.len() as u64;
            }
            // TODO: check whether cf exists or not.
            wb.put_cf(cf, &key, value).unwrap_or_else(|e| {
                panic!(
                    "{} failed to write ({}, {}) to cf {}: {:?}",
                    self.tag,
                    log_wrappers::Value::key(&key),
                    log_wrappers::Value::value(&value),
                    cf,
                    e
                )
            });
        } else {
            wb.put(&key, value).unwrap_or_else(|e| {
                panic!(
                    "{} failed to write ({}, {}): {:?}",
                    self.tag,
                    log_wrappers::Value::key(&key),
                    log_wrappers::Value::value(&value),
                    e
                );
            });
        }
        Ok(resp)
    }

    fn handle_delete<W: WriteBatch<EK>>(&mut self, wb: &mut W, req: &Request) -> Result<Response> {
        let key = req.get_delete().get_key();
        // region key range has no data prefix, so we must use origin key to check.
        util::check_key_in_region(key, &self.region)?;

        let key = keys::data_key(key);
        // since size_diff_hint is not accurate, so we just skip calculate the value size.
        self.metrics.size_diff_hint -= key.len() as i64;
        let resp = Response::default();
        if !req.get_delete().get_cf().is_empty() {
            let cf = req.get_delete().get_cf();
            // TODO: check whether cf exists or not.
            wb.delete_cf(cf, &key).unwrap_or_else(|e| {
                panic!(
                    "{} failed to delete {}: {}",
                    self.tag,
                    log_wrappers::Value::key(&key),
                    e
                )
            });

            if cf == CF_LOCK {
                // delete is a kind of write for RocksDB.
                self.metrics.lock_cf_written_bytes += key.len() as u64;
            } else {
                self.metrics.delete_keys_hint += 1;
            }
        } else {
            wb.delete(&key).unwrap_or_else(|e| {
                panic!(
                    "{} failed to delete {}: {}",
                    self.tag,
                    log_wrappers::Value::key(&key),
                    e
                )
            });
            self.metrics.delete_keys_hint += 1;
        }

        Ok(resp)
    }

    fn handle_delete_range(
        &mut self,
        engine: &EK,
        req: &Request,
        ranges: &mut Vec<Range>,
        use_delete_range: bool,
    ) -> Result<Response> {
        let s_key = req.get_delete_range().get_start_key();
        let e_key = req.get_delete_range().get_end_key();
        let notify_only = req.get_delete_range().get_notify_only();
        if !e_key.is_empty() && s_key >= e_key {
            return Err(box_err!(
                "invalid delete range command, start_key: {:?}, end_key: {:?}",
                s_key,
                e_key
            ));
        }
        // region key range has no data prefix, so we must use origin key to check.
        util::check_key_in_region(s_key, &self.region)?;
        let end_key = keys::data_end_key(e_key);
        let region_end_key = keys::data_end_key(self.region.get_end_key());
        if end_key > region_end_key {
            return Err(Error::KeyNotInRegion(e_key.to_vec(), self.region.clone()));
        }

        let resp = Response::default();
        let mut cf = req.get_delete_range().get_cf();
        if cf.is_empty() {
            cf = CF_DEFAULT;
        }
        if ALL_CFS.iter().find(|x| **x == cf).is_none() {
            return Err(box_err!("invalid delete range command, cf: {:?}", cf));
        }

        let start_key = keys::data_key(s_key);
        // Use delete_files_in_range to drop as many sst files as possible, this
        // is a way to reclaim disk space quickly after drop a table/index.
        if !notify_only {
            let range = vec![EngineRange::new(&start_key, &end_key)];
            let fail_f = |e: engine_traits::Error, strategy: DeleteStrategy| {
                panic!(
                    "{} failed to delete {:?} in ranges [{}, {}): {:?}",
                    self.tag,
                    strategy,
                    &log_wrappers::Value::key(&start_key),
                    &log_wrappers::Value::key(&end_key),
                    e
                )
            };
            engine
                .delete_ranges_cf(cf, DeleteStrategy::DeleteFiles, &range)
                .unwrap_or_else(|e| fail_f(e, DeleteStrategy::DeleteFiles));

            let strategy = if use_delete_range {
                DeleteStrategy::DeleteByRange
            } else {
                DeleteStrategy::DeleteByKey
            };
            // Delete all remaining keys.
            engine
                .delete_ranges_cf(cf, strategy.clone(), &range)
                .unwrap_or_else(move |e| fail_f(e, strategy));
            engine
                .delete_ranges_cf(cf, DeleteStrategy::DeleteBlobs, &range)
                .unwrap_or_else(move |e| fail_f(e, DeleteStrategy::DeleteBlobs));
        }

        // TODO: Should this be executed when `notify_only` is set?
        ranges.push(Range::new(cf.to_owned(), start_key, end_key));

        Ok(resp)
    }

    fn handle_ingest_sst_for_engine_store<W: WriteBatch<EK>>(
        &mut self,
        ctx: &ApplyContext<EK, W>,
        ssts: &Vec<SstMeta>,
    ) -> EngineStoreApplyRes {
        let mut ssts_wrap = vec![];
        let mut sst_views = vec![];

        for sst in ssts {
            if sst.get_cf_name() == CF_LOCK {
                panic!("should not ingest sst of lock cf");
            }

            if let Err(e) = check_sst_for_ingestion(sst, &self.region) {
                error!(
                     "ingest fail";
                     "region_id" => self.region_id(),
                     "peer_id" => self.id(),
                     "sst" => ?sst,
                     "region" => ?&self.region,
                     "err" => ?e
                );
                // This file is not valid, we can delete it here.
                let _ = ctx.importer.delete(sst);
                continue;
            }

            ssts_wrap.push((
                ctx.importer.get_path(sst),
                crate::engine_store_ffi::name_to_cf(sst.get_cf_name()),
            ));
        }

        for (path, cf) in &ssts_wrap {
            sst_views.push((path.to_str().unwrap().as_bytes(), *cf));
        }

        get_engine_store_server_helper().handle_ingest_sst(
            sst_views,
            RaftCmdHeader::new(
                self.region.get_id(),
                ctx.exec_ctx.as_ref().unwrap().index,
                ctx.exec_ctx.as_ref().unwrap().term,
            ),
        )
    }

    fn handle_ingest_sst(
        &mut self,
        importer: &Arc<SSTImporter>,
        engine: &EK,
        req: &Request,
        ssts: &mut Vec<SSTMetaInfo>,
    ) -> Result<Response> {
        let sst = req.get_ingest_sst().get_sst();

        if let Err(e) = check_sst_for_ingestion(sst, &self.region) {
            error!(?e;
                 "ingest fail";
                 "region_id" => self.region_id(),
                 "peer_id" => self.id(),
                 "sst" => ?sst,
                 "region" => ?&self.region,
            );
            // This file is not valid, we can delete it here.
            let _ = importer.delete(sst);
            return Err(e);
        }

        match importer.ingest(sst, engine) {
            Ok(meta_info) => ssts.push(meta_info),
            Err(e) => {
                // If this failed, it means that the file is corrupted or something
                // is wrong with the engine, but we can do nothing about that.
                panic!("{} ingest {:?}: {:?}", self.tag, sst, e);
            }
        };
        Ok(Response::default())
    }
}

mod confchange_cmd_metric {
    use super::*;

    fn write_metric(cct: ConfChangeType, kind: &str) {
        let metric = match cct {
            ConfChangeType::AddNode => "add_peer",
            ConfChangeType::RemoveNode => "remove_peer",
            ConfChangeType::AddLearnerNode => "add_learner",
        };
        PEER_ADMIN_CMD_COUNTER_VEC
            .with_label_values(&[metric, kind])
            .inc();
    }

    pub fn inc_all(cct: ConfChangeType) {
        write_metric(cct, "all")
    }

    pub fn inc_success(cct: ConfChangeType) {
        write_metric(cct, "success")
    }
}

// Admin commands related.
impl<EK> ApplyDelegate<EK>
where
    EK: KvEngine,
{
    fn exec_change_peer<W: WriteBatch<EK>>(
        &mut self,
        ctx: &mut ApplyContext<EK, W>,
        request: &AdminRequest,
    ) -> Result<(AdminResponse, ApplyResult<EK::Snapshot>)> {
        assert!(request.has_change_peer());
        let request = request.get_change_peer();
        let peer = request.get_peer();
        let store_id = peer.get_store_id();
        let change_type = request.get_change_type();
        let mut region = self.region.clone();

        fail_point!(
            "apply_on_conf_change_1_3_1",
            (self.id == 1 || self.id == 3) && self.region_id() == 1,
            |_| panic!("should not use return")
        );
        fail_point!(
            "apply_on_conf_change_3_1",
            self.id == 3 && self.region_id() == 1,
            |_| panic!("should not use return")
        );
        fail_point!(
            "apply_on_conf_change_all_1",
            self.region_id() == 1,
            |_| panic!("should not use return")
        );
        info!(
            "exec ConfChange";
            "region_id" => self.region_id(),
            "peer_id" => self.id(),
            "type" => util::conf_change_type_str(change_type),
            "epoch" => ?region.get_region_epoch(),
        );

        // TODO: we should need more check, like peer validation, duplicated id, etc.
        let conf_ver = region.get_region_epoch().get_conf_ver() + 1;
        region.mut_region_epoch().set_conf_ver(conf_ver);

        match change_type {
            ConfChangeType::AddNode => {
                let add_ndoe_fp = || {
                    fail_point!(
                        "apply_on_add_node_1_2",
                        self.id == 2 && self.region_id() == 1,
                        |_| {}
                    )
                };
                add_ndoe_fp();

                PEER_ADMIN_CMD_COUNTER_VEC
                    .with_label_values(&["add_peer", "all"])
                    .inc();

                let mut exists = false;
                if let Some(p) = util::find_peer_mut(&mut region, store_id) {
                    exists = true;
                    if !is_learner(p) || p.get_id() != peer.get_id() {
                        error!(
                            "can't add duplicated peer";
                            "region_id" => self.region_id(),
                            "peer_id" => self.id(),
                            "peer" => ?peer,
                            "region" => ?&self.region
                        );
                        return Err(box_err!(
                            "can't add duplicated peer {:?} to region {:?}",
                            peer,
                            self.region
                        ));
                    } else {
                        p.set_role(PeerRole::Voter);
                    }
                }
                if !exists {
                    // TODO: Do we allow adding peer in same node?
                    region.mut_peers().push(peer.clone());
                }

                PEER_ADMIN_CMD_COUNTER_VEC
                    .with_label_values(&["add_peer", "success"])
                    .inc();
                info!(
                    "add peer successfully";
                    "region_id" => self.region_id(),
                    "peer_id" => self.id(),
                    "peer" => ?peer,
                    "region" => ?&self.region
                );
            }
            ConfChangeType::RemoveNode => {
                PEER_ADMIN_CMD_COUNTER_VEC
                    .with_label_values(&["remove_peer", "all"])
                    .inc();

                if let Some(p) = util::remove_peer(&mut region, store_id) {
                    // Considering `is_learner` flag in `Peer` here is by design.
                    if &p != peer {
                        error!(
                            "ignore remove unmatched peer";
                            "region_id" => self.region_id(),
                            "peer_id" => self.id(),
                            "expect_peer" => ?peer,
                            "get_peeer" => ?p
                        );
                        return Err(box_err!(
                            "remove unmatched peer: expect: {:?}, get {:?}, ignore",
                            peer,
                            p
                        ));
                    }
                    if self.id == peer.get_id() {
                        // Remove ourself, we will destroy all region data later.
                        // So we need not to apply following logs.
                        self.stopped = true;
                        self.pending_remove = true;
                    }
                } else {
                    error!(
                        "remove missing peer";
                        "region_id" => self.region_id(),
                        "peer_id" => self.id(),
                        "peer" => ?peer,
                        "region" => ?&self.region
                    );
                    return Err(box_err!(
                        "remove missing peer {:?} from region {:?}",
                        peer,
                        self.region
                    ));
                }

                PEER_ADMIN_CMD_COUNTER_VEC
                    .with_label_values(&["remove_peer", "success"])
                    .inc();
                info!(
                    "remove peer successfully";
                    "region_id" => self.region_id(),
                    "peer_id" => self.id(),
                    "peer" => ?peer,
                    "region" => ?&self.region
                );
            }
            ConfChangeType::AddLearnerNode => {
                PEER_ADMIN_CMD_COUNTER_VEC
                    .with_label_values(&["add_learner", "all"])
                    .inc();

                if util::find_peer(&region, store_id).is_some() {
                    error!(
                        "can't add duplicated learner";
                        "region_id" => self.region_id(),
                        "peer_id" => self.id(),
                        "peer" => ?peer,
                        "region" => ?&self.region
                    );
                    return Err(box_err!(
                        "can't add duplicated learner {:?} to region {:?}",
                        peer,
                        self.region
                    ));
                }
                region.mut_peers().push(peer.clone());

                PEER_ADMIN_CMD_COUNTER_VEC
                    .with_label_values(&["add_learner", "success"])
                    .inc();
                info!(
                    "add learner successfully";
                    "region_id" => self.region_id(),
                    "peer_id" => self.id(),
                    "peer" => ?peer,
                    "region" => ?&self.region
                );
            }
        }

        let state = if self.pending_remove {
            PeerState::Tombstone
        } else {
            PeerState::Normal
        };
        if let Err(e) = write_peer_state(ctx.kv_wb_mut(), &region, state, None) {
            panic!("{} failed to update region state: {:?}", self.tag, e);
        }

        let mut resp = AdminResponse::default();
        resp.mut_change_peer().set_region(region.clone());

        Ok((
            resp,
            ApplyResult::Res(ExecResult::ChangePeer(ChangePeer {
                index: ctx.exec_ctx.as_ref().unwrap().index,
                conf_change: Default::default(),
                changes: vec![request.clone()],
                region,
            })),
        ))
    }

    fn exec_change_peer_v2<W: WriteBatch<EK>>(
        &mut self,
        ctx: &mut ApplyContext<EK, W>,
        request: &AdminRequest,
    ) -> Result<(AdminResponse, ApplyResult<EK::Snapshot>)> {
        assert!(request.has_change_peer_v2());
        let changes = request.get_change_peer_v2().get_change_peers().to_vec();

        info!(
            "exec ConfChangeV2";
            "region_id" => self.region_id(),
            "peer_id" => self.id(),
            "kind" => ?ConfChangeKind::confchange_kind(changes.len()),
            "epoch" => ?self.region.get_region_epoch(),
        );

        let region = match ConfChangeKind::confchange_kind(changes.len()) {
            ConfChangeKind::LeaveJoint => self.apply_leave_joint()?,
            kind => self.apply_conf_change(kind, changes.as_slice())?,
        };

        let state = if self.pending_remove {
            PeerState::Tombstone
        } else {
            PeerState::Normal
        };

        if let Err(e) = write_peer_state(ctx.kv_wb_mut(), &region, state, None) {
            panic!("{} failed to update region state: {:?}", self.tag, e);
        }

        let mut resp = AdminResponse::default();
        resp.mut_change_peer().set_region(region.clone());
        Ok((
            resp,
            ApplyResult::Res(ExecResult::ChangePeer(ChangePeer {
                index: ctx.exec_ctx.as_ref().unwrap().index,
                conf_change: Default::default(),
                changes,
                region,
            })),
        ))
    }

    fn apply_conf_change(
        &mut self,
        kind: ConfChangeKind,
        changes: &[ChangePeerRequest],
    ) -> Result<Region> {
        let mut region = self.region.clone();
        for cp in changes.iter() {
            let (change_type, peer) = (cp.get_change_type(), cp.get_peer());
            let store_id = peer.get_store_id();

            confchange_cmd_metric::inc_all(change_type);

            if let Some(exist_peer) = util::find_peer(&region, store_id) {
                let r = exist_peer.get_role();
                if r == PeerRole::IncomingVoter || r == PeerRole::DemotingVoter {
                    panic!(
                        "{} can't apply confchange because configuration is still in joint state, confchange: {:?}, region: {:?}",
                        self.tag, cp, self.region
                    );
                }
            }
            match (util::find_peer_mut(&mut region, store_id), change_type) {
                (None, ConfChangeType::AddNode) => {
                    let mut peer = peer.clone();
                    match kind {
                        ConfChangeKind::Simple => peer.set_role(PeerRole::Voter),
                        ConfChangeKind::EnterJoint => peer.set_role(PeerRole::IncomingVoter),
                        _ => unreachable!(),
                    }
                    region.mut_peers().push(peer);
                }
                (None, ConfChangeType::AddLearnerNode) => {
                    let mut peer = peer.clone();
                    peer.set_role(PeerRole::Learner);
                    region.mut_peers().push(peer);
                }
                (None, ConfChangeType::RemoveNode) => {
                    error!(
                        "remove missing peer";
                        "region_id" => self.region_id(),
                        "peer_id" => self.id(),
                        "peer" => ?peer,
                        "region" => ?&self.region,
                    );
                    return Err(box_err!(
                        "remove missing peer {:?} from region {:?}",
                        peer,
                        self.region
                    ));
                }
                // Add node
                (Some(exist_peer), ConfChangeType::AddNode)
                | (Some(exist_peer), ConfChangeType::AddLearnerNode) => {
                    let (role, exist_id, incoming_id) =
                        (exist_peer.get_role(), exist_peer.get_id(), peer.get_id());

                    if exist_id != incoming_id // Add peer with different id to the same store
                            // The peer is already the requested role
                            || (role, change_type) == (PeerRole::Voter, ConfChangeType::AddNode)
                            || (role, change_type) == (PeerRole::Learner, ConfChangeType::AddLearnerNode)
                    {
                        error!(
                            "can't add duplicated peer";
                            "region_id" => self.region_id(),
                            "peer_id" => self.id(),
                            "peer" => ?peer,
                            "exist peer" => ?exist_peer,
                            "confchnage type" => ?change_type,
                            "region" => ?&self.region
                        );
                        return Err(box_err!(
                                "can't add duplicated peer {:?} to region {:?}, duplicated with exist peer {:?}",
                                peer,
                                self.region,
                                exist_peer
                            ));
                    }
                    match (role, change_type) {
                        (PeerRole::Voter, ConfChangeType::AddLearnerNode) => match kind {
                            ConfChangeKind::Simple => exist_peer.set_role(PeerRole::Learner),
                            ConfChangeKind::EnterJoint => {
                                exist_peer.set_role(PeerRole::DemotingVoter)
                            }
                            _ => unreachable!(),
                        },
                        (PeerRole::Learner, ConfChangeType::AddNode) => match kind {
                            ConfChangeKind::Simple => exist_peer.set_role(PeerRole::Voter),
                            ConfChangeKind::EnterJoint => {
                                exist_peer.set_role(PeerRole::IncomingVoter)
                            }
                            _ => unreachable!(),
                        },
                        _ => unreachable!(),
                    }
                }
                // Remove node
                (Some(exist_peer), ConfChangeType::RemoveNode) => {
                    if kind == ConfChangeKind::EnterJoint
                        && exist_peer.get_role() == PeerRole::Voter
                    {
                        error!(
                            "can't remove voter directly";
                            "region_id" => self.region_id(),
                            "peer_id" => self.id(),
                            "peer" => ?peer,
                            "region" => ?&self.region
                        );
                        return Err(box_err!(
                            "can not remove voter {:?} directly from region {:?}",
                            peer,
                            self.region
                        ));
                    }
                    match util::remove_peer(&mut region, store_id) {
                        Some(p) => {
                            if &p != peer {
                                error!(
                                    "ignore remove unmatched peer";
                                    "region_id" => self.region_id(),
                                    "peer_id" => self.id(),
                                    "expect_peer" => ?peer,
                                    "get_peeer" => ?p
                                );
                                return Err(box_err!(
                                    "remove unmatched peer: expect: {:?}, get {:?}, ignore",
                                    peer,
                                    p
                                ));
                            }
                            if self.id == peer.get_id() {
                                // Remove ourself, we will destroy all region data later.
                                // So we need not to apply following logs.
                                self.stopped = true;
                                self.pending_remove = true;
                            }
                        }
                        None => unreachable!(),
                    }
                }
            }
            confchange_cmd_metric::inc_success(change_type);
        }
        let conf_ver = region.get_region_epoch().get_conf_ver() + changes.len() as u64;
        region.mut_region_epoch().set_conf_ver(conf_ver);
        info!(
            "conf change successfully";
            "region_id" => self.region_id(),
            "peer_id" => self.id(),
            "changes" => ?changes,
            "original region" => ?&self.region,
            "current region" => ?&region,
        );
        Ok(region)
    }

    fn apply_leave_joint(&self) -> Result<Region> {
        let mut region = self.region.clone();
        let mut change_num = 0;
        for peer in region.mut_peers().iter_mut() {
            match peer.get_role() {
                PeerRole::IncomingVoter => peer.set_role(PeerRole::Voter),
                PeerRole::DemotingVoter => peer.set_role(PeerRole::Learner),
                _ => continue,
            }
            change_num += 1;
        }
        if change_num == 0 {
            panic!(
                "{} can't leave a non-joint config, region: {:?}",
                self.tag, self.region
            );
        }
        let conf_ver = region.get_region_epoch().get_conf_ver() + change_num;
        region.mut_region_epoch().set_conf_ver(conf_ver);
        info!(
            "leave joint state successfully";
            "region_id" => self.region_id(),
            "peer_id" => self.id(),
            "region" => ?&region,
        );
        Ok(region)
    }

    fn exec_split<W: WriteBatch<EK>>(
        &mut self,
        ctx: &mut ApplyContext<EK, W>,
        req: &AdminRequest,
    ) -> Result<(AdminResponse, ApplyResult<EK::Snapshot>)> {
        info!(
            "split is deprecated, redirect to use batch split";
            "region_id" => self.region_id(),
            "peer_id" => self.id(),
        );
        let split = req.get_split().to_owned();
        let mut admin_req = AdminRequest::default();
        admin_req
            .mut_splits()
            .set_right_derive(split.get_right_derive());
        admin_req.mut_splits().mut_requests().push(split);
        // This method is executed only when there are unapplied entries after being restarted.
        // So there will be no callback, it's OK to return a response that does not matched
        // with its request.
        self.exec_batch_split(ctx, &admin_req)
    }

    fn exec_batch_split<W: WriteBatch<EK>>(
        &mut self,
        ctx: &mut ApplyContext<EK, W>,
        req: &AdminRequest,
    ) -> Result<(AdminResponse, ApplyResult<EK::Snapshot>)> {
        fail_point!("apply_before_split");
        fail_point!(
            "apply_before_split_1_3",
            self.id == 3 && self.region_id() == 1,
            |_| { unreachable!() }
        );

        PEER_ADMIN_CMD_COUNTER.batch_split.all.inc();

        let split_reqs = req.get_splits();
        let right_derive = split_reqs.get_right_derive();
        if split_reqs.get_requests().is_empty() {
            return Err(box_err!("missing split requests"));
        }
        let mut derived = self.region.clone();
        let new_region_cnt = split_reqs.get_requests().len();
        let mut regions = Vec::with_capacity(new_region_cnt + 1);
        let mut keys: VecDeque<Vec<u8>> = VecDeque::with_capacity(new_region_cnt + 1);
        for req in split_reqs.get_requests() {
            let split_key = req.get_split_key();
            if split_key.is_empty() {
                return Err(box_err!("missing split key"));
            }
            if split_key
                <= keys
                    .back()
                    .map_or_else(|| derived.get_start_key(), Vec::as_slice)
            {
                return Err(box_err!("invalid split request: {:?}", split_reqs));
            }
            if req.get_new_peer_ids().len() != derived.get_peers().len() {
                return Err(box_err!(
                    "invalid new peer id count, need {:?}, but got {:?}",
                    derived.get_peers(),
                    req.get_new_peer_ids()
                ));
            }
            keys.push_back(split_key.to_vec());
        }

        util::check_key_in_region(keys.back().unwrap(), &self.region)?;

        info!(
            "split region";
            "region_id" => self.region_id(),
            "peer_id" => self.id(),
            "region" => ?derived,
            "keys" => %KeysInfoFormatter(keys.iter()),
        );
        let new_version = derived.get_region_epoch().get_version() + new_region_cnt as u64;
        derived.mut_region_epoch().set_version(new_version);
        // Note that the split requests only contain ids for new regions, so we need
        // to handle new regions and old region separately.
        if right_derive {
            // So the range of new regions is [old_start_key, split_key1, ..., last_split_key].
            keys.push_front(derived.get_start_key().to_vec());
        } else {
            // So the range of new regions is [split_key1, ..., last_split_key, old_end_key].
            keys.push_back(derived.get_end_key().to_vec());
            derived.set_end_key(keys.front().unwrap().to_vec());
            regions.push(derived.clone());
        }

        let mut new_split_regions: HashMap<u64, NewSplitPeer> = HashMap::default();
        for req in split_reqs.get_requests() {
            let mut new_region = Region::default();
            new_region.set_id(req.get_new_region_id());
            new_region.set_region_epoch(derived.get_region_epoch().to_owned());
            new_region.set_start_key(keys.pop_front().unwrap());
            new_region.set_end_key(keys.front().unwrap().to_vec());
            new_region.set_peers(derived.get_peers().to_vec().into());
            for (peer, peer_id) in new_region
                .mut_peers()
                .iter_mut()
                .zip(req.get_new_peer_ids())
            {
                peer.set_id(*peer_id);
            }
            new_split_regions.insert(
                new_region.get_id(),
                NewSplitPeer {
                    peer_id: util::find_peer(&new_region, ctx.store_id).unwrap().get_id(),
                    result: None,
                },
            );
            regions.push(new_region);
        }

        if right_derive {
            derived.set_start_key(keys.pop_front().unwrap());
            regions.push(derived.clone());
        }

        let mut replace_regions = HashSet::default();
        {
            let mut pending_create_peers = ctx.pending_create_peers.lock().unwrap();
            for (region_id, new_split_peer) in new_split_regions.iter_mut() {
                match pending_create_peers.entry(*region_id) {
                    HashMapEntry::Occupied(mut v) => {
                        if *v.get() != (new_split_peer.peer_id, false) {
                            new_split_peer.result =
                                Some(format!("status {:?} is not expected", v.get()));
                        } else {
                            replace_regions.insert(*region_id);
                            v.insert((new_split_peer.peer_id, true));
                        }
                    }
                    HashMapEntry::Vacant(v) => {
                        v.insert((new_split_peer.peer_id, true));
                    }
                }
            }
        }

        // region_id -> peer_id
        let mut already_exist_regions = Vec::new();
        for (region_id, new_split_peer) in new_split_regions.iter_mut() {
            let region_state_key = keys::region_state_key(*region_id);
            match ctx
                .engine
                .get_msg_cf::<RegionLocalState>(CF_RAFT, &region_state_key)
            {
                Ok(None) => (),
                Ok(Some(state)) => {
                    if replace_regions.get(region_id).is_some() {
                        // This peer must be the first one on local store. So if this peer is created on the other side,
                        // it means no `RegionLocalState` in kv engine.
                        panic!("{} failed to replace region {} peer {} because state {:?} alread exist in kv engine",
                            self.tag, region_id, new_split_peer.peer_id, state);
                    }
                    already_exist_regions.push((*region_id, new_split_peer.peer_id));
                    new_split_peer.result = Some(format!("state {:?} exist in kv engine", state));
                }
                e => panic!(
                    "{} failed to get regions state of {}: {:?}",
                    self.tag, region_id, e
                ),
            }
        }

        if !already_exist_regions.is_empty() {
            let mut pending_create_peers = ctx.pending_create_peers.lock().unwrap();
            for (region_id, peer_id) in &already_exist_regions {
                assert_eq!(
                    pending_create_peers.remove(region_id),
                    Some((*peer_id, true))
                );
            }
        }

        let kv_wb_mut = ctx.kv_wb_mut();
        for new_region in &regions {
            if new_region.get_id() == derived.get_id() {
                continue;
            }
            let new_split_peer = new_split_regions.get(&new_region.get_id()).unwrap();
            if let Some(ref r) = new_split_peer.result {
                warn!(
                    "new region from splitting already exists";
                    "new_region_id" => new_region.get_id(),
                    "new_peer_id" => new_split_peer.peer_id,
                    "reason" => r,
                    "region_id" => self.region_id(),
                    "peer_id" => self.id(),
                );
                continue;
            }
            write_peer_state(kv_wb_mut, new_region, PeerState::Normal, None)
                .and_then(|_| write_initial_apply_state(kv_wb_mut, new_region.get_id()))
                .unwrap_or_else(|e| {
                    panic!(
                        "{} fails to save split region {:?}: {:?}",
                        self.tag, new_region, e
                    )
                });
        }
        write_peer_state(kv_wb_mut, &derived, PeerState::Normal, None).unwrap_or_else(|e| {
            panic!("{} fails to update region {:?}: {:?}", self.tag, derived, e)
        });
        let mut resp = AdminResponse::default();
        resp.mut_splits().set_regions(regions.clone().into());
        PEER_ADMIN_CMD_COUNTER.batch_split.success.inc();

        fail_point!(
            "apply_after_split_1_3",
            self.id == 3 && self.region_id() == 1,
            |_| { unreachable!() }
        );

        Ok((
            resp,
            ApplyResult::Res(ExecResult::SplitRegion {
                regions,
                derived,
                new_split_regions,
            }),
        ))
    }

    fn exec_prepare_merge<W: WriteBatch<EK>>(
        &mut self,
        ctx: &mut ApplyContext<EK, W>,
        req: &AdminRequest,
    ) -> Result<(AdminResponse, ApplyResult<EK::Snapshot>)> {
        fail_point!("apply_before_prepare_merge");

        PEER_ADMIN_CMD_COUNTER.prepare_merge.all.inc();

        let prepare_merge = req.get_prepare_merge();
        let index = prepare_merge.get_min_index();
        let exec_ctx = ctx.exec_ctx.as_ref().unwrap();
        let first_index = peer_storage::first_index(&exec_ctx.apply_state);
        if index < first_index {
            // We filter `CompactLog` command before.
            panic!(
                "{} first index {} > min_index {}, skip pre merge",
                self.tag, first_index, index
            );
        }
        let mut region = self.region.clone();
        let region_version = region.get_region_epoch().get_version() + 1;
        region.mut_region_epoch().set_version(region_version);
        // In theory conf version should not be increased when executing prepare_merge.
        // However, we don't want to do conf change after prepare_merge is committed.
        // This can also be done by iterating all proposal to find if prepare_merge is
        // proposed before proposing conf change, but it make things complicated.
        // Another way is make conf change also check region version, but this is not
        // backward compatible.
        let conf_version = region.get_region_epoch().get_conf_ver() + 1;
        region.mut_region_epoch().set_conf_ver(conf_version);
        let mut merging_state = MergeState::default();
        merging_state.set_min_index(index);
        merging_state.set_target(prepare_merge.get_target().to_owned());
        merging_state.set_commit(exec_ctx.index);
        write_peer_state(
            ctx.kv_wb_mut(),
            &region,
            PeerState::Merging,
            Some(merging_state.clone()),
        )
        .unwrap_or_else(|e| {
            panic!(
                "{} failed to save merging state {:?} for region {:?}: {:?}",
                self.tag, merging_state, region, e
            )
        });
        fail_point!("apply_after_prepare_merge");
        PEER_ADMIN_CMD_COUNTER.prepare_merge.success.inc();

        let mut response = AdminResponse::default();
        response.mut_split().set_left(region.clone());

        Ok((
            response,
            ApplyResult::Res(ExecResult::PrepareMerge {
                region,
                state: merging_state,
            }),
        ))
    }

    // The target peer should send missing log entries to the source peer.
    //
    // So, the merge process order would be:
    // 1.   `exec_commit_merge` in target apply fsm and send `CatchUpLogs` to source peer fsm
    // 2.   `on_catch_up_logs_for_merge` in source peer fsm
    // 3.   if the source peer has already executed the corresponding `on_ready_prepare_merge`, set pending_remove and jump to step 6
    // 4.   ... (raft append and apply logs)
    // 5.   `on_ready_prepare_merge` in source peer fsm and set pending_remove (means source region has finished applying all logs)
    // 6.   `logs_up_to_date_for_merge` in source apply fsm (destroy its apply fsm and send Noop to trigger the target apply fsm)
    // 7.   resume `exec_commit_merge` in target apply fsm
    // 8.   `on_ready_commit_merge` in target peer fsm and send `MergeResult` to source peer fsm
    // 9.   `on_merge_result` in source peer fsm (destroy itself)
    fn exec_commit_merge<W: WriteBatch<EK>>(
        &mut self,
        ctx: &mut ApplyContext<EK, W>,
        req: &AdminRequest,
    ) -> Result<(AdminResponse, ApplyResult<EK::Snapshot>)> {
        {
            fail_point!("apply_before_commit_merge");
            let apply_before_commit_merge = || {
                fail_point!(
                    "apply_before_commit_merge_except_1_4",
                    self.region_id() == 1 && self.id != 4,
                    |_| {}
                );
            };
            apply_before_commit_merge();
        }

        PEER_ADMIN_CMD_COUNTER.commit_merge.all.inc();

        let merge = req.get_commit_merge();
        let source_region = merge.get_source();
        let source_region_id = source_region.get_id();

        // No matter whether the source peer has applied to the required index,
        // it's a race to write apply state in both source delegate and target
        // delegate. So asking the source delegate to stop first.
        if self.ready_source_region_id != source_region_id {
            if self.ready_source_region_id != 0 {
                panic!(
                    "{} unexpected ready source region {}, expecting {}",
                    self.tag, self.ready_source_region_id, source_region_id
                );
            }
            info!(
                "asking delegate to stop";
                "region_id" => self.region_id(),
                "peer_id" => self.id(),
                "source_region_id" => source_region_id
            );
            fail_point!("before_handle_catch_up_logs_for_merge");
            // Sends message to the source peer fsm and pause `exec_commit_merge` process
            let logs_up_to_date = Arc::new(AtomicU64::new(0));
            let msg = SignificantMsg::CatchUpLogs(CatchUpLogs {
                target_region_id: self.region_id(),
                merge: merge.to_owned(),
                logs_up_to_date: logs_up_to_date.clone(),
            });
            ctx.notifier
                .notify_one(source_region_id, PeerMsg::SignificantMsg(msg));
            return Ok((
                AdminResponse::default(),
                ApplyResult::WaitMergeSource(logs_up_to_date),
            ));
        }

        info!(
            "execute CommitMerge";
            "region_id" => self.region_id(),
            "peer_id" => self.id(),
            "commit" => merge.get_commit(),
            "entries" => merge.get_entries().len(),
            "term" => ctx.exec_ctx.as_ref().unwrap().term,
            "index" => ctx.exec_ctx.as_ref().unwrap().index,
            "source_region" => ?source_region
        );

        self.ready_source_region_id = 0;

        let region_state_key = keys::region_state_key(source_region_id);
        let state: RegionLocalState = match ctx.engine.get_msg_cf(CF_RAFT, &region_state_key) {
            Ok(Some(s)) => s,
            e => panic!(
                "{} failed to get regions state of {:?}: {:?}",
                self.tag, source_region, e
            ),
        };
        if state.get_state() != PeerState::Merging {
            panic!(
                "{} unexpected state of merging region {:?}",
                self.tag, state
            );
        }
        let exist_region = state.get_region().to_owned();
        if *source_region != exist_region {
            panic!(
                "{} source_region {:?} not match exist region {:?}",
                self.tag, source_region, exist_region
            );
        }
        let mut region = self.region.clone();
        // Use a max value so that pd can ensure overlapped region has a priority.
        let version = cmp::max(
            source_region.get_region_epoch().get_version(),
            region.get_region_epoch().get_version(),
        ) + 1;
        region.mut_region_epoch().set_version(version);
        if keys::enc_end_key(&region) == keys::enc_start_key(source_region) {
            region.set_end_key(source_region.get_end_key().to_vec());
        } else {
            region.set_start_key(source_region.get_start_key().to_vec());
        }
        let kv_wb_mut = ctx.kv_wb_mut();
        write_peer_state(kv_wb_mut, &region, PeerState::Normal, None)
            .and_then(|_| {
                // TODO: maybe all information needs to be filled?
                let mut merging_state = MergeState::default();
                merging_state.set_target(self.region.clone());
                write_peer_state(
                    kv_wb_mut,
                    source_region,
                    PeerState::Tombstone,
                    Some(merging_state),
                )
            })
            .unwrap_or_else(|e| {
                panic!(
                    "{} failed to save merge region {:?}: {:?}",
                    self.tag, region, e
                )
            });

        PEER_ADMIN_CMD_COUNTER.commit_merge.success.inc();

        let mut response = AdminResponse::default();
        response.mut_split().set_left(region.clone());

        Ok((
            response,
            ApplyResult::Res(ExecResult::CommitMerge {
                region,
                source: source_region.to_owned(),
            }),
        ))
    }

    fn exec_rollback_merge<W: WriteBatch<EK>>(
        &mut self,
        ctx: &mut ApplyContext<EK, W>,
        req: &AdminRequest,
    ) -> Result<(AdminResponse, ApplyResult<EK::Snapshot>)> {
        fail_point!("apply_before_rollback_merge");

        PEER_ADMIN_CMD_COUNTER.rollback_merge.all.inc();
        let region_state_key = keys::region_state_key(self.region_id());
        let state: RegionLocalState = match ctx.engine.get_msg_cf(CF_RAFT, &region_state_key) {
            Ok(Some(s)) => s,
            e => panic!("{} failed to get regions state: {:?}", self.tag, e),
        };
        assert_eq!(state.get_state(), PeerState::Merging, "{}", self.tag);
        let rollback = req.get_rollback_merge();
        assert_eq!(
            state.get_merge_state().get_commit(),
            rollback.get_commit(),
            "{}",
            self.tag
        );
        let mut region = self.region.clone();
        let version = region.get_region_epoch().get_version();
        // Update version to avoid duplicated rollback requests.
        region.mut_region_epoch().set_version(version + 1);
        write_peer_state(ctx.kv_wb_mut(), &region, PeerState::Normal, None).unwrap_or_else(|e| {
            panic!(
                "{} failed to rollback merge {:?}: {:?}",
                self.tag, rollback, e
            )
        });

        PEER_ADMIN_CMD_COUNTER.rollback_merge.success.inc();
        let mut response = AdminResponse::new();
        response.mut_split().set_left(region.clone());

        Ok((
            response,
            ApplyResult::Res(ExecResult::RollbackMerge {
                region,
                commit: rollback.get_commit(),
            }),
        ))
    }

    fn exec_compact_log<W: WriteBatch<EK>>(
        &mut self,
        ctx: &mut ApplyContext<EK, W>,
        req: &AdminRequest,
    ) -> Result<(AdminResponse, ApplyResult<EK::Snapshot>)> {
        PEER_ADMIN_CMD_COUNTER.compact.all.inc();

        let compact_index = req.get_compact_log().get_compact_index();
        let resp = AdminResponse::default();
        let apply_state = &mut ctx.exec_ctx.as_mut().unwrap().apply_state;
        let first_index = peer_storage::first_index(apply_state);
        if compact_index <= first_index {
            debug!(
                "compact index <= first index, no need to compact";
                "region_id" => self.region_id(),
                "peer_id" => self.id(),
                "compact_index" => compact_index,
                "first_index" => first_index,
            );
            return Ok((resp, ApplyResult::None));
        }
        if self.is_merging {
            info!(
                "in merging mode, skip compact";
                "region_id" => self.region_id(),
                "peer_id" => self.id(),
                "compact_index" => compact_index
            );
            return Ok((resp, ApplyResult::None));
        }

        let compact_term = req.get_compact_log().get_compact_term();
        // TODO: add unit tests to cover all the message integrity checks.
        if compact_term == 0 {
            info!(
                "compact term missing, skip";
                "region_id" => self.region_id(),
                "peer_id" => self.id(),
                "command" => ?req.get_compact_log()
            );
            // old format compact log command, safe to ignore.
            return Err(box_err!(
                "command format is outdated, please upgrade leader"
            ));
        }

        // compact failure is safe to be omitted, no need to assert.
        compact_raft_log(&self.tag, apply_state, compact_index, compact_term)?;

        PEER_ADMIN_CMD_COUNTER.compact.success.inc();

        Ok((
            resp,
            ApplyResult::Res(ExecResult::CompactLog {
                state: apply_state.get_truncated_state().clone(),
                first_index,
            }),
        ))
    }

    fn exec_compute_hash<W: WriteBatch<EK>>(
        &self,
        ctx: &ApplyContext<EK, W>,
        req: &AdminRequest,
    ) -> Result<(AdminResponse, ApplyResult<EK::Snapshot>)> {
        let resp = AdminResponse::default();
        Ok((
            resp,
            ApplyResult::Res(ExecResult::ComputeHash {
                region: self.region.clone(),
                index: ctx.exec_ctx.as_ref().unwrap().index,
                context: req.get_compute_hash().get_context().to_vec(),
                // This snapshot may be held for a long time, which may cause too many
                // open files in rocksdb.
                // TODO: figure out another way to do consistency check without snapshot
                // or short life snapshot.
                snap: ctx.engine.snapshot(),
            }),
        ))
    }

    fn exec_verify_hash<W: WriteBatch<EK>>(
        &self,
        _: &ApplyContext<EK, W>,
        req: &AdminRequest,
    ) -> Result<(AdminResponse, ApplyResult<EK::Snapshot>)> {
        let verify_req = req.get_verify_hash();
        let index = verify_req.get_index();
        let context = verify_req.get_context().to_vec();
        let hash = verify_req.get_hash().to_vec();
        let resp = AdminResponse::default();
        Ok((
            resp,
            ApplyResult::Res(ExecResult::VerifyHash {
                index,
                context,
                hash,
            }),
        ))
    }
}

pub fn is_conf_change_cmd(msg: &RaftCmdRequest) -> bool {
    if !msg.has_admin_request() {
        return false;
    }
    let req = msg.get_admin_request();
    req.has_change_peer() || req.has_change_peer_v2()
}

fn check_sst_for_ingestion(sst: &SstMeta, region: &Region) -> Result<()> {
    let uuid = sst.get_uuid();
    if let Err(e) = UuidBuilder::from_slice(uuid) {
        return Err(box_err!("invalid uuid {:?}: {:?}", uuid, e));
    }

    let cf_name = sst.get_cf_name();
    if cf_name != CF_DEFAULT && cf_name != CF_WRITE {
        return Err(box_err!("invalid cf name {}", cf_name));
    }

    let region_id = sst.get_region_id();
    if region_id != region.get_id() {
        return Err(Error::RegionNotFound(region_id));
    }

    let epoch = sst.get_region_epoch();
    let region_epoch = region.get_region_epoch();
    if epoch.get_conf_ver() != region_epoch.get_conf_ver()
        || epoch.get_version() != region_epoch.get_version()
    {
        let error = format!("{:?} != {:?}", epoch, region_epoch);
        return Err(Error::EpochNotMatch(error, vec![region.clone()]));
    }

    let range = sst.get_range();
    util::check_key_in_region(range.get_start(), region)?;
    util::check_key_in_region(range.get_end(), region)?;

    Ok(())
}

/// Updates the `state` with given `compact_index` and `compact_term`.
///
/// Remember the Raft log is not deleted here.
pub fn compact_raft_log(
    tag: &str,
    state: &mut RaftApplyState,
    compact_index: u64,
    compact_term: u64,
) -> Result<()> {
    debug!("{} compact log entries to prior to {}", tag, compact_index);

    if compact_index <= state.get_truncated_state().get_index() {
        return Err(box_err!("try to truncate compacted entries"));
    } else if compact_index > state.get_applied_index() {
        return Err(box_err!(
            "compact index {} > applied index {}",
            compact_index,
            state.get_applied_index()
        ));
    }

    // we don't actually delete the logs now, we add an async task to do it.

    state.mut_truncated_state().set_index(compact_index);
    state.mut_truncated_state().set_term(compact_term);

    Ok(())
}

pub struct Apply<S>
where
    S: Snapshot,
{
    pub peer_id: u64,
    pub region_id: u64,
    pub term: u64,
    pub entries: Vec<Entry>,
    pub cbs: Vec<Proposal<S>>,
    entries_mem_size: i64,
    entries_count: i64,
}

impl<S: Snapshot> Apply<S> {
    pub(crate) fn new(
        peer_id: u64,
        region_id: u64,
        term: u64,
        entries: Vec<Entry>,
        cbs: Vec<Proposal<S>>,
    ) -> Apply<S> {
        let entries_mem_size =
            (ENTRY_MEM_SIZE * entries.capacity()) as i64 + get_entries_mem_size(&entries);
        APPLY_PENDING_BYTES_GAUGE.add(entries_mem_size);
        let entries_count = entries.len() as i64;
        APPLY_PENDING_ENTRIES_GAUGE.add(entries_count);
        Apply {
            peer_id,
            region_id,
            term,
            entries,
            cbs,
            entries_mem_size,
            entries_count,
        }
    }
}

impl<S: Snapshot> Drop for Apply<S> {
    fn drop(&mut self) {
        APPLY_PENDING_BYTES_GAUGE.sub(self.entries_mem_size);
        APPLY_PENDING_ENTRIES_GAUGE.sub(self.entries_count);
    }
}

fn get_entries_mem_size(entries: &[Entry]) -> i64 {
    if entries.is_empty() {
        return 0;
    }
    let data_size: i64 = entries
        .iter()
        .map(|e| (e.data.capacity() + e.context.capacity()) as i64)
        .sum();
    data_size
}

#[derive(Default, Clone)]
pub struct Registration {
    pub id: u64,
    pub term: u64,
    pub apply_state: RaftApplyState,
    pub applied_index_term: u64,
    pub region: Region,
    pub pending_request_snapshot_count: Arc<AtomicUsize>,
    pub is_merging: bool,
}

impl Registration {
    pub fn new<EK: KvEngine, ER: RaftEngine>(peer: &Peer<EK, ER>) -> Registration {
        Registration {
            id: peer.peer_id(),
            term: peer.term(),
            apply_state: peer.get_store().apply_state().clone(),
            applied_index_term: peer.get_store().applied_index_term(),
            region: peer.region().clone(),
            pending_request_snapshot_count: peer.pending_request_snapshot_count.clone(),
            is_merging: peer.pending_merge_state.is_some(),
        }
    }
}

pub struct Proposal<S>
where
    S: Snapshot,
{
    pub is_conf_change: bool,
    pub index: u64,
    pub term: u64,
    pub cb: Callback<S>,
    /// `renew_lease_time` contains the last time when a peer starts to renew lease.
    pub renew_lease_time: Option<Timespec>,
    pub must_pass_epoch_check: bool,
}

pub struct Destroy {
    region_id: u64,
    merge_from_snapshot: bool,
}

/// A message that asks the delegate to apply to the given logs and then reply to
/// target mailbox.
#[derive(Default, Debug)]
pub struct CatchUpLogs {
    /// The target region to be notified when given logs are applied.
    pub target_region_id: u64,
    /// Merge request that contains logs to be applied.
    pub merge: CommitMergeRequest,
    /// A flag indicate that all source region's logs are applied.
    ///
    /// This is still necessary although we have a mailbox field already.
    /// Mailbox is used to notify target region, and trigger a round of polling.
    /// But due to the FIFO natural of channel, we need a flag to check if it's
    /// ready when polling.
    pub logs_up_to_date: Arc<AtomicU64>,
}

pub struct GenSnapTask {
    pub(crate) region_id: u64,
    snap_notifier: SyncSender<RaftSnapshot>,
    // indicates whether the snapshot is triggered due to load balance
    for_balance: bool,
}

impl GenSnapTask {
    pub fn new(region_id: u64, snap_notifier: SyncSender<RaftSnapshot>) -> GenSnapTask {
        GenSnapTask {
            region_id,
            snap_notifier,
            for_balance: false,
        }
    }

    pub fn set_for_balance(&mut self) {
        self.for_balance = true;
    }

    pub fn generate_and_schedule_snapshot<EK>(
        self,
        kv_snap: EK::Snapshot,
        last_applied_index_term: u64,
        last_applied_state: RaftApplyState,
        region_sched: &Scheduler<RegionTask<EK::Snapshot>>,
    ) -> Result<()>
    where
        EK: KvEngine,
    {
        let snapshot = RegionTask::Gen {
            region_id: self.region_id,
            notifier: self.snap_notifier,
            for_balance: self.for_balance,
            last_applied_index_term,
            last_applied_state,
            // This snapshot may be held for a long time, which may cause too many
            // open files in rocksdb.
            kv_snap,
        };
        box_try!(region_sched.schedule(snapshot));
        Ok(())
    }
}

impl Debug for GenSnapTask {
    fn fmt(&self, f: &mut fmt::Formatter<'_>) -> fmt::Result {
        f.debug_struct("GenSnapTask")
            .field("region_id", &self.region_id)
            .finish()
    }
}

static OBSERVE_ID_ALLOC: AtomicUsize = AtomicUsize::new(0);

/// A unique identifier for checking stale observed commands.
#[derive(Clone, Copy, Debug, Eq, PartialEq, Ord, PartialOrd, Hash)]
pub struct ObserveID(usize);

impl ObserveID {
    pub fn new() -> ObserveID {
        ObserveID(OBSERVE_ID_ALLOC.fetch_add(1, Ordering::SeqCst))
    }
}

struct ObserveCmd {
    // TODO: Add flags to disable observing.
    id: ObserveID,
}

impl Debug for ObserveCmd {
    fn fmt(&self, f: &mut Formatter<'_>) -> fmt::Result {
        f.debug_struct("ObserveCmd").field("id", &self.id).finish()
    }
}

#[derive(Debug)]
pub struct ChangeObserver {
    pub observe_id: ObserveID,
    pub region_id: u64,
}

pub enum Msg<EK>
where
    EK: KvEngine,
{
    Apply {
        start: Instant,
        apply: Apply<EK::Snapshot>,
    },
    Registration(Registration),
    LogsUpToDate(CatchUpLogs),
    Noop,
    Destroy(Destroy),
    Snapshot(GenSnapTask),
    Change {
        cmd: ChangeObserver,
        region_epoch: RegionEpoch,
        cb: Callback<EK::Snapshot>,
    },
    #[cfg(any(test, feature = "testexport"))]
    #[allow(clippy::type_complexity)]
    Validate(u64, Box<dyn FnOnce(*const u8) + Send>),
}

impl<EK> Msg<EK>
where
    EK: KvEngine,
{
    pub fn apply(apply: Apply<EK::Snapshot>) -> Msg<EK> {
        Msg::Apply {
            start: Instant::now(),
            apply,
        }
    }

    pub fn register<ER: RaftEngine>(peer: &Peer<EK, ER>) -> Msg<EK> {
        Msg::Registration(Registration::new(peer))
    }

    pub fn destroy(region_id: u64, merge_from_snapshot: bool) -> Msg<EK> {
        Msg::Destroy(Destroy {
            region_id,
            merge_from_snapshot,
        })
    }
}

impl<EK> Debug for Msg<EK>
where
    EK: KvEngine,
{
    fn fmt(&self, f: &mut Formatter<'_>) -> fmt::Result {
        match self {
            Msg::Apply { apply, .. } => write!(f, "[region {}] async apply", apply.region_id),
            Msg::Registration(ref r) => {
                write!(f, "[region {}] Reg {:?}", r.region.get_id(), r.apply_state)
            }
            Msg::LogsUpToDate(_) => write!(f, "logs are updated"),
            Msg::Noop => write!(f, "noop"),
            Msg::Destroy(ref d) => write!(f, "[region {}] destroy", d.region_id),
            Msg::Snapshot(GenSnapTask { region_id, .. }) => {
                write!(f, "[region {}] requests a snapshot", region_id)
            }
            Msg::Change {
                cmd: ChangeObserver { region_id, .. },
                ..
            } => write!(f, "[region {}] change cmd", region_id),
            #[cfg(any(test, feature = "testexport"))]
            Msg::Validate(region_id, _) => write!(f, "[region {}] validate", region_id),
        }
    }
}

#[derive(Default, Clone, Debug, PartialEq)]
pub struct ApplyMetrics {
    /// an inaccurate difference in region size since last reset.
    pub size_diff_hint: i64,
    /// delete keys' count since last reset.
    pub delete_keys_hint: u64,

    pub written_bytes: u64,
    pub written_keys: u64,
    pub lock_cf_written_bytes: u64,
}

#[derive(Debug)]
pub struct ApplyRes<S>
where
    S: Snapshot,
{
    pub region_id: u64,
    pub apply_state: RaftApplyState,
    pub applied_index_term: u64,
    pub exec_res: VecDeque<ExecResult<S>>,
    pub metrics: ApplyMetrics,
}

#[derive(Debug)]
pub enum TaskRes<S>
where
    S: Snapshot,
{
    Apply(ApplyRes<S>),
    Destroy {
        // ID of region that has been destroyed.
        region_id: u64,
        // ID of peer that has been destroyed.
        peer_id: u64,
        // Whether destroy request is from its target region's snapshot
        merge_from_snapshot: bool,
    },
}

pub struct ApplyFsm<EK>
where
    EK: KvEngine,
{
    delegate: ApplyDelegate<EK>,
    receiver: Receiver<Msg<EK>>,
    mailbox: Option<BasicMailbox<ApplyFsm<EK>>>,
}

impl<EK> ApplyFsm<EK>
where
    EK: KvEngine,
{
    fn from_peer<ER: RaftEngine>(
        peer: &Peer<EK, ER>,
    ) -> (LooseBoundedSender<Msg<EK>>, Box<ApplyFsm<EK>>) {
        let reg = Registration::new(peer);
        ApplyFsm::from_registration(reg)
    }

    fn from_registration(reg: Registration) -> (LooseBoundedSender<Msg<EK>>, Box<ApplyFsm<EK>>) {
        let (tx, rx) = loose_bounded(usize::MAX);
        let delegate = ApplyDelegate::from_registration(reg);
        (
            tx,
            Box::new(ApplyFsm {
                delegate,
                receiver: rx,
                mailbox: None,
            }),
        )
    }

    /// Handles peer registration. When a peer is created, it will register an apply delegate.
    fn handle_registration(&mut self, reg: Registration) {
        info!(
            "re-register to apply delegates";
            "region_id" => self.delegate.region_id(),
            "peer_id" => self.delegate.id(),
            "term" => reg.term
        );
        assert_eq!(self.delegate.id, reg.id);
        self.delegate.term = reg.term;
        self.delegate.clear_all_commands_as_stale();
        self.delegate = ApplyDelegate::from_registration(reg);
    }

    /// Handles apply tasks, and uses the apply delegate to handle the committed entries.
    fn handle_apply<W: WriteBatch<EK>>(
        &mut self,
        apply_ctx: &mut ApplyContext<EK, W>,
        mut apply: Apply<EK::Snapshot>,
    ) {
        if apply_ctx.timer.is_none() {
            apply_ctx.timer = Some(Instant::now_coarse());
        }

        fail_point!("on_handle_apply_1003", self.delegate.id() == 1003, |_| {});
        fail_point!("on_handle_apply_2", self.delegate.id() == 2, |_| {});
        fail_point!("on_handle_apply", |_| {});

        if apply.entries.is_empty() || self.delegate.pending_remove || self.delegate.stopped {
            return;
        }

        self.delegate.metrics = ApplyMetrics::default();
        self.delegate.term = apply.term;
        if let Some(entry) = apply.entries.last() {
            let prev_state = (
                self.delegate.apply_state.get_commit_index(),
                self.delegate.apply_state.get_commit_term(),
            );
            let cur_state = (entry.get_index(), entry.get_term());
            if prev_state.0 > cur_state.0 || prev_state.1 > cur_state.1 {
                panic!(
                    "{} commit state jump backward {:?} -> {:?}",
                    self.delegate.tag, prev_state, cur_state
                );
            }
            self.delegate.apply_state.set_commit_index(cur_state.0);
            self.delegate.apply_state.set_commit_term(cur_state.1);
        }

        self.append_proposal(apply.cbs.drain(..));
        self.delegate
            .handle_raft_committed_entries(apply_ctx, apply.entries.drain(..));
        fail_point!("post_handle_apply_1003", self.delegate.id() == 1003, |_| {});
    }

    /// Handles proposals, and appends the commands to the apply delegate.
    fn append_proposal(&mut self, props_drainer: Drain<Proposal<EK::Snapshot>>) {
        let (region_id, peer_id) = (self.delegate.region_id(), self.delegate.id());
        let propose_num = props_drainer.len();
        if self.delegate.stopped {
            for p in props_drainer {
                let cmd = PendingCmd::<EK::Snapshot>::new(p.index, p.term, p.cb);
                notify_stale_command(region_id, peer_id, self.delegate.term, cmd);
            }
            return;
        }
        for p in props_drainer {
            let cmd = PendingCmd::new(p.index, p.term, p.cb);
            if p.is_conf_change {
                if let Some(cmd) = self.delegate.pending_cmds.take_conf_change() {
                    // if it loses leadership before conf change is replicated, there may be
                    // a stale pending conf change before next conf change is applied. If it
                    // becomes leader again with the stale pending conf change, will enter
                    // this block, so we notify leadership may have been changed.
                    notify_stale_command(region_id, peer_id, self.delegate.term, cmd);
                }
                self.delegate.pending_cmds.set_conf_change(cmd);
            } else {
                self.delegate.pending_cmds.append_normal(cmd);
            }
        }
        // TODO: observe it in batch.
        APPLY_PROPOSAL.observe(propose_num as f64);
    }

    fn destroy<W: WriteBatch<EK>>(&mut self, ctx: &mut ApplyContext<EK, W>) {
        let region_id = self.delegate.region_id();
        if ctx.apply_res.iter().any(|res| res.region_id == region_id) {
            // Flush before destroying to avoid reordering messages.
            ctx.flush();
        }
        fail_point!(
            "before_peer_destroy_1003",
            self.delegate.id() == 1003,
            |_| {}
        );
        info!(
            "remove delegate from apply delegates";
            "region_id" => self.delegate.region_id(),
            "peer_id" => self.delegate.id(),
        );
        self.delegate.destroy(ctx);
    }

    /// Handles peer destroy. When a peer is destroyed, the corresponding apply delegate should be removed too.
    fn handle_destroy<W: WriteBatch<EK>>(&mut self, ctx: &mut ApplyContext<EK, W>, d: Destroy) {
        assert_eq!(d.region_id, self.delegate.region_id());
        if d.merge_from_snapshot {
            assert_eq!(self.delegate.stopped, false);
        }
        if !self.delegate.stopped {
            self.destroy(ctx);
            ctx.notifier.notify_one(
                self.delegate.region_id(),
                PeerMsg::ApplyRes {
                    res: TaskRes::Destroy {
                        region_id: self.delegate.region_id(),
                        peer_id: self.delegate.id,
                        merge_from_snapshot: d.merge_from_snapshot,
                    },
                },
            );
        }
    }

    fn resume_pending<W: WriteBatch<EK>>(&mut self, ctx: &mut ApplyContext<EK, W>) {
        if let Some(ref state) = self.delegate.wait_merge_state {
            let source_region_id = state.logs_up_to_date.load(Ordering::SeqCst);
            if source_region_id == 0 {
                return;
            }
            self.delegate.ready_source_region_id = source_region_id;
        }
        self.delegate.wait_merge_state = None;

        let mut state = self.delegate.yield_state.take().unwrap();

        if ctx.timer.is_none() {
            ctx.timer = Some(Instant::now_coarse());
        }
        if !state.pending_entries.is_empty() {
            self.delegate
                .handle_raft_committed_entries(ctx, state.pending_entries.drain(..));
            if let Some(ref mut s) = self.delegate.yield_state {
                // So the delegate is expected to yield the CPU.
                // It can either be executing another `CommitMerge` in pending_msgs
                // or has been written too much data.
                s.pending_msgs = state.pending_msgs;
                return;
            }
        }

        if !state.pending_msgs.is_empty() {
            self.handle_tasks(ctx, &mut state.pending_msgs);
        }
    }

    fn logs_up_to_date_for_merge<W: WriteBatch<EK>>(
        &mut self,
        ctx: &mut ApplyContext<EK, W>,
        catch_up_logs: CatchUpLogs,
    ) {
        fail_point!("after_handle_catch_up_logs_for_merge");
        fail_point!(
            "after_handle_catch_up_logs_for_merge_1003",
            self.delegate.id() == 1003,
            |_| {}
        );

        let region_id = self.delegate.region_id();
        info!(
            "source logs are all applied now";
            "region_id" => region_id,
            "peer_id" => self.delegate.id(),
        );
        // The source peer fsm will be destroyed when the target peer executes `on_ready_commit_merge`
        // and sends `merge result` to the source peer fsm.
        self.destroy(ctx);
        catch_up_logs
            .logs_up_to_date
            .store(region_id, Ordering::SeqCst);
        // To trigger the target apply fsm
        if let Some(mailbox) = ctx.router.mailbox(catch_up_logs.target_region_id) {
            let _ = mailbox.force_send(Msg::Noop);
        } else {
            error!(
                "failed to get mailbox, are we shutting down?";
                "region_id" => region_id,
                "peer_id" => self.delegate.id(),
            );
        }
    }

    #[allow(unused_mut)]
    fn handle_snapshot<W: WriteBatch<EK>>(
        &mut self,
        apply_ctx: &mut ApplyContext<EK, W>,
        snap_task: GenSnapTask,
    ) {
        if self.delegate.pending_remove || self.delegate.stopped {
            return;
        }
        let applied_index = self.delegate.apply_state.get_applied_index();
        let mut need_sync = apply_ctx
            .apply_res
            .iter()
            .any(|res| res.region_id == self.delegate.region_id())
            && self.delegate.last_sync_apply_index != applied_index;
        #[cfg(feature = "failpoint")]
        #[allow(clippy::redundant_closure_call)]
        (|| fail_point!("apply_on_handle_snapshot_sync", |_| { need_sync = true }))();
        if need_sync {
            if apply_ctx.timer.is_none() {
                apply_ctx.timer = Some(Instant::now_coarse());
            }
            self.delegate.write_apply_state(apply_ctx.kv_wb_mut());
            fail_point!(
                "apply_on_handle_snapshot_1_1",
                self.delegate.id == 1 && self.delegate.region_id() == 1,
                |_| unimplemented!()
            );

            apply_ctx.flush();
            // For now, it's more like last_flush_apply_index.
            // TODO: Update it only when `flush()` returns true.
            self.delegate.last_sync_apply_index = applied_index;
        }

        if let Err(e) = snap_task.generate_and_schedule_snapshot::<EK>(
            apply_ctx.engine.snapshot(),
            self.delegate.applied_index_term,
            self.delegate.apply_state.clone(),
            &apply_ctx.region_scheduler,
        ) {
            error!(
                "schedule snapshot failed";
                "error" => ?e,
                "region_id" => self.delegate.region_id(),
                "peer_id" => self.delegate.id()
            );
        }
        self.delegate
            .pending_request_snapshot_count
            .fetch_sub(1, Ordering::SeqCst);
        fail_point!(
            "apply_on_handle_snapshot_finish_1_1",
            self.delegate.id == 1 && self.delegate.region_id() == 1,
            |_| unimplemented!()
        );
    }

    fn handle_change<W: WriteBatch<EK>>(
        &mut self,
        apply_ctx: &mut ApplyContext<EK, W>,
        cmd: ChangeObserver,
        region_epoch: RegionEpoch,
        cb: Callback<EK::Snapshot>,
    ) {
        let ChangeObserver {
            observe_id,
            region_id,
        } = cmd;
        if let Some(observe_cmd) = self.delegate.observe_cmd.as_mut() {
            if observe_cmd.id > observe_id {
                notify_stale_req(self.delegate.term, cb);
                return;
            }
        }

        assert_eq!(self.delegate.region_id(), region_id);
        let resp = match compare_region_epoch(
            &region_epoch,
            &self.delegate.region,
            false, /* check_conf_ver */
            true,  /* check_ver */
            true,  /* include_region */
        ) {
            Ok(()) => {
                // Commit the writebatch for ensuring the following snapshot can get all previous writes.
                if apply_ctx.kv_wb().count() > 0 {
                    apply_ctx.commit(&mut self.delegate);
                }
                ReadResponse {
                    response: Default::default(),
                    snapshot: Some(RegionSnapshot::from_snapshot(
                        Arc::new(apply_ctx.engine.snapshot()),
                        Arc::new(self.delegate.region.clone()),
                    )),
                    txn_extra_op: TxnExtraOp::Noop,
                }
            }
            Err(e) => {
                // Return error if epoch not match
                cb.invoke_read(ReadResponse {
                    response: cmd_resp::new_error(e),
                    snapshot: None,
                    txn_extra_op: TxnExtraOp::Noop,
                });
                return;
            }
        };

        self.delegate.observe_cmd = Some(ObserveCmd { id: observe_id });

        cb.invoke_read(resp);
    }

    fn handle_tasks<W: WriteBatch<EK>>(
        &mut self,
        apply_ctx: &mut ApplyContext<EK, W>,
        msgs: &mut Vec<Msg<EK>>,
    ) {
        let mut drainer = msgs.drain(..);
        loop {
            match drainer.next() {
                Some(Msg::Apply { start, apply }) => {
                    APPLY_TASK_WAIT_TIME_HISTOGRAM.observe(start.elapsed_secs());
                    self.handle_apply(apply_ctx, apply);
                    if let Some(ref mut state) = self.delegate.yield_state {
                        state.pending_msgs = drainer.collect();
                        break;
                    }
                }
                Some(Msg::Registration(reg)) => self.handle_registration(reg),
                Some(Msg::Destroy(d)) => self.handle_destroy(apply_ctx, d),
                Some(Msg::LogsUpToDate(cul)) => self.logs_up_to_date_for_merge(apply_ctx, cul),
                Some(Msg::Noop) => {}
                Some(Msg::Snapshot(_)) => unreachable!("should not request snapshot"),
                Some(Msg::Change {
                    cmd,
                    region_epoch,
                    cb,
                }) => self.handle_change(apply_ctx, cmd, region_epoch, cb),
                #[cfg(any(test, feature = "testexport"))]
                Some(Msg::Validate(_, f)) => {
                    let delegate: *const u8 = unsafe { std::mem::transmute(&self.delegate) };
                    f(delegate)
                }
                None => break,
            }
        }
    }
}

impl<EK> Fsm for ApplyFsm<EK>
where
    EK: KvEngine,
{
    type Message = Msg<EK>;

    #[inline]
    fn is_stopped(&self) -> bool {
        self.delegate.stopped
    }

    #[inline]
    fn set_mailbox(&mut self, mailbox: Cow<'_, BasicMailbox<Self>>)
    where
        Self: Sized,
    {
        self.mailbox = Some(mailbox.into_owned());
    }

    #[inline]
    fn take_mailbox(&mut self) -> Option<BasicMailbox<Self>>
    where
        Self: Sized,
    {
        self.mailbox.take()
    }
}

impl<EK> Drop for ApplyFsm<EK>
where
    EK: KvEngine,
{
    fn drop(&mut self) {
        self.delegate.clear_all_commands_as_stale();
    }
}

pub struct ControlMsg;

pub struct ControlFsm;

impl Fsm for ControlFsm {
    type Message = ControlMsg;

    #[inline]
    fn is_stopped(&self) -> bool {
        true
    }
}

pub struct ApplyPoller<EK, W>
where
    EK: KvEngine,
    W: WriteBatch<EK>,
{
    msg_buf: Vec<Msg<EK>>,
    apply_ctx: ApplyContext<EK, W>,
    messages_per_tick: usize,
    cfg_tracker: Tracker<Config>,
}

impl<EK, W> PollHandler<ApplyFsm<EK>, ControlFsm> for ApplyPoller<EK, W>
where
    EK: KvEngine,
    W: WriteBatch<EK>,
{
    fn begin(&mut self, _batch_size: usize) {
        if let Some(incoming) = self.cfg_tracker.any_new() {
            match Ord::cmp(&incoming.messages_per_tick, &self.messages_per_tick) {
                CmpOrdering::Greater => {
                    self.msg_buf.reserve(incoming.messages_per_tick);
                    self.messages_per_tick = incoming.messages_per_tick;
                }
                CmpOrdering::Less => {
                    self.msg_buf.shrink_to(incoming.messages_per_tick);
                    self.messages_per_tick = incoming.messages_per_tick;
                }
                _ => {}
            }
        }
        self.apply_ctx.perf_context.start_observe();
    }

    /// There is no control fsm in apply poller.
    fn handle_control(&mut self, _: &mut ControlFsm) -> Option<usize> {
        unimplemented!()
    }

    fn handle_normal(&mut self, normal: &mut ApplyFsm<EK>) -> Option<usize> {
        let mut expected_msg_count = None;
        normal.delegate.handle_start = Some(Instant::now_coarse());
        if normal.delegate.yield_state.is_some() {
            if normal.delegate.wait_merge_state.is_some() {
                // We need to query the length first, otherwise there is a race
                // condition that new messages are queued after resuming and before
                // query the length.
                expected_msg_count = Some(normal.receiver.len());
            }
            normal.resume_pending(&mut self.apply_ctx);
            if normal.delegate.wait_merge_state.is_some() {
                // Yield due to applying CommitMerge, this fsm can be released if its
                // channel msg count equals to expected_msg_count because it will receive
                // a new message if its source region has applied all needed logs.
                return expected_msg_count;
            } else if normal.delegate.yield_state.is_some() {
                // Yield due to other reasons, this fsm must not be released because
                // it's possible that no new message will be sent to itself.
                // The remaining messages will be handled in next rounds.
                return None;
            }
            expected_msg_count = None;
        }
        fail_point!("before_handle_normal_3", normal.delegate.id() == 3, |_| {
            None
        });
        fail_point!(
            "before_handle_normal_1003",
            normal.delegate.id() == 1003,
            |_| { None }
        );
        while self.msg_buf.len() < self.messages_per_tick {
            match normal.receiver.try_recv() {
                Ok(msg) => self.msg_buf.push(msg),
                Err(TryRecvError::Empty) => {
                    expected_msg_count = Some(0);
                    break;
                }
                Err(TryRecvError::Disconnected) => {
                    normal.delegate.stopped = true;
                    expected_msg_count = Some(0);
                    break;
                }
            }
        }
        normal.handle_tasks(&mut self.apply_ctx, &mut self.msg_buf);
        if normal.delegate.wait_merge_state.is_some() {
            // Check it again immediately as catching up logs can be very fast.
            expected_msg_count = Some(0);
        } else if normal.delegate.yield_state.is_some() {
            // Let it continue to run next time.
            expected_msg_count = None;
        }
        expected_msg_count
    }

    fn end(&mut self, fsms: &mut [Box<ApplyFsm<EK>>]) {
        let is_synced = self.apply_ctx.flush();
        if is_synced {
            for fsm in fsms {
                fsm.delegate.last_sync_apply_index = fsm.delegate.apply_state.get_applied_index();
            }
        }
    }
}

pub struct Builder<EK: KvEngine, W: WriteBatch<EK>> {
    tag: String,
    cfg: Arc<VersionTrack<Config>>,
    coprocessor_host: CoprocessorHost<EK>,
    importer: Arc<SSTImporter>,
    region_scheduler: Scheduler<RegionTask<<EK as KvEngine>::Snapshot>>,
    engine: EK,
    sender: Box<dyn Notifier<EK>>,
    router: ApplyRouter<EK>,
    _phantom: PhantomData<W>,
    store_id: u64,
    pending_create_peers: Arc<Mutex<HashMap<u64, (u64, bool)>>>,
}

impl<EK: KvEngine, W> Builder<EK, W>
where
    W: WriteBatch<EK>,
{
    pub fn new<T, ER: RaftEngine>(
        builder: &RaftPollerBuilder<EK, ER, T>,
        sender: Box<dyn Notifier<EK>>,
        router: ApplyRouter<EK>,
    ) -> Builder<EK, W> {
        Builder {
            tag: format!("[store {}]", builder.store.get_id()),
            cfg: builder.cfg.clone(),
            coprocessor_host: builder.coprocessor_host.clone(),
            importer: builder.importer.clone(),
            region_scheduler: builder.region_scheduler.clone(),
            engine: builder.engines.kv.clone(),
            _phantom: PhantomData,
            sender,
            router,
            store_id: builder.store.get_id(),
            pending_create_peers: builder.pending_create_peers.clone(),
        }
    }
}

impl<EK, W> HandlerBuilder<ApplyFsm<EK>, ControlFsm> for Builder<EK, W>
where
    EK: KvEngine,
    W: WriteBatch<EK>,
{
    type Handler = ApplyPoller<EK, W>;

    fn build(&mut self) -> ApplyPoller<EK, W> {
        let cfg = self.cfg.value();
        ApplyPoller {
            msg_buf: Vec::with_capacity(cfg.messages_per_tick),
            apply_ctx: ApplyContext::new(
                self.tag.clone(),
                self.coprocessor_host.clone(),
                self.importer.clone(),
                self.region_scheduler.clone(),
                self.engine.clone(),
                self.router.clone(),
                self.sender.clone_box(),
                &cfg,
                self.store_id,
                self.pending_create_peers.clone(),
            ),
            messages_per_tick: cfg.messages_per_tick,
            cfg_tracker: self.cfg.clone().tracker(self.tag.clone()),
        }
    }
}

#[derive(Clone)]
pub struct ApplyRouter<EK>
where
    EK: KvEngine,
{
    pub router: BatchRouter<ApplyFsm<EK>, ControlFsm>,
}

impl<EK> Deref for ApplyRouter<EK>
where
    EK: KvEngine,
{
    type Target = BatchRouter<ApplyFsm<EK>, ControlFsm>;

    fn deref(&self) -> &BatchRouter<ApplyFsm<EK>, ControlFsm> {
        &self.router
    }
}

impl<EK> DerefMut for ApplyRouter<EK>
where
    EK: KvEngine,
{
    fn deref_mut(&mut self) -> &mut BatchRouter<ApplyFsm<EK>, ControlFsm> {
        &mut self.router
    }
}

impl<EK> ApplyRouter<EK>
where
    EK: KvEngine,
{
    pub fn schedule_task(&self, region_id: u64, msg: Msg<EK>) {
        let reg = match self.try_send(region_id, msg) {
            Either::Left(Ok(())) => return,
            Either::Left(Err(TrySendError::Disconnected(msg))) | Either::Right(msg) => match msg {
                Msg::Registration(reg) => reg,
                Msg::Apply { mut apply, .. } => {
                    info!(
                        "target region is not found, drop proposals";
                        "region_id" => region_id
                    );
                    for p in apply.cbs.drain(..) {
                        let cmd = PendingCmd::<EK::Snapshot>::new(p.index, p.term, p.cb);
                        notify_region_removed(apply.region_id, apply.peer_id, cmd);
                    }
                    return;
                }
                Msg::Destroy(_) | Msg::Noop => {
                    info!(
                        "target region is not found, drop messages";
                        "region_id" => region_id
                    );
                    return;
                }
                Msg::Snapshot(_) => {
                    warn!(
                        "region is removed before taking snapshot, are we shutting down?";
                        "region_id" => region_id
                    );
                    return;
                }
                Msg::LogsUpToDate(cul) => {
                    warn!(
                        "region is removed before merged, are we shutting down?";
                        "region_id" => region_id,
                        "merge" => ?cul.merge,
                    );
                    return;
                }
                Msg::Change {
                    cmd: ChangeObserver { region_id, .. },
                    cb,
                    ..
                } => {
                    warn!("target region is not found";
                            "region_id" => region_id);
                    let resp = ReadResponse {
                        response: cmd_resp::new_error(Error::RegionNotFound(region_id)),
                        snapshot: None,
                        txn_extra_op: TxnExtraOp::Noop,
                    };
                    cb.invoke_read(resp);
                    return;
                }
                #[cfg(any(test, feature = "testexport"))]
                Msg::Validate(_, _) => return,
            },
            Either::Left(Err(TrySendError::Full(_))) => unreachable!(),
        };

        // Messages in one region are sent in sequence, so there is no race here.
        // However, this can't be handled inside control fsm, as messages can be
        // queued inside both queue of control fsm and normal fsm, which can reorder
        // messages.
        let (sender, apply_fsm) = ApplyFsm::from_registration(reg);
        let mailbox = BasicMailbox::new(sender, apply_fsm);
        self.register(region_id, mailbox);
    }
}

pub struct ApplyBatchSystem<EK: KvEngine> {
    system: BatchSystem<ApplyFsm<EK>, ControlFsm>,
}

impl<EK: KvEngine> Deref for ApplyBatchSystem<EK> {
    type Target = BatchSystem<ApplyFsm<EK>, ControlFsm>;

    fn deref(&self) -> &BatchSystem<ApplyFsm<EK>, ControlFsm> {
        &self.system
    }
}

impl<EK: KvEngine> DerefMut for ApplyBatchSystem<EK> {
    fn deref_mut(&mut self) -> &mut BatchSystem<ApplyFsm<EK>, ControlFsm> {
        &mut self.system
    }
}

impl<EK: KvEngine> ApplyBatchSystem<EK> {
    pub fn schedule_all<'a, ER: RaftEngine>(&self, peers: impl Iterator<Item = &'a Peer<EK, ER>>) {
        let mut mailboxes = Vec::with_capacity(peers.size_hint().0);
        for peer in peers {
            let (tx, fsm) = ApplyFsm::from_peer(peer);
            mailboxes.push((peer.region().get_id(), BasicMailbox::new(tx, fsm)));
        }
        self.router().register_all(mailboxes);
    }
}

pub fn create_apply_batch_system<EK: KvEngine>(
    cfg: &Config,
) -> (ApplyRouter<EK>, ApplyBatchSystem<EK>) {
    let (tx, _) = loose_bounded(usize::MAX);
    let (router, system) =
        batch_system::create_system(&cfg.apply_batch_system, tx, Box::new(ControlFsm));
    (ApplyRouter { router }, ApplyBatchSystem { system })
}

#[cfg(test)]
mod tests {
    use std::cell::RefCell;
    use std::rc::Rc;
    use std::sync::atomic::*;
    use std::sync::*;
    use std::thread;
    use std::time::*;

    use crate::coprocessor::*;
    use crate::store::msg::WriteResponse;
    use crate::store::peer_storage::RAFT_INIT_LOG_INDEX;
    use crate::store::util::{new_learner_peer, new_peer};
    use engine_test::kv::{new_engine, KvTestEngine, KvTestSnapshot, KvTestWriteBatch};
    use engine_traits::{Peekable as PeekableTrait, WriteBatchExt};
    use kvproto::metapb::{self, RegionEpoch};
    use kvproto::raft_cmdpb::*;
    use protobuf::Message;
    use tempfile::{Builder, TempDir};
    use uuid::Uuid;

    use crate::store::{Config, RegionTask};
    use test_sst_importer::*;
    use tikv_util::config::VersionTrack;
    use tikv_util::worker::dummy_scheduler;

    use super::*;

    pub fn create_tmp_engine(path: &str) -> (TempDir, KvTestEngine) {
        let path = Builder::new().prefix(path).tempdir().unwrap();
        let engine = new_engine(
            path.path().join("db").to_str().unwrap(),
            None,
            ALL_CFS,
            None,
        )
        .unwrap();
        (path, engine)
    }

    pub fn create_tmp_importer(path: &str) -> (TempDir, Arc<SSTImporter>) {
        let dir = Builder::new().prefix(path).tempdir().unwrap();
        let importer = Arc::new(SSTImporter::new(dir.path(), None).unwrap());
        (dir, importer)
    }

    pub fn new_entry(term: u64, index: u64, set_data: bool) -> Entry {
        let mut e = Entry::default();
        e.set_index(index);
        e.set_term(term);
        if set_data {
            let mut cmd = Request::default();
            cmd.set_cmd_type(CmdType::Put);
            cmd.mut_put().set_key(b"key".to_vec());
            cmd.mut_put().set_value(b"value".to_vec());
            let mut req = RaftCmdRequest::default();
            req.mut_requests().push(cmd);
            e.set_data(req.write_to_bytes().unwrap())
        }
        e
    }

    #[derive(Clone)]
    pub struct TestNotifier<EK: KvEngine> {
        tx: Sender<PeerMsg<EK>>,
    }

    impl<EK: KvEngine> Notifier<EK> for TestNotifier<EK> {
        fn notify(&self, apply_res: Vec<ApplyRes<EK::Snapshot>>) {
            for r in apply_res {
                let res = TaskRes::Apply(r);
                let _ = self.tx.send(PeerMsg::ApplyRes { res });
            }
        }
        fn notify_one(&self, _: u64, msg: PeerMsg<EK>) {
            let _ = self.tx.send(msg);
        }
        fn clone_box(&self) -> Box<dyn Notifier<EK>> {
            Box::new(self.clone())
        }
    }

    #[test]
    fn test_should_sync_log() {
        // Admin command
        let mut req = RaftCmdRequest::default();
        req.mut_admin_request()
            .set_cmd_type(AdminCmdType::ComputeHash);
        assert_eq!(should_sync_log(&req), true);

        // IngestSst command
        let mut req = Request::default();
        req.set_cmd_type(CmdType::IngestSst);
        req.set_ingest_sst(IngestSstRequest::default());
        let mut cmd = RaftCmdRequest::default();
        cmd.mut_requests().push(req);
        assert_eq!(should_write_to_engine(&cmd), true);
        assert_eq!(should_sync_log(&cmd), true);

        // Normal command
        let req = RaftCmdRequest::default();
        assert_eq!(should_sync_log(&req), false);
    }

    #[test]
    fn test_should_write_to_engine() {
        // ComputeHash command
        let mut req = RaftCmdRequest::default();
        req.mut_admin_request()
            .set_cmd_type(AdminCmdType::ComputeHash);
        assert_eq!(should_write_to_engine(&req), true);

        // IngestSst command
        let mut req = Request::default();
        req.set_cmd_type(CmdType::IngestSst);
        req.set_ingest_sst(IngestSstRequest::default());
        let mut cmd = RaftCmdRequest::default();
        cmd.mut_requests().push(req);
        assert_eq!(should_write_to_engine(&cmd), true);
    }

    fn validate<F, E>(router: &ApplyRouter<E>, region_id: u64, validate: F)
    where
        F: FnOnce(&ApplyDelegate<E>) + Send + 'static,
        E: KvEngine,
    {
        let (validate_tx, validate_rx) = mpsc::channel();
        router.schedule_task(
            region_id,
            Msg::Validate(
                region_id,
                Box::new(move |delegate: *const u8| {
                    let delegate = unsafe { &*(delegate as *const ApplyDelegate<E>) };
                    validate(delegate);
                    validate_tx.send(()).unwrap();
                }),
            ),
        );
        validate_rx.recv_timeout(Duration::from_secs(3)).unwrap();
    }

    // Make sure msgs are handled in the same batch.
    fn batch_messages<E>(router: &ApplyRouter<E>, region_id: u64, msgs: Vec<Msg<E>>)
    where
        E: KvEngine,
    {
        let (notify1, wait1) = mpsc::channel();
        let (notify2, wait2) = mpsc::channel();
        router.schedule_task(
            region_id,
            Msg::Validate(
                region_id,
                Box::new(move |_| {
                    notify1.send(()).unwrap();
                    wait2.recv().unwrap();
                }),
            ),
        );
        wait1.recv().unwrap();

        for msg in msgs {
            router.schedule_task(region_id, msg);
        }

        notify2.send(()).unwrap();
    }

    fn fetch_apply_res<E>(
        receiver: &::std::sync::mpsc::Receiver<PeerMsg<E>>,
    ) -> ApplyRes<E::Snapshot>
    where
        E: KvEngine,
    {
        match receiver.recv_timeout(Duration::from_secs(3)) {
            Ok(PeerMsg::ApplyRes {
                res: TaskRes::Apply(res),
                ..
            }) => res,
            e => panic!("unexpected res {:?}", e),
        }
    }

    fn proposal<S: Snapshot>(
        is_conf_change: bool,
        index: u64,
        term: u64,
        cb: Callback<S>,
    ) -> Proposal<S> {
        Proposal {
            is_conf_change,
            index,
            term,
            cb,
            renew_lease_time: None,
            must_pass_epoch_check: false,
        }
    }

    fn apply<S: Snapshot>(
        peer_id: u64,
        region_id: u64,
        term: u64,
        entries: Vec<Entry>,
        cbs: Vec<Proposal<S>>,
    ) -> Apply<S> {
        Apply::new(peer_id, region_id, term, entries, cbs)
    }

    #[test]
    fn test_basic_flow() {
        let (tx, rx) = mpsc::channel();
        let sender = Box::new(TestNotifier { tx });
        let (_tmp, engine) = create_tmp_engine("apply-basic");
        let (_dir, importer) = create_tmp_importer("apply-basic");
        let (region_scheduler, mut snapshot_rx) = dummy_scheduler();
        let cfg = Arc::new(VersionTrack::new(Config::default()));
        let (router, mut system) = create_apply_batch_system(&cfg.value());
        let pending_create_peers = Arc::new(Mutex::new(HashMap::default()));
        let builder = super::Builder::<KvTestEngine, KvTestWriteBatch> {
            tag: "test-store".to_owned(),
            cfg,
            coprocessor_host: CoprocessorHost::<KvTestEngine>::default(),
            importer,
            region_scheduler,
            sender,
            engine,
            router: router.clone(),
            _phantom: Default::default(),
            store_id: 1,
            pending_create_peers,
        };
        system.spawn("test-basic".to_owned(), builder);

        let mut reg = Registration {
            id: 1,
            term: 4,
            applied_index_term: 5,
            ..Default::default()
        };
        reg.region.set_id(2);
        reg.apply_state.set_applied_index(3);
        router.schedule_task(2, Msg::Registration(reg.clone()));
        validate(&router, 2, move |delegate| {
            assert_eq!(delegate.id, 1);
            assert_eq!(delegate.tag, "[region 2] 1");
            assert_eq!(delegate.region, reg.region);
            assert!(!delegate.pending_remove);
            assert_eq!(delegate.apply_state, reg.apply_state);
            assert_eq!(delegate.term, reg.term);
            assert_eq!(delegate.applied_index_term, reg.applied_index_term);
        });

        let (resp_tx, resp_rx) = mpsc::channel();
        let p = proposal(
            false,
            1,
            0,
            Callback::write(Box::new(move |resp: WriteResponse| {
                resp_tx.send(resp.response).unwrap();
            })),
        );
        router.schedule_task(
            1,
            Msg::apply(apply(1, 1, 0, vec![new_entry(0, 1, true)], vec![p])),
        );
        // unregistered region should be ignored and notify failed.
        let resp = resp_rx.recv_timeout(Duration::from_secs(3)).unwrap();
        assert!(resp.get_header().get_error().has_region_not_found());
        assert!(rx.try_recv().is_err());

        let (cc_tx, cc_rx) = mpsc::channel();
        let pops = vec![
            proposal(
                false,
                4,
                4,
                Callback::write(Box::new(move |write: WriteResponse| {
                    cc_tx.send(write.response).unwrap();
                })),
            ),
            proposal(false, 4, 5, Callback::None),
        ];
        router.schedule_task(
            2,
            Msg::apply(apply(1, 2, 11, vec![new_entry(5, 4, true)], pops)),
        );
        // proposal with not commit entry should be ignore
        validate(&router, 2, move |delegate| {
            assert_eq!(delegate.term, 11);
        });
        let cc_resp = cc_rx.try_recv().unwrap();
        assert!(cc_resp.get_header().get_error().has_stale_command());
        assert!(rx.recv_timeout(Duration::from_secs(3)).is_ok());

        // Make sure Apply and Snapshot are in the same batch.
        let (snap_tx, _) = mpsc::sync_channel(0);
        batch_messages(
            &router,
            2,
            vec![
                Msg::apply(apply(1, 2, 11, vec![new_entry(5, 5, false)], vec![])),
                Msg::Snapshot(GenSnapTask::new(2, snap_tx)),
            ],
        );
        let apply_res = match rx.recv_timeout(Duration::from_secs(3)) {
            Ok(PeerMsg::ApplyRes {
                res: TaskRes::Apply(res),
                ..
            }) => res,
            e => panic!("unexpected apply result: {:?}", e),
        };
        let apply_state_key = keys::apply_state_key(2);
        let apply_state = match snapshot_rx.recv_timeout(Duration::from_secs(3)) {
            Ok(Some(RegionTask::Gen { kv_snap, .. })) => kv_snap
                .get_msg_cf(CF_RAFT, &apply_state_key)
                .unwrap()
                .unwrap(),
            e => panic!("unexpected apply result: {:?}", e),
        };
        assert_eq!(apply_res.region_id, 2);
        assert_eq!(apply_res.apply_state, apply_state);
        assert_eq!(apply_res.apply_state.get_applied_index(), 5);
        assert!(apply_res.exec_res.is_empty());
        // empty entry will make applied_index step forward and should write apply state to engine.
        assert_eq!(apply_res.metrics.written_keys, 1);
        assert_eq!(apply_res.applied_index_term, 5);
        validate(&router, 2, |delegate| {
            assert_eq!(delegate.term, 11);
            assert_eq!(delegate.applied_index_term, 5);
            assert_eq!(delegate.apply_state.get_applied_index(), 5);
            assert_eq!(
                delegate.apply_state.get_applied_index(),
                delegate.last_sync_apply_index
            );
        });

        router.schedule_task(2, Msg::destroy(2, false));
        let (region_id, peer_id) = match rx.recv_timeout(Duration::from_secs(3)) {
            Ok(PeerMsg::ApplyRes {
                res: TaskRes::Destroy {
                    region_id, peer_id, ..
                },
                ..
            }) => (region_id, peer_id),
            e => panic!("expected destroy result, but got {:?}", e),
        };
        assert_eq!(peer_id, 1);
        assert_eq!(region_id, 2);

        // Stopped peer should be removed.
        let (resp_tx, resp_rx) = mpsc::channel();
        let p = proposal(
            false,
            1,
            0,
            Callback::write(Box::new(move |resp: WriteResponse| {
                resp_tx.send(resp.response).unwrap();
            })),
        );
        router.schedule_task(
            2,
            Msg::apply(apply(1, 1, 0, vec![new_entry(0, 1, true)], vec![p])),
        );
        // unregistered region should be ignored and notify failed.
        let resp = resp_rx.recv_timeout(Duration::from_secs(3)).unwrap();
        assert!(
            resp.get_header().get_error().has_region_not_found(),
            "{:?}",
            resp
        );
        assert!(rx.try_recv().is_err());

        system.shutdown();
    }

    fn cb<S: Snapshot>(idx: u64, term: u64, tx: Sender<RaftCmdResponse>) -> Proposal<S> {
        proposal(
            false,
            idx,
            term,
            Callback::write(Box::new(move |resp: WriteResponse| {
                tx.send(resp.response).unwrap();
            })),
        )
    }

    struct EntryBuilder {
        entry: Entry,
        req: RaftCmdRequest,
    }

    impl EntryBuilder {
        fn new(index: u64, term: u64) -> EntryBuilder {
            let req = RaftCmdRequest::default();
            let mut entry = Entry::default();
            entry.set_index(index);
            entry.set_term(term);
            EntryBuilder { entry, req }
        }

        fn epoch(mut self, conf_ver: u64, version: u64) -> EntryBuilder {
            let mut epoch = RegionEpoch::default();
            epoch.set_version(version);
            epoch.set_conf_ver(conf_ver);
            self.req.mut_header().set_region_epoch(epoch);
            self
        }

        fn put(self, key: &[u8], value: &[u8]) -> EntryBuilder {
            self.add_put_req(None, key, value)
        }

        fn put_cf(self, cf: &str, key: &[u8], value: &[u8]) -> EntryBuilder {
            self.add_put_req(Some(cf), key, value)
        }

        fn add_put_req(mut self, cf: Option<&str>, key: &[u8], value: &[u8]) -> EntryBuilder {
            let mut cmd = Request::default();
            cmd.set_cmd_type(CmdType::Put);
            if let Some(cf) = cf {
                cmd.mut_put().set_cf(cf.to_owned());
            }
            cmd.mut_put().set_key(key.to_vec());
            cmd.mut_put().set_value(value.to_vec());
            self.req.mut_requests().push(cmd);
            self
        }

        fn delete(self, key: &[u8]) -> EntryBuilder {
            self.add_delete_req(None, key)
        }

        fn delete_cf(self, cf: &str, key: &[u8]) -> EntryBuilder {
            self.add_delete_req(Some(cf), key)
        }

        fn delete_range(self, start_key: &[u8], end_key: &[u8]) -> EntryBuilder {
            self.add_delete_range_req(None, start_key, end_key)
        }

        fn delete_range_cf(self, cf: &str, start_key: &[u8], end_key: &[u8]) -> EntryBuilder {
            self.add_delete_range_req(Some(cf), start_key, end_key)
        }

        fn add_delete_req(mut self, cf: Option<&str>, key: &[u8]) -> EntryBuilder {
            let mut cmd = Request::default();
            cmd.set_cmd_type(CmdType::Delete);
            if let Some(cf) = cf {
                cmd.mut_delete().set_cf(cf.to_owned());
            }
            cmd.mut_delete().set_key(key.to_vec());
            self.req.mut_requests().push(cmd);
            self
        }

        fn add_delete_range_req(
            mut self,
            cf: Option<&str>,
            start_key: &[u8],
            end_key: &[u8],
        ) -> EntryBuilder {
            let mut cmd = Request::default();
            cmd.set_cmd_type(CmdType::DeleteRange);
            if let Some(cf) = cf {
                cmd.mut_delete_range().set_cf(cf.to_owned());
            }
            cmd.mut_delete_range().set_start_key(start_key.to_vec());
            cmd.mut_delete_range().set_end_key(end_key.to_vec());
            self.req.mut_requests().push(cmd);
            self
        }

        fn ingest_sst(mut self, meta: &SstMeta) -> EntryBuilder {
            let mut cmd = Request::default();
            cmd.set_cmd_type(CmdType::IngestSst);
            cmd.mut_ingest_sst().set_sst(meta.clone());
            self.req.mut_requests().push(cmd);
            self
        }

        fn split(mut self, splits: BatchSplitRequest) -> EntryBuilder {
            let mut req = AdminRequest::default();
            req.set_cmd_type(AdminCmdType::BatchSplit);
            req.set_splits(splits);
            self.req.set_admin_request(req);
            self
        }

        fn build(mut self) -> Entry {
            self.entry.set_data(self.req.write_to_bytes().unwrap());
            self.entry
        }
    }

    #[derive(Clone, Default)]
    struct ApplyObserver {
        pre_admin_count: Arc<AtomicUsize>,
        pre_query_count: Arc<AtomicUsize>,
        post_admin_count: Arc<AtomicUsize>,
        post_query_count: Arc<AtomicUsize>,
        cmd_batches: RefCell<Vec<CmdBatch>>,
        cmd_sink: Option<Arc<Mutex<Sender<CmdBatch>>>>,
    }

    impl Coprocessor for ApplyObserver {}

    impl QueryObserver for ApplyObserver {
        fn pre_apply_query(&self, _: &mut ObserverContext<'_>, _: &[Request]) {
            self.pre_query_count.fetch_add(1, Ordering::SeqCst);
        }

        fn post_apply_query(&self, _: &mut ObserverContext<'_>, _: &mut Cmd) {
            self.post_query_count.fetch_add(1, Ordering::SeqCst);
        }
    }

    impl<E> CmdObserver<E> for ApplyObserver
    where
        E: KvEngine,
    {
        fn on_prepare_for_apply(&self, observe_id: ObserveID, region_id: u64) {
            self.cmd_batches
                .borrow_mut()
                .push(CmdBatch::new(observe_id, region_id));
        }

        fn on_apply_cmd(&self, observe_id: ObserveID, region_id: u64, cmd: Cmd) {
            self.cmd_batches
                .borrow_mut()
                .last_mut()
                .expect("should exist some cmd batch")
                .push(observe_id, region_id, cmd);
        }

        fn on_flush_apply(&self, _: E) {
            if !self.cmd_batches.borrow().is_empty() {
                let batches = self.cmd_batches.replace(Vec::default());
                for b in batches {
                    if let Some(sink) = self.cmd_sink.as_ref() {
                        sink.lock().unwrap().send(b).unwrap();
                    }
                }
            }
        }
    }

    #[test]
    fn test_handle_raft_committed_entries() {
        let (_path, engine) = create_tmp_engine("test-delegate");
        let (import_dir, importer) = create_tmp_importer("test-delegate");
        let obs = ApplyObserver::default();
        let mut host = CoprocessorHost::<KvTestEngine>::default();
        host.registry
            .register_query_observer(1, BoxQueryObserver::new(obs.clone()));

        let (tx, rx) = mpsc::channel();
        let (region_scheduler, _) = dummy_scheduler();
        let sender = Box::new(TestNotifier { tx });
        let cfg = Arc::new(VersionTrack::new(Config::default()));
        let (router, mut system) = create_apply_batch_system(&cfg.value());
        let pending_create_peers = Arc::new(Mutex::new(HashMap::default()));
        let builder = super::Builder::<KvTestEngine, KvTestWriteBatch> {
            tag: "test-store".to_owned(),
            cfg,
            sender,
            region_scheduler,
            coprocessor_host: host,
            importer: importer.clone(),
            engine: engine.clone(),
            router: router.clone(),
            _phantom: Default::default(),
            store_id: 1,
            pending_create_peers,
        };
        system.spawn("test-handle-raft".to_owned(), builder);

        let peer_id = 3;
        let mut reg = Registration {
            id: peer_id,
            ..Default::default()
        };
        reg.region.set_id(1);
        reg.region.mut_peers().push(new_peer(2, 3));
        reg.region.set_end_key(b"k5".to_vec());
        reg.region.mut_region_epoch().set_conf_ver(1);
        reg.region.mut_region_epoch().set_version(3);
        router.schedule_task(1, Msg::Registration(reg));

        let (capture_tx, capture_rx) = mpsc::channel();
        let put_entry = EntryBuilder::new(1, 1)
            .put(b"k1", b"v1")
            .put(b"k2", b"v1")
            .put(b"k3", b"v1")
            .epoch(1, 3)
            .build();
        router.schedule_task(
            1,
            Msg::apply(apply(
                peer_id,
                1,
                1,
                vec![put_entry],
                vec![cb(1, 1, capture_tx.clone())],
            )),
        );
        let resp = capture_rx.recv_timeout(Duration::from_secs(3)).unwrap();
        assert!(!resp.get_header().has_error(), "{:?}", resp);
        assert_eq!(resp.get_responses().len(), 3);
        let dk_k1 = keys::data_key(b"k1");
        let dk_k2 = keys::data_key(b"k2");
        let dk_k3 = keys::data_key(b"k3");
        assert_eq!(engine.get_value(&dk_k1).unwrap().unwrap(), b"v1");
        assert_eq!(engine.get_value(&dk_k2).unwrap().unwrap(), b"v1");
        assert_eq!(engine.get_value(&dk_k3).unwrap().unwrap(), b"v1");
        validate(&router, 1, |delegate| {
            assert_eq!(delegate.applied_index_term, 1);
            assert_eq!(delegate.apply_state.get_applied_index(), 1);
        });
        fetch_apply_res(&rx);

        let put_entry = EntryBuilder::new(2, 2)
            .put_cf(CF_LOCK, b"k1", b"v1")
            .epoch(1, 3)
            .build();
        router.schedule_task(1, Msg::apply(apply(peer_id, 1, 2, vec![put_entry], vec![])));
        let apply_res = fetch_apply_res(&rx);
        assert_eq!(apply_res.region_id, 1);
        assert_eq!(apply_res.apply_state.get_applied_index(), 2);
        assert_eq!(apply_res.applied_index_term, 2);
        assert!(apply_res.exec_res.is_empty());
        assert!(apply_res.metrics.written_bytes >= 5);
        assert_eq!(apply_res.metrics.written_keys, 2);
        assert_eq!(apply_res.metrics.size_diff_hint, 5);
        assert_eq!(apply_res.metrics.lock_cf_written_bytes, 5);
        assert_eq!(
            engine.get_value_cf(CF_LOCK, &dk_k1).unwrap().unwrap(),
            b"v1"
        );

        let put_entry = EntryBuilder::new(3, 2)
            .put(b"k2", b"v2")
            .epoch(1, 1)
            .build();
        router.schedule_task(
            1,
            Msg::apply(apply(
                peer_id,
                1,
                2,
                vec![put_entry],
                vec![cb(3, 2, capture_tx.clone())],
            )),
        );
        let resp = capture_rx.recv_timeout(Duration::from_secs(3)).unwrap();
        assert!(resp.get_header().get_error().has_epoch_not_match());
        let apply_res = fetch_apply_res(&rx);
        assert_eq!(apply_res.applied_index_term, 2);
        assert_eq!(apply_res.apply_state.get_applied_index(), 3);

        let put_entry = EntryBuilder::new(4, 2)
            .put(b"k3", b"v3")
            .put(b"k5", b"v5")
            .epoch(1, 3)
            .build();
        router.schedule_task(
            1,
            Msg::apply(apply(
                peer_id,
                1,
                2,
                vec![put_entry],
                vec![cb(4, 2, capture_tx.clone())],
            )),
        );
        let resp = capture_rx.recv_timeout(Duration::from_secs(3)).unwrap();
        assert!(resp.get_header().get_error().has_key_not_in_region());
        let apply_res = fetch_apply_res(&rx);
        assert_eq!(apply_res.applied_index_term, 2);
        assert_eq!(apply_res.apply_state.get_applied_index(), 4);
        // a writebatch should be atomic.
        assert_eq!(engine.get_value(&dk_k3).unwrap().unwrap(), b"v1");

        let put_entry = EntryBuilder::new(5, 3)
            .delete(b"k1")
            .delete_cf(CF_LOCK, b"k1")
            .delete_cf(CF_WRITE, b"k1")
            .epoch(1, 3)
            .build();
        router.schedule_task(
            1,
            Msg::apply(apply(
                peer_id,
                1,
                3,
                vec![put_entry],
                vec![cb(5, 2, capture_tx.clone()), cb(5, 3, capture_tx.clone())],
            )),
        );
        let resp = capture_rx.recv_timeout(Duration::from_secs(3)).unwrap();
        // stale command should be cleared.
        assert!(resp.get_header().get_error().has_stale_command());
        let resp = capture_rx.recv_timeout(Duration::from_secs(3)).unwrap();
        assert!(!resp.get_header().has_error(), "{:?}", resp);
        assert!(engine.get_value(&dk_k1).unwrap().is_none());
        let apply_res = fetch_apply_res(&rx);
        assert_eq!(apply_res.metrics.lock_cf_written_bytes, 3);
        assert_eq!(apply_res.metrics.delete_keys_hint, 2);
        assert_eq!(apply_res.metrics.size_diff_hint, -9);

        let delete_entry = EntryBuilder::new(6, 3).delete(b"k5").epoch(1, 3).build();
        router.schedule_task(
            1,
            Msg::apply(apply(
                peer_id,
                1,
                3,
                vec![delete_entry],
                vec![cb(6, 3, capture_tx.clone())],
            )),
        );
        let resp = capture_rx.recv_timeout(Duration::from_secs(3)).unwrap();
        assert!(resp.get_header().get_error().has_key_not_in_region());
        fetch_apply_res(&rx);

        let delete_range_entry = EntryBuilder::new(7, 3)
            .delete_range(b"", b"")
            .epoch(1, 3)
            .build();
        router.schedule_task(
            1,
            Msg::apply(apply(
                peer_id,
                1,
                3,
                vec![delete_range_entry],
                vec![cb(7, 3, capture_tx.clone())],
            )),
        );
        let resp = capture_rx.recv_timeout(Duration::from_secs(3)).unwrap();
        assert!(resp.get_header().get_error().has_key_not_in_region());
        assert_eq!(engine.get_value(&dk_k3).unwrap().unwrap(), b"v1");
        fetch_apply_res(&rx);

        let delete_range_entry = EntryBuilder::new(8, 3)
            .delete_range_cf(CF_DEFAULT, b"", b"k5")
            .delete_range_cf(CF_LOCK, b"", b"k5")
            .delete_range_cf(CF_WRITE, b"", b"k5")
            .epoch(1, 3)
            .build();
        router.schedule_task(
            1,
            Msg::apply(apply(
                peer_id,
                1,
                3,
                vec![delete_range_entry],
                vec![cb(8, 3, capture_tx.clone())],
            )),
        );
        let resp = capture_rx.recv_timeout(Duration::from_secs(3)).unwrap();
        assert!(!resp.get_header().has_error(), "{:?}", resp);
        assert!(engine.get_value(&dk_k1).unwrap().is_none());
        assert!(engine.get_value(&dk_k2).unwrap().is_none());
        assert!(engine.get_value(&dk_k3).unwrap().is_none());
        fetch_apply_res(&rx);

        // UploadSST
        let sst_path = import_dir.path().join("test.sst");
        let mut sst_epoch = RegionEpoch::default();
        sst_epoch.set_conf_ver(1);
        sst_epoch.set_version(3);
        let sst_range = (0, 100);
        let (mut meta1, data1) = gen_sst_file(&sst_path, sst_range);
        meta1.set_region_id(1);
        meta1.set_region_epoch(sst_epoch);
        let mut file1 = importer.create(&meta1).unwrap();
        file1.append(&data1).unwrap();
        file1.finish().unwrap();
        let (mut meta2, data2) = gen_sst_file(&sst_path, sst_range);
        meta2.set_region_id(1);
        meta2.mut_region_epoch().set_conf_ver(1);
        meta2.mut_region_epoch().set_version(1234);
        let mut file2 = importer.create(&meta2).unwrap();
        file2.append(&data2).unwrap();
        file2.finish().unwrap();

        // IngestSst
        let put_ok = EntryBuilder::new(9, 3)
            .put(&[sst_range.0], &[sst_range.1])
            .epoch(0, 3)
            .build();
        // Add a put above to test flush before ingestion.
        let capture_tx_clone = capture_tx.clone();
        let ingest_ok = EntryBuilder::new(10, 3)
            .ingest_sst(&meta1)
            .epoch(0, 3)
            .build();
        let ingest_epoch_not_match = EntryBuilder::new(11, 3)
            .ingest_sst(&meta2)
            .epoch(0, 3)
            .build();
        let entries = vec![put_ok, ingest_ok, ingest_epoch_not_match];
        router.schedule_task(
            1,
            Msg::apply(apply(
                peer_id,
                1,
                3,
                entries,
                vec![
                    cb(9, 3, capture_tx.clone()),
                    proposal(
                        false,
                        10,
                        3,
                        Callback::write(Box::new(move |resp: WriteResponse| {
                            // Sleep until yield timeout.
                            thread::sleep(Duration::from_millis(500));
                            capture_tx_clone.send(resp.response).unwrap();
                        })),
                    ),
                    cb(11, 3, capture_tx.clone()),
                ],
            )),
        );
        let resp = capture_rx.recv_timeout(Duration::from_secs(3)).unwrap();
        assert!(!resp.get_header().has_error(), "{:?}", resp);
        let resp = capture_rx.recv_timeout(Duration::from_secs(3)).unwrap();
        assert!(!resp.get_header().has_error(), "{:?}", resp);
        check_db_range(&engine, sst_range);
        let resp = capture_rx.recv_timeout(Duration::from_secs(3)).unwrap();
        assert!(resp.get_header().has_error());
        let apply_res = fetch_apply_res(&rx);
        assert_eq!(apply_res.applied_index_term, 3);
        assert_eq!(apply_res.apply_state.get_applied_index(), 10);
        // The region will yield after timeout.
        let apply_res = fetch_apply_res(&rx);
        assert_eq!(apply_res.applied_index_term, 3);
        assert_eq!(apply_res.apply_state.get_applied_index(), 11);

        let write_batch_max_keys = <KvTestEngine as WriteBatchExt>::WRITE_BATCH_MAX_KEYS;

        let mut props = vec![];
        let mut entries = vec![];
        for i in 0..write_batch_max_keys {
            let put_entry = EntryBuilder::new(i as u64 + 12, 3)
                .put(b"k", b"v")
                .epoch(1, 3)
                .build();
            entries.push(put_entry);
            props.push(cb(i as u64 + 12, 3, capture_tx.clone()));
        }
        router.schedule_task(1, Msg::apply(apply(peer_id, 1, 3, entries, props)));
        for _ in 0..write_batch_max_keys {
            capture_rx.recv_timeout(Duration::from_secs(3)).unwrap();
        }
        let index = write_batch_max_keys + 11;
        let apply_res = fetch_apply_res(&rx);
        assert_eq!(apply_res.apply_state.get_applied_index(), index as u64);
        assert_eq!(obs.pre_query_count.load(Ordering::SeqCst), index);
        assert_eq!(obs.post_query_count.load(Ordering::SeqCst), index);

        system.shutdown();
    }

    #[test]
    fn test_cmd_observer() {
        let (_path, engine) = create_tmp_engine("test-delegate");
        let (_import_dir, importer) = create_tmp_importer("test-delegate");
        let mut host = CoprocessorHost::<KvTestEngine>::default();
        let mut obs = ApplyObserver::default();
        let (sink, cmdbatch_rx) = mpsc::channel();
        obs.cmd_sink = Some(Arc::new(Mutex::new(sink)));
        host.registry
            .register_cmd_observer(1, BoxCmdObserver::new(obs));

        let (tx, rx) = mpsc::channel();
        let (region_scheduler, _) = dummy_scheduler();
        let sender = Box::new(TestNotifier { tx });
        let cfg = Config::default();
        let (router, mut system) = create_apply_batch_system(&cfg);
        let pending_create_peers = Arc::new(Mutex::new(HashMap::default()));
        let builder = super::Builder::<KvTestEngine, KvTestWriteBatch> {
            tag: "test-store".to_owned(),
            cfg: Arc::new(VersionTrack::new(cfg)),
            sender,
            region_scheduler,
            coprocessor_host: host,
            importer,
            engine,
            router: router.clone(),
            _phantom: Default::default(),
            store_id: 1,
            pending_create_peers,
        };
        system.spawn("test-handle-raft".to_owned(), builder);

        let peer_id = 3;
        let mut reg = Registration {
            id: peer_id,
            ..Default::default()
        };
        reg.region.set_id(1);
        reg.region.mut_peers().push(new_peer(2, 3));
        reg.region.set_end_key(b"k5".to_vec());
        reg.region.mut_region_epoch().set_conf_ver(1);
        reg.region.mut_region_epoch().set_version(3);
        let region_epoch = reg.region.get_region_epoch().clone();
        router.schedule_task(1, Msg::Registration(reg));

        let put_entry = EntryBuilder::new(1, 1)
            .put(b"k1", b"v1")
            .put(b"k2", b"v1")
            .put(b"k3", b"v1")
            .epoch(1, 3)
            .build();
        router.schedule_task(1, Msg::apply(apply(peer_id, 1, 1, vec![put_entry], vec![])));
        fetch_apply_res(&rx);
        // It must receive nothing because no region registered.
        cmdbatch_rx
            .recv_timeout(Duration::from_millis(100))
            .unwrap_err();
        let (block_tx, block_rx) = mpsc::channel::<()>();
        router.schedule_task(
            1,
            Msg::Validate(
                1,
                Box::new(move |_| {
                    // Block the apply worker
                    block_rx.recv().unwrap();
                }),
            ),
        );
        let put_entry = EntryBuilder::new(2, 2)
            .put(b"k0", b"v0")
            .epoch(1, 3)
            .build();
        router.schedule_task(1, Msg::apply(apply(peer_id, 1, 2, vec![put_entry], vec![])));
        // Register cmd observer to region 1.
        let enabled = Arc::new(AtomicBool::new(true));
        let observe_id = ObserveID::new();
        router.schedule_task(
            1,
            Msg::Change {
                region_epoch: region_epoch.clone(),
                cmd: ChangeObserver {
                    observe_id,
                    region_id: 1,
                },
                cb: Callback::Read(Box::new(|resp: ReadResponse<KvTestSnapshot>| {
                    assert!(!resp.response.get_header().has_error());
                    assert!(resp.snapshot.is_some());
                    let snap = resp.snapshot.unwrap();
                    assert_eq!(snap.get_value(b"k0").unwrap().unwrap(), b"v0");
                })),
            },
        );
        // Unblock the apply worker
        block_tx.send(()).unwrap();
        fetch_apply_res(&rx);
        let (capture_tx, capture_rx) = mpsc::channel();
        let put_entry = EntryBuilder::new(3, 2)
            .put_cf(CF_LOCK, b"k1", b"v1")
            .epoch(1, 3)
            .build();
        router.schedule_task(
            1,
            Msg::apply(apply(
                peer_id,
                1,
                2,
                vec![put_entry],
                vec![cb(3, 2, capture_tx)],
            )),
        );
        fetch_apply_res(&rx);
        let resp = capture_rx.recv_timeout(Duration::from_secs(3)).unwrap();
        assert!(!resp.get_header().has_error(), "{:?}", resp);
        assert_eq!(resp.get_responses().len(), 1);
        let cmd_batch = cmdbatch_rx.recv_timeout(Duration::from_secs(3)).unwrap();
        assert_eq!(resp, cmd_batch.into_iter(1).next().unwrap().response);

        let put_entry1 = EntryBuilder::new(4, 2)
            .put(b"k2", b"v2")
            .epoch(1, 3)
            .build();
        let put_entry2 = EntryBuilder::new(5, 2)
            .put(b"k2", b"v2")
            .epoch(1, 3)
            .build();
        router.schedule_task(
            1,
            Msg::apply(apply(peer_id, 1, 2, vec![put_entry1, put_entry2], vec![])),
        );
        let cmd_batch = cmdbatch_rx.recv_timeout(Duration::from_secs(3)).unwrap();
        assert_eq!(2, cmd_batch.len());

        // Stop observer regoin 1.
        enabled.store(false, Ordering::SeqCst);
        let put_entry = EntryBuilder::new(6, 2)
            .put(b"k2", b"v2")
            .epoch(1, 3)
            .build();
        router.schedule_task(1, Msg::apply(apply(peer_id, 1, 2, vec![put_entry], vec![])));

        // Must response a RegionNotFound error.
        router.schedule_task(
            2,
            Msg::Change {
                region_epoch,
                cmd: ChangeObserver {
                    observe_id,
                    region_id: 2,
                },
                cb: Callback::Read(Box::new(|resp: ReadResponse<_>| {
                    assert!(resp
                        .response
                        .get_header()
                        .get_error()
                        .has_region_not_found());
                    assert!(resp.snapshot.is_none());
                })),
            },
        );

        system.shutdown();
    }

    #[test]
    fn test_check_sst_for_ingestion() {
        let mut sst = SstMeta::default();
        let mut region = Region::default();

        // Check uuid and cf name
        assert!(check_sst_for_ingestion(&sst, &region).is_err());
        sst.set_uuid(Uuid::new_v4().as_bytes().to_vec());
        sst.set_cf_name(CF_DEFAULT.to_owned());
        check_sst_for_ingestion(&sst, &region).unwrap();
        sst.set_cf_name("test".to_owned());
        assert!(check_sst_for_ingestion(&sst, &region).is_err());
        sst.set_cf_name(CF_WRITE.to_owned());
        check_sst_for_ingestion(&sst, &region).unwrap();

        // Check region id
        region.set_id(1);
        sst.set_region_id(2);
        assert!(check_sst_for_ingestion(&sst, &region).is_err());
        sst.set_region_id(1);
        check_sst_for_ingestion(&sst, &region).unwrap();

        // Check region epoch
        region.mut_region_epoch().set_conf_ver(1);
        assert!(check_sst_for_ingestion(&sst, &region).is_err());
        sst.mut_region_epoch().set_conf_ver(1);
        check_sst_for_ingestion(&sst, &region).unwrap();
        region.mut_region_epoch().set_version(1);
        assert!(check_sst_for_ingestion(&sst, &region).is_err());
        sst.mut_region_epoch().set_version(1);
        check_sst_for_ingestion(&sst, &region).unwrap();

        // Check region range
        region.set_start_key(vec![2]);
        region.set_end_key(vec![8]);
        sst.mut_range().set_start(vec![1]);
        sst.mut_range().set_end(vec![8]);
        assert!(check_sst_for_ingestion(&sst, &region).is_err());
        sst.mut_range().set_start(vec![2]);
        assert!(check_sst_for_ingestion(&sst, &region).is_err());
        sst.mut_range().set_end(vec![7]);
        check_sst_for_ingestion(&sst, &region).unwrap();
    }

    fn new_split_req(key: &[u8], id: u64, children: Vec<u64>) -> SplitRequest {
        let mut req = SplitRequest::default();
        req.set_split_key(key.to_vec());
        req.set_new_region_id(id);
        req.set_new_peer_ids(children);
        req
    }

    struct SplitResultChecker<'a, E>
    where
        E: KvEngine,
    {
        engine: E,
        origin_peers: &'a [metapb::Peer],
        epoch: Rc<RefCell<RegionEpoch>>,
    }

    impl<'a, E> SplitResultChecker<'a, E>
    where
        E: KvEngine,
    {
        fn check(&self, start: &[u8], end: &[u8], id: u64, children: &[u64], check_initial: bool) {
            let key = keys::region_state_key(id);
            let state: RegionLocalState = self.engine.get_msg_cf(CF_RAFT, &key).unwrap().unwrap();
            assert_eq!(state.get_state(), PeerState::Normal);
            assert_eq!(state.get_region().get_id(), id);
            assert_eq!(state.get_region().get_start_key(), start);
            assert_eq!(state.get_region().get_end_key(), end);
            let expect_peers: Vec<_> = self
                .origin_peers
                .iter()
                .zip(children)
                .map(|(p, new_id)| {
                    let mut new_peer = metapb::Peer::clone(p);
                    new_peer.set_id(*new_id);
                    new_peer
                })
                .collect();
            assert_eq!(state.get_region().get_peers(), expect_peers.as_slice());
            assert!(!state.has_merge_state(), "{:?}", state);
            let epoch = self.epoch.borrow();
            assert_eq!(*state.get_region().get_region_epoch(), *epoch);
            if !check_initial {
                return;
            }
            let key = keys::apply_state_key(id);
            let initial_state: RaftApplyState =
                self.engine.get_msg_cf(CF_RAFT, &key).unwrap().unwrap();
            assert_eq!(initial_state.get_applied_index(), RAFT_INIT_LOG_INDEX);
            assert_eq!(
                initial_state.get_truncated_state().get_index(),
                RAFT_INIT_LOG_INDEX
            );
            assert_eq!(
                initial_state.get_truncated_state().get_term(),
                RAFT_INIT_LOG_INDEX
            );
        }
    }

    fn error_msg(resp: &RaftCmdResponse) -> &str {
        resp.get_header().get_error().get_message()
    }

    #[test]
    fn test_split() {
        let (_path, engine) = create_tmp_engine("test-delegate");
        let (_import_dir, importer) = create_tmp_importer("test-delegate");
        let peer_id = 3;
        let mut reg = Registration {
            id: peer_id,
            term: 1,
            ..Default::default()
        };
        reg.region.set_id(1);
        reg.region.set_end_key(b"k5".to_vec());
        reg.region.mut_region_epoch().set_version(3);
        let region_epoch = reg.region.get_region_epoch().clone();
        let peers = vec![new_peer(2, 3), new_peer(4, 5), new_learner_peer(6, 7)];
        reg.region.set_peers(peers.clone().into());
        let (tx, _rx) = mpsc::channel();
        let sender = Box::new(TestNotifier { tx });
        let mut host = CoprocessorHost::<KvTestEngine>::default();
        let mut obs = ApplyObserver::default();
        let (sink, cmdbatch_rx) = mpsc::channel();
        obs.cmd_sink = Some(Arc::new(Mutex::new(sink)));
        host.registry
            .register_cmd_observer(1, BoxCmdObserver::new(obs));
        let (region_scheduler, _) = dummy_scheduler();
        let cfg = Arc::new(VersionTrack::new(Config::default()));
        let (router, mut system) = create_apply_batch_system(&cfg.value());
        let pending_create_peers = Arc::new(Mutex::new(HashMap::default()));
        let builder = super::Builder::<KvTestEngine, KvTestWriteBatch> {
            tag: "test-store".to_owned(),
            cfg,
            sender,
            importer,
            region_scheduler,
            coprocessor_host: host,
            engine: engine.clone(),
            router: router.clone(),
            _phantom: Default::default(),
            store_id: 2,
            pending_create_peers,
        };
        system.spawn("test-split".to_owned(), builder);

        router.schedule_task(1, Msg::Registration(reg.clone()));
        let enabled = Arc::new(AtomicBool::new(true));
        let observe_id = ObserveID::new();
        router.schedule_task(
            1,
            Msg::Change {
                region_epoch: region_epoch.clone(),
                cmd: ChangeObserver {
                    observe_id,
                    region_id: 1,
                },
                cb: Callback::Read(Box::new(|resp: ReadResponse<_>| {
                    assert!(!resp.response.get_header().has_error(), "{:?}", resp);
                    assert!(resp.snapshot.is_some());
                })),
            },
        );

        let mut index_id = 1;
        let (capture_tx, capture_rx) = mpsc::channel();
        let epoch = Rc::new(RefCell::new(reg.region.get_region_epoch().to_owned()));
        let epoch_ = epoch.clone();
        let mut exec_split = |router: &ApplyRouter<KvTestEngine>, reqs| {
            let epoch = epoch_.borrow();
            let split = EntryBuilder::new(index_id, 1)
                .split(reqs)
                .epoch(epoch.get_conf_ver(), epoch.get_version())
                .build();
            router.schedule_task(
                1,
                Msg::apply(apply(
                    peer_id,
                    1,
                    1,
                    vec![split],
                    vec![cb(index_id, 1, capture_tx.clone())],
                )),
            );
            index_id += 1;
            capture_rx.recv_timeout(Duration::from_secs(3)).unwrap()
        };

        let mut splits = BatchSplitRequest::default();
        splits.set_right_derive(true);
        splits.mut_requests().push(new_split_req(b"k1", 8, vec![]));
        let resp = exec_split(&router, splits.clone());
        // 3 followers are required.
        assert!(error_msg(&resp).contains("id count"), "{:?}", resp);
        cmdbatch_rx.recv_timeout(Duration::from_secs(3)).unwrap();

        splits.mut_requests().clear();
        let resp = exec_split(&router, splits.clone());
        // Empty requests should be rejected.
        assert!(error_msg(&resp).contains("missing"), "{:?}", resp);

        splits
            .mut_requests()
            .push(new_split_req(b"k6", 8, vec![9, 10, 11]));
        let resp = exec_split(&router, splits.clone());
        // Out of range keys should be rejected.
        assert!(
            resp.get_header().get_error().has_key_not_in_region(),
            "{:?}",
            resp
        );

        splits
            .mut_requests()
            .push(new_split_req(b"", 8, vec![9, 10, 11]));
        let resp = exec_split(&router, splits.clone());
        // Empty key should be rejected.
        assert!(error_msg(&resp).contains("missing"), "{:?}", resp);

        splits.mut_requests().clear();
        splits
            .mut_requests()
            .push(new_split_req(b"k2", 8, vec![9, 10, 11]));
        splits
            .mut_requests()
            .push(new_split_req(b"k1", 8, vec![9, 10, 11]));
        let resp = exec_split(&router, splits.clone());
        // keys should be in ascend order.
        assert!(error_msg(&resp).contains("invalid"), "{:?}", resp);

        splits.mut_requests().clear();
        splits
            .mut_requests()
            .push(new_split_req(b"k1", 8, vec![9, 10, 11]));
        splits
            .mut_requests()
            .push(new_split_req(b"k2", 8, vec![9, 10]));
        let resp = exec_split(&router, splits.clone());
        // All requests should be checked.
        assert!(error_msg(&resp).contains("id count"), "{:?}", resp);
        let checker = SplitResultChecker {
            engine,
            origin_peers: &peers,
            epoch: epoch.clone(),
        };

        splits.mut_requests().clear();
        splits
            .mut_requests()
            .push(new_split_req(b"k1", 8, vec![9, 10, 11]));
        let resp = exec_split(&router, splits.clone());
        // Split should succeed.
        assert!(!resp.get_header().has_error(), "{:?}", resp);
        let mut new_version = epoch.borrow().get_version() + 1;
        epoch.borrow_mut().set_version(new_version);
        checker.check(b"", b"k1", 8, &[9, 10, 11], true);
        checker.check(b"k1", b"k5", 1, &[3, 5, 7], false);

        splits.mut_requests().clear();
        splits
            .mut_requests()
            .push(new_split_req(b"k4", 12, vec![13, 14, 15]));
        splits.set_right_derive(false);
        let resp = exec_split(&router, splits.clone());
        // Right derive should be respected.
        assert!(!resp.get_header().has_error(), "{:?}", resp);
        new_version = epoch.borrow().get_version() + 1;
        epoch.borrow_mut().set_version(new_version);
        checker.check(b"k4", b"k5", 12, &[13, 14, 15], true);
        checker.check(b"k1", b"k4", 1, &[3, 5, 7], false);

        splits.mut_requests().clear();
        splits
            .mut_requests()
            .push(new_split_req(b"k2", 16, vec![17, 18, 19]));
        splits
            .mut_requests()
            .push(new_split_req(b"k3", 20, vec![21, 22, 23]));
        splits.set_right_derive(true);
        let resp = exec_split(&router, splits.clone());
        // Right derive should be respected.
        assert!(!resp.get_header().has_error(), "{:?}", resp);
        new_version = epoch.borrow().get_version() + 2;
        epoch.borrow_mut().set_version(new_version);
        checker.check(b"k1", b"k2", 16, &[17, 18, 19], true);
        checker.check(b"k2", b"k3", 20, &[21, 22, 23], true);
        checker.check(b"k3", b"k4", 1, &[3, 5, 7], false);

        splits.mut_requests().clear();
        splits
            .mut_requests()
            .push(new_split_req(b"k31", 24, vec![25, 26, 27]));
        splits
            .mut_requests()
            .push(new_split_req(b"k32", 28, vec![29, 30, 31]));
        splits.set_right_derive(false);
        let resp = exec_split(&router, splits);
        // Right derive should be respected.
        assert!(!resp.get_header().has_error(), "{:?}", resp);
        new_version = epoch.borrow().get_version() + 2;
        epoch.borrow_mut().set_version(new_version);
        checker.check(b"k3", b"k31", 1, &[3, 5, 7], false);
        checker.check(b"k31", b"k32", 24, &[25, 26, 27], true);
        checker.check(b"k32", b"k4", 28, &[29, 30, 31], true);

        let (tx, rx) = mpsc::channel();
        enabled.store(false, Ordering::SeqCst);
        router.schedule_task(
            1,
            Msg::Change {
                region_epoch,
                cmd: ChangeObserver {
                    observe_id,
                    region_id: 1,
                },
                cb: Callback::Read(Box::new(move |resp: ReadResponse<_>| {
                    assert!(
                        resp.response.get_header().get_error().has_epoch_not_match(),
                        "{:?}",
                        resp
                    );
                    assert!(resp.snapshot.is_none());
                    tx.send(()).unwrap();
                })),
            },
        );
        rx.recv_timeout(Duration::from_millis(500)).unwrap();

        system.shutdown();
    }

    #[test]
    fn pending_cmd_leak() {
        let res = panic_hook::recover_safe(|| {
            let _cmd = PendingCmd::<KvTestSnapshot>::new(1, 1, Callback::None);
        });
        res.unwrap_err();
    }

    #[test]
    fn pending_cmd_leak_dtor_not_abort() {
        let res = panic_hook::recover_safe(|| {
            let _cmd = PendingCmd::<KvTestSnapshot>::new(1, 1, Callback::None);
            panic!("Don't abort");
            // It would abort and fail if there was a double-panic in PendingCmd dtor.
        });
        res.unwrap_err();
    }
}<|MERGE_RESOLUTION|>--- conflicted
+++ resolved
@@ -788,7 +788,7 @@
     /// The local metrics, and it will be flushed periodically.
     metrics: ApplyMetrics,
 
-    pending_clean_ssts: Vec<SstMeta>,
+    pending_clean_ssts: Vec<SSTMetaInfo>,
 }
 
 impl<EK> ApplyDelegate<EK>
@@ -1422,7 +1422,11 @@
                     cmds.push(key, NONE_STR.as_ref(), WriteCmdType::Del, cf);
                 }
                 CmdType::IngestSst => {
-                    ssts.push(req.get_ingest_sst().get_sst().clone());
+                    ssts.push(SSTMetaInfo {
+                        total_bytes: 0,
+                        total_kvs: 0,
+                        meta: req.get_ingest_sst().get_sst().clone(),
+                    });
                 }
                 CmdType::Snap | CmdType::Get | CmdType::DeleteRange => {
                     // engine-store will drop table, no need DeleteRange
@@ -1448,7 +1452,6 @@
                         "pending_ssts" => ?self.pending_clean_ssts
                     );
 
-<<<<<<< HEAD
                     Ok((
                         RaftCmdResponse::new(),
                         ApplyResult::None,
@@ -1473,20 +1476,6 @@
                     ))
                 }
             }
-=======
-        assert!(ranges.is_empty() || ssts.is_empty());
-        let exec_res = if !ranges.is_empty() {
-            ApplyResult::Res(ExecResult::DeleteRange { ranges })
-        } else if !ssts.is_empty() {
-            #[allow(clippy::redundant_closure_call)]
-            (|| {
-                fail_point!("dont_delete_ingested_sst", |_| {
-                    ssts.clear();
-                })
-            })();
-            ctx.delete_ssts.append(&mut ssts.clone());
-            ApplyResult::Res(ExecResult::IngestSst { ssts })
->>>>>>> 9a789706
         } else {
             let flash_res = {
                 get_engine_store_server_helper().handle_write_raft_cmd(
@@ -1667,12 +1656,13 @@
     fn handle_ingest_sst_for_engine_store<W: WriteBatch<EK>>(
         &mut self,
         ctx: &ApplyContext<EK, W>,
-        ssts: &Vec<SstMeta>,
+        ssts: &Vec<SSTMetaInfo>,
     ) -> EngineStoreApplyRes {
         let mut ssts_wrap = vec![];
         let mut sst_views = vec![];
 
         for sst in ssts {
+            let sst = &sst.meta;
             if sst.get_cf_name() == CF_LOCK {
                 panic!("should not ingest sst of lock cf");
             }
