--- conflicted
+++ resolved
@@ -1343,7 +1343,6 @@
         let mut cmds = WriteCmds::with_capacity(requests.len());
         for req in requests {
             let cmd_type = req.get_cmd_type();
-<<<<<<< HEAD
             match cmd_type {
                 CmdType::Put => {
                     let put = req.get_put();
@@ -1370,22 +1369,6 @@
                 }
                 CmdType::IngestSst => {
                     ssts.push(req.get_ingest_sst().get_sst().clone());
-=======
-            let mut resp = match cmd_type {
-                CmdType::Put => self.handle_put(ctx.kv_wb_mut(), req),
-                CmdType::Delete => self.handle_delete(ctx.kv_wb_mut(), req),
-                CmdType::DeleteRange => {
-                    if let Some(wb) = ctx.kv_wb.as_ref() {
-                        assert!(wb.is_empty());
-                    }
-                    self.handle_delete_range(&ctx.engine, req, &mut ranges, ctx.use_delete_range)
-                }
-                CmdType::IngestSst => {
-                    if let Some(wb) = ctx.kv_wb.as_ref() {
-                        assert!(wb.is_empty());
-                    }
-                    self.handle_ingest_sst(&ctx.importer, &ctx.engine, req, &mut ssts)
->>>>>>> 164ccb04
                 }
                 CmdType::Snap | CmdType::Get | CmdType::DeleteRange => {
                     // tiflash will drop table, no need DeleteRange
@@ -1427,8 +1410,7 @@
                         "index" => ctx.exec_ctx.as_ref().unwrap().index,
                         "ssts_to_clean" => ?ssts
                     );
-
-<<<<<<< HEAD
+                    ctx.delete_ssts.append(&mut ssts.clone());
                     Ok((
                         RaftCmdResponse::new(),
                         ApplyResult::Res(ExecResult::IngestSst { ssts }),
@@ -1436,14 +1418,6 @@
                     ))
                 }
             }
-=======
-        assert!(ranges.is_empty() || ssts.is_empty());
-        let exec_res = if !ranges.is_empty() {
-            ApplyResult::Res(ExecResult::DeleteRange { ranges })
-        } else if !ssts.is_empty() {
-            ctx.delete_ssts.append(&mut ssts.clone());
-            ApplyResult::Res(ExecResult::IngestSst { ssts })
->>>>>>> 164ccb04
         } else {
             let flash_res = {
                 get_engine_store_server_helper().handle_write_raft_cmd(
