// Copyright 2017 TiKV Project Authors. Licensed under Apache-2.0.

// #[PerformanceCriticalPath]
#[cfg(test)]
use std::sync::mpsc::Sender;
use std::{
    borrow::Cow,
    cmp,
    cmp::{Ord, Ordering as CmpOrdering},
    collections::VecDeque,
    fmt::{self, Debug, Formatter},
    io::BufRead,
    mem,
    ops::{Deref, DerefMut, Range as StdRange},
    sync::{
        atomic::{AtomicBool, AtomicU64, AtomicUsize, Ordering},
        mpsc::SyncSender,
        Arc, Mutex,
    },
    time::Duration,
    usize,
    vec::Drain,
};

use batch_system::{
    BasicMailbox, BatchRouter, BatchSystem, Config as BatchSystemConfig, Fsm, HandleResult,
    HandlerBuilder, PollHandler, Priority, ResourceMetered,
};
use collections::{HashMap, HashMapEntry, HashSet};
use crossbeam::channel::{TryRecvError, TrySendError};
use engine_traits::{
    util::SequenceNumber, DeleteStrategy, KvEngine, Mutable, PerfContext, PerfContextKind,
    RaftEngine, RaftEngineReadOnly, Range as EngineRange, Snapshot, SstMetaInfo, WriteBatch,
    ALL_CFS, CF_DEFAULT, CF_LOCK, CF_RAFT, CF_WRITE,
};
use fail::fail_point;
use kvproto::{
    import_sstpb::SstMeta,
    kvrpcpb::ExtraOp as TxnExtraOp,
    metapb::{self, PeerRole, Region, RegionEpoch},
    raft_cmdpb::{
        AdminCmdType, AdminRequest, AdminResponse, ChangePeerRequest, CmdType, CommitMergeRequest,
        RaftCmdRequest, RaftCmdResponse, Request, SplitRequest, SwitchWitnessRequest,
    },
    raft_serverpb::{MergeState, PeerState, RaftApplyState, RaftTruncatedState, RegionLocalState},
};
use pd_client::{new_bucket_stats, BucketMeta, BucketStat};
use prometheus::local::LocalHistogram;
use protobuf::{wire_format::WireType, CodedInputStream, Message};
use raft::eraftpb::{
    ConfChange, ConfChangeType, ConfChangeV2, Entry, EntryType, Snapshot as RaftSnapshot,
};
use raft_proto::ConfChangeI;
use resource_control::ResourceController;
use smallvec::{smallvec, SmallVec};
use sst_importer::SstImporter;
use tikv_alloc::trace::TraceEvent;
use tikv_util::{
    box_err, box_try,
    config::{Tracker, VersionTrack},
    debug, error, info,
    memory::HeapSize,
    mpsc::{loose_bounded, LooseBoundedSender, Receiver},
    safe_panic, slow_log,
    store::{find_peer, find_peer_by_id, find_peer_mut, is_learner, remove_peer},
    time::{duration_to_sec, Instant},
    warn,
    worker::Scheduler,
    Either, MustConsumeVec,
};
use time::Timespec;
use tracker::GLOBAL_TRACKERS;
use uuid::Builder as UuidBuilder;

use self::memtrace::*;
use super::metrics::*;
use crate::{
    bytes_capacity,
    coprocessor::{
        ApplyCtxInfo, Cmd, CmdBatch, CmdObserveInfo, CoprocessorHost, ObserveHandle, ObserveLevel,
        RegionState,
    },
    store::{
        cmd_resp,
        entry_storage::{self, CachedEntries},
        fsm::RaftPollerBuilder,
        local_metrics::RaftMetrics,
        memory::*,
        metrics::*,
        msg::{Callback, ErrorCallback, PeerMsg, ReadResponse, SignificantMsg},
        peer::Peer,
        peer_storage::{write_initial_apply_state, write_peer_state},
        util::{
            self, admin_cmd_epoch_lookup, check_flashback_state, check_req_region_epoch,
            compare_region_epoch, ChangePeerI, ConfChangeKind, KeysInfoFormatter, LatencyInspector,
        },
        Config, RegionSnapshot, RegionTask, WriteCallback,
    },
    Error, Result,
};

// These consts are shared in both v1 and v2.
pub const DEFAULT_APPLY_WB_SIZE: usize = 4 * 1024;
pub const APPLY_WB_SHRINK_SIZE: usize = 1024 * 1024;
pub const SHRINK_PENDING_CMD_QUEUE_CAP: usize = 64;
pub const MAX_APPLY_BATCH_SIZE: usize = 64 * 1024 * 1024;

pub struct PendingCmd<C> {
    pub index: u64,
    pub term: u64,
    pub cb: Option<C>,
}

impl<C> PendingCmd<C> {
    fn new(index: u64, term: u64, cb: C) -> PendingCmd<C> {
        PendingCmd {
            index,
            term,
            cb: Some(cb),
        }
    }
}

impl<C> Drop for PendingCmd<C> {
    fn drop(&mut self) {
        if self.cb.is_some() {
            safe_panic!(
                "callback of pending command at [index: {}, term: {}] is leak",
                self.index,
                self.term
            );
        }
    }
}

impl<C> Debug for PendingCmd<C> {
    fn fmt(&self, f: &mut Formatter<'_>) -> fmt::Result {
        write!(
            f,
            "PendingCmd [index: {}, term: {}, has_cb: {}]",
            self.index,
            self.term,
            self.cb.is_some()
        )
    }
}

impl<C> HeapSize for PendingCmd<C> {}

/// Commands waiting to be committed and applied.
#[derive(Debug)]
pub struct PendingCmdQueue<C> {
    normals: VecDeque<PendingCmd<C>>,
    conf_change: Option<PendingCmd<C>>,
    compacts: VecDeque<PendingCmd<C>>,
}

impl<C> PendingCmdQueue<C> {
    fn new() -> PendingCmdQueue<C> {
        PendingCmdQueue {
            normals: VecDeque::new(),
            conf_change: None,
            compacts: VecDeque::new(),
        }
    }

    fn pop_normal(&mut self, index: u64, term: u64) -> Option<PendingCmd<C>> {
        self.normals.pop_front().and_then(|cmd| {
            if self.normals.capacity() > SHRINK_PENDING_CMD_QUEUE_CAP
                && self.normals.len() < SHRINK_PENDING_CMD_QUEUE_CAP
            {
                self.normals.shrink_to_fit();
            }
            if (cmd.term, cmd.index) > (term, index) {
                self.normals.push_front(cmd);
                return None;
            }
            Some(cmd)
        })
    }

    fn append_normal(&mut self, cmd: PendingCmd<C>) {
        self.normals.push_back(cmd);
    }

    fn take_conf_change(&mut self) -> Option<PendingCmd<C>> {
        // conf change will not be affected when changing between follower and leader,
        // so there is no need to check term.
        self.conf_change.take()
    }

    // TODO: seems we don't need to separate conf change from normal entries.
    fn set_conf_change(&mut self, cmd: PendingCmd<C>) {
        self.conf_change = Some(cmd);
    }

    fn push_compact(&mut self, cmd: PendingCmd<C>) {
        self.compacts.push_back(cmd);
    }

    fn pop_compact(&mut self, index: u64) -> Option<PendingCmd<C>> {
        let mut front = None;
        while self.compacts.front().map_or(false, |c| c.index < index) {
            front = self.compacts.pop_front();
            front.as_mut().unwrap().cb.take().unwrap();
        }
        front
    }

    fn has_compact(&mut self) -> bool {
        !self.compacts.is_empty()
    }
}

#[derive(Default, Debug)]
pub struct ChangePeer {
    pub index: u64,
    // The proposed ConfChangeV2 or (legacy) ConfChange
    // ConfChange (if it is) will convert to ConfChangeV2
    pub conf_change: ConfChangeV2,
    // The change peer requests come along with ConfChangeV2
    // or (legacy) ConfChange, for ConfChange, it only contains
    // one element
    pub changes: Vec<ChangePeerRequest>,
    pub region: Region,
}

pub struct Range {
    pub cf: String,
    pub start_key: Vec<u8>,
    pub end_key: Vec<u8>,
}

impl Debug for Range {
    fn fmt(&self, f: &mut Formatter<'_>) -> fmt::Result {
        write!(
            f,
            "{{ cf: {:?}, start_key: {:?}, end_key: {:?} }}",
            self.cf,
            log_wrappers::Value::key(&self.start_key),
            log_wrappers::Value::key(&self.end_key)
        )
    }
}

impl Range {
    fn new(cf: String, start_key: Vec<u8>, end_key: Vec<u8>) -> Range {
        Range {
            cf,
            start_key,
            end_key,
        }
    }
}

#[derive(Default, Debug)]
pub struct SwitchWitness {
    pub index: u64,
    pub switches: Vec<SwitchWitnessRequest>,
    pub region: Region,
}

#[derive(Debug)]
pub enum ExecResult<S> {
    ChangePeer(ChangePeer),
    CompactLog {
        state: RaftTruncatedState,
        first_index: u64,
        has_pending: bool,
    },
    SplitRegion {
        regions: Vec<Region>,
        derived: Region,
        new_split_regions: HashMap<u64, NewSplitPeer>,
    },
    PrepareMerge {
        region: Region,
        state: MergeState,
    },
    CommitMerge {
        index: u64,
        region: Region,
        source: Region,
    },
    RollbackMerge {
        region: Region,
        commit: u64,
    },
    ComputeHash {
        region: Region,
        index: u64,
        context: Vec<u8>,
        snap: S,
    },
    VerifyHash {
        index: u64,
        context: Vec<u8>,
        hash: Vec<u8>,
    },
    DeleteRange {
        ranges: Vec<Range>,
    },
    IngestSst {
        ssts: Vec<SstMetaInfo>,
    },
    TransferLeader {
        term: u64,
    },
    SetFlashbackState {
        region: Region,
    },
    BatchSwitchWitness(SwitchWitness),
    // The raftstore thread will use it to update the internal state of `PeerFsm`. If it is
    // `true`, when the raftstore detects that the raft log has not been gc for a long time,
    // the raftstore thread will actively pull the `voter_replicated_index` from the leader
    // and try to compact pending gc. If false, raftstore does not do any additional
    // processing.
    HasPendingCompactCmd(bool),
}

/// The possible returned value when applying logs.
#[derive(Debug)]
pub enum ApplyResult<S> {
    None,
    Yield,
    /// Additional result that needs to be sent back to raftstore.
    Res(ExecResult<S>),
    /// It is unable to apply the `CommitMerge` until the source peer
    /// has applied to the required position and sets the atomic boolean
    /// to true.
    WaitMergeSource(Arc<AtomicU64>),
}

// The applied command and their callback
struct ApplyCallbackBatch<S>
where
    S: Snapshot,
{
    cmd_batch: Vec<CmdBatch>,
    // The max observe level of current `Vec<CmdBatch>`
    batch_max_level: ObserveLevel,
    cb_batch: MustConsumeVec<(Callback<S>, RaftCmdResponse)>,
}

impl<S: Snapshot> ApplyCallbackBatch<S> {
    fn new() -> ApplyCallbackBatch<S> {
        ApplyCallbackBatch {
            cmd_batch: vec![],
            batch_max_level: ObserveLevel::None,
            cb_batch: MustConsumeVec::new("callback of apply callback batch"),
        }
    }

    fn push_batch(&mut self, observe_info: &CmdObserveInfo, region_id: u64) {
        let cb = CmdBatch::new(observe_info, region_id);
        self.batch_max_level = cmp::max(self.batch_max_level, cb.level);
        self.cmd_batch.push(cb);
    }

    fn push_cb(&mut self, cb: Callback<S>, resp: RaftCmdResponse) {
        self.cb_batch.push((cb, resp));
    }

    fn push(
        &mut self,
        cb: Option<Callback<S>>,
        cmd: Cmd,
        observe_info: &CmdObserveInfo,
        region_id: u64,
    ) {
        if let Some(cb) = cb {
            self.cb_batch.push((cb, cmd.response.clone()));
        }
        self.cmd_batch
            .last_mut()
            .unwrap()
            .push(observe_info, region_id, cmd);
    }
}

pub trait Notifier<EK: KvEngine>: Send {
    fn notify(&self, apply_res: Vec<ApplyRes<EK::Snapshot>>);
    fn notify_one(&self, region_id: u64, msg: PeerMsg<EK>);
    fn clone_box(&self) -> Box<dyn Notifier<EK>>;
}

struct ApplyContext<EK>
where
    EK: KvEngine,
{
    tag: String,
    timer: Option<Instant>,
    host: CoprocessorHost<EK>,
    importer: Arc<SstImporter>,
    region_scheduler: Scheduler<RegionTask<EK::Snapshot>>,
    router: ApplyRouter<EK>,
    notifier: Box<dyn Notifier<EK>>,
    engine: EK,
    applied_batch: ApplyCallbackBatch<EK::Snapshot>,
    apply_res: Vec<ApplyRes<EK::Snapshot>>,
    exec_log_index: u64,
    exec_log_term: u64,

    kv_wb: EK::WriteBatch,
    kv_wb_last_bytes: u64,
    kv_wb_last_keys: u64,

    committed_count: usize,

    // Whether synchronize WAL is preferred.
    sync_log_hint: bool,
    // Whether to use the delete range API instead of deleting one by one.
    use_delete_range: bool,

    perf_context: EK::PerfContext,

    yield_duration: Duration,
    yield_msg_size: u64,

    store_id: u64,
    /// region_id -> (peer_id, is_splitting)
    /// Used for handling race between splitting and creating new peer.
    /// An uninitialized peer can be replaced to the one from splitting iff they
    /// are exactly the same peer.
    pending_create_peers: Arc<Mutex<HashMap<u64, (u64, bool)>>>,

    /// We must delete the ingested file before calling `callback` so that any
    /// ingest-request reaching this peer could see this update if leader
    /// had changed. We must also delete them after the applied-index
    /// has been persisted to kvdb because this entry may replay because of
    /// panic or power-off, which happened before `WriteBatch::write` and
    /// after `SstImporter::delete`. We shall make sure that this entry will
    /// never apply again at first, then we can delete the ssts files.
    delete_ssts: Vec<SstMetaInfo>,

    /// A self-defined engine may be slow to ingest ssts.
    /// It may move some elements of `delete_ssts` into `pending_delete_ssts` to
    /// delay deletion. Otherwise we may lost data.
    pending_delete_ssts: Vec<SstMetaInfo>,

    /// The priority of this Handler.
    priority: Priority,
    /// Whether to yield high-latency operation to low-priority handler.
    yield_high_latency_operation: bool,

    /// The ssts waiting to be ingested in `write_to_db`.
    pending_ssts: Vec<SstMetaInfo>,

    /// The pending inspector should be cleaned at the end of a write.
    pending_latency_inspect: Vec<LatencyInspector>,
    apply_wait: LocalHistogram,
    apply_time: LocalHistogram,

    key_buffer: Vec<u8>,

    // Whether to disable WAL.
    disable_wal: bool,

    /// A general apply progress for a delegate is:
    /// `prepare_for` -> `commit` [-> `commit` ...] -> `finish_for`.
    /// Sometimes an `ApplyRes` is created with an applied_index, but data
    /// before the applied index is still not written to kvdb. Let's call the
    /// `ApplyRes` uncommitted. Data will finally be written to kvdb in
    /// `flush`.
    uncommitted_res_count: usize,
}

impl<EK> ApplyContext<EK>
where
    EK: KvEngine,
{
    pub fn new(
        tag: String,
        host: CoprocessorHost<EK>,
        importer: Arc<SstImporter>,
        region_scheduler: Scheduler<RegionTask<EK::Snapshot>>,
        engine: EK,
        router: ApplyRouter<EK>,
        notifier: Box<dyn Notifier<EK>>,
        cfg: &Config,
        store_id: u64,
        pending_create_peers: Arc<Mutex<HashMap<u64, (u64, bool)>>>,
        priority: Priority,
    ) -> ApplyContext<EK> {
        let kv_wb = engine.write_batch_with_cap(DEFAULT_APPLY_WB_SIZE);

        ApplyContext {
            tag,
            timer: None,
            host,
            importer,
            region_scheduler,
            engine,
            router,
            notifier,
            kv_wb,
            applied_batch: ApplyCallbackBatch::new(),
            apply_res: vec![],
            exec_log_index: 0,
            exec_log_term: 0,
            kv_wb_last_bytes: 0,
            kv_wb_last_keys: 0,
            committed_count: 0,
            sync_log_hint: false,
            use_delete_range: cfg.use_delete_range,
            perf_context: EK::get_perf_context(cfg.perf_level, PerfContextKind::RaftstoreApply),
            yield_duration: cfg.apply_yield_duration.0,
            yield_msg_size: cfg.apply_yield_write_size.0,
            delete_ssts: vec![],
            pending_delete_ssts: vec![],
            store_id,
            pending_create_peers,
            priority,
            yield_high_latency_operation: cfg.apply_batch_system.low_priority_pool_size > 0,
            pending_ssts: vec![],
            pending_latency_inspect: vec![],
            apply_wait: APPLY_TASK_WAIT_TIME_HISTOGRAM.local(),
            apply_time: APPLY_TIME_HISTOGRAM.local(),
            key_buffer: Vec::with_capacity(1024),
            disable_wal: false,
            uncommitted_res_count: 0,
        }
    }

    /// Prepares for applying entries for `delegate`.
    ///
    /// A general apply progress for a delegate is:
    /// `prepare_for` -> `commit` [-> `commit` ...] -> `finish_for`.
    /// After all delegates are handled, `write_to_db` method should be called.
    pub fn prepare_for(&mut self, delegate: &mut ApplyDelegate<EK>) {
        self.applied_batch
            .push_batch(&delegate.observe_info, delegate.region.get_id());
    }

    /// Commits all changes have done for delegate. `persistent` indicates
    /// whether write the changes into rocksdb.
    ///
    /// This call is valid only when it's between a `prepare_for` and
    /// `finish_for`.
    pub fn commit(&mut self, delegate: &mut ApplyDelegate<EK>) {
        if delegate.last_flush_applied_index < delegate.apply_state.get_applied_index() {
            delegate.maybe_write_apply_state(self);
        }
        self.commit_opt(delegate, true);
    }

    fn commit_opt(&mut self, delegate: &mut ApplyDelegate<EK>, persistent: bool) {
        delegate.update_metrics(self);
        if persistent {
            if let (_, Some(seqno)) = self.write_to_db() {
                delegate.unfinished_write_seqno.push(seqno);
            }
            self.prepare_for(delegate);
            delegate.last_flush_applied_index = delegate.apply_state.get_applied_index()
        }
        self.kv_wb_last_bytes = self.kv_wb().data_size() as u64;
        self.kv_wb_last_keys = self.kv_wb().count() as u64;
    }

    /// Writes all the changes into RocksDB.
    /// If it returns true, all pending writes are persisted in engines.
    pub fn write_to_db(&mut self) -> (bool, Option<SequenceNumber>) {
        let need_sync = self.sync_log_hint && !self.disable_wal;
        let mut seqno = None;
        // There may be put and delete requests after ingest request in the same fsm.
        // To guarantee the correct order, we must ingest the pending_sst first, and
        // then persist the kv write batch to engine.
        if !self.pending_ssts.is_empty() {
            let tag = self.tag.clone();
            self.importer
                .ingest(&self.pending_ssts, &self.engine)
                .unwrap_or_else(|e| {
                    panic!(
                        "{} failed to ingest ssts {:?}: {:?}",
                        tag, self.pending_ssts, e
                    );
                });
            self.pending_ssts = vec![];
        }
        if !self.kv_wb_mut().is_empty() {
            self.perf_context.start_observe();
            let mut write_opts = engine_traits::WriteOptions::new();
            write_opts.set_sync(need_sync);
            write_opts.set_disable_wal(self.disable_wal);
            if self.disable_wal {
                let sn = SequenceNumber::pre_write();
                seqno = Some(sn);
            }
            let seq = self.kv_wb_mut().write_opt(&write_opts).unwrap_or_else(|e| {
                panic!("failed to write to engine: {:?}", e);
            });
            if let Some(seqno) = seqno.as_mut() {
                seqno.post_write(seq)
            }
            let trackers: Vec<_> = self
                .applied_batch
                .cb_batch
                .iter()
                .flat_map(|(cb, _)| cb.write_trackers())
                .flat_map(|trackers| trackers.as_tracker_token())
                .collect();
            self.perf_context.report_metrics(&trackers);
            self.sync_log_hint = false;
            let data_size = self.kv_wb().data_size();
            if data_size > APPLY_WB_SHRINK_SIZE {
                // Control the memory usage for the WriteBatch.
                self.kv_wb = self.engine.write_batch_with_cap(DEFAULT_APPLY_WB_SIZE);
            } else {
                // Clear data, reuse the WriteBatch, this can reduce memory allocations and
                // deallocations.
                self.kv_wb_mut().clear();
            }
            self.kv_wb_last_bytes = 0;
            self.kv_wb_last_keys = 0;
        }
        if !self.delete_ssts.is_empty() {
            let tag = self.tag.clone();
            for sst in self.delete_ssts.drain(..) {
                self.importer.delete(&sst.meta).unwrap_or_else(|e| {
                    panic!("{} cleanup ingested file {:?}: {:?}", tag, sst, e);
                });
            }
        }
        // Take the applied commands and their callback
        let ApplyCallbackBatch {
            cmd_batch,
            batch_max_level,
            mut cb_batch,
        } = mem::replace(&mut self.applied_batch, ApplyCallbackBatch::new());
        // Call it before invoking callback for preventing Commit is executed before
        // Prewrite is observed.
        self.host
            .on_flush_applied_cmd_batch(batch_max_level, cmd_batch, &self.engine);
        // Invoke callbacks
        let now = std::time::Instant::now();
        for (cb, resp) in cb_batch.drain(..) {
            for tracker in cb.write_trackers() {
                tracker.observe(now, &self.apply_time, |t| &mut t.metrics.apply_time_nanos);
            }
            cb.invoke_with_response(resp);
        }
        self.apply_time.flush();
        self.apply_wait.flush();
        let res_count = self.uncommitted_res_count;
        self.uncommitted_res_count = 0;
        if let Some(seqno) = seqno {
            for res in self.apply_res.iter_mut().rev().take(res_count) {
                res.write_seqno.push(seqno);
            }
        }
        (need_sync, seqno)
    }

    /// Finishes `Apply`s for the delegate.
    pub fn finish_for(
        &mut self,
        delegate: &mut ApplyDelegate<EK>,
        results: VecDeque<ExecResult<EK::Snapshot>>,
    ) {
        if self.host.pre_persist(&delegate.region, true, None) {
            if !delegate.pending_remove {
                delegate.maybe_write_apply_state(self);
            }
            self.commit_opt(delegate, false);
        } else {
            debug!("do not persist when finish_for";
                "region" => ?delegate.region,
                "tag" => &delegate.tag,
            );
        }
        self.apply_res.push(ApplyRes {
            region_id: delegate.region_id(),
            apply_state: delegate.apply_state.clone(),
            write_seqno: mem::take(&mut delegate.unfinished_write_seqno),
            exec_res: results,
            metrics: mem::take(&mut delegate.metrics),
            applied_term: delegate.applied_term,
            bucket_stat: delegate.buckets.clone().map(Box::new),
        });
        if !self.kv_wb().is_empty() {
            // Pending writes not flushed, need to set seqno to following ApplyRes later
            // after flushing
            self.uncommitted_res_count += 1;
        }
    }

    pub fn delta_bytes(&self) -> u64 {
        self.kv_wb().data_size() as u64 - self.kv_wb_last_bytes
    }

    pub fn delta_keys(&self) -> u64 {
        self.kv_wb().count() as u64 - self.kv_wb_last_keys
    }

    #[inline]
    pub fn kv_wb(&self) -> &EK::WriteBatch {
        &self.kv_wb
    }

    #[inline]
    pub fn kv_wb_mut(&mut self) -> &mut EK::WriteBatch {
        &mut self.kv_wb
    }

    /// Flush all pending writes to engines.
    /// If it returns true, all pending writes are persisted in engines.
    pub fn flush(&mut self) -> bool {
        // TODO: this check is too hacky, need to be more verbose and less buggy.
        let t = match self.timer.take() {
            Some(t) => t,
            None => return false,
        };

        // Write to engine
        // raftstore.sync-log = true means we need prevent data loss when power failure.
        // take raft log gc for example, we write kv WAL first, then write raft WAL,
        // if power failure happen, raft WAL may synced to disk, but kv WAL may not.
        // so we use sync-log flag here.
        let (is_synced, _) = self.write_to_db();

        if !self.apply_res.is_empty() {
            fail_point!("before_nofity_apply_res");
            let apply_res = mem::take(&mut self.apply_res);
            self.notifier.notify(apply_res);
        }

        let elapsed = t.saturating_elapsed();
        STORE_APPLY_LOG_HISTOGRAM.observe(duration_to_sec(elapsed));
        for mut inspector in std::mem::take(&mut self.pending_latency_inspect) {
            inspector.record_apply_process(elapsed);
            inspector.finish();
        }

        slow_log!(
            elapsed,
            "{} handle ready {} committed entries",
            self.tag,
            self.committed_count
        );
        self.committed_count = 0;
        is_synced
    }
}

/// Calls the callback of `cmd` when the Region is removed.
fn notify_region_removed(region_id: u64, peer_id: u64, mut cmd: PendingCmd<impl ErrorCallback>) {
    debug!(
        "region is removed, notify commands";
        "region_id" => region_id,
        "peer_id" => peer_id,
        "index" => cmd.index,
        "term" => cmd.term
    );
    notify_req_region_removed(region_id, cmd.cb.take().unwrap());
}

pub fn notify_req_region_removed(region_id: u64, cb: impl ErrorCallback) {
    let region_not_found = Error::RegionNotFound(region_id);
    let resp = cmd_resp::new_error(region_not_found);
    cb.report_error(resp);
}

/// Calls the callback of `cmd` when it can not be processed further.
fn notify_stale_command(
    region_id: u64,
    peer_id: u64,
    term: u64,
    mut cmd: PendingCmd<impl ErrorCallback>,
) {
    info!(
        "command is stale, skip";
        "region_id" => region_id,
        "peer_id" => peer_id,
        "index" => cmd.index,
        "term" => cmd.term
    );
    notify_stale_req(term, cmd.cb.take().unwrap());
}

pub fn notify_stale_req(term: u64, cb: impl ErrorCallback) {
    let resp = cmd_resp::err_resp(Error::StaleCommand, term);
    cb.report_error(resp);
}

pub fn notify_stale_req_with_msg(term: u64, msg: String, cb: impl ErrorCallback) {
    let mut resp = cmd_resp::err_resp(Error::StaleCommand, term);
    resp.mut_header().mut_error().set_message(msg);
    cb.report_error(resp);
}

/// Checks if a write is needed to be issued before handling the command.
fn should_write_to_engine(cmd: &RaftCmdRequest) -> bool {
    if cmd.has_admin_request() {
        match cmd.get_admin_request().get_cmd_type() {
            // ComputeHash require an up to date snapshot.
            AdminCmdType::ComputeHash |
            // Merge needs to get the latest apply index.
            AdminCmdType::CommitMerge |
            AdminCmdType::RollbackMerge => return true,
            _ => {}
        }
    }

    // Some commands may modify keys covered by the current write batch, so we
    // must write the current write batch to the engine first.
    for req in cmd.get_requests() {
        if req.has_delete_range() {
            return true;
        }
        if req.has_ingest_sst() {
            return true;
        }
    }

    false
}

/// Checks if a write has high-latency operation.
fn has_high_latency_operation(cmd: &RaftCmdRequest) -> bool {
    for req in cmd.get_requests() {
        if req.has_delete_range() {
            return true;
        }
        if req.has_ingest_sst() {
            return true;
        }
    }
    false
}

/// Checks if a write is needed to be issued after handling the command.
fn should_sync_log(cmd: &RaftCmdRequest) -> bool {
    if cmd.has_admin_request() {
        if cmd.get_admin_request().get_cmd_type() == AdminCmdType::CompactLog {
            // We do not need to sync WAL before compact log, because this request will send
            // a msg to raft_gc_log thread to delete the entries before this
            // index instead of deleting them in apply thread directly.
            return false;
        }
        return true;
    }

    for req in cmd.get_requests() {
        // After ingest sst, sst files are deleted quickly. As a result,
        // ingest sst command can not be handled again and must be synced.
        // See more in Cleanup worker.
        if req.has_ingest_sst() {
            return true;
        }
    }

    false
}

fn can_witness_skip(entry: &Entry) -> bool {
    // need to handle ConfChange entry type
    if entry.get_entry_type() != EntryType::EntryNormal {
        return false;
    }

    // HACK: check admin request field in serialized data from `RaftCmdRequest`
    // without deserializing all. It's done by checking the existence of the
    // field number of `admin_request`.
    // See the encoding in `write_to_with_cached_sizes()` of `RaftCmdRequest` in
    // `raft_cmdpb.rs` for reference.
    let mut is = CodedInputStream::from_bytes(entry.get_data());
    if is.eof().unwrap() {
        return true;
    }
    let (mut field_number, wire_type) = is.read_tag_unpack().unwrap();
    // Header field is of number 1
    if field_number == 1 {
        if wire_type != WireType::WireTypeLengthDelimited {
            panic!("unexpected wire type");
        }
        let len = is.read_raw_varint32().unwrap();
        // skip parsing the content of `Header`
        is.consume(len as usize);
        // read next field number
        (field_number, _) = is.read_tag_unpack().unwrap();
    }

    // `Requests` field is of number 2 and `AdminRequest` field is of number 3.
    // - If the next field is 2, there must be no admin request as in one
    //   `RaftCmdRequest`, either requests or admin_request is filled.
    // - If the next field is 3, it's exactly an admin request.
    // - If the next field is others, neither requests nor admin_request is filled,
    //   so there is no admin request.
    field_number != 3
}

/// A struct that stores the state related to Merge.
///
/// When executing a `CommitMerge`, the source peer may have not applied
/// to the required index, so the target peer has to abort current execution
/// and wait for it asynchronously.
///
/// When rolling the stack, all states required to recover are stored in
/// this struct.
/// TODO: check whether generator/coroutine is a good choice in this case.
struct WaitSourceMergeState {
    /// A flag that indicates whether the source peer has applied to the
    /// required index. If the source peer is ready, this flag should be set
    /// to the region id of source peer.
    logs_up_to_date: Arc<AtomicU64>,
}

struct YieldState<EK>
where
    EK: KvEngine,
{
    /// All of the entries that need to continue to be applied after
    /// the source peer has applied its logs.
    pending_entries: Vec<Entry>,
    /// All of messages that need to continue to be handled after
    /// the source peer has applied its logs and pending entries
    /// are all handled.
    pending_msgs: Vec<Msg<EK>>,

    /// Cache heap size for itself.
    heap_size: Option<usize>,
}

impl<EK> Debug for YieldState<EK>
where
    EK: KvEngine,
{
    fn fmt(&self, f: &mut fmt::Formatter<'_>) -> fmt::Result {
        f.debug_struct("YieldState")
            .field("pending_entries", &self.pending_entries.len())
            .field("pending_msgs", &self.pending_msgs.len())
            .finish()
    }
}

impl Debug for WaitSourceMergeState {
    fn fmt(&self, f: &mut fmt::Formatter<'_>) -> fmt::Result {
        f.debug_struct("WaitSourceMergeState")
            .field("logs_up_to_date", &self.logs_up_to_date)
            .finish()
    }
}

#[derive(Debug, Clone)]
pub struct NewSplitPeer {
    pub peer_id: u64,
    // `None` => success,
    // `Some(s)` => fail due to `s`.
    pub result: Option<String>,
}

/// The apply delegate of a Region which is responsible for handling committed
/// raft log entries of a Region.
///
/// `Apply` is a term of Raft, which means executing the actual commands.
/// In Raft, once some log entries are committed, for every peer of the Raft
/// group will apply the logs one by one. For write commands, it does write or
/// delete to local engine; for admin commands, it does some meta change of the
/// Raft group.
///
/// `Delegate` is just a structure to congregate all apply related fields of a
/// Region. The apply worker receives all the apply tasks of different Regions
/// located at this store, and it will get the corresponding apply delegate to
/// handle the apply task to make the code logic more clear.
#[derive(Derivative)]
#[derivative(Debug)]
pub struct ApplyDelegate<EK>
where
    EK: KvEngine,
{
    /// The term of the Region.
    term: u64,
    /// The Region information of the peer.
    region: Region,
    /// The Peer information.
    peer: metapb::Peer,
    /// Peer_tag, "[region region_id] peer_id".
    tag: String,

    /// If the delegate should be stopped from polling.
    /// A delegate can be stopped in conf change, merge or requested by destroy
    /// message.
    stopped: bool,
    /// The start time of the current round to execute commands.
    handle_start: Option<Instant>,
    /// Set to true when removing itself because of
    /// `ConfChangeType::RemoveNode`, and then any following committed logs
    /// in same Ready should be applied failed.
    pending_remove: bool,

    /// Indicates whether the peer is waiting data. See more in `Peer`.
    wait_data: bool,

    /// The commands waiting to be committed and applied
    pending_cmds: PendingCmdQueue<Callback<EK::Snapshot>>,
    /// The counter of pending request snapshots. See more in `Peer`.
    pending_request_snapshot_count: Arc<AtomicUsize>,

    /// Indicates the peer is in merging, if that compact log won't be
    /// performed.
    is_merging: bool,
    /// Records the epoch version after the last merge.
    last_merge_version: u64,
    yield_state: Option<YieldState<EK>>,
    /// A temporary state that keeps track of the progress of the source peer
    /// state when CommitMerge is unable to be executed.
    wait_merge_state: Option<WaitSourceMergeState>,
    // ID of last region that reports ready.
    ready_source_region_id: u64,

    /// TiKV writes apply_state to KV RocksDB, in one write batch together with
    /// kv data.
    ///
    /// If we write it to Raft RocksDB, apply_state and kv data (Put, Delete)
    /// are in separate WAL file. When power failure, for current raft log,
    /// apply_index may synced to file, but KV data may not synced to file,
    /// so we will lose data.
    apply_state: RaftApplyState,
    /// The term of the raft log at applied index.
    applied_term: u64,
    /// The latest flushed applied index.
    last_flush_applied_index: u64,

    /// Info about cmd observer.
    observe_info: CmdObserveInfo,

    /// The local metrics, and it will be flushed periodically.
    metrics: ApplyMetrics,

    /// Priority in batch system. When applying some commands which have high
    /// latency, we decrease the priority of current fsm to reduce the
    /// impact on other normal commands.
    priority: Priority,

    /// To fetch Raft entries for applying if necessary.
    #[derivative(Debug = "ignore")]
    raft_engine: Box<dyn RaftEngineReadOnly>,

    trace: ApplyMemoryTrace,

    buckets: Option<BucketStat>,

    unfinished_write_seqno: Vec<SequenceNumber>,
}

impl<EK> ApplyDelegate<EK>
where
    EK: KvEngine,
{
    fn from_registration(reg: Registration) -> ApplyDelegate<EK> {
        ApplyDelegate {
            tag: format!("[region {}] {}", reg.region.get_id(), reg.id),
            peer: find_peer_by_id(&reg.region, reg.id).unwrap().clone(),
            region: reg.region,
            pending_remove: false,
            wait_data: false,
            last_flush_applied_index: reg.apply_state.get_applied_index(),
            apply_state: reg.apply_state,
            applied_term: reg.applied_term,
            term: reg.term,
            stopped: false,
            handle_start: None,
            ready_source_region_id: 0,
            yield_state: None,
            wait_merge_state: None,
            is_merging: reg.is_merging,
            pending_cmds: PendingCmdQueue::new(),
            metrics: Default::default(),
            last_merge_version: 0,
            pending_request_snapshot_count: reg.pending_request_snapshot_count,
            // use a default `CmdObserveInfo` because observing is disable by default
            observe_info: CmdObserveInfo::default(),
            priority: Priority::Normal,
            raft_engine: reg.raft_engine,
            trace: ApplyMemoryTrace::default(),
            buckets: None,
            unfinished_write_seqno: vec![],
        }
    }

    pub fn region_id(&self) -> u64 {
        self.region.get_id()
    }

    pub fn id(&self) -> u64 {
        self.peer.get_id()
    }

    /// Handles all the committed_entries, namely, applies the committed
    /// entries.
    fn handle_raft_committed_entries(
        &mut self,
        apply_ctx: &mut ApplyContext<EK>,
        mut committed_entries_drainer: Drain<'_, Entry>,
    ) {
        if committed_entries_drainer.len() == 0 {
            return;
        }
        apply_ctx.prepare_for(self);
        // If we send multiple ConfChange commands, only first one will be proposed
        // correctly, others will be saved as a normal entry with no data, so we
        // must re-propose these commands again.
        apply_ctx.committed_count += committed_entries_drainer.len();
        let mut results = VecDeque::new();
        while let Some(entry) = committed_entries_drainer.next() {
            if self.pending_remove {
                // This peer is about to be destroyed, skip everything.
                break;
            }

            let expect_index = self.apply_state.get_applied_index() + 1;
            if expect_index != entry.get_index() {
                panic!(
                    "{} expect index {}, but got {}, ctx {}",
                    self.tag,
                    expect_index,
                    entry.get_index(),
                    apply_ctx.tag,
                );
            }

            // NOTE: before v5.0, `EntryType::EntryConfChangeV2` entry is handled by
            // `unimplemented!()`, which can break compatibility (i.e. old version tikv
            // running on data written by new version tikv), but PD will reject old version
            // tikv join the cluster, so this should not happen.
            let res = match entry.get_entry_type() {
                EntryType::EntryNormal => self.handle_raft_entry_normal(apply_ctx, &entry),
                EntryType::EntryConfChange | EntryType::EntryConfChangeV2 => {
                    self.handle_raft_entry_conf_change(apply_ctx, &entry)
                }
            };

            match res {
                ApplyResult::None => {}
                ApplyResult::Res(res) => {
                    results.push_back(res);
                    if self.wait_data {
                        apply_ctx.committed_count -= committed_entries_drainer.len();
                        break;
                    }
                }
                ApplyResult::Yield | ApplyResult::WaitMergeSource(_) => {
                    // Both cancel and merge will yield current processing.
                    apply_ctx.committed_count -= committed_entries_drainer.len() + 1;
                    let mut pending_entries =
                        Vec::with_capacity(committed_entries_drainer.len() + 1);
                    // Note that current entry is skipped when yield.
                    pending_entries.push(entry);
                    pending_entries.extend(committed_entries_drainer);
                    apply_ctx.finish_for(self, results);
                    self.yield_state = Some(YieldState {
                        pending_entries,
                        pending_msgs: Vec::default(),
                        heap_size: None,
                    });
                    if let ApplyResult::WaitMergeSource(logs_up_to_date) = res {
                        self.wait_merge_state = Some(WaitSourceMergeState { logs_up_to_date });
                    }
                    return;
                }
            }
        }
        apply_ctx.finish_for(self, results);

        if self.pending_remove {
            self.destroy(apply_ctx);
        }
    }

    fn update_metrics(&mut self, apply_ctx: &ApplyContext<EK>) {
        self.metrics.written_bytes += apply_ctx.delta_bytes();
        self.metrics.written_keys += apply_ctx.delta_keys();
    }

    fn write_apply_state(&self, wb: &mut EK::WriteBatch) {
        wb.put_msg_cf(
            CF_RAFT,
            &keys::apply_state_key(self.region.get_id()),
            &self.apply_state,
        )
        .unwrap_or_else(|e| {
            panic!(
                "{} failed to save apply state to write batch, error: {:?}",
                self.tag, e
            );
        });
    }

    fn maybe_write_apply_state(&self, apply_ctx: &mut ApplyContext<EK>) {
        let can_write = apply_ctx.host.pre_write_apply_state(&self.region);
        if can_write {
            self.write_apply_state(apply_ctx.kv_wb_mut());
        }
    }

    fn handle_raft_entry_normal(
        &mut self,
        apply_ctx: &mut ApplyContext<EK>,
        entry: &Entry,
    ) -> ApplyResult<EK::Snapshot> {
        fail_point!(
            "yield_apply_first_region",
            self.region.get_start_key().is_empty() && !self.region.get_end_key().is_empty(),
            |_| ApplyResult::Yield
        );

        let index = entry.get_index();
        let term = entry.get_term();
        let data = entry.get_data();

        if !data.is_empty() {
            if !self.peer.is_witness || !can_witness_skip(entry) {
                let cmd = util::parse_data_at(data, index, &self.tag);
                if apply_ctx.yield_high_latency_operation && has_high_latency_operation(&cmd) {
                    self.priority = Priority::Low;
                }
                let mut has_unflushed_data =
                    self.last_flush_applied_index != self.apply_state.get_applied_index();
                if (has_unflushed_data && should_write_to_engine(&cmd)
                    || apply_ctx.kv_wb().should_write_to_engine())
                    && apply_ctx.host.pre_persist(&self.region, false, Some(&cmd))
                {
                    apply_ctx.commit(self);
                    if self.metrics.written_bytes >= apply_ctx.yield_msg_size
                        || self
                            .handle_start
                            .as_ref()
                            .map_or(Duration::ZERO, Instant::saturating_elapsed)
                            >= apply_ctx.yield_duration
                    {
                        return ApplyResult::Yield;
                    }
                    has_unflushed_data = false;
                }
                if self.priority != apply_ctx.priority {
                    if has_unflushed_data {
                        apply_ctx.commit(self);
                    }
                    return ApplyResult::Yield;
                }

                return self.process_raft_cmd(apply_ctx, index, term, cmd);
            }
        } else {
            // we should observe empty cmd, aka leader change,
            // read index during confchange, or other situations.
            apply_ctx.host.on_empty_cmd(&self.region, index, term);

            // 1. When a peer become leader, it will send an empty entry.
            // 2. When a leader tries to read index during transferring leader,
            //    it will also propose an empty entry. But that entry will not contain
            //    any associated callback. So no need to clear callback.
            while let Some(mut cmd) = self.pending_cmds.pop_normal(u64::MAX, term - 1) {
                if let Some(cb) = cmd.cb.take() {
                    apply_ctx
                        .applied_batch
                        .push_cb(cb, cmd_resp::err_resp(Error::StaleCommand, term));
                }
            }
        }

        self.apply_state.set_applied_index(index);
        self.applied_term = term;
        assert!(term > 0);

        ApplyResult::None
    }

    fn handle_raft_entry_conf_change(
        &mut self,
        apply_ctx: &mut ApplyContext<EK>,
        entry: &Entry,
    ) -> ApplyResult<EK::Snapshot> {
        // Although conf change can't yield in normal case, it is convenient to
        // simulate yield before applying a conf change log.
        fail_point!("yield_apply_conf_change_3", self.id() == 3, |_| {
            ApplyResult::Yield
        });
        let (index, term) = (entry.get_index(), entry.get_term());
        let conf_change: ConfChangeV2 = match entry.get_entry_type() {
            EntryType::EntryConfChange => {
                let conf_change: ConfChange =
                    util::parse_data_at(entry.get_data(), index, &self.tag);
                conf_change.into_v2()
            }
            EntryType::EntryConfChangeV2 => util::parse_data_at(entry.get_data(), index, &self.tag),
            _ => unreachable!(),
        };
        let cmd = util::parse_data_at(conf_change.get_context(), index, &self.tag);
        match self.process_raft_cmd(apply_ctx, index, term, cmd) {
            ApplyResult::None => {
                // If failed, tell Raft that the `ConfChange` was aborted.
                ApplyResult::Res(ExecResult::ChangePeer(Default::default()))
            }
            ApplyResult::Res(mut res) => {
                if let ExecResult::ChangePeer(ref mut cp) = res {
                    cp.conf_change = conf_change;
                } else {
                    panic!(
                        "{} unexpected result {:?} for conf change {:?} at {}",
                        self.tag, res, conf_change, index
                    );
                }
                ApplyResult::Res(res)
            }
            ApplyResult::Yield | ApplyResult::WaitMergeSource(_) => unreachable!(),
        }
    }

    fn find_pending(
        &mut self,
        index: u64,
        term: u64,
        is_conf_change: bool,
    ) -> Option<Callback<EK::Snapshot>> {
        let (region_id, peer_id) = (self.region_id(), self.id());
        if is_conf_change {
            if let Some(mut cmd) = self.pending_cmds.take_conf_change() {
                if cmd.index == index && cmd.term == term {
                    return Some(cmd.cb.take().unwrap());
                } else {
                    notify_stale_command(region_id, peer_id, self.term, cmd);
                }
            }
            return None;
        }
        while let Some(mut head) = self.pending_cmds.pop_normal(index, term) {
            if head.term == term {
                if head.index == index {
                    return Some(head.cb.take().unwrap());
                } else {
                    panic!(
                        "{} unexpected callback at term {}, found index {}, expected {}",
                        self.tag, term, head.index, index
                    );
                }
            } else {
                // Because of the lack of original RaftCmdRequest, we skip calling
                // coprocessor here.
                notify_stale_command(region_id, peer_id, self.term, head);
            }
        }
        None
    }

    fn process_raft_cmd(
        &mut self,
        apply_ctx: &mut ApplyContext<EK>,
        index: u64,
        term: u64,
        req: RaftCmdRequest,
    ) -> ApplyResult<EK::Snapshot> {
        if index == 0 {
            panic!(
                "{} processing raft command needs a none zero index",
                self.tag
            );
        }

        // Set sync log hint if the cmd requires so.
        apply_ctx.sync_log_hint |= should_sync_log(&req);

        apply_ctx.host.pre_apply(&self.region, &req);
        let (mut cmd, exec_result, should_write) = self.apply_raft_cmd(apply_ctx, index, term, req);
        if let ApplyResult::WaitMergeSource(_) = exec_result {
            return exec_result;
        }

        debug!(
            "applied command";
            "region_id" => self.region_id(),
            "peer_id" => self.id(),
            "index" => index
        );

        // TODO: if we have exec_result, maybe we should return this callback too. Outer
        // store will call it after handing exec result.
        cmd_resp::bind_term(&mut cmd.response, self.term);
        let cmd_cb = self.find_pending(index, term, is_conf_change_cmd(&cmd.request));
        apply_ctx
            .applied_batch
            .push(cmd_cb, cmd, &self.observe_info, self.region_id());
        if should_write {
            // An observer shall prevent a write_apply_state here by not return true
            // when `post_exec`.
            self.write_apply_state(apply_ctx.kv_wb_mut());
            apply_ctx.commit(self);
        }
        exec_result
    }

    /// Applies raft command.
    ///
    /// An apply operation can fail in the following situations:
    ///   - it encounters an error that will occur on all stores, it can
    /// continue applying next entry safely, like epoch not match for
    /// example;
    ///   - it encounters an error that may not occur on all stores, in this
    ///     case we should try to apply the entry again or panic. Considering
    ///     that this usually due to disk operation fail, which is rare, so just
    ///     panic is ok.
    fn apply_raft_cmd(
        &mut self,
        ctx: &mut ApplyContext<EK>,
        index: u64,
        term: u64,
        req: RaftCmdRequest,
    ) -> (Cmd, ApplyResult<EK::Snapshot>, bool) {
        // if pending remove, apply should be aborted already.
        assert!(!self.pending_remove);

        // Remember if the raft cmd fails to be applied, it must have no side effects.
        // E.g. `RaftApplyState` must not be changed.

        let mut origin_epoch = None;
        let (resp, exec_result) = if ctx.host.pre_exec(&self.region, &req, index, term) {
            // One of the observers want to filter execution of the command.
            let mut resp = RaftCmdResponse::default();
            if !req.get_header().get_uuid().is_empty() {
                let uuid = req.get_header().get_uuid().to_vec();
                resp.mut_header().set_uuid(uuid);
            }
            (resp, ApplyResult::None)
        } else {
            ctx.exec_log_index = index;
            ctx.exec_log_term = term;
            ctx.kv_wb_mut().set_save_point();
            let (resp, exec_result) = match self.exec_raft_cmd(ctx, &req) {
                Ok(a) => {
                    ctx.kv_wb_mut().pop_save_point().unwrap();
                    if req.has_admin_request() {
                        origin_epoch = Some(self.region.get_region_epoch().clone());
                    }
                    a
                }
                Err(e) => {
                    // clear dirty values.
                    ctx.kv_wb_mut().rollback_to_save_point().unwrap();
                    match e {
                        Error::EpochNotMatch(..) => debug!(
                            "epoch not match";
                            "region_id" => self.region_id(),
                            "peer_id" => self.id(),
                            "err" => ?e
                        ),
                        Error::FlashbackInProgress(..) => debug!(
                            "flashback is in process";
                            "region_id" => self.region_id(),
                            "peer_id" => self.id(),
                            "err" => ?e
                        ),
                        Error::FlashbackNotPrepared(..) => debug!(
                            "flashback is not prepared";
                            "region_id" => self.region_id(),
                            "peer_id" => self.id(),
                            "err" => ?e
                        ),
                        _ => error!(?e;
                            "execute raft command";
                            "region_id" => self.region_id(),
                            "peer_id" => self.id(),
                        ),
                    }
                    (cmd_resp::new_error(e), ApplyResult::None)
                }
            };
            (resp, exec_result)
        };

        let cmd = Cmd::new(index, term, req, resp);
        if let ApplyResult::WaitMergeSource(_) = exec_result {
            return (cmd, exec_result, false);
        }

        self.apply_state.set_applied_index(index);
        self.applied_term = term;

        let (modified_region, mut pending_handle_ssts) = match exec_result {
            ApplyResult::Res(ref e) => match e {
                ExecResult::SplitRegion { ref derived, .. } => (Some(derived.clone()), None),
                ExecResult::PrepareMerge { ref region, .. } => (Some(region.clone()), None),
                ExecResult::CommitMerge { ref region, .. } => (Some(region.clone()), None),
                ExecResult::RollbackMerge { ref region, .. } => (Some(region.clone()), None),
                ExecResult::IngestSst { ref ssts } => (None, Some(ssts.clone())),
                ExecResult::SetFlashbackState { ref region } => (Some(region.clone()), None),
                _ => (None, None),
            },
            _ => (None, None),
        };
        let mut apply_ctx_info = ApplyCtxInfo {
            pending_handle_ssts: &mut pending_handle_ssts,
            delete_ssts: &mut ctx.delete_ssts,
            pending_delete_ssts: &mut ctx.pending_delete_ssts,
        };
        let should_write = ctx.host.post_exec(
            &self.region,
            &cmd,
            &self.apply_state,
            &RegionState {
                peer_id: self.id(),
                pending_remove: self.pending_remove,
                modified_region,
            },
            &mut apply_ctx_info,
        );
        match pending_handle_ssts {
            None => (),
            Some(mut v) => {
                if !v.is_empty() {
                    // All elements in `pending_handle_ssts` should be moved into either
                    // `delete_ssts` or `pending_delete_ssts`, once handled by by any of the
                    // `post_exec` observers. So a non-empty
                    // `pending_handle_ssts` here indicates no `post_exec` handled.
                    ctx.delete_ssts.append(&mut v);
                }
                RAFT_APPLYING_SST_GAUGE
                    .with_label_values(&["pending_delete"])
                    .set(ctx.pending_delete_ssts.len() as i64);
            }
        }

        if let ApplyResult::Res(ref exec_result) = exec_result {
            match *exec_result {
                ExecResult::ChangePeer(ref cp) => {
                    self.region = cp.region.clone();
                    if let Some(p) = find_peer_by_id(&self.region, self.id()) {
                        self.peer = p.clone();
                    }
                }
                ExecResult::ComputeHash { .. }
                | ExecResult::VerifyHash { .. }
                | ExecResult::CompactLog { .. }
                | ExecResult::DeleteRange { .. }
                | ExecResult::IngestSst { .. }
                | ExecResult::TransferLeader { .. }
                | ExecResult::HasPendingCompactCmd(..) => {}
                ExecResult::SplitRegion { ref derived, .. } => {
                    self.region = derived.clone();
                    self.metrics.size_diff_hint = 0;
                    self.metrics.delete_keys_hint = 0;
                }
                ExecResult::PrepareMerge { ref region, .. } => {
                    self.region = region.clone();
                    self.is_merging = true;
                }
                ExecResult::CommitMerge { ref region, .. } => {
                    self.region = region.clone();
                    self.last_merge_version = region.get_region_epoch().get_version();
                }
                ExecResult::RollbackMerge { ref region, .. } => {
                    self.region = region.clone();
                    self.is_merging = false;
                }
                ExecResult::SetFlashbackState { ref region } => {
                    self.region = region.clone();
                }
                ExecResult::BatchSwitchWitness(ref switches) => {
                    self.region = switches.region.clone();
                    if let Some(p) = find_peer_by_id(&self.region, self.id()) {
                        self.peer = p.clone();
                    }
                }
            }
        }
        if let Some(epoch) = origin_epoch {
            let cmd_type = cmd.request.get_admin_request().get_cmd_type();
            let epoch_state = admin_cmd_epoch_lookup(cmd_type);
            // The change-epoch behavior **MUST BE** equal to the settings in
            // `admin_cmd_epoch_lookup`
            if (epoch_state.change_ver
                && epoch.get_version() == self.region.get_region_epoch().get_version())
                || (epoch_state.change_conf_ver
                    && epoch.get_conf_ver() == self.region.get_region_epoch().get_conf_ver())
            {
                panic!(
                    "{} apply admin cmd {:?} but epoch change is not expected, epoch state {:?}, before {:?}, after {:?}",
                    self.tag,
                    cmd.request,
                    epoch_state,
                    epoch,
                    self.region.get_region_epoch()
                );
            }
        }

        (cmd, exec_result, should_write)
    }

    fn destroy(&mut self, apply_ctx: &mut ApplyContext<EK>) {
        self.stopped = true;
        apply_ctx.router.close(self.region_id());
        let id = self.id();
        for cmd in self.pending_cmds.normals.drain(..) {
            notify_region_removed(self.region.get_id(), id, cmd);
        }
        if let Some(cmd) = self.pending_cmds.conf_change.take() {
            notify_region_removed(self.region.get_id(), id, cmd);
        }
        for cmd in self.pending_cmds.compacts.drain(..) {
            notify_region_removed(self.region.get_id(), id, cmd);
        }
        self.yield_state = None;

        let mut event = TraceEvent::default();
        if let Some(e) = self.trace.reset(ApplyMemoryTrace::default()) {
            event = event + e;
        }
        MEMTRACE_APPLYS.trace(event);
    }

    fn clear_all_commands_as_stale(&mut self) {
        let (region_id, peer_id) = (self.region_id(), self.id());
        for cmd in self.pending_cmds.normals.drain(..) {
            notify_stale_command(region_id, peer_id, self.term, cmd);
        }
        if let Some(cmd) = self.pending_cmds.conf_change.take() {
            notify_stale_command(region_id, peer_id, self.term, cmd);
        }
        for cmd in self.pending_cmds.compacts.drain(..) {
            notify_region_removed(self.region.get_id(), peer_id, cmd);
        }
    }

    fn clear_all_commands_silently(&mut self) {
        for mut cmd in self.pending_cmds.normals.drain(..) {
            cmd.cb.take();
        }
        if let Some(mut cmd) = self.pending_cmds.conf_change.take() {
            cmd.cb.take();
        }
        for mut cmd in self.pending_cmds.compacts.drain(..) {
            cmd.cb.take();
        }
    }
}

impl<EK> ApplyDelegate<EK>
where
    EK: KvEngine,
{
    // Only errors that will also occur on all other stores should be returned.
    fn exec_raft_cmd(
        &mut self,
        ctx: &mut ApplyContext<EK>,
        req: &RaftCmdRequest,
    ) -> Result<(RaftCmdResponse, ApplyResult<EK::Snapshot>)> {
        // Include region for epoch not match after merge may cause key not in range.
        let include_region =
            req.get_header().get_region_epoch().get_version() >= self.last_merge_version;
        check_req_region_epoch(req, &self.region, include_region)?;
        check_flashback_state(
<<<<<<< HEAD
            self.region.get_is_in_flashback(),
=======
            self.region.is_in_flashback,
            self.region.flashback_start_ts,
>>>>>>> 46ec0258
            req,
            self.region_id(),
            false,
        )?;
        if req.has_admin_request() {
            self.exec_admin_cmd(ctx, req)
        } else {
            self.exec_write_cmd(ctx, req)
        }
    }

    fn exec_admin_cmd(
        &mut self,
        ctx: &mut ApplyContext<EK>,
        req: &RaftCmdRequest,
    ) -> Result<(RaftCmdResponse, ApplyResult<EK::Snapshot>)> {
        let request = req.get_admin_request();
        let cmd_type = request.get_cmd_type();
        if cmd_type != AdminCmdType::CompactLog && cmd_type != AdminCmdType::CommitMerge {
            info!(
                "execute admin command";
                "region_id" => self.region_id(),
                "peer_id" => self.id(),
                "term" => ctx.exec_log_term,
                "index" => ctx.exec_log_index,
                "command" => ?request,
            );
        }

        let (mut response, exec_result) = match cmd_type {
            AdminCmdType::ChangePeer => self.exec_change_peer(ctx, request),
            AdminCmdType::ChangePeerV2 => self.exec_change_peer_v2(ctx, request),
            AdminCmdType::Split => self.exec_split(ctx, request),
            AdminCmdType::BatchSplit => self.exec_batch_split(ctx, request),
            AdminCmdType::CompactLog => self.exec_compact_log(request),
            AdminCmdType::TransferLeader => self.exec_transfer_leader(request, ctx.exec_log_term),
            AdminCmdType::ComputeHash => self.exec_compute_hash(ctx, request),
            AdminCmdType::VerifyHash => self.exec_verify_hash(ctx, request),
            AdminCmdType::PrepareMerge => self.exec_prepare_merge(ctx, request),
            AdminCmdType::CommitMerge => self.exec_commit_merge(ctx, request),
            AdminCmdType::RollbackMerge => self.exec_rollback_merge(ctx, request),
            AdminCmdType::PrepareFlashback | AdminCmdType::FinishFlashback => {
                self.exec_flashback(ctx, request)
            }
            AdminCmdType::BatchSwitchWitness => self.exec_batch_switch_witness(ctx, request),
            AdminCmdType::InvalidAdmin => Err(box_err!("unsupported admin command type")),
            AdminCmdType::UpdateGcPeer => unimplemented!(),
        }?;
        response.set_cmd_type(cmd_type);

        let mut resp = RaftCmdResponse::default();
        if !req.get_header().get_uuid().is_empty() {
            let uuid = req.get_header().get_uuid().to_vec();
            resp.mut_header().set_uuid(uuid);
        }
        resp.set_admin_response(response);
        Ok((resp, exec_result))
    }

    fn exec_write_cmd(
        &mut self,
        ctx: &mut ApplyContext<EK>,
        req: &RaftCmdRequest,
    ) -> Result<(RaftCmdResponse, ApplyResult<EK::Snapshot>)> {
        fail_point!(
            "on_apply_write_cmd",
            cfg!(release) || self.id() == 3,
            |_| {
                unimplemented!();
            }
        );

        let requests = req.get_requests();

        let mut ranges = vec![];
        let mut ssts = vec![];
        for req in requests {
            let cmd_type = req.get_cmd_type();
            match cmd_type {
                CmdType::Put => self.handle_put(ctx, req),
                CmdType::Delete => self.handle_delete(ctx, req),
                CmdType::DeleteRange => {
                    self.handle_delete_range(&ctx.engine, req, &mut ranges, ctx.use_delete_range)
                }
                CmdType::IngestSst => self.handle_ingest_sst(ctx, req, &mut ssts),
                // Readonly commands are handled in raftstore directly.
                // Don't panic here in case there are old entries need to be applied.
                // It's also safe to skip them here, because a restart must have happened,
                // hence there is no callback to be called.
                CmdType::Snap | CmdType::Get => {
                    warn!(
                        "skip readonly command";
                        "region_id" => self.region_id(),
                        "peer_id" => self.id(),
                        "command" => ?req,
                    );
                    continue;
                }
                CmdType::Prewrite | CmdType::Invalid | CmdType::ReadIndex => {
                    Err(box_err!("invalid cmd type, message maybe corrupted"))
                }
            }?;
        }

        let mut resp = RaftCmdResponse::default();
        if !req.get_header().get_uuid().is_empty() {
            let uuid = req.get_header().get_uuid().to_vec();
            resp.mut_header().set_uuid(uuid);
        }

        assert!(ranges.is_empty() || ssts.is_empty());
        let exec_res = if !ranges.is_empty() {
            ApplyResult::Res(ExecResult::DeleteRange { ranges })
        } else if !ssts.is_empty() {
            #[cfg(feature = "failpoints")]
            {
                let mut dont_delete_ingested_sst_fp = || {
                    fail_point!("dont_delete_ingested_sst", |_| {
                        ssts.clear();
                    });
                };
                dont_delete_ingested_sst_fp();
            }
            ApplyResult::Res(ExecResult::IngestSst { ssts })
        } else {
            ApplyResult::None
        };

        Ok((resp, exec_res))
    }
}

// Write commands related.
impl<EK> ApplyDelegate<EK>
where
    EK: KvEngine,
{
    fn handle_put(&mut self, ctx: &mut ApplyContext<EK>, req: &Request) -> Result<()> {
        PEER_WRITE_CMD_COUNTER.put.inc();
        let (key, value) = (req.get_put().get_key(), req.get_put().get_value());
        // region key range has no data prefix, so we must use origin key to check.
        util::check_key_in_region(key, &self.region)?;
        if let Some(s) = self.buckets.as_mut() {
            s.write_key(key, value.len() as u64);
        }

        keys::data_key_with_buffer(key, &mut ctx.key_buffer);
        let key = ctx.key_buffer.as_slice();

        self.metrics.size_diff_hint += key.len() as i64;
        self.metrics.size_diff_hint += value.len() as i64;
        if !req.get_put().get_cf().is_empty() {
            let cf = req.get_put().get_cf();
            // TODO: don't allow write preseved cfs.
            if cf == CF_LOCK {
                self.metrics.lock_cf_written_bytes += key.len() as u64;
                self.metrics.lock_cf_written_bytes += value.len() as u64;
            }
            // TODO: check whether cf exists or not.
            ctx.kv_wb.put_cf(cf, key, value).unwrap_or_else(|e| {
                panic!(
                    "{} failed to write ({}, {}) to cf {}: {:?}",
                    self.tag,
                    log_wrappers::Value::key(key),
                    log_wrappers::Value::value(value),
                    cf,
                    e
                )
            });
        } else {
            ctx.kv_wb.put(key, value).unwrap_or_else(|e| {
                panic!(
                    "{} failed to write ({}, {}): {:?}",
                    self.tag,
                    log_wrappers::Value::key(key),
                    log_wrappers::Value::value(value),
                    e
                );
            });
        }
        Ok(())
    }

    fn handle_delete(&mut self, ctx: &mut ApplyContext<EK>, req: &Request) -> Result<()> {
        PEER_WRITE_CMD_COUNTER.delete.inc();
        let key = req.get_delete().get_key();
        // region key range has no data prefix, so we must use origin key to check.
        util::check_key_in_region(key, &self.region)?;
        if let Some(s) = self.buckets.as_mut() {
            s.write_key(key, 0);
        }

        keys::data_key_with_buffer(key, &mut ctx.key_buffer);
        let key = ctx.key_buffer.as_slice();

        // since size_diff_hint is not accurate, so we just skip calculate the value
        // size.
        self.metrics.size_diff_hint -= key.len() as i64;
        if !req.get_delete().get_cf().is_empty() {
            let cf = req.get_delete().get_cf();
            // TODO: check whether cf exists or not.
            ctx.kv_wb.delete_cf(cf, key).unwrap_or_else(|e| {
                panic!(
                    "{} failed to delete {}: {}",
                    self.tag,
                    log_wrappers::Value::key(key),
                    e
                )
            });

            if cf == CF_LOCK {
                // delete is a kind of write for RocksDB.
                self.metrics.lock_cf_written_bytes += key.len() as u64;
            } else {
                self.metrics.delete_keys_hint += 1;
            }
        } else {
            ctx.kv_wb.delete(key).unwrap_or_else(|e| {
                panic!(
                    "{} failed to delete {}: {}",
                    self.tag,
                    log_wrappers::Value::key(key),
                    e
                )
            });
            self.metrics.delete_keys_hint += 1;
        }

        Ok(())
    }

    fn handle_delete_range(
        &mut self,
        engine: &EK,
        req: &Request,
        ranges: &mut Vec<Range>,
        use_delete_range: bool,
    ) -> Result<()> {
        PEER_WRITE_CMD_COUNTER.delete_range.inc();
        let s_key = req.get_delete_range().get_start_key();
        let e_key = req.get_delete_range().get_end_key();
        let notify_only = req.get_delete_range().get_notify_only();
        if !e_key.is_empty() && s_key >= e_key {
            return Err(box_err!(
                "invalid delete range command, start_key: {:?}, end_key: {:?}",
                s_key,
                e_key
            ));
        }
        // region key range has no data prefix, so we must use origin key to check.
        util::check_key_in_region(s_key, &self.region)?;
        let end_key = keys::data_end_key(e_key);
        let region_end_key = keys::data_end_key(self.region.get_end_key());
        if end_key > region_end_key {
            return Err(Error::KeyNotInRegion(e_key.to_vec(), self.region.clone()));
        }

        let mut cf = req.get_delete_range().get_cf();
        if cf.is_empty() {
            cf = CF_DEFAULT;
        }
        if !ALL_CFS.iter().any(|x| *x == cf) {
            return Err(box_err!("invalid delete range command, cf: {:?}", cf));
        }

        let start_key = keys::data_key(s_key);
        // Use delete_files_in_range to drop as many sst files as possible, this
        // is a way to reclaim disk space quickly after drop a table/index.
        if !notify_only {
            let range = vec![EngineRange::new(&start_key, &end_key)];
            let fail_f = |e: engine_traits::Error, strategy: DeleteStrategy| {
                panic!(
                    "{} failed to delete {:?} in ranges [{}, {}): {:?}",
                    self.tag,
                    strategy,
                    &log_wrappers::Value::key(&start_key),
                    &log_wrappers::Value::key(&end_key),
                    e
                )
            };
            engine
                .delete_ranges_cf(cf, DeleteStrategy::DeleteFiles, &range)
                .unwrap_or_else(|e| fail_f(e, DeleteStrategy::DeleteFiles));

            let strategy = if use_delete_range {
                DeleteStrategy::DeleteByRange
            } else {
                DeleteStrategy::DeleteByKey
            };
            // Delete all remaining keys.
            engine
                .delete_ranges_cf(cf, strategy.clone(), &range)
                .unwrap_or_else(move |e| fail_f(e, strategy));
            engine
                .delete_ranges_cf(cf, DeleteStrategy::DeleteBlobs, &range)
                .unwrap_or_else(move |e| fail_f(e, DeleteStrategy::DeleteBlobs));
        }

        // TODO: Should this be executed when `notify_only` is set?
        ranges.push(Range::new(cf.to_owned(), start_key, end_key));

        Ok(())
    }

    fn handle_ingest_sst(
        &mut self,
        ctx: &mut ApplyContext<EK>,
        req: &Request,
        ssts: &mut Vec<SstMetaInfo>,
    ) -> Result<()> {
        PEER_WRITE_CMD_COUNTER.ingest_sst.inc();
        let sst = req.get_ingest_sst().get_sst();

        if let Err(e) = check_sst_for_ingestion(sst, &self.region) {
            error!(?e;
                 "ingest fail";
                 "region_id" => self.region_id(),
                 "peer_id" => self.id(),
                 "sst" => ?sst,
                 "region" => ?&self.region,
            );
            // This file is not valid, we can delete it here.
            let _ = ctx.importer.delete(sst);
            return Err(e);
        }

        match ctx.importer.validate(sst) {
            Ok(meta_info) => {
                ctx.pending_ssts.push(meta_info.clone());
                ssts.push(meta_info)
            }
            Err(e) => {
                // If this failed, it means that the file is corrupted or something
                // is wrong with the engine, but we can do nothing about that.
                panic!("{} ingest {:?}: {:?}", self.tag, sst, e);
            }
        };

        Ok(())
    }
}

mod confchange_cmd_metric {
    use super::*;

    pub fn inc_all(cct: ConfChangeType) {
        let metrics = match cct {
            ConfChangeType::AddNode => &PEER_ADMIN_CMD_COUNTER.add_peer,
            ConfChangeType::RemoveNode => &PEER_ADMIN_CMD_COUNTER.remove_peer,
            ConfChangeType::AddLearnerNode => &PEER_ADMIN_CMD_COUNTER.add_learner,
        };
        metrics.all.inc();
    }

    pub fn inc_success(cct: ConfChangeType) {
        let metrics = match cct {
            ConfChangeType::AddNode => &PEER_ADMIN_CMD_COUNTER.add_peer,
            ConfChangeType::RemoveNode => &PEER_ADMIN_CMD_COUNTER.remove_peer,
            ConfChangeType::AddLearnerNode => &PEER_ADMIN_CMD_COUNTER.add_learner,
        };
        metrics.success.inc();
    }
}

pub fn validate_batch_split(req: &AdminRequest, region: &Region) -> Result<()> {
    if req.get_splits().get_requests().is_empty() {
        return Err(box_err!("missing split requests"));
    }

    let split_reqs: &[SplitRequest] = req.get_splits().get_requests();
    let mut last_key = region.get_start_key();
    for req in split_reqs {
        let split_key = req.get_split_key();
        if split_key.is_empty() {
            return Err(box_err!("missing split key"));
        }

        if split_key <= last_key {
            return Err(box_err!("invalid split request: {:?}", split_reqs));
        }

        if req.get_new_peer_ids().len() != region.get_peers().len() {
            return Err(box_err!(
                "invalid new peer id count, need {:?}, but got {:?}",
                region.get_peers(),
                req.get_new_peer_ids()
            ));
        }

        last_key = req.get_split_key();
    }

    util::check_key_in_region_exclusive(last_key, region)?;

    Ok(())
}

// Admin commands related.
impl<EK> ApplyDelegate<EK>
where
    EK: KvEngine,
{
    // Legacy code for compatibility. All new conf changes are dispatched by
    // ChangePeerV2 now.
    fn exec_change_peer(
        &mut self,
        ctx: &mut ApplyContext<EK>,
        request: &AdminRequest,
    ) -> Result<(AdminResponse, ApplyResult<EK::Snapshot>)> {
        assert!(request.has_change_peer());
        let request = request.get_change_peer();
        let peer = request.get_peer();
        let store_id = peer.get_store_id();
        let change_type = request.get_change_type();
        let mut region = self.region.clone();

        fail_point!(
            "apply_on_conf_change_1_3_1",
            (self.id() == 1 || self.id() == 3) && self.region_id() == 1,
            |_| panic!("should not use return")
        );
        fail_point!(
            "apply_on_conf_change_3_1",
            self.id() == 3 && self.region_id() == 1,
            |_| panic!("should not use return")
        );
        fail_point!(
            "apply_on_conf_change_all_1",
            self.region_id() == 1,
            |_| panic!("should not use return")
        );
        info!(
            "exec ConfChange";
            "region_id" => self.region_id(),
            "peer_id" => self.id(),
            "type" => util::conf_change_type_str(change_type),
            "epoch" => ?region.get_region_epoch(),
        );

        // TODO: we should need more check, like peer validation, duplicated id, etc.
        let conf_ver = region.get_region_epoch().get_conf_ver() + 1;
        region.mut_region_epoch().set_conf_ver(conf_ver);

        match change_type {
            ConfChangeType::AddNode => {
                let add_ndoe_fp = || {
                    fail_point!(
                        "apply_on_add_node_1_2",
                        self.id() == 2 && self.region_id() == 1,
                        |_| {}
                    )
                };
                add_ndoe_fp();

                PEER_ADMIN_CMD_COUNTER_VEC
                    .with_label_values(&["add_peer", "all"])
                    .inc();

                let mut exists = false;
                if let Some(p) = find_peer_mut(&mut region, store_id) {
                    exists = true;
                    if !is_learner(p) || p.get_id() != peer.get_id() {
                        error!(
                            "can't add duplicated peer";
                            "region_id" => self.region_id(),
                            "peer_id" => self.id(),
                            "peer" => ?peer,
                            "region" => ?&self.region
                        );
                        return Err(box_err!(
                            "can't add duplicated peer {:?} to region {:?}",
                            peer,
                            self.region
                        ));
                    } else {
                        p.set_role(PeerRole::Voter);
                    }
                }
                if !exists {
                    // TODO: Do we allow adding peer in same node?
                    region.mut_peers().push(peer.clone());
                }

                PEER_ADMIN_CMD_COUNTER_VEC
                    .with_label_values(&["add_peer", "success"])
                    .inc();
                info!(
                    "add peer successfully";
                    "region_id" => self.region_id(),
                    "peer_id" => self.id(),
                    "peer" => ?peer,
                    "region" => ?&self.region
                );
            }
            ConfChangeType::RemoveNode => {
                PEER_ADMIN_CMD_COUNTER_VEC
                    .with_label_values(&["remove_peer", "all"])
                    .inc();

                if let Some(p) = remove_peer(&mut region, store_id) {
                    // Considering `is_learner` flag in `Peer` here is by design.
                    if &p != peer {
                        error!(
                            "ignore remove unmatched peer";
                            "region_id" => self.region_id(),
                            "peer_id" => self.id(),
                            "expect_peer" => ?peer,
                            "get_peeer" => ?p
                        );
                        return Err(box_err!(
                            "remove unmatched peer: expect: {:?}, get {:?}, ignore",
                            peer,
                            p
                        ));
                    }
                    if self.id() == peer.get_id() {
                        // Remove ourself, we will destroy all region data later.
                        // So we need not to apply following logs.
                        self.stopped = true;
                        self.pending_remove = true;
                    }
                } else {
                    error!(
                        "remove missing peer";
                        "region_id" => self.region_id(),
                        "peer_id" => self.id(),
                        "peer" => ?peer,
                        "region" => ?&self.region
                    );
                    return Err(box_err!(
                        "remove missing peer {:?} from region {:?}",
                        peer,
                        self.region
                    ));
                }

                PEER_ADMIN_CMD_COUNTER_VEC
                    .with_label_values(&["remove_peer", "success"])
                    .inc();
                info!(
                    "remove peer successfully";
                    "region_id" => self.region_id(),
                    "peer_id" => self.id(),
                    "peer" => ?peer,
                    "region" => ?&self.region
                );
            }
            ConfChangeType::AddLearnerNode => {
                PEER_ADMIN_CMD_COUNTER_VEC
                    .with_label_values(&["add_learner", "all"])
                    .inc();

                if find_peer(&region, store_id).is_some() {
                    error!(
                        "can't add duplicated learner";
                        "region_id" => self.region_id(),
                        "peer_id" => self.id(),
                        "peer" => ?peer,
                        "region" => ?&self.region
                    );
                    return Err(box_err!(
                        "can't add duplicated learner {:?} to region {:?}",
                        peer,
                        self.region
                    ));
                }
                region.mut_peers().push(peer.clone());

                PEER_ADMIN_CMD_COUNTER_VEC
                    .with_label_values(&["add_learner", "success"])
                    .inc();
                info!(
                    "add learner successfully";
                    "region_id" => self.region_id(),
                    "peer_id" => self.id(),
                    "peer" => ?peer,
                    "region" => ?&self.region
                );
            }
        }

        let state = if self.pending_remove {
            PeerState::Tombstone
        } else {
            PeerState::Normal
        };
        if let Err(e) = write_peer_state(ctx.kv_wb_mut(), &region, state, None) {
            panic!("{} failed to update region state: {:?}", self.tag, e);
        }

        let mut resp = AdminResponse::default();
        resp.mut_change_peer().set_region(region.clone());

        Ok((
            resp,
            ApplyResult::Res(ExecResult::ChangePeer(ChangePeer {
                index: ctx.exec_log_index,
                conf_change: Default::default(),
                changes: vec![request.clone()],
                region,
            })),
        ))
    }

    fn exec_change_peer_v2(
        &mut self,
        ctx: &mut ApplyContext<EK>,
        request: &AdminRequest,
    ) -> Result<(AdminResponse, ApplyResult<EK::Snapshot>)> {
        assert!(request.has_change_peer_v2());
        let changes = request.get_change_peer_v2().get_change_peers().to_vec();

        info!(
            "exec ConfChangeV2";
            "region_id" => self.region_id(),
            "peer_id" => self.id(),
            "kind" => ?ConfChangeKind::confchange_kind(changes.len()),
            "epoch" => ?self.region.get_region_epoch(),
        );

        let region = match ConfChangeKind::confchange_kind(changes.len()) {
            ConfChangeKind::LeaveJoint => self.apply_leave_joint()?,
            kind => self.apply_conf_change(kind, changes.as_slice())?,
        };

        let state = if self.pending_remove {
            PeerState::Tombstone
        } else {
            PeerState::Normal
        };

        if let Err(e) = write_peer_state(ctx.kv_wb_mut(), &region, state, None) {
            panic!("{} failed to update region state: {:?}", self.tag, e);
        }

        let mut resp = AdminResponse::default();
        resp.mut_change_peer().set_region(region.clone());
        Ok((
            resp,
            ApplyResult::Res(ExecResult::ChangePeer(ChangePeer {
                index: ctx.exec_log_index,
                conf_change: Default::default(),
                changes,
                region,
            })),
        ))
    }

    fn apply_conf_change(
        &mut self,
        kind: ConfChangeKind,
        changes: &[ChangePeerRequest],
    ) -> Result<Region> {
        let mut region = self.region.clone();
        for cp in changes.iter() {
            let (change_type, peer) = (cp.get_change_type(), cp.get_peer());
            let store_id = peer.get_store_id();

            confchange_cmd_metric::inc_all(change_type);

            if let Some(exist_peer) = find_peer(&region, store_id) {
                let r = exist_peer.get_role();
                if r == PeerRole::IncomingVoter || r == PeerRole::DemotingVoter {
                    panic!(
                        "{} can't apply confchange because configuration is still in joint state, confchange: {:?}, region: {:?}",
                        self.tag, cp, self.region
                    );
                }
            }
            match (find_peer_mut(&mut region, store_id), change_type) {
                (None, ConfChangeType::AddNode) => {
                    let mut peer = peer.clone();
                    match kind {
                        ConfChangeKind::Simple => peer.set_role(PeerRole::Voter),
                        ConfChangeKind::EnterJoint => peer.set_role(PeerRole::IncomingVoter),
                        _ => unreachable!(),
                    }
                    region.mut_peers().push(peer);
                }
                (None, ConfChangeType::AddLearnerNode) => {
                    let mut peer = peer.clone();
                    peer.set_role(PeerRole::Learner);
                    region.mut_peers().push(peer);
                }
                (None, ConfChangeType::RemoveNode) => {
                    error!(
                        "remove missing peer";
                        "region_id" => self.region_id(),
                        "peer_id" => self.id(),
                        "peer" => ?peer,
                        "region" => ?&self.region,
                    );
                    return Err(box_err!(
                        "remove missing peer {:?} from region {:?}",
                        peer,
                        self.region
                    ));
                }
                // Add node
                (Some(exist_peer), ConfChangeType::AddNode)
                | (Some(exist_peer), ConfChangeType::AddLearnerNode) => {
                    let (role, exist_id, incoming_id) =
                        (exist_peer.get_role(), exist_peer.get_id(), peer.get_id());

                    if exist_id != incoming_id // Add peer with different id to the same store
                            // The peer is already the requested role
                            || (role, change_type) == (PeerRole::Voter, ConfChangeType::AddNode)
                            || (role, change_type) == (PeerRole::Learner, ConfChangeType::AddLearnerNode)
                            || exist_peer.get_is_witness() != peer.get_is_witness()
                    {
                        error!(
                            "can't add duplicated peer";
                            "region_id" => self.region_id(),
                            "peer_id" => self.id(),
                            "peer" => ?peer,
                            "exist peer" => ?exist_peer,
                            "confchange type" => ?change_type,
                            "region" => ?&self.region
                        );
                        return Err(box_err!(
                            "can't add duplicated peer {:?} to region {:?}, duplicated with exist peer {:?}",
                            peer,
                            self.region,
                            exist_peer
                        ));
                    }
                    match (role, change_type) {
                        (PeerRole::Voter, ConfChangeType::AddLearnerNode) => match kind {
                            ConfChangeKind::Simple => exist_peer.set_role(PeerRole::Learner),
                            ConfChangeKind::EnterJoint => {
                                exist_peer.set_role(PeerRole::DemotingVoter)
                            }
                            _ => unreachable!(),
                        },
                        (PeerRole::Learner, ConfChangeType::AddNode) => match kind {
                            ConfChangeKind::Simple => exist_peer.set_role(PeerRole::Voter),
                            ConfChangeKind::EnterJoint => {
                                exist_peer.set_role(PeerRole::IncomingVoter)
                            }
                            _ => unreachable!(),
                        },
                        _ => unreachable!(),
                    }
                }
                // Remove node
                (Some(exist_peer), ConfChangeType::RemoveNode) => {
                    if kind == ConfChangeKind::EnterJoint
                        && exist_peer.get_role() == PeerRole::Voter
                    {
                        error!(
                            "can't remove voter directly";
                            "region_id" => self.region_id(),
                            "peer_id" => self.id(),
                            "peer" => ?peer,
                            "region" => ?&self.region
                        );
                        return Err(box_err!(
                            "can not remove voter {:?} directly from region {:?}",
                            peer,
                            self.region
                        ));
                    }
                    match remove_peer(&mut region, store_id) {
                        Some(p) => {
                            if &p != peer {
                                error!(
                                    "ignore remove unmatched peer";
                                    "region_id" => self.region_id(),
                                    "peer_id" => self.id(),
                                    "expect_peer" => ?peer,
                                    "get_peer" => ?p
                                );
                                return Err(box_err!(
                                    "remove unmatched peer: expect: {:?}, get {:?}, ignore",
                                    peer,
                                    p
                                ));
                            }
                            if self.id() == peer.get_id() {
                                // Remove ourself, we will destroy all region data later.
                                // So we need not to apply following logs.
                                self.stopped = true;
                                self.pending_remove = true;
                            }
                        }
                        None => unreachable!(),
                    }
                }
            }
            confchange_cmd_metric::inc_success(change_type);
        }
        let conf_ver = region.get_region_epoch().get_conf_ver() + changes.len() as u64;
        region.mut_region_epoch().set_conf_ver(conf_ver);
        info!(
            "conf change successfully";
            "region_id" => self.region_id(),
            "peer_id" => self.id(),
            "changes" => ?changes,
            "original region" => ?&self.region,
            "current region" => ?&region,
        );
        Ok(region)
    }

    fn apply_leave_joint(&self) -> Result<Region> {
        let mut region = self.region.clone();
        let mut change_num = 0;
        for peer in region.mut_peers().iter_mut() {
            match peer.get_role() {
                PeerRole::IncomingVoter => peer.set_role(PeerRole::Voter),
                PeerRole::DemotingVoter => peer.set_role(PeerRole::Learner),
                _ => continue,
            }
            change_num += 1;
        }
        if change_num == 0 {
            panic!(
                "{} can't leave a non-joint config, region: {:?}",
                self.tag, self.region
            );
        }
        let conf_ver = region.get_region_epoch().get_conf_ver() + change_num;
        region.mut_region_epoch().set_conf_ver(conf_ver);
        info!(
            "leave joint state successfully";
            "region_id" => self.region_id(),
            "peer_id" => self.id(),
            "region" => ?&region,
        );
        Ok(region)
    }

    fn exec_split(
        &mut self,
        ctx: &mut ApplyContext<EK>,
        req: &AdminRequest,
    ) -> Result<(AdminResponse, ApplyResult<EK::Snapshot>)> {
        info!(
            "split is deprecated, redirect to use batch split";
            "region_id" => self.region_id(),
            "peer_id" => self.id(),
        );
        let split = req.get_split().to_owned();
        let mut admin_req = AdminRequest::default();
        admin_req
            .mut_splits()
            .set_right_derive(split.get_right_derive());
        admin_req.mut_splits().mut_requests().push(split);
        // This method is executed only when there are unapplied entries after being
        // restarted. So there will be no callback, it's OK to return a response
        // that does not matched with its request.
        self.exec_batch_split(ctx, &admin_req)
    }

    fn exec_batch_split(
        &mut self,
        ctx: &mut ApplyContext<EK>,
        req: &AdminRequest,
    ) -> Result<(AdminResponse, ApplyResult<EK::Snapshot>)> {
        fail_point!("apply_before_split");
        fail_point!(
            "apply_before_split_1_3",
            self.id() == 3 && self.region_id() == 1,
            |_| { unreachable!() }
        );

        PEER_ADMIN_CMD_COUNTER.batch_split.all.inc();

        let mut derived = self.region.clone();
        validate_batch_split(req, &derived)?;

        let split_reqs = req.get_splits();
        let mut keys: VecDeque<_> = split_reqs
            .get_requests()
            .iter()
            .map(|req| req.get_split_key().to_vec())
            .collect();

        info!(
            "split region";
            "region_id" => self.region_id(),
            "peer_id" => self.id(),
            "region" => ?derived,
            "keys" => %KeysInfoFormatter(keys.iter()),
        );

        let new_region_cnt = split_reqs.get_requests().len();
        let new_version = derived.get_region_epoch().get_version() + new_region_cnt as u64;
        derived.mut_region_epoch().set_version(new_version);

        let right_derive = split_reqs.get_right_derive();
        let mut regions = Vec::with_capacity(new_region_cnt + 1);
        // Note that the split requests only contain ids for new regions, so we need
        // to handle new regions and old region separately.
        if right_derive {
            // So the range of new regions is [old_start_key, split_key1, ...,
            // last_split_key].
            keys.push_front(derived.get_start_key().to_vec());
        } else {
            // So the range of new regions is [split_key1, ..., last_split_key,
            // old_end_key].
            keys.push_back(derived.get_end_key().to_vec());
            derived.set_end_key(keys.front().unwrap().to_vec());
            regions.push(derived.clone());
        }

        // Init split regions' meta info
        let mut new_split_regions: HashMap<u64, NewSplitPeer> = HashMap::default();
        for req in split_reqs.get_requests() {
            let mut new_region = Region::default();
            new_region.set_id(req.get_new_region_id());
            new_region.set_region_epoch(derived.get_region_epoch().to_owned());
            new_region.set_start_key(keys.pop_front().unwrap());
            new_region.set_end_key(keys.front().unwrap().to_vec());
            new_region.set_peers(derived.get_peers().to_vec().into());
            for (peer, peer_id) in new_region
                .mut_peers()
                .iter_mut()
                .zip(req.get_new_peer_ids())
            {
                peer.set_id(*peer_id);
            }
            new_split_regions.insert(
                new_region.get_id(),
                NewSplitPeer {
                    peer_id: find_peer(&new_region, ctx.store_id).unwrap().get_id(),
                    result: None,
                },
            );
            regions.push(new_region);
        }

        if right_derive {
            derived.set_start_key(keys.pop_front().unwrap());
            regions.push(derived.clone());
        }

        // Generally, a peer is created in pending_create_peers when it is
        // created by raft_message (or by split here) and removed from
        // pending_create_peers when it has applied the snapshot. So, if the
        // peer of the split region is already created by raft_message in
        // pending_create_peers ,we decide to replace it.
        let mut replace_regions = HashSet::default();
        {
            let mut pending_create_peers = ctx.pending_create_peers.lock().unwrap();
            for (region_id, new_split_peer) in new_split_regions.iter_mut() {
                match pending_create_peers.entry(*region_id) {
                    HashMapEntry::Occupied(mut v) => {
                        if *v.get() != (new_split_peer.peer_id, false) {
                            new_split_peer.result =
                                Some(format!("status {:?} is not expected", v.get()));
                        } else {
                            replace_regions.insert(*region_id);
                            v.insert((new_split_peer.peer_id, true));
                        }
                    }
                    HashMapEntry::Vacant(v) => {
                        v.insert((new_split_peer.peer_id, true));
                    }
                }
            }
        }

        fail_point!(
            "on_handle_apply_split_2_after_mem_check",
            self.id() == 2,
            |_| unimplemented!()
        );

        // region_id -> peer_id
        let mut already_exist_regions = Vec::new();
        for (region_id, new_split_peer) in new_split_regions.iter_mut() {
            let region_state_key = keys::region_state_key(*region_id);
            match ctx
                .engine
                .get_msg_cf::<RegionLocalState>(CF_RAFT, &region_state_key)
            {
                Ok(None) => (),
                Ok(Some(state)) => {
                    if replace_regions.get(region_id).is_some() {
                        // It's marked replaced, then further destroy will skip cleanup, so there
                        // should be no region local state.
                        panic!(
                            "{} failed to replace region {} peer {} because state {:?} alread exist in kv engine",
                            self.tag, region_id, new_split_peer.peer_id, state
                        )
                    }
                    // If the peer's state is already persisted, add some info in
                    // new_split_peer.result so that we will skip this region in later
                    // executions.
                    already_exist_regions.push((*region_id, new_split_peer.peer_id));
                    new_split_peer.result = Some(format!("state {:?} exist in kv engine", state));
                }
                e => panic!(
                    "{} failed to get regions state of {}: {:?}",
                    self.tag, region_id, e
                ),
            }
        }

        if !already_exist_regions.is_empty() {
            let mut pending_create_peers = ctx.pending_create_peers.lock().unwrap();
            for (region_id, peer_id) in &already_exist_regions {
                assert_eq!(
                    pending_create_peers.remove(region_id),
                    Some((*peer_id, true))
                );
            }
        }

        let kv_wb_mut = ctx.kv_wb_mut();
        for new_region in &regions {
            if new_region.get_id() == derived.get_id() {
                continue;
            }
            let new_split_peer = new_split_regions.get(&new_region.get_id()).unwrap();
            if let Some(ref r) = new_split_peer.result {
                warn!(
                    "new region from splitting already exists";
                    "new_region_id" => new_region.get_id(),
                    "new_peer_id" => new_split_peer.peer_id,
                    "reason" => r,
                    "region_id" => self.region_id(),
                    "peer_id" => self.id(),
                );
                continue;
            }
            write_peer_state(kv_wb_mut, new_region, PeerState::Normal, None)
                .and_then(|_| write_initial_apply_state(kv_wb_mut, new_region.get_id()))
                .unwrap_or_else(|e| {
                    panic!(
                        "{} fails to save split region {:?}: {:?}",
                        self.tag, new_region, e
                    )
                });
        }
        write_peer_state(kv_wb_mut, &derived, PeerState::Normal, None).unwrap_or_else(|e| {
            panic!("{} fails to update region {:?}: {:?}", self.tag, derived, e)
        });
        let mut resp = AdminResponse::default();
        resp.mut_splits().set_regions(regions.clone().into());
        PEER_ADMIN_CMD_COUNTER.batch_split.success.inc();

        fail_point!(
            "apply_after_split_1_3",
            self.id() == 3 && self.region_id() == 1,
            |_| { unreachable!() }
        );

        Ok((
            resp,
            ApplyResult::Res(ExecResult::SplitRegion {
                regions,
                derived,
                new_split_regions,
            }),
        ))
    }

    fn exec_prepare_merge(
        &mut self,
        ctx: &mut ApplyContext<EK>,
        req: &AdminRequest,
    ) -> Result<(AdminResponse, ApplyResult<EK::Snapshot>)> {
        fail_point!("apply_before_prepare_merge");
        fail_point!(
            "apply_before_prepare_merge_2_3",
            ctx.store_id == 2 || ctx.store_id == 3,
            |_| { unreachable!() }
        );

        PEER_ADMIN_CMD_COUNTER.prepare_merge.all.inc();

        let prepare_merge = req.get_prepare_merge();
        let index = prepare_merge.get_min_index();
        let first_index = entry_storage::first_index(&self.apply_state);
        if index < first_index {
            // We filter `CompactLog` command before.
            panic!(
                "{} first index {} > min_index {}, skip pre merge",
                self.tag, first_index, index
            );
        }
        let mut region = self.region.clone();
        let region_version = region.get_region_epoch().get_version() + 1;
        region.mut_region_epoch().set_version(region_version);
        // In theory conf version should not be increased when executing prepare_merge.
        // However, we don't want to do conf change after prepare_merge is committed.
        // This can also be done by iterating all proposal to find if prepare_merge is
        // proposed before proposing conf change, but it make things complicated.
        // Another way is make conf change also check region version, but this is not
        // backward compatible.
        let conf_version = region.get_region_epoch().get_conf_ver() + 1;
        region.mut_region_epoch().set_conf_ver(conf_version);
        let mut merging_state = MergeState::default();
        merging_state.set_min_index(index);
        merging_state.set_target(prepare_merge.get_target().to_owned());
        merging_state.set_commit(ctx.exec_log_index);
        write_peer_state(
            ctx.kv_wb_mut(),
            &region,
            PeerState::Merging,
            Some(merging_state.clone()),
        )
        .unwrap_or_else(|e| {
            panic!(
                "{} failed to save merging state {:?} for region {:?}: {:?}",
                self.tag, merging_state, region, e
            )
        });
        fail_point!("apply_after_prepare_merge");
        PEER_ADMIN_CMD_COUNTER.prepare_merge.success.inc();

        Ok((
            AdminResponse::default(),
            ApplyResult::Res(ExecResult::PrepareMerge {
                region,
                state: merging_state,
            }),
        ))
    }

    // The target peer should send missing log entries to the source peer.
    //
    // So, the merge process order would be:
    // - `exec_commit_merge` in target apply fsm and send `CatchUpLogs` to source
    //   peer fsm
    // - `on_catch_up_logs_for_merge` in source peer fsm
    // - if the source peer has already executed the corresponding
    //   `on_ready_prepare_merge`, set pending_remove and jump to step 6
    // - ... (raft append and apply logs)
    // - `on_ready_prepare_merge` in source peer fsm and set pending_remove (means
    //   source region has finished applying all logs)
    // - `logs_up_to_date_for_merge` in source apply fsm (destroy its apply fsm and
    //   send Noop to trigger the target apply fsm)
    // - resume `exec_commit_merge` in target apply fsm
    // - `on_ready_commit_merge` in target peer fsm and send `MergeResult` to source
    //   peer fsm
    // - `on_merge_result` in source peer fsm (destroy itself)
    fn exec_commit_merge(
        &mut self,
        ctx: &mut ApplyContext<EK>,
        req: &AdminRequest,
    ) -> Result<(AdminResponse, ApplyResult<EK::Snapshot>)> {
        {
            fail_point!("apply_before_commit_merge");
            let apply_before_commit_merge = || {
                fail_point!(
                    "apply_before_commit_merge_except_1_4",
                    self.region_id() == 1 && self.id() != 4,
                    |_| {}
                );
            };
            apply_before_commit_merge();
        }

        PEER_ADMIN_CMD_COUNTER.commit_merge.all.inc();

        let merge = req.get_commit_merge();
        let source_region = merge.get_source();
        let source_region_id = source_region.get_id();

        // No matter whether the source peer has applied to the required index,
        // it's a race to write apply state in both source delegate and target
        // delegate. So asking the source delegate to stop first.
        if self.ready_source_region_id != source_region_id {
            if self.ready_source_region_id != 0 {
                panic!(
                    "{} unexpected ready source region {}, expecting {}",
                    self.tag, self.ready_source_region_id, source_region_id
                );
            }
            info!(
                "asking delegate to stop";
                "region_id" => self.region_id(),
                "peer_id" => self.id(),
                "source_region_id" => source_region_id
            );
            fail_point!("before_handle_catch_up_logs_for_merge");
            // Sends message to the source peer fsm and pause `exec_commit_merge` process
            let logs_up_to_date = Arc::new(AtomicU64::new(0));
            let msg = SignificantMsg::CatchUpLogs(CatchUpLogs {
                target_region_id: self.region_id(),
                merge: merge.to_owned(),
                logs_up_to_date: logs_up_to_date.clone(),
            });
            ctx.notifier
                .notify_one(source_region_id, PeerMsg::SignificantMsg(msg));
            return Ok((
                AdminResponse::default(),
                ApplyResult::WaitMergeSource(logs_up_to_date),
            ));
        }

        info!(
            "execute CommitMerge";
            "region_id" => self.region_id(),
            "peer_id" => self.id(),
            "commit" => merge.get_commit(),
            "entries" => merge.get_entries().len(),
            "term" => ctx.exec_log_term,
            "index" => ctx.exec_log_index,
            "source_region" => ?source_region
        );

        self.ready_source_region_id = 0;

        let region_state_key = keys::region_state_key(source_region_id);
        let state: RegionLocalState = match ctx.engine.get_msg_cf(CF_RAFT, &region_state_key) {
            Ok(Some(s)) => s,
            e => panic!(
                "{} failed to get regions state of {:?}: {:?}",
                self.tag, source_region, e
            ),
        };
        if state.get_state() != PeerState::Merging {
            panic!(
                "{} unexpected state of merging region {:?}",
                self.tag, state
            );
        }
        let exist_region = state.get_region().to_owned();
        if *source_region != exist_region {
            panic!(
                "{} source_region {:?} not match exist region {:?}",
                self.tag, source_region, exist_region
            );
        }
        let mut region = self.region.clone();
        // Use a max value so that pd can ensure overlapped region has a priority.
        let version = cmp::max(
            source_region.get_region_epoch().get_version(),
            region.get_region_epoch().get_version(),
        ) + 1;
        region.mut_region_epoch().set_version(version);
        if keys::enc_end_key(&region) == keys::enc_start_key(source_region) {
            region.set_end_key(source_region.get_end_key().to_vec());
        } else {
            region.set_start_key(source_region.get_start_key().to_vec());
        }
        let kv_wb_mut = ctx.kv_wb_mut();
        write_peer_state(kv_wb_mut, &region, PeerState::Normal, None)
            .and_then(|_| {
                // TODO: maybe all information needs to be filled?
                let mut merging_state = MergeState::default();
                merging_state.set_target(self.region.clone());
                write_peer_state(
                    kv_wb_mut,
                    source_region,
                    PeerState::Tombstone,
                    Some(merging_state),
                )
            })
            .unwrap_or_else(|e| {
                panic!(
                    "{} failed to save merge region {:?}: {:?}",
                    self.tag, region, e
                )
            });

        PEER_ADMIN_CMD_COUNTER.commit_merge.success.inc();

        let resp = AdminResponse::default();
        Ok((
            resp,
            ApplyResult::Res(ExecResult::CommitMerge {
                index: ctx.exec_log_index,
                region,
                source: source_region.to_owned(),
            }),
        ))
    }

    fn exec_rollback_merge(
        &mut self,
        ctx: &mut ApplyContext<EK>,
        req: &AdminRequest,
    ) -> Result<(AdminResponse, ApplyResult<EK::Snapshot>)> {
        fail_point!("apply_before_rollback_merge");

        PEER_ADMIN_CMD_COUNTER.rollback_merge.all.inc();
        let region_state_key = keys::region_state_key(self.region_id());
        let state: RegionLocalState = match ctx.engine.get_msg_cf(CF_RAFT, &region_state_key) {
            Ok(Some(s)) => s,
            e => panic!("{} failed to get regions state: {:?}", self.tag, e),
        };
        assert_eq!(state.get_state(), PeerState::Merging, "{}", self.tag);
        let rollback = req.get_rollback_merge();
        assert_eq!(
            state.get_merge_state().get_commit(),
            rollback.get_commit(),
            "{}",
            self.tag
        );
        let mut region = self.region.clone();
        let version = region.get_region_epoch().get_version();
        // Update version to avoid duplicated rollback requests.
        region.mut_region_epoch().set_version(version + 1);
        write_peer_state(ctx.kv_wb_mut(), &region, PeerState::Normal, None).unwrap_or_else(|e| {
            panic!(
                "{} failed to rollback merge {:?}: {:?}",
                self.tag, rollback, e
            )
        });

        PEER_ADMIN_CMD_COUNTER.rollback_merge.success.inc();
        let resp = AdminResponse::default();
        Ok((
            resp,
            ApplyResult::Res(ExecResult::RollbackMerge {
                region,
                commit: rollback.get_commit(),
            }),
        ))
    }

    fn exec_flashback(
        &self,
        ctx: &mut ApplyContext<EK>,
        req: &AdminRequest,
    ) -> Result<(AdminResponse, ApplyResult<EK::Snapshot>)> {
        let is_in_flashback = req.get_cmd_type() == AdminCmdType::PrepareFlashback;
        // Modify the region meta in memory.
        let mut region = self.region.clone();
        region.set_is_in_flashback(is_in_flashback);
        region.set_flashback_start_ts(req.get_prepare_flashback().get_start_ts());
        // Modify the `RegionLocalState` persisted in disk.
        write_peer_state(ctx.kv_wb_mut(), &region, PeerState::Normal, None).unwrap_or_else(|e| {
            panic!(
                "{} failed to change the flashback state to {} for region {:?}: {:?}",
                self.tag, is_in_flashback, region, e
            )
        });

        match req.get_cmd_type() {
            AdminCmdType::PrepareFlashback => {
                PEER_ADMIN_CMD_COUNTER.prepare_flashback.success.inc();
            }
            AdminCmdType::FinishFlashback => {
                PEER_ADMIN_CMD_COUNTER.finish_flashback.success.inc();
            }
            _ => unreachable!(),
        }
        Ok((
            AdminResponse::default(),
            ApplyResult::Res(ExecResult::SetFlashbackState { region }),
        ))
    }

    // When the first return value is true, it means that we have updated
    // `RaftApplyState`, and the caller needs to do persistence.
    fn try_compact_log(
        &mut self,
        voter_replicated_index: u64,
        voter_replicated_term: u64,
    ) -> Result<(bool, Option<ExecResult<EK::Snapshot>>)> {
        PEER_ADMIN_CMD_COUNTER.compact.all.inc();
        let first_index = entry_storage::first_index(&self.apply_state);

        if self.is_merging {
            info!(
                "in merging mode, skip compact";
                "region_id" => self.region_id(),
                "peer_id" => self.id(),
                "voter_replicated_index" => voter_replicated_index,
            );
            return Ok((false, None));
        }

        // When the witness restarted, the pending compact cmd has been lost, so use
        // `voter_replicated_index` for gc to avoid log accumulation.
        if !self.pending_cmds.has_compact() {
            if voter_replicated_index <= first_index {
                debug!(
                    "voter_replicated_index <= first index, no need to compact";
                    "region_id" => self.region_id(),
                    "peer_id" => self.id(),
                    "compact_index" => voter_replicated_index,
                    "first_index" => first_index,
                );
                return Ok((false, Some(ExecResult::HasPendingCompactCmd(false))));
            }
            // compact failure is safe to be omitted, no need to assert.
            compact_raft_log(
                &self.tag,
                &mut self.apply_state,
                voter_replicated_index,
                voter_replicated_term,
            )?;
            PEER_ADMIN_CMD_COUNTER.compact.success.inc();
            return Ok((true, Some(ExecResult::HasPendingCompactCmd(false))));
        }

        match self.pending_cmds.pop_compact(voter_replicated_index) {
            Some(cmd) => {
                // compact failure is safe to be omitted, no need to assert.
                compact_raft_log(&self.tag, &mut self.apply_state, cmd.index, cmd.term)?;
                PEER_ADMIN_CMD_COUNTER.compact.success.inc();
                Ok((
                    true,
                    Some(ExecResult::CompactLog {
                        state: self.apply_state.get_truncated_state().clone(),
                        first_index,
                        has_pending: self.pending_cmds.has_compact(),
                    }),
                ))
            }
            None => {
                info!(
                    "latest voter_replicated_index < compact_index, skip";
                    "region_id" => self.region_id(),
                    "peer_id" => self.id(),
                    "voter_replicated_index" => voter_replicated_index,
                );
                Ok((false, None))
            }
        }
    }

    fn exec_compact_log(
        &mut self,
        req: &AdminRequest,
    ) -> Result<(AdminResponse, ApplyResult<EK::Snapshot>)> {
        PEER_ADMIN_CMD_COUNTER.compact.all.inc();

        let mut compact_index = req.get_compact_log().get_compact_index();
        let resp = AdminResponse::default();
        let first_index = entry_storage::first_index(&self.apply_state);
        if compact_index <= first_index {
            debug!(
                "compact index <= first index, no need to compact";
                "region_id" => self.region_id(),
                "peer_id" => self.id(),
                "compact_index" => compact_index,
                "first_index" => first_index,
            );
            return Ok((resp, ApplyResult::None));
        }
        if self.is_merging {
            info!(
                "in merging mode, skip compact";
                "region_id" => self.region_id(),
                "peer_id" => self.id(),
                "compact_index" => compact_index
            );
            return Ok((resp, ApplyResult::None));
        }

        let mut compact_term = req.get_compact_log().get_compact_term();
        // TODO: add unit tests to cover all the message integrity checks.
        if compact_term == 0 {
            info!(
                "compact term missing, skip";
                "region_id" => self.region_id(),
                "peer_id" => self.id(),
                "command" => ?req.get_compact_log()
            );
            // old format compact log command, safe to ignore.
            return Err(box_err!(
                "command format is outdated, please upgrade leader"
            ));
        }

        let voter_replicated_index = req.get_compact_log().get_voter_replicated_index();
        // If there is any voter lagging behind, the log truncation of the witness
        // shouldn't be triggered even if it's force mode(raft log size/count exceeds
        // the threshold or raft engine purge), otherwise the witness can't help the
        // lagging voter catch up logs when leader is down. In this situation Compact
        // index should be queued. If witness receives a voter_replicated_index
        // that is larger than the pending compact index, logs can be deleted.
        if self.peer.is_witness {
            if voter_replicated_index < compact_index {
                self.pending_cmds.push_compact(PendingCmd::new(
                    compact_index,
                    compact_term,
                    Callback::None,
                ));
                match self.pending_cmds.pop_compact(voter_replicated_index) {
                    Some(cmd) => {
                        compact_index = cmd.index;
                        compact_term = cmd.term;
                    }
                    None => {
                        info!(
                            "voter_replicated_index < compact_index, skip";
                            "region_id" => self.region_id(),
                            "peer_id" => self.id(),
                            "command" => ?req.get_compact_log()
                        );
                        return Ok((
                            resp,
                            ApplyResult::Res(ExecResult::HasPendingCompactCmd(true)),
                        ));
                    }
                }
            } else {
                for mut cmd in self.pending_cmds.compacts.drain(..) {
                    cmd.cb.take().unwrap();
                }
            }
        }
        // compact failure is safe to be omitted, no need to assert.
        compact_raft_log(
            &self.tag,
            &mut self.apply_state,
            compact_index,
            compact_term,
        )?;

        PEER_ADMIN_CMD_COUNTER.compact.success.inc();

        Ok((
            resp,
            ApplyResult::Res(ExecResult::CompactLog {
                state: self.apply_state.get_truncated_state().clone(),
                first_index,
                has_pending: self.pending_cmds.has_compact(),
            }),
        ))
    }

    fn exec_transfer_leader(
        &mut self,
        req: &AdminRequest,
        term: u64,
    ) -> Result<(AdminResponse, ApplyResult<EK::Snapshot>)> {
        PEER_ADMIN_CMD_COUNTER.transfer_leader.all.inc();
        let resp = AdminResponse::default();

        let peer = req.get_transfer_leader().get_peer();
        // Only execute TransferLeader if the expected new leader is self.
        if peer.get_id() == self.id() {
            Ok((resp, ApplyResult::Res(ExecResult::TransferLeader { term })))
        } else {
            Ok((resp, ApplyResult::None))
        }
    }

    fn exec_compute_hash(
        &self,
        ctx: &ApplyContext<EK>,
        req: &AdminRequest,
    ) -> Result<(AdminResponse, ApplyResult<EK::Snapshot>)> {
        let resp = AdminResponse::default();
        Ok((
            resp,
            ApplyResult::Res(ExecResult::ComputeHash {
                region: self.region.clone(),
                index: ctx.exec_log_index,
                context: req.get_compute_hash().get_context().to_vec(),
                // This snapshot may be held for a long time, which may cause too many
                // open files in rocksdb.
                // TODO: figure out another way to do consistency check without snapshot
                // or short life snapshot.
                snap: ctx.engine.snapshot(),
            }),
        ))
    }

    fn exec_verify_hash(
        &self,
        _: &ApplyContext<EK>,
        req: &AdminRequest,
    ) -> Result<(AdminResponse, ApplyResult<EK::Snapshot>)> {
        let verify_req = req.get_verify_hash();
        let index = verify_req.get_index();
        let context = verify_req.get_context().to_vec();
        let hash = verify_req.get_hash().to_vec();
        let resp = AdminResponse::default();
        Ok((
            resp,
            ApplyResult::Res(ExecResult::VerifyHash {
                index,
                context,
                hash,
            }),
        ))
    }

    fn exec_batch_switch_witness(
        &mut self,
        ctx: &mut ApplyContext<EK>,
        request: &AdminRequest,
    ) -> Result<(AdminResponse, ApplyResult<EK::Snapshot>)> {
        assert!(request.has_switch_witnesses());
        let switches = request
            .get_switch_witnesses()
            .get_switch_witnesses()
            .to_vec();

        info!(
            "exec BatchSwitchWitness";
            "region_id" => self.region_id(),
            "peer_id" => self.id(),
            "epoch" => ?self.region.get_region_epoch(),
        );

        let mut region = self.region.clone();
        for s in switches.as_slice() {
            PEER_ADMIN_CMD_COUNTER.batch_switch_witness.all.inc();
            let (peer_id, is_witness) = (s.get_peer_id(), s.get_is_witness());
            let mut peer_is_exist = false;
            for p in region.mut_peers().iter_mut() {
                if p.id == peer_id {
                    if p.is_witness == is_witness {
                        return Err(box_err!(
                            "switch peer {:?} on region {:?} is no-op",
                            p,
                            self.region
                        ));
                    }
                    p.is_witness = is_witness;
                    peer_is_exist = true;
                    break;
                }
            }
            if !peer_is_exist {
                return Err(box_err!(
                    "switch peer {} on region {:?} failed: peer does not exist",
                    peer_id,
                    self.region
                ));
            }
            PEER_ADMIN_CMD_COUNTER.batch_switch_witness.success.inc();
            if self.id() == peer_id && !is_witness {
                self.wait_data = true;
                self.peer.is_witness = false;
            }
        }
        let conf_ver = region.get_region_epoch().get_conf_ver() + switches.len() as u64;
        region.mut_region_epoch().set_conf_ver(conf_ver);
        info!(
            "switch witness successfully";
            "region_id" => self.region_id(),
            "peer_id" => self.id(),
            "switches" => ?switches,
            "original region" => ?&self.region,
            "current region" => ?&region,
        );

        let state = if self.pending_remove {
            PeerState::Tombstone
        } else if self.wait_data {
            PeerState::Unavailable
        } else {
            PeerState::Normal
        };

        if let Err(e) = write_peer_state(ctx.kv_wb_mut(), &region, state, None) {
            panic!("{} failed to update region state: {:?}", self.tag, e);
        }

        let resp = AdminResponse::default();
        Ok((
            resp,
            ApplyResult::Res(ExecResult::BatchSwitchWitness(SwitchWitness {
                index: ctx.exec_log_index,
                switches,
                region,
            })),
        ))
    }

    fn update_memory_trace(&mut self, event: &mut TraceEvent) {
        let pending_cmds = self.pending_cmds.heap_size();
        let merge_yield = if let Some(ref mut state) = self.yield_state {
            if state.heap_size.is_none() {
                state.heap_size = Some(state.heap_size());
            }
            state.heap_size.unwrap()
        } else {
            0
        };

        let task = ApplyMemoryTrace {
            pending_cmds,
            merge_yield,
        };
        if let Some(e) = self.trace.reset(task) {
            *event = *event + e;
        }
    }
}

pub fn is_conf_change_cmd(msg: &RaftCmdRequest) -> bool {
    if !msg.has_admin_request() {
        return false;
    }
    let req = msg.get_admin_request();
    req.has_change_peer() || req.has_change_peer_v2()
}

/// This function is used to check whether an sst is valid for ingestion.
///
/// The `sst` must have epoch and range matched with `region`.
pub fn check_sst_for_ingestion(sst: &SstMeta, region: &Region) -> Result<()> {
    let uuid = sst.get_uuid();
    if let Err(e) = UuidBuilder::from_slice(uuid) {
        return Err(box_err!("invalid uuid {:?}: {:?}", uuid, e));
    }

    let cf_name = sst.get_cf_name();
    if cf_name != CF_DEFAULT && cf_name != CF_WRITE {
        return Err(box_err!("invalid cf name {}", cf_name));
    }

    let region_id = sst.get_region_id();
    if region_id != region.get_id() {
        return Err(Error::RegionNotFound(region_id));
    }

    let epoch = sst.get_region_epoch();
    let region_epoch = region.get_region_epoch();
    if epoch.get_conf_ver() != region_epoch.get_conf_ver()
        || epoch.get_version() != region_epoch.get_version()
    {
        let error = format!("{:?} != {:?}", epoch, region_epoch);
        return Err(Error::EpochNotMatch(error, vec![region.clone()]));
    }

    let range = sst.get_range();
    util::check_key_in_region(range.get_start(), region)?;
    util::check_key_in_region(range.get_end(), region)?;

    Ok(())
}

/// Updates the `state` with given `compact_index` and `compact_term`.
///
/// Remember the Raft log is not deleted here.
pub fn compact_raft_log(
    tag: &str,
    state: &mut RaftApplyState,
    compact_index: u64,
    compact_term: u64,
) -> Result<()> {
    debug!("{} compact log entries to prior to {}", tag, compact_index);

    if compact_index <= state.get_truncated_state().get_index() {
        return Err(box_err!("try to truncate compacted entries"));
    } else if compact_index > state.get_applied_index() {
        return Err(box_err!(
            "compact index {} > applied index {}",
            compact_index,
            state.get_applied_index()
        ));
    }

    // we don't actually delete the logs now, we add an async task to do it.

    state.mut_truncated_state().set_index(compact_index);
    state.mut_truncated_state().set_term(compact_term);

    Ok(())
}

pub struct Apply<C> {
    pub peer_id: u64,
    pub region_id: u64,
    pub term: u64,
    pub commit_index: u64,
    pub commit_term: u64,
    pub entries: SmallVec<[CachedEntries; 1]>,
    pub entries_size: usize,
    pub cbs: Vec<Proposal<C>>,
    pub bucket_meta: Option<Arc<BucketMeta>>,
}

impl<C: WriteCallback> Apply<C> {
    pub(crate) fn new(
        peer_id: u64,
        region_id: u64,
        term: u64,
        commit_index: u64,
        commit_term: u64,
        entries: Vec<Entry>,
        cbs: Vec<Proposal<C>>,
        buckets: Option<Arc<BucketMeta>>,
    ) -> Apply<C> {
        let mut entries_size = 0;
        for e in &entries {
            entries_size += bytes_capacity(&e.data) + bytes_capacity(&e.context);
        }
        let cached_entries = CachedEntries::new(entries);
        Apply {
            peer_id,
            region_id,
            term,
            commit_index,
            commit_term,
            entries: smallvec![cached_entries],
            entries_size,
            cbs,
            bucket_meta: buckets,
        }
    }

    pub fn on_schedule(&mut self, metrics: &RaftMetrics) {
        let now = std::time::Instant::now();
        for cb in &mut self.cbs {
            for tracker in cb.cb.write_trackers_mut() {
                tracker.observe(now, &metrics.store_time, |t| {
                    t.metrics.write_instant = Some(now);
                    &mut t.metrics.store_time_nanos
                });
                tracker.reset(now);
            }
        }
    }

    fn try_batch(&mut self, other: &mut Apply<C>) -> bool {
        assert_eq!(self.region_id, other.region_id);
        assert_eq!(self.peer_id, other.peer_id);
        if self.entries_size + other.entries_size <= MAX_APPLY_BATCH_SIZE {
            if other.bucket_meta.is_some() {
                self.bucket_meta = other.bucket_meta.take();
            }

            assert!(other.term >= self.term);
            self.term = other.term;

            assert!(other.commit_index >= self.commit_index);
            self.commit_index = other.commit_index;
            assert!(other.commit_term >= self.commit_term);
            self.commit_term = other.commit_term;

            self.entries.append(&mut other.entries);
            self.entries_size += other.entries_size;

            self.cbs.append(&mut other.cbs);
            true
        } else {
            false
        }
    }
}

pub struct Registration {
    pub id: u64,
    pub term: u64,
    pub apply_state: RaftApplyState,
    pub applied_term: u64,
    pub region: Region,
    pub pending_request_snapshot_count: Arc<AtomicUsize>,
    pub is_merging: bool,
    raft_engine: Box<dyn RaftEngineReadOnly>,
}

impl Registration {
    pub fn new<EK: KvEngine, ER: RaftEngine>(peer: &Peer<EK, ER>) -> Registration {
        Registration {
            id: peer.peer_id(),
            term: peer.term(),
            apply_state: peer.get_store().apply_state().clone(),
            applied_term: peer.get_store().applied_term(),
            region: peer.region().clone(),
            pending_request_snapshot_count: peer.pending_request_snapshot_count.clone(),
            is_merging: peer.pending_merge_state.is_some(),
            raft_engine: Box::new(peer.get_store().engines.raft.clone()),
        }
    }
}

#[derive(Debug)]
pub struct Proposal<C> {
    pub is_conf_change: bool,
    pub index: u64,
    pub term: u64,
    pub cb: C,
    /// `propose_time` is set to the last time when a peer starts to renew
    /// lease.
    pub propose_time: Option<Timespec>,
    pub must_pass_epoch_check: bool,
    pub sent: bool,
}

impl<C> Proposal<C> {
    pub fn new(index: u64, term: u64, cb: C) -> Self {
        Self {
            index,
            term,
            cb,
            propose_time: None,
            must_pass_epoch_check: false,
            is_conf_change: false,
            sent: false,
        }
    }
}

impl<C> HeapSize for Proposal<C> {}

pub struct Destroy {
    region_id: u64,
    merge_from_snapshot: bool,
}

/// A message that asks the delegate to apply to the given logs and then reply
/// to target mailbox.
#[derive(Default, Debug)]
pub struct CatchUpLogs {
    /// The target region to be notified when given logs are applied.
    pub target_region_id: u64,
    /// Merge request that contains logs to be applied.
    pub merge: CommitMergeRequest,
    /// A flag indicate that all source region's logs are applied.
    ///
    /// This is still necessary although we have a mailbox field already.
    /// Mailbox is used to notify target region, and trigger a round of polling.
    /// But due to the FIFO natural of channel, we need a flag to check if it's
    /// ready when polling.
    pub logs_up_to_date: Arc<AtomicU64>,
}

pub struct GenSnapTask {
    pub(crate) region_id: u64,
    // Fill it after the RocksDB snapshot is taken.
    pub index: Arc<AtomicU64>,
    // Fetch it to cancel the task if necessary.
    pub canceled: Arc<AtomicBool>,

    snap_notifier: SyncSender<RaftSnapshot>,
    // indicates whether the snapshot is triggered due to load balance
    for_balance: bool,
    // the store id the snapshot will be sent to
    to_store_id: u64,
}

impl GenSnapTask {
    pub fn new(
        region_id: u64,
        index: Arc<AtomicU64>,
        canceled: Arc<AtomicBool>,
        snap_notifier: SyncSender<RaftSnapshot>,
        to_store_id: u64,
    ) -> GenSnapTask {
        GenSnapTask {
            region_id,
            index,
            canceled,
            snap_notifier,
            for_balance: false,
            to_store_id,
        }
    }

    pub fn set_for_balance(&mut self) {
        self.for_balance = true;
    }

    pub fn generate_and_schedule_snapshot<EK>(
        self,
        kv_snap: EK::Snapshot,
        last_applied_term: u64,
        last_applied_state: RaftApplyState,
        region_sched: &Scheduler<RegionTask<EK::Snapshot>>,
    ) -> Result<()>
    where
        EK: KvEngine,
    {
        self.index
            .store(last_applied_state.applied_index, Ordering::SeqCst);
        let snapshot = RegionTask::Gen {
            region_id: self.region_id,
            notifier: self.snap_notifier,
            for_balance: self.for_balance,
            last_applied_term,
            last_applied_state,
            canceled: self.canceled,
            // This snapshot may be held for a long time, which may cause too many
            // open files in rocksdb.
            kv_snap,
            to_store_id: self.to_store_id,
        };
        box_try!(region_sched.schedule(snapshot));
        Ok(())
    }
}

impl Debug for GenSnapTask {
    fn fmt(&self, f: &mut fmt::Formatter<'_>) -> fmt::Result {
        f.debug_struct("GenSnapTask")
            .field("region_id", &self.region_id)
            .finish()
    }
}

#[derive(Debug)]
enum ObserverType {
    Cdc(ObserveHandle),
    Rts(ObserveHandle),
    Pitr(ObserveHandle),
}

impl ObserverType {
    fn handle(&self) -> &ObserveHandle {
        match self {
            ObserverType::Cdc(h) => h,
            ObserverType::Rts(h) => h,
            ObserverType::Pitr(h) => h,
        }
    }
}

#[derive(Debug)]
pub struct ChangeObserver {
    ty: ObserverType,
    region_id: u64,
}

impl ChangeObserver {
    pub fn from_cdc(region_id: u64, id: ObserveHandle) -> Self {
        Self {
            ty: ObserverType::Cdc(id),
            region_id,
        }
    }

    pub fn from_rts(region_id: u64, id: ObserveHandle) -> Self {
        Self {
            ty: ObserverType::Rts(id),
            region_id,
        }
    }

    pub fn from_pitr(region_id: u64, id: ObserveHandle) -> Self {
        Self {
            ty: ObserverType::Pitr(id),
            region_id,
        }
    }
}

pub enum Msg<EK>
where
    EK: KvEngine,
{
    Apply {
        start: Instant,
        apply: Apply<Callback<EK::Snapshot>>,
    },
    Registration(Registration),
    LogsUpToDate(CatchUpLogs),
    Noop,
    Destroy(Destroy),
    Snapshot(GenSnapTask),
    Change {
        cmd: ChangeObserver,
        region_epoch: RegionEpoch,
        cb: Callback<EK::Snapshot>,
    },
    #[cfg(any(test, feature = "testexport"))]
    #[allow(clippy::type_complexity)]
    Validate(u64, Box<dyn FnOnce(*const u8) + Send>),
    Recover(u64),
    CheckCompact {
        region_id: u64,
        voter_replicated_index: u64,
        voter_replicated_term: u64,
    },
}

impl<EK: KvEngine> ResourceMetered for Msg<EK> {
    fn get_resource_consumptions(&self) -> Option<HashMap<String, u64>> {
        match self {
            Msg::Apply { apply, .. } => {
                let mut map = HashMap::default();
                for cached_entries in &apply.entries {
                    cached_entries.iter_entries(|entry| {
                        // TODO: maybe use a more efficient way to get the resource group name.
                        let header = util::get_entry_header(entry);
                        let group_name = header.get_resource_group_name().to_owned();
                        *map.entry(group_name).or_default() += entry.compute_size() as u64;
                    });
                }
                Some(map)
            }
            _ => None,
        }
    }
}

impl<EK> Msg<EK>
where
    EK: KvEngine,
{
    pub fn apply(apply: Apply<Callback<EK::Snapshot>>) -> Msg<EK> {
        Msg::Apply {
            start: Instant::now(),
            apply,
        }
    }

    pub fn register<ER: RaftEngine>(peer: &Peer<EK, ER>) -> Msg<EK> {
        Msg::Registration(Registration::new(peer))
    }

    pub fn destroy(region_id: u64, merge_from_snapshot: bool) -> Msg<EK> {
        Msg::Destroy(Destroy {
            region_id,
            merge_from_snapshot,
        })
    }
}

impl<EK> Debug for Msg<EK>
where
    EK: KvEngine,
{
    fn fmt(&self, f: &mut Formatter<'_>) -> fmt::Result {
        match self {
            Msg::Apply { apply, .. } => write!(f, "[region {}] async apply", apply.region_id),
            Msg::Registration(ref r) => {
                write!(f, "[region {}] Reg {:?}", r.region.get_id(), r.apply_state)
            }
            Msg::LogsUpToDate(_) => write!(f, "logs are updated"),
            Msg::Noop => write!(f, "noop"),
            Msg::Destroy(ref d) => write!(f, "[region {}] destroy", d.region_id),
            Msg::Snapshot(GenSnapTask { region_id, .. }) => {
                write!(f, "[region {}] requests a snapshot", region_id)
            }
            Msg::Change {
                cmd: ChangeObserver { region_id, .. },
                ..
            } => write!(f, "[region {}] change cmd", region_id),
            #[cfg(any(test, feature = "testexport"))]
            Msg::Validate(region_id, _) => write!(f, "[region {}] validate", region_id),
            Msg::Recover(region_id) => write!(f, "recover [region {}] apply", region_id),
            Msg::CheckCompact {
                region_id,
                voter_replicated_index,
                voter_replicated_term,
            } => {
                write!(
                    f,
                    "[region {}] check compact, voter_replicated_index: {}, voter_replicated_term: {}",
                    region_id, voter_replicated_index, voter_replicated_term
                )
            }
        }
    }
}

#[derive(Default, Clone, Debug, PartialEq)]
pub struct ApplyMetrics {
    /// an inaccurate difference in region size since last reset.
    pub size_diff_hint: i64,
    /// delete keys' count since last reset.
    pub delete_keys_hint: u64,

    pub written_bytes: u64,
    pub written_keys: u64,
    pub lock_cf_written_bytes: u64,
}

#[derive(Debug)]
pub struct ApplyRes<S>
where
    S: Snapshot,
{
    pub region_id: u64,
    pub apply_state: RaftApplyState,
    pub applied_term: u64,
    pub exec_res: VecDeque<ExecResult<S>>,
    pub metrics: ApplyMetrics,
    pub bucket_stat: Option<Box<BucketStat>>,
    pub write_seqno: Vec<SequenceNumber>,
}

#[derive(Debug)]
pub enum TaskRes<S>
where
    S: Snapshot,
{
    Apply(ApplyRes<S>),
    Destroy {
        // ID of region that has been destroyed.
        region_id: u64,
        // ID of peer that has been destroyed.
        peer_id: u64,
        // Whether destroy request is from its target region's snapshot
        merge_from_snapshot: bool,
    },
}

pub struct ApplyFsm<EK>
where
    EK: KvEngine,
{
    delegate: ApplyDelegate<EK>,
    receiver: Receiver<Msg<EK>>,
    mailbox: Option<BasicMailbox<ApplyFsm<EK>>>,
}

impl<EK> ApplyFsm<EK>
where
    EK: KvEngine,
{
    fn from_peer<ER: RaftEngine>(
        peer: &Peer<EK, ER>,
    ) -> (LooseBoundedSender<Msg<EK>>, Box<ApplyFsm<EK>>) {
        let reg = Registration::new(peer);
        ApplyFsm::from_registration(reg)
    }

    fn from_registration(reg: Registration) -> (LooseBoundedSender<Msg<EK>>, Box<ApplyFsm<EK>>) {
        let (tx, rx) = loose_bounded(usize::MAX);
        let delegate = ApplyDelegate::from_registration(reg);
        (
            tx,
            Box::new(ApplyFsm {
                delegate,
                receiver: rx,
                mailbox: None,
            }),
        )
    }

    /// Handles peer registration. When a peer is created, it will register an
    /// apply delegate.
    fn handle_registration(&mut self, reg: Registration) {
        info!(
            "re-register to apply delegates";
            "region_id" => self.delegate.region_id(),
            "peer_id" => self.delegate.id(),
            "term" => reg.term
        );
        assert_eq!(self.delegate.id(), reg.id);
        self.delegate.term = reg.term;
        self.delegate.clear_all_commands_as_stale();
        self.delegate = ApplyDelegate::from_registration(reg);
    }

    /// Handles apply tasks, and uses the apply delegate to handle the committed
    /// entries.
    fn handle_apply(
        &mut self,
        apply_ctx: &mut ApplyContext<EK>,
        mut apply: Apply<Callback<EK::Snapshot>>,
    ) {
        if apply_ctx.timer.is_none() {
            apply_ctx.timer = Some(Instant::now_coarse());
        }

        fail_point!("on_handle_apply_1003", self.delegate.id() == 1003, |_| {});
        fail_point!("on_handle_apply_2", self.delegate.id() == 2, |_| {});
        fail_point!("on_handle_apply", |_| {});
        fail_point!("on_handle_apply_store_1", apply_ctx.store_id == 1, |_| {});

        if self.delegate.pending_remove || self.delegate.stopped {
            return;
        }

        if self.delegate.wait_data {
            return;
        }

        let mut entries = Vec::new();

        let mut dangle_size = 0;
        for cached_entries in apply.entries {
            let (e, sz) = cached_entries.take_entries();
            dangle_size += sz;
            if e.is_empty() {
                let rid = self.delegate.region_id();
                let StdRange { start, end } = cached_entries.range;
                self.delegate
                    .raft_engine
                    .fetch_entries_to(rid, start, end, None, &mut entries)
                    .unwrap();
            } else if entries.is_empty() {
                entries = e;
            } else {
                entries.extend(e);
            }
        }
        if dangle_size > 0 {
            MEMTRACE_ENTRY_CACHE.trace(TraceEvent::Sub(dangle_size));
            RAFT_ENTRIES_CACHES_GAUGE.sub(dangle_size as i64);
        }

        self.delegate.term = apply.term;
        if let Some(meta) = apply.bucket_meta.clone() {
            let buckets = self
                .delegate
                .buckets
                .get_or_insert_with(BucketStat::default);
            buckets.stats = new_bucket_stats(&meta);
            buckets.meta = meta;
        }

        let prev_state = (
            self.delegate.apply_state.get_commit_index(),
            self.delegate.apply_state.get_commit_term(),
        );
        let cur_state = (apply.commit_index, apply.commit_term);
        if prev_state.0 > cur_state.0 || prev_state.1 > cur_state.1 {
            panic!(
                "{} commit state jump backward {:?} -> {:?}",
                self.delegate.tag, prev_state, cur_state
            );
        }
        self.delegate.apply_state.set_commit_index(cur_state.0);
        self.delegate.apply_state.set_commit_term(cur_state.1);

        self.append_proposal(apply.cbs.drain(..));
        // If there is any apply task, we change this fsm to normal-priority.
        // When it meets a ingest-request or a delete-range request, it will change to
        // low-priority.
        self.delegate.priority = Priority::Normal;
        self.delegate
            .handle_raft_committed_entries(apply_ctx, entries.drain(..));
        fail_point!("post_handle_apply_1003", self.delegate.id() == 1003, |_| {});
    }

    /// Handles proposals, and appends the commands to the apply delegate.
    fn append_proposal(&mut self, props_drainer: Drain<'_, Proposal<Callback<EK::Snapshot>>>) {
        let (region_id, peer_id) = (self.delegate.region_id(), self.delegate.id());
        let propose_num = props_drainer.len();
        if self.delegate.stopped {
            for p in props_drainer {
                let cmd = PendingCmd::new(p.index, p.term, p.cb);
                notify_stale_command(region_id, peer_id, self.delegate.term, cmd);
            }
            return;
        }
        for p in props_drainer {
            let cmd = PendingCmd::new(p.index, p.term, p.cb);
            if p.is_conf_change {
                if let Some(cmd) = self.delegate.pending_cmds.take_conf_change() {
                    // if it loses leadership before conf change is replicated, there may be
                    // a stale pending conf change before next conf change is applied. If it
                    // becomes leader again with the stale pending conf change, will enter
                    // this block, so we notify leadership may have been changed.
                    notify_stale_command(region_id, peer_id, self.delegate.term, cmd);
                }
                self.delegate.pending_cmds.set_conf_change(cmd);
            } else {
                self.delegate.pending_cmds.append_normal(cmd);
            }
        }
        // TODO: observe it in batch.
        APPLY_PROPOSAL.observe(propose_num as f64);
    }

    fn destroy(&mut self, ctx: &mut ApplyContext<EK>) {
        let region_id = self.delegate.region_id();
        if ctx.apply_res.iter().any(|res| res.region_id == region_id) {
            // Flush before destroying to avoid reordering messages.
            ctx.flush();
        }
        fail_point!(
            "before_peer_destroy_1003",
            self.delegate.id() == 1003,
            |_| {}
        );
        info!(
            "remove delegate from apply delegates";
            "region_id" => self.delegate.region_id(),
            "peer_id" => self.delegate.id(),
        );
        self.delegate.destroy(ctx);
    }

    /// Handles peer destroy. When a peer is destroyed, the corresponding apply
    /// delegate should be removed too.
    fn handle_destroy(&mut self, ctx: &mut ApplyContext<EK>, d: Destroy) {
        assert_eq!(d.region_id, self.delegate.region_id());
        if d.merge_from_snapshot {
            assert_eq!(self.delegate.stopped, false);
        }
        if !self.delegate.stopped {
            self.destroy(ctx);
            ctx.notifier.notify_one(
                self.delegate.region_id(),
                PeerMsg::ApplyRes {
                    res: TaskRes::Destroy {
                        region_id: self.delegate.region_id(),
                        peer_id: self.delegate.id(),
                        merge_from_snapshot: d.merge_from_snapshot,
                    },
                },
            );
        }
    }

    fn resume_pending(&mut self, ctx: &mut ApplyContext<EK>) {
        if let Some(ref state) = self.delegate.wait_merge_state {
            let source_region_id = state.logs_up_to_date.load(Ordering::SeqCst);
            if source_region_id == 0 {
                return;
            }
            self.delegate.ready_source_region_id = source_region_id;
        }
        self.delegate.wait_merge_state = None;

        let mut state = self.delegate.yield_state.take().unwrap();

        if ctx.timer.is_none() {
            ctx.timer = Some(Instant::now_coarse());
        }
        if !state.pending_entries.is_empty() {
            self.delegate
                .handle_raft_committed_entries(ctx, state.pending_entries.drain(..));
            if let Some(ref mut s) = self.delegate.yield_state {
                // So the delegate is expected to yield the CPU.
                // It can either be executing another `CommitMerge` in pending_msgs
                // or has been written too much data.
                s.pending_msgs = state.pending_msgs;
                return;
            }
        }

        if !state.pending_msgs.is_empty() {
            self.handle_tasks(ctx, &mut state.pending_msgs);
        }
    }

    fn logs_up_to_date_for_merge(
        &mut self,
        ctx: &mut ApplyContext<EK>,
        catch_up_logs: CatchUpLogs,
    ) {
        fail_point!("after_handle_catch_up_logs_for_merge", |_| {});
        fail_point!(
            "after_handle_catch_up_logs_for_merge_1003",
            self.delegate.id() == 1003,
            |_| {}
        );

        let region_id = self.delegate.region_id();
        info!(
            "source logs are all applied now";
            "region_id" => region_id,
            "peer_id" => self.delegate.id(),
        );
        // The source peer fsm will be destroyed when the target peer executes
        // `on_ready_commit_merge` and sends `merge result` to the source peer
        // fsm.
        self.destroy(ctx);
        catch_up_logs
            .logs_up_to_date
            .store(region_id, Ordering::SeqCst);
        // To trigger the target apply fsm
        if let Some(mailbox) = ctx.router.mailbox(catch_up_logs.target_region_id) {
            let _ = mailbox.force_send(Msg::Noop);
        } else {
            error!(
                "failed to get mailbox, are we shutting down?";
                "region_id" => region_id,
                "peer_id" => self.delegate.id(),
            );
        }
    }

    fn handle_snapshot(&mut self, apply_ctx: &mut ApplyContext<EK>, snap_task: GenSnapTask) {
        if self.delegate.pending_remove || self.delegate.stopped {
            return;
        }
        if self.delegate.peer.is_witness || self.delegate.wait_data {
            // witness or non-witness hasn't finish applying snapshot shouldn't generate
            // snapshot.
            return;
        }
        let applied_index = self.delegate.apply_state.get_applied_index();
        let need_sync = apply_ctx
            .apply_res
            .iter()
            .any(|res| res.region_id == self.delegate.region_id())
            && self.delegate.last_flush_applied_index != applied_index;
        let force_sync_fp = || {
            fail_point!("apply_on_handle_snapshot_sync", |_| true);
            false
        };
        if need_sync || force_sync_fp() {
            if apply_ctx.timer.is_none() {
                apply_ctx.timer = Some(Instant::now_coarse());
            }
            self.delegate.maybe_write_apply_state(apply_ctx);
            fail_point!(
                "apply_on_handle_snapshot_1_1",
                self.delegate.id() == 1 && self.delegate.region_id() == 1,
                |_| unimplemented!()
            );

            apply_ctx.flush();
            self.delegate.last_flush_applied_index = applied_index;
        }

        if let Err(e) = snap_task.generate_and_schedule_snapshot::<EK>(
            apply_ctx.engine.snapshot(),
            self.delegate.applied_term,
            self.delegate.apply_state.clone(),
            &apply_ctx.region_scheduler,
        ) {
            error!(
                "schedule snapshot failed";
                "error" => ?e,
                "region_id" => self.delegate.region_id(),
                "peer_id" => self.delegate.id()
            );
        }
        self.delegate
            .pending_request_snapshot_count
            .fetch_sub(1, Ordering::SeqCst);
        fail_point!(
            "apply_on_handle_snapshot_finish_1_1",
            self.delegate.id() == 1 && self.delegate.region_id() == 1,
            |_| unimplemented!()
        );
    }

    fn handle_change(
        &mut self,
        apply_ctx: &mut ApplyContext<EK>,
        cmd: ChangeObserver,
        region_epoch: RegionEpoch,
        cb: Callback<EK::Snapshot>,
    ) {
        let ChangeObserver { region_id, ty } = cmd;

        let is_stale_cmd = match ty {
            ObserverType::Cdc(ObserveHandle { id, .. }) => {
                self.delegate.observe_info.cdc_id.id > id
            }
            ObserverType::Rts(ObserveHandle { id, .. }) => {
                self.delegate.observe_info.rts_id.id > id
            }
            ObserverType::Pitr(ObserveHandle { id, .. }) => {
                self.delegate.observe_info.pitr_id.id > id
            }
        };
        if is_stale_cmd {
            notify_stale_req_with_msg(
                self.delegate.term,
                format!(
                    "stale observe id {:?}, current id: {:?}",
                    ty.handle().id,
                    self.delegate.observe_info.pitr_id.id
                ),
                cb,
            );
            return;
        }

        assert_eq!(self.delegate.region_id(), region_id);
        let resp = match compare_region_epoch(
            &region_epoch,
            &self.delegate.region,
            false, // check_conf_ver
            true,  // check_ver
            true,  // include_region
        ) {
            Ok(()) => {
                // Commit the writebatch for ensuring the following snapshot can get all
                // previous writes.
                if apply_ctx.kv_wb().count() > 0 {
                    apply_ctx.commit(&mut self.delegate);
                }
                ReadResponse {
                    response: Default::default(),
                    snapshot: Some(RegionSnapshot::from_snapshot(
                        Arc::new(apply_ctx.engine.snapshot()),
                        Arc::new(self.delegate.region.clone()),
                    )),
                    txn_extra_op: TxnExtraOp::Noop,
                }
            }
            Err(e) => {
                // Return error if epoch not match
                cb.invoke_read(ReadResponse {
                    response: cmd_resp::new_error(e),
                    snapshot: None,
                    txn_extra_op: TxnExtraOp::Noop,
                });
                return;
            }
        };

        match ty {
            ObserverType::Cdc(id) => {
                self.delegate.observe_info.cdc_id = id;
            }
            ObserverType::Rts(id) => {
                self.delegate.observe_info.rts_id = id;
            }
            ObserverType::Pitr(id) => {
                self.delegate.observe_info.pitr_id = id;
            }
        }
        cb.invoke_read(resp);
    }

    fn check_pending_compact_log(
        &mut self,
        ctx: &mut ApplyContext<EK>,
        voter_replicated_index: u64,
        voter_replicated_term: u64,
    ) {
        if self.delegate.pending_remove || self.delegate.stopped {
            return;
        }

        let res = self
            .delegate
            .try_compact_log(voter_replicated_index, voter_replicated_term);
        match res {
            Ok((should_write, res)) => {
                if let Some(res) = res {
                    if ctx.timer.is_none() {
                        ctx.timer = Some(Instant::now_coarse());
                    }
                    ctx.prepare_for(&mut self.delegate);
                    let mut result = VecDeque::new();
                    // If modified `truncated_state` in `try_compact_log`, the apply state should be
                    // persisted.
                    if should_write {
                        self.delegate.write_apply_state(ctx.kv_wb_mut());
                        ctx.commit_opt(&mut self.delegate, true);
                    }
                    result.push_back(res);
                    ctx.finish_for(&mut self.delegate, result);
                }
            }
            Err(e) => error!(?e;
                "failed to compact log";
                "region_id" => self.delegate.region.get_id(),
                "peer_id" => self.delegate.id(),
            ),
        }
    }

    fn handle_tasks(&mut self, apply_ctx: &mut ApplyContext<EK>, msgs: &mut Vec<Msg<EK>>) {
        let mut drainer = msgs.drain(..);
        let mut batch_apply = None;
        loop {
            let msg = match drainer.next() {
                Some(m) => m,
                None => {
                    if let Some(apply) = batch_apply {
                        self.handle_apply(apply_ctx, apply);
                    }
                    break;
                }
            };

            if batch_apply.is_some() {
                match &msg {
                    Msg::Apply { .. } => (),
                    _ => {
                        self.handle_apply(apply_ctx, batch_apply.take().unwrap());
                        if let Some(ref mut state) = self.delegate.yield_state {
                            state.pending_msgs.push(msg);
                            state.pending_msgs.extend(drainer);
                            break;
                        }
                    }
                }
            }

            match msg {
                Msg::Apply { start, mut apply } => {
                    let apply_wait = start.saturating_elapsed();
                    apply_ctx.apply_wait.observe(apply_wait.as_secs_f64());
                    for tracker in apply
                        .cbs
                        .iter()
                        .flat_map(|p| p.cb.write_trackers())
                        .flat_map(|ts| ts.as_tracker_token())
                    {
                        GLOBAL_TRACKERS.with_tracker(tracker, |t| {
                            t.metrics.apply_wait_nanos = apply_wait.as_nanos() as u64;
                        });
                    }

                    if let Some(batch) = batch_apply.as_mut() {
                        if batch.try_batch(&mut apply) {
                            continue;
                        } else {
                            self.handle_apply(apply_ctx, batch_apply.take().unwrap());
                            if let Some(ref mut state) = self.delegate.yield_state {
                                state.pending_msgs.push(Msg::Apply { start, apply });
                                state.pending_msgs.extend(drainer);
                                break;
                            }
                        }
                    }
                    if !self.delegate.wait_data {
                        batch_apply = Some(apply);
                    }
                }
                Msg::Recover(..) => self.delegate.wait_data = false,
                Msg::Registration(reg) => self.handle_registration(reg),
                Msg::Destroy(d) => self.handle_destroy(apply_ctx, d),
                Msg::LogsUpToDate(cul) => self.logs_up_to_date_for_merge(apply_ctx, cul),
                Msg::Noop => {}
                Msg::Snapshot(snap_task) => self.handle_snapshot(apply_ctx, snap_task),
                Msg::Change {
                    cmd,
                    region_epoch,
                    cb,
                } => self.handle_change(apply_ctx, cmd, region_epoch, cb),
                #[cfg(any(test, feature = "testexport"))]
                Msg::Validate(_, f) => {
                    let delegate = &self.delegate as *const ApplyDelegate<EK> as *const u8;
                    f(delegate)
                }
                Msg::CheckCompact {
                    voter_replicated_index,
                    voter_replicated_term,
                    ..
                } => {
                    self.check_pending_compact_log(
                        apply_ctx,
                        voter_replicated_index,
                        voter_replicated_term,
                    );
                }
            }
        }
    }
}

impl<EK> Fsm for ApplyFsm<EK>
where
    EK: KvEngine,
{
    type Message = Msg<EK>;

    #[inline]
    fn is_stopped(&self) -> bool {
        self.delegate.stopped
    }

    #[inline]
    fn set_mailbox(&mut self, mailbox: Cow<'_, BasicMailbox<Self>>)
    where
        Self: Sized,
    {
        self.mailbox = Some(mailbox.into_owned());
    }

    #[inline]
    fn take_mailbox(&mut self) -> Option<BasicMailbox<Self>>
    where
        Self: Sized,
    {
        self.mailbox.take()
    }

    #[inline]
    fn get_priority(&self) -> Priority {
        self.delegate.priority
    }
}

impl<EK> Drop for ApplyFsm<EK>
where
    EK: KvEngine,
{
    fn drop(&mut self) {
        if tikv_util::thread_group::is_shutdown(!cfg!(test)) {
            self.delegate.clear_all_commands_silently()
        } else {
            self.delegate.clear_all_commands_as_stale();
        }
        let mut event = TraceEvent::default();
        self.delegate.update_memory_trace(&mut event);
        MEMTRACE_APPLYS.trace(event);
    }
}

pub enum ControlMsg {
    LatencyInspect {
        send_time: Instant,
        inspector: LatencyInspector,
    },
}

impl ResourceMetered for ControlMsg {}
pub struct ControlFsm {
    receiver: Receiver<ControlMsg>,
    stopped: bool,
}

impl ControlFsm {
    pub fn new() -> (LooseBoundedSender<ControlMsg>, Box<ControlFsm>) {
        let (tx, rx) = loose_bounded(std::usize::MAX);
        let fsm = Box::new(ControlFsm {
            stopped: false,
            receiver: rx,
        });
        (tx, fsm)
    }

    pub fn handle_messages(&mut self, pending_latency_inspect: &mut Vec<LatencyInspector>) {
        // Usually there will be only 1 control message.
        loop {
            match self.receiver.try_recv() {
                Ok(ControlMsg::LatencyInspect {
                    send_time,
                    mut inspector,
                }) => {
                    inspector.record_apply_wait(send_time.saturating_elapsed());
                    pending_latency_inspect.push(inspector);
                }
                Err(TryRecvError::Empty) => {
                    return;
                }
                Err(TryRecvError::Disconnected) => {
                    self.stopped = true;
                    return;
                }
            }
        }
    }
}

impl Fsm for ControlFsm {
    type Message = ControlMsg;

    #[inline]
    fn is_stopped(&self) -> bool {
        self.stopped
    }
}

pub struct ApplyPoller<EK>
where
    EK: KvEngine,
{
    msg_buf: Vec<Msg<EK>>,
    apply_ctx: ApplyContext<EK>,
    messages_per_tick: usize,
    cfg_tracker: Tracker<Config>,

    trace_event: TraceEvent,
}

impl<EK> PollHandler<ApplyFsm<EK>, ControlFsm> for ApplyPoller<EK>
where
    EK: KvEngine,
{
    fn begin<F>(&mut self, _batch_size: usize, update_cfg: F)
    where
        for<'a> F: FnOnce(&'a BatchSystemConfig),
    {
        if let Some(incoming) = self.cfg_tracker.any_new() {
            match Ord::cmp(&incoming.messages_per_tick, &self.messages_per_tick) {
                CmpOrdering::Greater => {
                    self.msg_buf.reserve(incoming.messages_per_tick);
                    self.messages_per_tick = incoming.messages_per_tick;
                }
                CmpOrdering::Less => {
                    self.msg_buf.shrink_to(incoming.messages_per_tick);
                    self.messages_per_tick = incoming.messages_per_tick;
                }
                _ => {}
            }
            self.apply_ctx.yield_msg_size = incoming.apply_yield_write_size.0;
            update_cfg(&incoming.apply_batch_system);
        }
    }

    fn handle_control(&mut self, control: &mut ControlFsm) -> Option<usize> {
        control.handle_messages(&mut self.apply_ctx.pending_latency_inspect);
        if !self.apply_ctx.pending_latency_inspect.is_empty() && self.apply_ctx.timer.is_none() {
            self.apply_ctx.timer = Some(Instant::now_coarse());
        }
        Some(0)
    }

    fn handle_normal(&mut self, normal: &mut impl DerefMut<Target = ApplyFsm<EK>>) -> HandleResult {
        let mut handle_result = HandleResult::KeepProcessing;
        normal.delegate.handle_start = Some(Instant::now_coarse());
        if normal.delegate.yield_state.is_some() {
            if normal.delegate.wait_merge_state.is_some() {
                // We need to query the length first, otherwise there is a race
                // condition that new messages are queued after resuming and before
                // query the length.
                handle_result = HandleResult::stop_at(normal.receiver.len(), false);
            }
            normal.resume_pending(&mut self.apply_ctx);
            if normal.delegate.wait_merge_state.is_some() {
                // Yield due to applying CommitMerge, this fsm can be released if its
                // channel msg count equals to last count because it will receive
                // a new message if its source region has applied all needed logs.
                return handle_result;
            } else if normal.delegate.yield_state.is_some() {
                // Yield due to other reasons, this fsm must not be released because
                // it's possible that no new message will be sent to itself.
                // The remaining messages will be handled in next rounds.
                return HandleResult::KeepProcessing;
            }
            handle_result = HandleResult::KeepProcessing;
        }
        fail_point!("before_handle_normal_3", normal.delegate.id() == 3, |_| {
            HandleResult::KeepProcessing
        });
        fail_point!(
            "before_handle_normal_1003",
            normal.delegate.id() == 1003,
            |_| { HandleResult::KeepProcessing }
        );
        while self.msg_buf.len() < self.messages_per_tick {
            match normal.receiver.try_recv() {
                Ok(msg) => self.msg_buf.push(msg),
                Err(TryRecvError::Empty) => {
                    handle_result = HandleResult::stop_at(0, false);
                    break;
                }
                Err(TryRecvError::Disconnected) => {
                    normal.delegate.stopped = true;
                    handle_result = HandleResult::stop_at(0, false);
                    break;
                }
            }
        }

        normal.handle_tasks(&mut self.apply_ctx, &mut self.msg_buf);

        if normal.delegate.wait_merge_state.is_some() {
            // Check it again immediately as catching up logs can be very fast.
            handle_result = HandleResult::stop_at(0, false);
        } else if normal.delegate.yield_state.is_some() {
            // Let it continue to run next time.
            handle_result = HandleResult::KeepProcessing;
        }
        handle_result
    }

    fn end(&mut self, fsms: &mut [Option<impl DerefMut<Target = ApplyFsm<EK>>>]) {
        self.apply_ctx.flush();
        for fsm in fsms.iter_mut().flatten() {
            fsm.delegate.last_flush_applied_index = fsm.delegate.apply_state.get_applied_index();
            fsm.delegate.update_memory_trace(&mut self.trace_event);
        }
        MEMTRACE_APPLYS.trace(mem::take(&mut self.trace_event));
    }

    fn get_priority(&self) -> Priority {
        self.apply_ctx.priority
    }
}

pub struct Builder<EK: KvEngine> {
    tag: String,
    cfg: Arc<VersionTrack<Config>>,
    coprocessor_host: CoprocessorHost<EK>,
    importer: Arc<SstImporter>,
    region_scheduler: Scheduler<RegionTask<<EK as KvEngine>::Snapshot>>,
    engine: EK,
    sender: Box<dyn Notifier<EK>>,
    router: ApplyRouter<EK>,
    store_id: u64,
    pending_create_peers: Arc<Mutex<HashMap<u64, (u64, bool)>>>,
}

impl<EK: KvEngine> Builder<EK> {
    pub fn new<T, ER: RaftEngine>(
        builder: &RaftPollerBuilder<EK, ER, T>,
        sender: Box<dyn Notifier<EK>>,
        router: ApplyRouter<EK>,
    ) -> Builder<EK> {
        Builder {
            tag: format!("[store {}]", builder.store.get_id()),
            cfg: builder.cfg.clone(),
            coprocessor_host: builder.coprocessor_host.clone(),
            importer: builder.importer.clone(),
            region_scheduler: builder.region_scheduler.clone(),
            engine: builder.engines.kv.clone(),
            sender,
            router,
            store_id: builder.store.get_id(),
            pending_create_peers: builder.pending_create_peers.clone(),
        }
    }
}

impl<EK> HandlerBuilder<ApplyFsm<EK>, ControlFsm> for Builder<EK>
where
    EK: KvEngine,
{
    type Handler = ApplyPoller<EK>;

    fn build(&mut self, priority: Priority) -> ApplyPoller<EK> {
        let cfg = self.cfg.value();
        ApplyPoller {
            msg_buf: Vec::with_capacity(cfg.messages_per_tick),
            apply_ctx: ApplyContext::new(
                self.tag.clone(),
                self.coprocessor_host.clone(),
                self.importer.clone(),
                self.region_scheduler.clone(),
                self.engine.clone(),
                self.router.clone(),
                self.sender.clone_box(),
                &cfg,
                self.store_id,
                self.pending_create_peers.clone(),
                priority,
            ),
            messages_per_tick: cfg.messages_per_tick,
            cfg_tracker: self.cfg.clone().tracker(self.tag.clone()),
            trace_event: Default::default(),
        }
    }
}

impl<EK> Clone for Builder<EK>
where
    EK: KvEngine,
{
    fn clone(&self) -> Self {
        Builder {
            tag: self.tag.clone(),
            cfg: self.cfg.clone(),
            coprocessor_host: self.coprocessor_host.clone(),
            importer: self.importer.clone(),
            region_scheduler: self.region_scheduler.clone(),
            engine: self.engine.clone(),
            sender: self.sender.clone_box(),
            router: self.router.clone(),
            store_id: self.store_id,
            pending_create_peers: self.pending_create_peers.clone(),
        }
    }
}

#[derive(Clone)]
pub struct ApplyRouter<EK>
where
    EK: KvEngine,
{
    pub router: BatchRouter<ApplyFsm<EK>, ControlFsm>,
}

impl<EK> Deref for ApplyRouter<EK>
where
    EK: KvEngine,
{
    type Target = BatchRouter<ApplyFsm<EK>, ControlFsm>;

    fn deref(&self) -> &BatchRouter<ApplyFsm<EK>, ControlFsm> {
        &self.router
    }
}

impl<EK> DerefMut for ApplyRouter<EK>
where
    EK: KvEngine,
{
    fn deref_mut(&mut self) -> &mut BatchRouter<ApplyFsm<EK>, ControlFsm> {
        &mut self.router
    }
}

impl<EK> ApplyRouter<EK>
where
    EK: KvEngine,
{
    pub fn schedule_task(&self, region_id: u64, msg: Msg<EK>) {
        let reg = match self.try_send(region_id, msg) {
            Either::Left(Ok(())) => return,
            Either::Left(Err(TrySendError::Disconnected(msg))) | Either::Right(msg) => match msg {
                Msg::Registration(reg) => reg,
                Msg::Apply { mut apply, .. } => {
                    info!(
                        "target region is not found, drop proposals";
                        "region_id" => region_id
                    );
                    // Invoking callback can release txn latch, if it's still leader, following
                    // command may not read the writes of previous commands and break ACID. If
                    // it's still leader, there are two possibility that mailbox is closed:
                    // 1. The process is shutting down.
                    // 2. The leader is destroyed. A leader won't propose to destroy itself, so
                    //     it should either destroyed by older leaders or newer leaders. Leader
                    //     won't respond to read until it has applied to current term, so no
                    //     command will be proposed until command from older leaders have applied,
                    //     which will then stop it from accepting proposals. If the command is
                    //     proposed by new leader, then it won't be able to propose new proposals.
                    // So only shutdown needs to be checked here.
                    if !tikv_util::thread_group::is_shutdown(!cfg!(test)) {
                        for p in apply.cbs.drain(..) {
                            let cmd = PendingCmd::new(p.index, p.term, p.cb);
                            notify_region_removed(apply.region_id, apply.peer_id, cmd);
                        }
                    }
                    return;
                }
                Msg::Destroy(_) | Msg::Noop => {
                    info!(
                        "target region is not found, drop messages";
                        "region_id" => region_id
                    );
                    return;
                }
                Msg::Snapshot(_) => {
                    warn!(
                        "region is removed before taking snapshot, are we shutting down?";
                        "region_id" => region_id
                    );
                    return;
                }
                Msg::LogsUpToDate(cul) => {
                    warn!(
                        "region is removed before merged, are we shutting down?";
                        "region_id" => region_id,
                        "merge" => ?cul.merge,
                    );
                    return;
                }
                Msg::Change {
                    cmd: ChangeObserver { region_id, .. },
                    cb,
                    ..
                } => {
                    warn!("target region is not found";
                            "region_id" => region_id);
                    let resp = ReadResponse {
                        response: cmd_resp::new_error(Error::RegionNotFound(region_id)),
                        snapshot: None,
                        txn_extra_op: TxnExtraOp::Noop,
                    };
                    cb.invoke_read(resp);
                    return;
                }
                #[cfg(any(test, feature = "testexport"))]
                Msg::Validate(..) => return,
                Msg::Recover(region_id) => {
                    info!("recover apply";
                          "region_id" => region_id);
                    return;
                }
                Msg::CheckCompact { region_id, .. } => {
                    info!("target region is not found";
                            "region_id" => region_id);
                    return;
                }
            },
            Either::Left(Err(TrySendError::Full(_))) => unreachable!(),
        };

        // Messages in one region are sent in sequence, so there is no race here.
        // However, this can't be handled inside control fsm, as messages can be
        // queued inside both queue of control fsm and normal fsm, which can reorder
        // messages.
        let (sender, apply_fsm) = ApplyFsm::from_registration(reg);
        let mailbox = BasicMailbox::new(sender, apply_fsm, self.state_cnt().clone());
        self.register(region_id, mailbox);
    }

    pub fn register(&self, region_id: u64, mailbox: BasicMailbox<ApplyFsm<EK>>) {
        self.router.register(region_id, mailbox);
        self.update_trace();
    }

    pub fn register_all(&self, mailboxes: Vec<(u64, BasicMailbox<ApplyFsm<EK>>)>) {
        self.router.register_all(mailboxes);
        self.update_trace();
    }

    pub fn close(&self, region_id: u64) {
        self.router.close(region_id);
        self.update_trace();
    }

    fn update_trace(&self) {
        let router_trace = self.router.trace();
        MEMTRACE_APPLY_ROUTER_ALIVE.trace(TraceEvent::Reset(router_trace.alive));
        MEMTRACE_APPLY_ROUTER_LEAK.trace(TraceEvent::Reset(router_trace.leak));
    }
}

pub struct ApplyBatchSystem<EK: KvEngine> {
    system: BatchSystem<ApplyFsm<EK>, ControlFsm>,
}

impl<EK: KvEngine> Deref for ApplyBatchSystem<EK> {
    type Target = BatchSystem<ApplyFsm<EK>, ControlFsm>;

    fn deref(&self) -> &BatchSystem<ApplyFsm<EK>, ControlFsm> {
        &self.system
    }
}

impl<EK: KvEngine> DerefMut for ApplyBatchSystem<EK> {
    fn deref_mut(&mut self) -> &mut BatchSystem<ApplyFsm<EK>, ControlFsm> {
        &mut self.system
    }
}

impl<EK: KvEngine> ApplyBatchSystem<EK> {
    pub fn schedule_all<'a, ER: RaftEngine>(&self, peers: impl Iterator<Item = &'a Peer<EK, ER>>) {
        let mut mailboxes = Vec::with_capacity(peers.size_hint().0);
        for peer in peers {
            let (tx, fsm) = ApplyFsm::from_peer(peer);
            mailboxes.push((
                peer.region().get_id(),
                BasicMailbox::new(tx, fsm, self.router().state_cnt().clone()),
            ));
        }
        self.router().register_all(mailboxes);
    }
}

pub fn create_apply_batch_system<EK: KvEngine>(
    cfg: &Config,
    resource_ctl: Option<Arc<ResourceController>>,
) -> (ApplyRouter<EK>, ApplyBatchSystem<EK>) {
    let (control_tx, control_fsm) = ControlFsm::new();
    let (router, system) = batch_system::create_system(
        &cfg.apply_batch_system,
        control_tx,
        control_fsm,
        resource_ctl,
    );
    (ApplyRouter { router }, ApplyBatchSystem { system })
}

mod memtrace {
    use memory_trace_macros::MemoryTraceHelper;

    use super::*;

    #[derive(MemoryTraceHelper, Default, Debug)]
    pub struct ApplyMemoryTrace {
        pub pending_cmds: usize,
        pub merge_yield: usize,
    }

    impl<C> HeapSize for PendingCmdQueue<C> {
        fn heap_size(&self) -> usize {
            // Some fields of `PendingCmd` are on stack, but ignore them because they are
            // just some small boxed closures.
            self.normals.capacity() * mem::size_of::<PendingCmd<C>>()
        }
    }

    impl<EK> HeapSize for YieldState<EK>
    where
        EK: KvEngine,
    {
        fn heap_size(&self) -> usize {
            let mut size = self.pending_entries.capacity() * mem::size_of::<Entry>();
            for e in &self.pending_entries {
                size += bytes_capacity(&e.data) + bytes_capacity(&e.context);
            }

            size += self.pending_msgs.capacity() * mem::size_of::<Msg<EK>>();
            for msg in &self.pending_msgs {
                size += msg.heap_size();
            }

            size
        }
    }

    impl<EK> HeapSize for Msg<EK>
    where
        EK: KvEngine,
    {
        /// Only consider large fields in `Msg`.
        fn heap_size(&self) -> usize {
            match self {
                Msg::LogsUpToDate(l) => l.heap_size(),
                // For entries in `Msg::Apply`, heap size is already updated when fetching them
                // from `raft::Storage`. So use `0` here.
                Msg::Apply { .. } => 0,
                Msg::Registration(_)
                | Msg::Snapshot(_)
                | Msg::Destroy(_)
                | Msg::Noop
                | Msg::Change { .. } => 0,
                #[cfg(any(test, feature = "testexport"))]
                Msg::Validate(..) => 0,
                Msg::Recover(..) => 0,
                Msg::CheckCompact { .. } => 0,
            }
        }
    }

    impl HeapSize for CatchUpLogs {
        fn heap_size(&self) -> usize {
            let mut size: usize = 0;
            for e in &self.merge.entries {
                size += bytes_capacity(&e.data) + bytes_capacity(&e.context);
            }
            size
        }
    }
}

#[cfg(test)]
mod tests {
    use std::{
        cell::RefCell,
        rc::Rc,
        sync::{atomic::*, *},
        thread,
        time::*,
    };

    use bytes::Bytes;
    use engine_panic::PanicEngine;
    use engine_test::kv::{new_engine, KvTestEngine, KvTestSnapshot};
    use engine_traits::{Peekable as PeekableTrait, SyncMutable, WriteBatchExt};
    use kvproto::{
        kvrpcpb::ApiVersion,
        metapb::{self, RegionEpoch},
        raft_cmdpb::*,
    };
    use protobuf::Message;
    use raft::eraftpb::{ConfChange, ConfChangeV2};
    use sst_importer::Config as ImportConfig;
    use tempfile::{Builder, TempDir};
    use test_sst_importer::*;
    use tikv_util::{
        config::{ReadableSize, VersionTrack},
        store::{new_learner_peer, new_peer},
        worker::dummy_scheduler,
    };
    use txn_types::WriteBatchFlags;
    use uuid::Uuid;

    use super::*;
    use crate::{
        coprocessor::*,
        store::{msg::WriteResponse, peer_storage::RAFT_INIT_LOG_INDEX, Config, RegionTask},
    };

    impl GenSnapTask {
        fn new_for_test(region_id: u64, snap_notifier: SyncSender<RaftSnapshot>) -> GenSnapTask {
            let index = Arc::new(AtomicU64::new(0));
            let canceled = Arc::new(AtomicBool::new(false));
            Self::new(region_id, index, canceled, snap_notifier, 0)
        }
    }

    pub fn create_tmp_engine(path: &str) -> (TempDir, KvTestEngine) {
        let path = Builder::new().prefix(path).tempdir().unwrap();
        let engine = new_engine(path.path().join("db").to_str().unwrap(), ALL_CFS).unwrap();
        (path, engine)
    }

    pub fn create_tmp_importer(path: &str) -> (TempDir, Arc<SstImporter>) {
        let dir = Builder::new().prefix(path).tempdir().unwrap();
        let importer = Arc::new(
            SstImporter::new(&ImportConfig::default(), dir.path(), None, ApiVersion::V1).unwrap(),
        );
        (dir, importer)
    }

    pub fn new_entry(term: u64, index: u64, set_data: bool) -> Entry {
        let mut e = Entry::default();
        e.set_index(index);
        e.set_term(term);
        if set_data {
            let mut cmd = Request::default();
            cmd.set_cmd_type(CmdType::Put);
            cmd.mut_put().set_key(b"key".to_vec());
            cmd.mut_put().set_value(b"value".to_vec());
            let mut req = RaftCmdRequest::default();
            req.set_header(RaftRequestHeader::default());
            req.mut_requests().push(cmd);
            e.set_data(req.write_to_bytes().unwrap().into())
        }
        e
    }

    #[derive(Clone)]
    pub struct TestNotifier<EK: KvEngine> {
        tx: Sender<PeerMsg<EK>>,
    }

    impl<EK: KvEngine> Notifier<EK> for TestNotifier<EK> {
        fn notify(&self, apply_res: Vec<ApplyRes<EK::Snapshot>>) {
            for r in apply_res {
                let res = TaskRes::Apply(r);
                let _ = self.tx.send(PeerMsg::ApplyRes { res });
            }
        }
        fn notify_one(&self, _: u64, msg: PeerMsg<EK>) {
            let _ = self.tx.send(msg);
        }
        fn clone_box(&self) -> Box<dyn Notifier<EK>> {
            Box::new(self.clone())
        }
    }

    impl Default for Registration {
        fn default() -> Self {
            Registration {
                id: Default::default(),
                term: Default::default(),
                apply_state: Default::default(),
                applied_term: Default::default(),
                region: Default::default(),
                pending_request_snapshot_count: Default::default(),
                is_merging: Default::default(),
                raft_engine: Box::new(PanicEngine),
            }
        }
    }

    impl Registration {
        fn dup(&self) -> Self {
            Registration {
                id: self.id,
                term: self.term,
                apply_state: self.apply_state.clone(),
                applied_term: self.applied_term,
                region: self.region.clone(),
                pending_request_snapshot_count: self.pending_request_snapshot_count.clone(),
                is_merging: self.is_merging,
                raft_engine: Box::new(PanicEngine),
            }
        }
    }

    #[test]
    fn test_can_witness_skip() {
        let mut entry = Entry::new();
        let mut req = RaftCmdRequest::default();
        entry.set_entry_type(EntryType::EntryNormal);
        let data = req.write_to_bytes().unwrap();
        entry.set_data(Bytes::copy_from_slice(&data));
        assert!(can_witness_skip(&entry));

        req.mut_admin_request()
            .set_cmd_type(AdminCmdType::CompactLog);
        let data = req.write_to_bytes().unwrap();
        entry.set_data(Bytes::copy_from_slice(&data));
        assert!(!can_witness_skip(&entry));

        let mut req = RaftCmdRequest::default();
        let mut request = Request::default();
        request.set_cmd_type(CmdType::Put);
        req.set_requests(vec![request].into());
        let data = req.write_to_bytes().unwrap();
        entry.set_data(Bytes::copy_from_slice(&data));
        assert!(can_witness_skip(&entry));

        entry.set_entry_type(EntryType::EntryConfChange);
        let conf_change = ConfChange::new();
        let data = conf_change.write_to_bytes().unwrap();
        entry.set_data(Bytes::copy_from_slice(&data));
        assert!(!can_witness_skip(&entry));

        entry.set_entry_type(EntryType::EntryConfChangeV2);
        let conf_change_v2 = ConfChangeV2::new();
        let data = conf_change_v2.write_to_bytes().unwrap();
        entry.set_data(Bytes::copy_from_slice(&data));
        assert!(!can_witness_skip(&entry));
    }

    #[test]
    fn test_should_sync_log() {
        // Admin command
        let mut req = RaftCmdRequest::default();
        req.mut_admin_request()
            .set_cmd_type(AdminCmdType::ComputeHash);
        assert_eq!(should_sync_log(&req), true);

        // IngestSst command
        let mut req = Request::default();
        req.set_cmd_type(CmdType::IngestSst);
        req.set_ingest_sst(IngestSstRequest::default());
        let mut cmd = RaftCmdRequest::default();
        cmd.mut_requests().push(req);
        assert_eq!(should_write_to_engine(&cmd), true);
        assert_eq!(should_sync_log(&cmd), true);

        // Normal command
        let req = RaftCmdRequest::default();
        assert_eq!(should_sync_log(&req), false);
    }

    #[test]
    fn test_should_write_to_engine() {
        // ComputeHash command
        let mut req = RaftCmdRequest::default();
        req.mut_admin_request()
            .set_cmd_type(AdminCmdType::ComputeHash);
        assert_eq!(should_write_to_engine(&req), true);

        // IngestSst command
        let mut req = Request::default();
        req.set_cmd_type(CmdType::IngestSst);
        req.set_ingest_sst(IngestSstRequest::default());
        let mut cmd = RaftCmdRequest::default();
        cmd.mut_requests().push(req);
        assert_eq!(should_write_to_engine(&cmd), true);
    }

    #[test]
    fn test_has_high_latency_operation() {
        // Normal command
        let mut req = Request::default();
        req.set_cmd_type(CmdType::Put);
        req.set_put(PutRequest::default());
        let mut cmd = RaftCmdRequest::default();
        cmd.mut_requests().push(req);
        assert_eq!(has_high_latency_operation(&cmd), false);

        // IngestSst command
        let mut req = Request::default();
        req.set_cmd_type(CmdType::IngestSst);
        req.set_ingest_sst(IngestSstRequest::default());
        let mut cmd = RaftCmdRequest::default();
        cmd.mut_requests().push(req);
        assert_eq!(has_high_latency_operation(&cmd), true);

        // DeleteRange command
        let mut req = Request::default();
        req.set_cmd_type(CmdType::DeleteRange);
        req.set_delete_range(DeleteRangeRequest::default());
        let mut cmd = RaftCmdRequest::default();
        cmd.mut_requests().push(req);
        assert_eq!(has_high_latency_operation(&cmd), true);
    }

    fn validate<F, E>(router: &ApplyRouter<E>, region_id: u64, validate: F)
    where
        F: FnOnce(&ApplyDelegate<E>) + Send + 'static,
        E: KvEngine,
    {
        let (validate_tx, validate_rx) = mpsc::channel();
        router.schedule_task(
            region_id,
            Msg::Validate(
                region_id,
                Box::new(move |delegate: *const u8| {
                    let delegate = unsafe { &*(delegate as *const ApplyDelegate<E>) };
                    validate(delegate);
                    validate_tx.send(()).unwrap();
                }),
            ),
        );
        validate_rx.recv_timeout(Duration::from_secs(3)).unwrap();
    }

    // Make sure msgs are handled in the same batch.
    fn batch_messages<E>(router: &ApplyRouter<E>, region_id: u64, msgs: Vec<Msg<E>>)
    where
        E: KvEngine,
    {
        let (notify1, wait1) = mpsc::channel();
        let (notify2, wait2) = mpsc::channel();
        router.schedule_task(
            region_id,
            Msg::Validate(
                region_id,
                Box::new(move |_| {
                    notify1.send(()).unwrap();
                    wait2.recv().unwrap();
                }),
            ),
        );
        wait1.recv().unwrap();

        for msg in msgs {
            router.schedule_task(region_id, msg);
        }

        notify2.send(()).unwrap();
    }

    fn fetch_apply_res<E>(
        receiver: &::std::sync::mpsc::Receiver<PeerMsg<E>>,
    ) -> ApplyRes<E::Snapshot>
    where
        E: KvEngine,
    {
        match receiver.recv_timeout(Duration::from_secs(3)) {
            Ok(PeerMsg::ApplyRes {
                res: TaskRes::Apply(res),
                ..
            }) => res,
            e => panic!("unexpected res {:?}", e),
        }
    }

    fn proposal<S: Snapshot>(
        is_conf_change: bool,
        index: u64,
        term: u64,
        cb: Callback<S>,
    ) -> Proposal<Callback<S>> {
        Proposal {
            is_conf_change,
            index,
            term,
            cb,
            propose_time: None,
            must_pass_epoch_check: false,
            sent: true,
        }
    }

    fn apply<C: WriteCallback>(
        peer_id: u64,
        region_id: u64,
        term: u64,
        entries: Vec<Entry>,
        cbs: Vec<Proposal<C>>,
    ) -> Apply<C> {
        let (commit_index, commit_term) = entries
            .last()
            .map(|e| (e.get_index(), e.get_term()))
            .unwrap();
        Apply::new(
            peer_id,
            region_id,
            term,
            commit_index,
            commit_term,
            entries,
            cbs,
            None,
        )
    }

    #[test]
    fn test_basic_flow() {
        let (tx, rx) = mpsc::channel();
        let sender = Box::new(TestNotifier { tx });
        let (_tmp, engine) = create_tmp_engine("apply-basic");
        let (_dir, importer) = create_tmp_importer("apply-basic");
        let (region_scheduler, mut snapshot_rx) = dummy_scheduler();
        let cfg = Arc::new(VersionTrack::new(Config::default()));
        let (router, mut system) = create_apply_batch_system(&cfg.value(), None);
        let pending_create_peers = Arc::new(Mutex::new(HashMap::default()));
        let builder = super::Builder::<KvTestEngine> {
            tag: "test-store".to_owned(),
            cfg,
            coprocessor_host: CoprocessorHost::<KvTestEngine>::default(),
            importer,
            region_scheduler,
            sender,
            engine,
            router: router.clone(),
            store_id: 1,
            pending_create_peers,
        };
        system.spawn("test-basic".to_owned(), builder);

        let mut reg = Registration {
            id: 1,
            term: 4,
            applied_term: 5,
            ..Default::default()
        };
        reg.region.set_id(2);
        let mut peer = metapb::Peer::default();
        peer.set_id(1);
        reg.region.mut_peers().push(peer.clone());
        reg.apply_state.set_applied_index(3);
        router.schedule_task(2, Msg::Registration(reg.dup()));
        validate(&router, 2, move |delegate| {
            assert_eq!(delegate.id(), 1);
            assert_eq!(delegate.peer, peer);
            assert_eq!(delegate.tag, "[region 2] 1");
            assert_eq!(delegate.region, reg.region);
            assert!(!delegate.pending_remove);
            assert_eq!(delegate.apply_state, reg.apply_state);
            assert_eq!(delegate.term, reg.term);
            assert_eq!(delegate.applied_term, reg.applied_term);
        });

        let (resp_tx, resp_rx) = mpsc::channel();
        let p = proposal(
            false,
            1,
            0,
            Callback::write(Box::new(move |resp: WriteResponse| {
                resp_tx.send(resp.response).unwrap();
            })),
        );
        router.schedule_task(
            1,
            Msg::apply(apply(1, 1, 0, vec![new_entry(0, 1, true)], vec![p])),
        );
        // unregistered region should be ignored and notify failed.
        let resp = resp_rx.recv_timeout(Duration::from_secs(3)).unwrap();
        assert!(resp.get_header().get_error().has_region_not_found());
        rx.try_recv().unwrap_err();

        let (cc_tx, cc_rx) = mpsc::channel();
        let pops = vec![
            proposal(
                false,
                4,
                4,
                Callback::write(Box::new(move |write: WriteResponse| {
                    cc_tx.send(write.response).unwrap();
                })),
            ),
            proposal(false, 4, 5, Callback::None),
        ];
        router.schedule_task(
            2,
            Msg::apply(apply(1, 2, 11, vec![new_entry(5, 4, true)], pops)),
        );
        // proposal with not commit entry should be ignore
        validate(&router, 2, move |delegate| {
            assert_eq!(delegate.term, 11);
        });
        let cc_resp = cc_rx.try_recv().unwrap();
        assert!(cc_resp.get_header().get_error().has_stale_command());
        rx.recv_timeout(Duration::from_secs(3)).unwrap();

        // Make sure Apply and Snapshot are in the same batch.
        let (snap_tx, _) = mpsc::sync_channel(0);
        batch_messages(
            &router,
            2,
            vec![
                Msg::apply(apply(1, 2, 11, vec![new_entry(5, 5, false)], vec![])),
                Msg::Snapshot(GenSnapTask::new_for_test(2, snap_tx)),
            ],
        );
        let apply_res = match rx.recv_timeout(Duration::from_secs(3)) {
            Ok(PeerMsg::ApplyRes {
                res: TaskRes::Apply(res),
                ..
            }) => res,
            e => panic!("unexpected apply result: {:?}", e),
        };
        let apply_state_key = keys::apply_state_key(2);
        let apply_state = match snapshot_rx.recv_timeout(Duration::from_secs(3)) {
            Ok(Some(RegionTask::Gen { kv_snap, .. })) => kv_snap
                .get_msg_cf(CF_RAFT, &apply_state_key)
                .unwrap()
                .unwrap(),
            e => panic!("unexpected apply result: {:?}", e),
        };
        assert_eq!(apply_res.region_id, 2);
        assert_eq!(apply_res.apply_state, apply_state);
        assert_eq!(apply_res.apply_state.get_applied_index(), 5);
        assert!(apply_res.exec_res.is_empty());
        // empty entry will make applied_index step forward and should write apply state
        // to engine.
        assert_eq!(apply_res.metrics.written_keys, 1);
        assert_eq!(apply_res.applied_term, 5);
        validate(&router, 2, |delegate| {
            assert_eq!(delegate.term, 11);
            assert_eq!(delegate.applied_term, 5);
            assert_eq!(delegate.apply_state.get_applied_index(), 5);
            assert_eq!(
                delegate.apply_state.get_applied_index(),
                delegate.last_flush_applied_index
            );
        });

        router.schedule_task(2, Msg::destroy(2, false));
        let (region_id, peer_id) = match rx.recv_timeout(Duration::from_secs(3)) {
            Ok(PeerMsg::ApplyRes {
                res: TaskRes::Destroy {
                    region_id, peer_id, ..
                },
                ..
            }) => (region_id, peer_id),
            e => panic!("expected destroy result, but got {:?}", e),
        };
        assert_eq!(peer_id, 1);
        assert_eq!(region_id, 2);

        // Stopped peer should be removed.
        let (resp_tx, resp_rx) = mpsc::channel();
        let p = proposal(
            false,
            1,
            0,
            Callback::write(Box::new(move |resp: WriteResponse| {
                resp_tx.send(resp.response).unwrap();
            })),
        );
        router.schedule_task(
            2,
            Msg::apply(apply(1, 1, 0, vec![new_entry(0, 1, true)], vec![p])),
        );
        // unregistered region should be ignored and notify failed.
        let resp = resp_rx.recv_timeout(Duration::from_secs(3)).unwrap();
        assert!(
            resp.get_header().get_error().has_region_not_found(),
            "{:?}",
            resp
        );
        rx.try_recv().unwrap_err();

        system.shutdown();
    }

    fn cb<S: Snapshot>(idx: u64, term: u64, tx: Sender<RaftCmdResponse>) -> Proposal<Callback<S>> {
        proposal(
            false,
            idx,
            term,
            Callback::write(Box::new(move |resp: WriteResponse| {
                tx.send(resp.response).unwrap();
            })),
        )
    }

    struct EntryBuilder {
        entry: Entry,
        req: RaftCmdRequest,
    }

    impl EntryBuilder {
        fn new(index: u64, term: u64) -> EntryBuilder {
            let req = RaftCmdRequest::default();
            let mut entry = Entry::default();
            entry.set_index(index);
            entry.set_term(term);
            EntryBuilder { entry, req }
        }

        fn epoch(mut self, conf_ver: u64, version: u64) -> EntryBuilder {
            let mut epoch = RegionEpoch::default();
            epoch.set_version(version);
            epoch.set_conf_ver(conf_ver);
            self.req.mut_header().set_region_epoch(epoch);
            self
        }

        fn put(self, key: &[u8], value: &[u8]) -> EntryBuilder {
            self.add_put_req(None, key, value)
        }

        fn put_cf(self, cf: &str, key: &[u8], value: &[u8]) -> EntryBuilder {
            self.add_put_req(Some(cf), key, value)
        }

        fn add_put_req(mut self, cf: Option<&str>, key: &[u8], value: &[u8]) -> EntryBuilder {
            let mut cmd = Request::default();
            cmd.set_cmd_type(CmdType::Put);
            if let Some(cf) = cf {
                cmd.mut_put().set_cf(cf.to_owned());
            }
            cmd.mut_put().set_key(key.to_vec());
            cmd.mut_put().set_value(value.to_vec());
            self.req.mut_requests().push(cmd);
            self
        }

        fn delete(self, key: &[u8]) -> EntryBuilder {
            self.add_delete_req(None, key)
        }

        fn delete_cf(self, cf: &str, key: &[u8]) -> EntryBuilder {
            self.add_delete_req(Some(cf), key)
        }

        fn delete_range(self, start_key: &[u8], end_key: &[u8]) -> EntryBuilder {
            self.add_delete_range_req(None, start_key, end_key)
        }

        fn delete_range_cf(self, cf: &str, start_key: &[u8], end_key: &[u8]) -> EntryBuilder {
            self.add_delete_range_req(Some(cf), start_key, end_key)
        }

        fn add_delete_req(mut self, cf: Option<&str>, key: &[u8]) -> EntryBuilder {
            let mut cmd = Request::default();
            cmd.set_cmd_type(CmdType::Delete);
            if let Some(cf) = cf {
                cmd.mut_delete().set_cf(cf.to_owned());
            }
            cmd.mut_delete().set_key(key.to_vec());
            self.req.mut_requests().push(cmd);
            self
        }

        fn add_delete_range_req(
            mut self,
            cf: Option<&str>,
            start_key: &[u8],
            end_key: &[u8],
        ) -> EntryBuilder {
            let mut cmd = Request::default();
            cmd.set_cmd_type(CmdType::DeleteRange);
            if let Some(cf) = cf {
                cmd.mut_delete_range().set_cf(cf.to_owned());
            }
            cmd.mut_delete_range().set_start_key(start_key.to_vec());
            cmd.mut_delete_range().set_end_key(end_key.to_vec());
            self.req.mut_requests().push(cmd);
            self
        }

        fn ingest_sst(mut self, meta: &SstMeta) -> EntryBuilder {
            let mut cmd = Request::default();
            cmd.set_cmd_type(CmdType::IngestSst);
            cmd.mut_ingest_sst().set_sst(meta.clone());
            self.req.mut_requests().push(cmd);
            self
        }

        fn split(mut self, splits: BatchSplitRequest) -> EntryBuilder {
            let mut req = AdminRequest::default();
            req.set_cmd_type(AdminCmdType::BatchSplit);
            req.set_splits(splits);
            self.req.set_admin_request(req);
            self
        }

        fn prepare_merge(mut self, target: metapb::Region) -> EntryBuilder {
            let mut request = AdminRequest::default();
            request.set_cmd_type(AdminCmdType::PrepareMerge);
            request.mut_prepare_merge().set_target(target);
            self.req.set_admin_request(request);
            self
        }

        fn compact_log(mut self, index: u64, term: u64) -> EntryBuilder {
            let mut req = AdminRequest::default();
            req.set_cmd_type(AdminCmdType::CompactLog);
            req.mut_compact_log().set_compact_index(index);
            req.mut_compact_log().set_compact_term(term);
            self.req.set_admin_request(req);
            self
        }

        fn compute_hash(mut self, context: Vec<u8>) -> EntryBuilder {
            let mut req = AdminRequest::default();
            req.set_cmd_type(AdminCmdType::ComputeHash);
            req.mut_compute_hash().set_context(context);
            self.req.set_admin_request(req);
            self
        }

        fn build(mut self) -> Entry {
            self.entry
                .set_data(self.req.write_to_bytes().unwrap().into());
            self.entry
        }
    }

    #[derive(Clone, Default)]
    struct ApplyObserver {
        pre_query_count: Arc<AtomicUsize>,
        post_query_count: Arc<AtomicUsize>,
        cmd_sink: Option<Arc<Mutex<Sender<CmdBatch>>>>,
        filter_compact_log: Arc<AtomicBool>,
        filter_consistency_check: Arc<AtomicBool>,
        skip_persist_when_pre_commit: Arc<AtomicBool>,
        delay_remove_ssts: Arc<AtomicBool>,
        last_delete_sst_count: Arc<AtomicU64>,
        last_pending_delete_sst_count: Arc<AtomicU64>,
        last_pending_handle_sst_count: Arc<AtomicU64>,
    }

    impl Coprocessor for ApplyObserver {}

    impl QueryObserver for ApplyObserver {
        fn pre_apply_query(&self, _: &mut ObserverContext<'_>, _: &[Request]) {
            self.pre_query_count.fetch_add(1, Ordering::SeqCst);
        }

        fn post_apply_query(&self, _: &mut ObserverContext<'_>, _: &Cmd) {
            self.post_query_count.fetch_add(1, Ordering::SeqCst);
        }

        fn post_exec_query(
            &self,
            _: &mut ObserverContext<'_>,
            _: &Cmd,
            _: &RaftApplyState,
            _: &RegionState,
            apply_info: &mut ApplyCtxInfo<'_>,
        ) -> bool {
            match apply_info.pending_handle_ssts {
                Some(v) => {
                    // If it is a ingest sst
                    let mut ssts = std::mem::take(v);
                    assert_ne!(ssts.len(), 0);
                    if self.delay_remove_ssts.load(Ordering::SeqCst) {
                        apply_info.pending_delete_ssts.append(&mut ssts);
                    } else {
                        apply_info.delete_ssts.append(&mut ssts);
                    }
                }
                None => (),
            }
            self.last_delete_sst_count
                .store(apply_info.delete_ssts.len() as u64, Ordering::SeqCst);
            self.last_pending_delete_sst_count.store(
                apply_info.pending_delete_ssts.len() as u64,
                Ordering::SeqCst,
            );
            self.last_pending_handle_sst_count.store(
                match apply_info.pending_handle_ssts {
                    Some(ref v) => v.len() as u64,
                    None => 0,
                },
                Ordering::SeqCst,
            );
            false
        }
    }

    impl AdminObserver for ApplyObserver {
        fn post_exec_admin(
            &self,
            _: &mut ObserverContext<'_>,
            cmd: &Cmd,
            _: &RaftApplyState,
            region_state: &RegionState,
            _: &mut ApplyCtxInfo<'_>,
        ) -> bool {
            let request = cmd.request.get_admin_request();
            match request.get_cmd_type() {
                AdminCmdType::CompactLog => true,
                AdminCmdType::CommitMerge
                | AdminCmdType::PrepareMerge
                | AdminCmdType::RollbackMerge => {
                    assert!(region_state.modified_region.is_some());
                    true
                }
                AdminCmdType::BatchSplit => true,
                AdminCmdType::PrepareFlashback | AdminCmdType::FinishFlashback => true,
                _ => false,
            }
        }

        fn pre_exec_admin(
            &self,
            _: &mut ObserverContext<'_>,
            req: &AdminRequest,
            _: u64,
            _: u64,
        ) -> bool {
            let cmd_type = req.get_cmd_type();
            if cmd_type == AdminCmdType::CompactLog
                && self.filter_compact_log.deref().load(Ordering::SeqCst)
            {
                return true;
            };
            if (cmd_type == AdminCmdType::ComputeHash || cmd_type == AdminCmdType::VerifyHash)
                && self.filter_consistency_check.deref().load(Ordering::SeqCst)
            {
                return true;
            };
            false
        }
    }

    impl<E> CmdObserver<E> for ApplyObserver
    where
        E: KvEngine,
    {
        fn on_flush_applied_cmd_batch(
            &self,
            _: ObserveLevel,
            cmd_batches: &mut Vec<CmdBatch>,
            _: &E,
        ) {
            for b in std::mem::take(cmd_batches) {
                if b.is_empty() {
                    continue;
                }
                if let Some(sink) = self.cmd_sink.as_ref() {
                    sink.lock().unwrap().send(b).unwrap();
                }
            }
        }

        fn on_applied_current_term(&self, _: raft::StateRole, _: &Region) {}
    }

    impl RegionChangeObserver for ApplyObserver {
        fn pre_persist(
            &self,
            _: &mut ObserverContext<'_>,
            _is_finished: bool,
            _cmd: Option<&RaftCmdRequest>,
        ) -> bool {
            !self.skip_persist_when_pre_commit.load(Ordering::SeqCst)
        }
    }

    #[test]
    fn test_handle_raft_committed_entries() {
        let (_path, engine) = create_tmp_engine("test-delegate");
        let (import_dir, importer) = create_tmp_importer("test-delegate");
        let obs = ApplyObserver::default();
        let mut host = CoprocessorHost::<KvTestEngine>::default();
        host.registry
            .register_query_observer(1, BoxQueryObserver::new(obs.clone()));

        let (tx, rx) = mpsc::channel();
        let (region_scheduler, _) = dummy_scheduler();
        let sender = Box::new(TestNotifier { tx });
        let cfg = Arc::new(VersionTrack::new(Config::default()));
        let (router, mut system) = create_apply_batch_system(&cfg.value(), None);
        let pending_create_peers = Arc::new(Mutex::new(HashMap::default()));
        let builder = super::Builder::<KvTestEngine> {
            tag: "test-store".to_owned(),
            cfg,
            sender,
            region_scheduler,
            coprocessor_host: host,
            importer: importer.clone(),
            engine: engine.clone(),
            router: router.clone(),
            store_id: 1,
            pending_create_peers,
        };
        system.spawn("test-handle-raft".to_owned(), builder);

        let peer_id = 3;
        let mut reg = Registration {
            id: peer_id,
            ..Default::default()
        };
        reg.region.set_id(1);
        reg.region.mut_peers().push(new_peer(2, 3));
        reg.region.set_end_key(b"k5".to_vec());
        reg.region.mut_region_epoch().set_conf_ver(1);
        reg.region.mut_region_epoch().set_version(3);
        router.schedule_task(1, Msg::Registration(reg));

        let (capture_tx, capture_rx) = mpsc::channel();
        let put_entry = EntryBuilder::new(1, 1)
            .put(b"k1", b"v1")
            .put(b"k2", b"v1")
            .put(b"k3", b"v1")
            .epoch(1, 3)
            .build();
        router.schedule_task(
            1,
            Msg::apply(apply(
                peer_id,
                1,
                1,
                vec![put_entry],
                vec![cb(1, 1, capture_tx.clone())],
            )),
        );
        let resp = capture_rx.recv_timeout(Duration::from_secs(3)).unwrap();
        assert!(!resp.get_header().has_error(), "{:?}", resp);
        let dk_k1 = keys::data_key(b"k1");
        let dk_k2 = keys::data_key(b"k2");
        let dk_k3 = keys::data_key(b"k3");
        assert_eq!(engine.get_value(&dk_k1).unwrap().unwrap(), b"v1");
        assert_eq!(engine.get_value(&dk_k2).unwrap().unwrap(), b"v1");
        assert_eq!(engine.get_value(&dk_k3).unwrap().unwrap(), b"v1");
        validate(&router, 1, |delegate| {
            assert_eq!(delegate.applied_term, 1);
            assert_eq!(delegate.apply_state.get_applied_index(), 1);
        });
        fetch_apply_res(&rx);

        let put_entry = EntryBuilder::new(2, 2)
            .put_cf(CF_LOCK, b"k1", b"v1")
            .epoch(1, 3)
            .build();
        router.schedule_task(1, Msg::apply(apply(peer_id, 1, 2, vec![put_entry], vec![])));
        let apply_res = fetch_apply_res(&rx);
        assert_eq!(apply_res.region_id, 1);
        assert_eq!(apply_res.apply_state.get_applied_index(), 2);
        assert_eq!(apply_res.applied_term, 2);
        assert!(apply_res.exec_res.is_empty());
        assert!(apply_res.metrics.written_bytes >= 5);
        assert_eq!(apply_res.metrics.written_keys, 2);
        assert_eq!(apply_res.metrics.size_diff_hint, 5);
        assert_eq!(apply_res.metrics.lock_cf_written_bytes, 5);
        assert_eq!(
            engine.get_value_cf(CF_LOCK, &dk_k1).unwrap().unwrap(),
            b"v1"
        );

        let put_entry = EntryBuilder::new(3, 2)
            .put(b"k2", b"v2")
            .epoch(1, 1)
            .build();
        router.schedule_task(
            1,
            Msg::apply(apply(
                peer_id,
                1,
                2,
                vec![put_entry],
                vec![cb(3, 2, capture_tx.clone())],
            )),
        );
        let resp = capture_rx.recv_timeout(Duration::from_secs(3)).unwrap();
        assert!(resp.get_header().get_error().has_epoch_not_match());
        let apply_res = fetch_apply_res(&rx);
        assert_eq!(apply_res.applied_term, 2);
        assert_eq!(apply_res.apply_state.get_applied_index(), 3);

        let put_entry = EntryBuilder::new(4, 2)
            .put(b"k3", b"v3")
            .put(b"k5", b"v5")
            .epoch(1, 3)
            .build();
        router.schedule_task(
            1,
            Msg::apply(apply(
                peer_id,
                1,
                2,
                vec![put_entry],
                vec![cb(4, 2, capture_tx.clone())],
            )),
        );
        let resp = capture_rx.recv_timeout(Duration::from_secs(3)).unwrap();
        assert!(resp.get_header().get_error().has_key_not_in_region());
        let apply_res = fetch_apply_res(&rx);
        assert_eq!(apply_res.applied_term, 2);
        assert_eq!(apply_res.apply_state.get_applied_index(), 4);
        // a writebatch should be atomic.
        assert_eq!(engine.get_value(&dk_k3).unwrap().unwrap(), b"v1");

        let put_entry = EntryBuilder::new(5, 3)
            .delete(b"k1")
            .delete_cf(CF_LOCK, b"k1")
            .delete_cf(CF_WRITE, b"k1")
            .epoch(1, 3)
            .build();
        router.schedule_task(
            1,
            Msg::apply(apply(
                peer_id,
                1,
                3,
                vec![put_entry],
                vec![cb(5, 2, capture_tx.clone()), cb(5, 3, capture_tx.clone())],
            )),
        );
        let resp = capture_rx.recv_timeout(Duration::from_secs(3)).unwrap();
        // stale command should be cleared.
        assert!(resp.get_header().get_error().has_stale_command());
        let resp = capture_rx.recv_timeout(Duration::from_secs(3)).unwrap();
        assert!(!resp.get_header().has_error(), "{:?}", resp);
        assert!(engine.get_value(&dk_k1).unwrap().is_none());
        let apply_res = fetch_apply_res(&rx);
        assert_eq!(apply_res.metrics.lock_cf_written_bytes, 3);
        assert_eq!(apply_res.metrics.delete_keys_hint, 2);
        assert_eq!(apply_res.metrics.size_diff_hint, -9);

        let delete_entry = EntryBuilder::new(6, 3).delete(b"k5").epoch(1, 3).build();
        router.schedule_task(
            1,
            Msg::apply(apply(
                peer_id,
                1,
                3,
                vec![delete_entry],
                vec![cb(6, 3, capture_tx.clone())],
            )),
        );
        let resp = capture_rx.recv_timeout(Duration::from_secs(3)).unwrap();
        assert!(resp.get_header().get_error().has_key_not_in_region());
        fetch_apply_res(&rx);

        let delete_range_entry = EntryBuilder::new(7, 3)
            .delete_range(b"", b"")
            .epoch(1, 3)
            .build();
        router.schedule_task(
            1,
            Msg::apply(apply(
                peer_id,
                1,
                3,
                vec![delete_range_entry],
                vec![cb(7, 3, capture_tx.clone())],
            )),
        );
        let resp = capture_rx.recv_timeout(Duration::from_secs(3)).unwrap();
        assert!(resp.get_header().get_error().has_key_not_in_region());
        assert_eq!(engine.get_value(&dk_k3).unwrap().unwrap(), b"v1");
        fetch_apply_res(&rx);

        let delete_range_entry = EntryBuilder::new(8, 3)
            .delete_range_cf(CF_DEFAULT, b"", b"k5")
            .delete_range_cf(CF_LOCK, b"", b"k5")
            .delete_range_cf(CF_WRITE, b"", b"k5")
            .epoch(1, 3)
            .build();
        router.schedule_task(
            1,
            Msg::apply(apply(
                peer_id,
                1,
                3,
                vec![delete_range_entry],
                vec![cb(8, 3, capture_tx.clone())],
            )),
        );
        let resp = capture_rx.recv_timeout(Duration::from_secs(3)).unwrap();
        assert!(!resp.get_header().has_error(), "{:?}", resp);
        assert!(engine.get_value(&dk_k1).unwrap().is_none());
        assert!(engine.get_value(&dk_k2).unwrap().is_none());
        assert!(engine.get_value(&dk_k3).unwrap().is_none());

        // The region was rescheduled from normal-priority handler to
        // low-priority handler, so the first apple_res.exec_res should be empty.
        let apply_res = fetch_apply_res(&rx);
        assert!(apply_res.exec_res.is_empty());
        // The entry should be applied now.
        let apply_res = fetch_apply_res(&rx);
        assert_eq!(apply_res.applied_term, 3);
        assert_eq!(apply_res.apply_state.get_applied_index(), 8);

        // UploadSST
        let sst_path = import_dir.path().join("test.sst");
        let mut sst_epoch = RegionEpoch::default();
        sst_epoch.set_conf_ver(1);
        sst_epoch.set_version(3);
        let sst_range = (0, 100);
        let (mut meta1, data1) = gen_sst_file(&sst_path, sst_range);
        meta1.set_region_id(1);
        meta1.set_region_epoch(sst_epoch);
        let mut file1 = importer.create(&meta1).unwrap();
        file1.append(&data1).unwrap();
        file1.finish().unwrap();
        let (mut meta2, data2) = gen_sst_file(&sst_path, sst_range);
        meta2.set_region_id(1);
        meta2.mut_region_epoch().set_conf_ver(1);
        meta2.mut_region_epoch().set_version(1234);
        let mut file2 = importer.create(&meta2).unwrap();
        file2.append(&data2).unwrap();
        file2.finish().unwrap();

        // IngestSst
        let put_ok = EntryBuilder::new(9, 3)
            .put(&[sst_range.0], &[sst_range.1])
            .epoch(0, 3)
            .build();
        // Add a put above to test flush before ingestion.
        let capture_tx_clone = capture_tx.clone();
        let ingest_ok = EntryBuilder::new(10, 3)
            .ingest_sst(&meta1)
            .epoch(0, 3)
            .build();
        let ingest_epoch_not_match = EntryBuilder::new(11, 3)
            .ingest_sst(&meta2)
            .epoch(0, 3)
            .build();
        let entries = vec![put_ok, ingest_ok, ingest_epoch_not_match];
        router.schedule_task(
            1,
            Msg::apply(apply(
                peer_id,
                1,
                3,
                entries,
                vec![
                    cb(9, 3, capture_tx.clone()),
                    proposal(
                        false,
                        10,
                        3,
                        Callback::write(Box::new(move |resp: WriteResponse| {
                            // Sleep until yield timeout.
                            thread::sleep(Duration::from_millis(500));
                            capture_tx_clone.send(resp.response).unwrap();
                        })),
                    ),
                    cb(11, 3, capture_tx.clone()),
                ],
            )),
        );
        let resp = capture_rx.recv_timeout(Duration::from_secs(3)).unwrap();
        assert!(!resp.get_header().has_error(), "{:?}", resp);
        let resp = capture_rx.recv_timeout(Duration::from_secs(3)).unwrap();
        assert!(!resp.get_header().has_error(), "{:?}", resp);
        check_db_range(&engine, sst_range);
        let resp = capture_rx.recv_timeout(Duration::from_secs(3)).unwrap();
        assert!(resp.get_header().has_error());

        // The region was rescheduled to normal-priority handler because of
        // nomral put command, so the first apple_res.exec_res should be empty.
        let apply_res = fetch_apply_res(&rx);
        assert!(apply_res.exec_res.is_empty());
        // The region was rescheduled low-priority becasuee of ingest command,
        // only put entry has been applied;
        let apply_res = fetch_apply_res(&rx);
        assert_eq!(apply_res.applied_term, 3);
        assert_eq!(apply_res.apply_state.get_applied_index(), 9);
        // The region will yield after timeout.
        let apply_res = fetch_apply_res(&rx);
        assert_eq!(apply_res.applied_term, 3);
        assert_eq!(apply_res.apply_state.get_applied_index(), 10);
        // The third entry should be applied now.
        let apply_res = fetch_apply_res(&rx);
        assert_eq!(apply_res.applied_term, 3);
        assert_eq!(apply_res.apply_state.get_applied_index(), 11);

        let write_batch_max_keys = <KvTestEngine as WriteBatchExt>::WRITE_BATCH_MAX_KEYS;

        let mut props = vec![];
        let mut entries = vec![];
        for i in 0..write_batch_max_keys {
            let put_entry = EntryBuilder::new(i as u64 + 12, 3)
                .put(b"k", b"v")
                .epoch(1, 3)
                .build();
            entries.push(put_entry);
            props.push(cb(i as u64 + 12, 3, capture_tx.clone()));
        }
        router.schedule_task(1, Msg::apply(apply(peer_id, 1, 3, entries, props)));
        for _ in 0..write_batch_max_keys {
            capture_rx.recv_timeout(Duration::from_secs(3)).unwrap();
        }
        let index = write_batch_max_keys + 11;
        // The region was rescheduled to normal-priority handler. Discard the first
        // apply_res.
        fetch_apply_res(&rx);
        let apply_res = fetch_apply_res(&rx);
        assert_eq!(apply_res.apply_state.get_applied_index(), index as u64);
        assert_eq!(obs.pre_query_count.load(Ordering::SeqCst), index);
        assert_eq!(obs.post_query_count.load(Ordering::SeqCst), index);

        system.shutdown();
    }

    #[test]
    fn test_apply_yield_with_msg_size() {
        let (_path, engine) = create_tmp_engine("test-apply-yield");
        let (_import_dir, importer) = create_tmp_importer("test-apply-yield");
        let obs = ApplyObserver::default();
        let mut host = CoprocessorHost::<KvTestEngine>::default();
        host.registry
            .register_query_observer(1, BoxQueryObserver::new(obs));

        let (tx, rx) = mpsc::channel();
        let (region_scheduler, _) = dummy_scheduler();
        let sender = Box::new(TestNotifier { tx });
        let cfg = Arc::new(VersionTrack::new(Config::default()));
        let (router, mut system) = create_apply_batch_system(&cfg.value(), None);
        let pending_create_peers = Arc::new(Mutex::new(HashMap::default()));
        let builder = super::Builder::<KvTestEngine> {
            tag: "test-store".to_owned(),
            cfg: cfg.clone(),
            sender,
            region_scheduler,
            coprocessor_host: host,
            importer,
            engine,
            router: router.clone(),
            store_id: 1,
            pending_create_peers,
        };
        system.spawn("test-handle-raft".to_owned(), builder);

        let peer_id = 3;
        let mut reg = Registration {
            id: peer_id,
            ..Default::default()
        };
        reg.region.set_id(1);
        reg.region.mut_peers().push(new_peer(2, 3));
        reg.region.set_end_key(b"k5".to_vec());
        reg.region.mut_region_epoch().set_conf_ver(1);
        reg.region.mut_region_epoch().set_version(3);
        router.schedule_task(1, Msg::Registration(reg));

        let schedule_apply = |idx: u64, count: usize, size: usize| {
            let mut entries = Vec::with_capacity(count);
            for i in 0..count {
                let put_entry = EntryBuilder::new(idx + i as u64, 3)
                    .put(format!("k{:03}", i).as_ref(), &vec![0; size - 4])
                    .epoch(1, 3)
                    .build();
                entries.push(put_entry);
            }
            router.schedule_task(1, Msg::apply(apply(peer_id, 1, 3, entries, vec![])));
        };

        fn approximate_eq(a: u64, b: u64, delta: u64) {
            assert!(
                a >= b - delta && a <= b + delta,
                "left: {}, right: {}, delta: {}",
                a,
                b,
                delta
            );
        }

        // schedule a batch with 512 keys and 64k total size will trigger 2 flush and
        // yield.
        schedule_apply(1, 512, 128);
        let apply_res = fetch_apply_res(&rx);
        approximate_eq(apply_res.metrics.written_bytes, 32768, 2048);
        approximate_eq(apply_res.metrics.written_keys, 256, 15);
        // the second part, note that resume apply not clean up the metrics
        let apply_res = fetch_apply_res(&rx);
        approximate_eq(apply_res.metrics.written_bytes, 32768, 2048);
        approximate_eq(apply_res.metrics.written_keys, 256, 15);

        // update apply yeild size to 64kb
        _ = cfg.update(|c| {
            c.apply_yield_write_size = ReadableSize::kb(64);
            Ok::<(), ()>(())
        });
        // only trigger one time of
        schedule_apply(513, 512, 128);
        let apply_res = fetch_apply_res(&rx);
        approximate_eq(apply_res.metrics.written_bytes, 65536, 4096);
        approximate_eq(apply_res.metrics.written_keys, 512, 20);
    }

    #[test]
    fn test_handle_ingest_sst() {
        let (_path, engine) = create_tmp_engine("test-ingest");
        let (import_dir, importer) = create_tmp_importer("test-ingest");
        let obs = ApplyObserver::default();
        let mut host = CoprocessorHost::<KvTestEngine>::default();
        host.registry
            .register_query_observer(1, BoxQueryObserver::new(obs));

        let (tx, rx) = mpsc::channel();
        let (region_scheduler, _) = dummy_scheduler();
        let sender = Box::new(TestNotifier { tx });
        let cfg = {
            let mut cfg = Config::default();
            cfg.apply_batch_system.pool_size = 1;
            cfg.apply_batch_system.low_priority_pool_size = 0;
            Arc::new(VersionTrack::new(cfg))
        };
        let (router, mut system) = create_apply_batch_system(&cfg.value(), None);
        let pending_create_peers = Arc::new(Mutex::new(HashMap::default()));
        let builder = super::Builder::<KvTestEngine> {
            tag: "test-store".to_owned(),
            cfg,
            sender,
            region_scheduler,
            coprocessor_host: host,
            importer: importer.clone(),
            engine: engine.clone(),
            router: router.clone(),
            store_id: 1,
            pending_create_peers,
        };
        system.spawn("test-ingest".to_owned(), builder);

        let mut reg = Registration {
            id: 1,
            ..Default::default()
        };
        reg.region.set_id(1);
        reg.region.mut_peers().push(new_peer(1, 1));
        reg.region.set_start_key(b"k1".to_vec());
        reg.region.set_end_key(b"k2".to_vec());
        reg.region.mut_region_epoch().set_conf_ver(1);
        reg.region.mut_region_epoch().set_version(3);
        router.schedule_task(1, Msg::Registration(reg));

        // Test whether put commands and ingest commands are applied to engine in a
        // correct order. We will generate 5 entries which are put, ingest, put,
        // ingest, put respectively. For a same key, it can exist in multiple
        // entries or in a single entries. We will test all all the possible
        // keys exsiting combinations.
        let mut keys = Vec::new();
        let keys_count = 1 << 5;
        for i in 0..keys_count {
            keys.push(format!("k1/{:02}", i).as_bytes().to_vec());
        }
        let mut expected_vals = Vec::new();
        expected_vals.resize(keys_count, Vec::new());

        let entry1 = {
            let mut entry = EntryBuilder::new(1, 1);
            for i in 0..keys_count {
                if (i & 1) > 0 {
                    entry = entry.put(&keys[i], b"1");
                    expected_vals[i] = b"1".to_vec();
                }
            }
            entry.epoch(1, 3).build()
        };
        let entry2 = {
            let mut kvs: Vec<(&[u8], &[u8])> = Vec::new();
            for i in 0..keys_count {
                if (i & 2) > 0 {
                    kvs.push((&keys[i], b"2"));
                    expected_vals[i] = b"2".to_vec();
                }
            }
            let sst_path = import_dir.path().join("test.sst");
            let (mut meta, data) = gen_sst_file_with_kvs(sst_path, &kvs);
            meta.set_region_id(1);
            meta.mut_region_epoch().set_conf_ver(1);
            meta.mut_region_epoch().set_version(3);
            let mut file = importer.create(&meta).unwrap();
            file.append(&data).unwrap();
            file.finish().unwrap();
            EntryBuilder::new(2, 1)
                .ingest_sst(&meta)
                .epoch(1, 3)
                .build()
        };
        let entry3 = {
            let mut entry = EntryBuilder::new(3, 1);
            for i in 0..keys_count {
                if (i & 4) > 0 {
                    entry = entry.put(&keys[i], b"3");
                    expected_vals[i] = b"3".to_vec();
                }
            }
            entry.epoch(1, 3).build()
        };
        let entry4 = {
            let mut kvs: Vec<(&[u8], &[u8])> = Vec::new();
            for i in 0..keys_count {
                if (i & 8) > 0 {
                    kvs.push((&keys[i], b"4"));
                    expected_vals[i] = b"4".to_vec();
                }
            }
            let sst_path = import_dir.path().join("test2.sst");
            let (mut meta, data) = gen_sst_file_with_kvs(sst_path, &kvs);
            meta.set_region_id(1);
            meta.mut_region_epoch().set_conf_ver(1);
            meta.mut_region_epoch().set_version(3);
            let mut file = importer.create(&meta).unwrap();
            file.append(&data).unwrap();
            file.finish().unwrap();
            EntryBuilder::new(4, 1)
                .ingest_sst(&meta)
                .epoch(1, 3)
                .build()
        };
        let entry5 = {
            let mut entry = EntryBuilder::new(5, 1);
            for i in 0..keys_count {
                if (i & 16) > 0 {
                    entry = entry.put(&keys[i], b"5");
                    expected_vals[i] = b"5".to_vec();
                }
            }
            entry.epoch(1, 3).build()
        };

        let (capture_tx, capture_rx) = mpsc::channel();
        router.schedule_task(
            1,
            Msg::apply(apply(
                1,
                1,
                1,
                vec![entry1, entry2, entry3],
                vec![
                    cb(1, 1, capture_tx.clone()),
                    cb(2, 1, capture_tx.clone()),
                    cb(3, 1, capture_tx.clone()),
                ],
            )),
        );
        router.schedule_task(
            1,
            Msg::apply(apply(
                1,
                1,
                1,
                vec![entry4, entry5],
                vec![cb(4, 1, capture_tx.clone()), cb(5, 1, capture_tx)],
            )),
        );
        for _ in 0..3 {
            let resp = capture_rx.recv_timeout(Duration::from_secs(3)).unwrap();
            assert!(!resp.get_header().has_error(), "{:?}", resp);
        }
        for _ in 0..2 {
            let resp = capture_rx.recv_timeout(Duration::from_secs(3)).unwrap();
            assert!(!resp.get_header().has_error(), "{:?}", resp);
        }
        let mut res = fetch_apply_res(&rx);
        // There may be one or two ApplyRes which depends on whether these two apply
        // msgs are batched together.
        if res.apply_state.get_applied_index() == 3 {
            res = fetch_apply_res(&rx);
        }
        assert_eq!(res.apply_state.get_applied_index(), 5);

        // Verify the engine keys.
        for i in 1..keys_count {
            let dk = keys::data_key(&keys[i]);
            assert_eq!(engine.get_value(&dk).unwrap().unwrap(), &expected_vals[i]);
        }
    }

    #[test]
    fn test_bucket_version_change_in_try_batch() {
        let (_path, engine) = create_tmp_engine("test-bucket");
        let (_, importer) = create_tmp_importer("test-bucket");
        let obs = ApplyObserver::default();
        let mut host = CoprocessorHost::<KvTestEngine>::default();
        host.registry
            .register_query_observer(1, BoxQueryObserver::new(obs));

        let (tx, rx) = mpsc::channel();
        let (region_scheduler, _) = dummy_scheduler();
        let sender = Box::new(TestNotifier { tx });
        let cfg = {
            let mut cfg = Config::default();
            cfg.apply_batch_system.pool_size = 1;
            cfg.apply_batch_system.low_priority_pool_size = 0;
            Arc::new(VersionTrack::new(cfg))
        };
        let (router, mut system) = create_apply_batch_system(&cfg.value(), None);
        let pending_create_peers = Arc::new(Mutex::new(HashMap::default()));
        let builder = super::Builder::<KvTestEngine> {
            tag: "test-store".to_owned(),
            cfg,
            sender,
            region_scheduler,
            coprocessor_host: host,
            importer,
            engine,
            router: router.clone(),
            store_id: 1,
            pending_create_peers,
        };
        system.spawn("test-bucket".to_owned(), builder);

        let mut reg = Registration {
            id: 1,
            ..Default::default()
        };
        reg.region.set_id(1);
        reg.region.mut_peers().push(new_peer(1, 1));
        reg.region.set_start_key(b"k1".to_vec());
        reg.region.set_end_key(b"k2".to_vec());
        reg.region.mut_region_epoch().set_conf_ver(1);
        reg.region.mut_region_epoch().set_version(3);
        router.schedule_task(1, Msg::Registration(reg));

        let entry1 = {
            let mut entry = EntryBuilder::new(1, 1);
            entry = entry.put(b"key1", b"value1");
            entry.epoch(1, 3).build()
        };

        let entry2 = {
            let mut entry = EntryBuilder::new(2, 1);
            entry = entry.put(b"key2", b"value2");
            entry.epoch(1, 3).build()
        };

        let (capture_tx, _capture_rx) = mpsc::channel();
        let mut apply1 = apply(1, 1, 1, vec![entry1], vec![cb(1, 1, capture_tx.clone())]);
        let bucket_meta = BucketMeta {
            region_id: 1,
            region_epoch: RegionEpoch::default(),
            version: 1,
            keys: vec![b"".to_vec(), b"".to_vec()],
            sizes: vec![0, 0],
        };
        apply1.bucket_meta = Some(Arc::new(bucket_meta));

        let mut apply2 = apply(1, 1, 1, vec![entry2], vec![cb(2, 1, capture_tx)]);
        let mut bucket_meta2 = BucketMeta {
            region_id: 1,
            region_epoch: RegionEpoch::default(),
            version: 2,
            keys: vec![b"".to_vec(), b"".to_vec()],
            sizes: vec![0, 0],
        };
        bucket_meta2.version = 2;
        apply2.bucket_meta = Some(Arc::new(bucket_meta2));

        router.schedule_task(1, Msg::apply(apply1));
        router.schedule_task(1, Msg::apply(apply2));

        let res = fetch_apply_res(&rx);
        let bucket_version = res.bucket_stat.unwrap().as_ref().meta.version;

        assert_eq!(bucket_version, 2);

        validate(&router, 1, |delegate| {
            let bucket_version = delegate.buckets.as_ref().unwrap().meta.version;
            assert_eq!(bucket_version, 2);
        });
    }

    #[test]
    fn test_exec_observer() {
        let (_path, engine) = create_tmp_engine("test-exec-observer");
        let (import_dir, importer) = create_tmp_importer("test-exec-observer");
        let mut host = CoprocessorHost::<KvTestEngine>::default();
        let obs = ApplyObserver::default();
        host.registry
            .register_admin_observer(1, BoxAdminObserver::new(obs.clone()));
        host.registry
            .register_region_change_observer(1, BoxRegionChangeObserver::new(obs.clone()));
        host.registry
            .register_query_observer(1, BoxQueryObserver::new(obs.clone()));

        let (tx, rx) = mpsc::channel();
        let (region_scheduler, _) = dummy_scheduler();
        let sender = Box::new(TestNotifier { tx });
        let cfg = Config::default();
        let (router, mut system) = create_apply_batch_system(&cfg, None);
        let pending_create_peers = Arc::new(Mutex::new(HashMap::default()));
        let builder = super::Builder::<KvTestEngine> {
            tag: "test-exec-observer".to_owned(),
            cfg: Arc::new(VersionTrack::new(cfg)),
            sender,
            region_scheduler,
            coprocessor_host: host,
            importer: importer.clone(),
            engine: engine.clone(),
            router: router.clone(),
            store_id: 1,
            pending_create_peers,
        };
        system.spawn("test-exec-observer".to_owned(), builder);

        let peer_id = 3;
        let mut reg = Registration {
            id: peer_id,
            ..Default::default()
        };
        reg.region.set_id(1);
        reg.region.mut_peers().push(new_peer(1, peer_id));
        reg.region.set_end_key(b"k5".to_vec());
        reg.region.mut_region_epoch().set_conf_ver(1);
        reg.region.mut_region_epoch().set_version(3);
        router.schedule_task(1, Msg::Registration(reg));

        obs.skip_persist_when_pre_commit
            .store(true, Ordering::SeqCst);
        let mut index_id = 1;
        let put_entry = EntryBuilder::new(index_id, 1)
            .put(b"k1", b"v1")
            .put(b"k2", b"v2")
            .put(b"k3", b"v3")
            .epoch(1, 3)
            .build();
        router.schedule_task(1, Msg::apply(apply(peer_id, 1, 1, vec![put_entry], vec![])));
        let apply_res = fetch_apply_res(&rx);

        // We don't persist at `finish_for`, since we disabled `pre_persist`.
        let state: RaftApplyState = engine
            .get_msg_cf(CF_RAFT, &keys::apply_state_key(1))
            .unwrap()
            .unwrap_or_default();
        assert_eq!(
            apply_res.apply_state.get_applied_index(),
            state.get_applied_index() + 1
        );
        obs.skip_persist_when_pre_commit
            .store(false, Ordering::SeqCst);

        // Phase 1: we test if pre_exec will filter execution of commands correctly.
        index_id += 1;
        let compact_entry = EntryBuilder::new(index_id, 1)
            .compact_log(index_id - 1, 2)
            .epoch(1, 3)
            .build();
        // Filter CompactLog
        obs.filter_compact_log.store(true, Ordering::SeqCst);
        router.schedule_task(
            1,
            Msg::apply(apply(peer_id, 1, 1, vec![compact_entry], vec![])),
        );
        let apply_res = fetch_apply_res(&rx);
        // applied_index can still be advanced.
        assert_eq!(apply_res.apply_state.get_applied_index(), index_id);
        assert_eq!(apply_res.applied_term, 1);
        // Executing CompactLog is filtered and takes no effect.
        assert_eq!(apply_res.exec_res.len(), 0);
        assert_eq!(apply_res.apply_state.get_truncated_state().get_index(), 0);

        // We persist at `finish_for`, since we enabled `pre_persist`.
        let state: RaftApplyState = engine
            .get_msg_cf(CF_RAFT, &keys::apply_state_key(1))
            .unwrap()
            .unwrap_or_default();
        assert_eq!(
            apply_res.apply_state.get_applied_index(),
            state.get_applied_index()
        );

        index_id += 1;
        // Don't filter CompactLog
        obs.filter_compact_log.store(false, Ordering::SeqCst);
        let compact_entry = EntryBuilder::new(index_id, 1)
            .compact_log(index_id - 1, 2)
            .epoch(1, 3)
            .build();
        router.schedule_task(
            1,
            Msg::apply(apply(peer_id, 1, 1, vec![compact_entry], vec![])),
        );
        let apply_res = fetch_apply_res(&rx);
        // applied_index can still be advanced.
        assert_eq!(apply_res.apply_state.get_applied_index(), index_id);
        assert_eq!(apply_res.applied_term, 1);
        // We can get exec result of CompactLog.
        assert_eq!(apply_res.exec_res.len(), 1);
        assert_eq!(
            apply_res.apply_state.get_truncated_state().get_index(),
            index_id - 1
        );

        index_id += 1;
        obs.filter_consistency_check.store(true, Ordering::SeqCst);
        let compute_hash_entry = EntryBuilder::new(index_id, 1).compute_hash(vec![]).build();
        router.schedule_task(
            1,
            Msg::apply(apply(peer_id, 1, 1, vec![compute_hash_entry], vec![])),
        );
        let apply_res = fetch_apply_res(&rx);
        // applied_index can still be advanced.
        assert_eq!(apply_res.apply_state.get_applied_index(), index_id);
        assert_eq!(apply_res.applied_term, 1);
        // We can't get exec result of ComputeHash.
        assert_eq!(apply_res.exec_res.len(), 0);
        obs.filter_consistency_check.store(false, Ordering::SeqCst);

        // Phase 2: we test if post_exec will persist when need.
        // We choose BatchSplit in order to make sure `modified_region` is filled.
        index_id += 1;
        let mut splits = BatchSplitRequest::default();
        splits.set_right_derive(true);
        splits.mut_requests().push(new_split_req(b"k2", 8, vec![7]));
        let split = EntryBuilder::new(index_id, 1)
            .split(splits)
            .epoch(1, 3)
            .build();
        router.schedule_task(1, Msg::apply(apply(peer_id, 1, 1, vec![split], vec![])));
        let apply_res = fetch_apply_res(&rx);
        assert_eq!(apply_res.apply_state.get_applied_index(), index_id);
        assert_eq!(apply_res.applied_term, 1);
        let (r1, r8) = if let ExecResult::SplitRegion {
            regions,
            derived: _,
            new_split_regions: _,
        } = apply_res.exec_res.front().unwrap()
        {
            let r8 = regions.get(0).unwrap();
            let r1 = regions.get(1).unwrap();
            assert_eq!(r8.get_id(), 8);
            assert_eq!(r1.get_id(), 1);
            (r1, r8)
        } else {
            panic!("error split exec_res");
        };

        index_id += 1;
        let merge = EntryBuilder::new(index_id, 1)
            .prepare_merge(r8.clone())
            .epoch(1, 3)
            .build();
        router.schedule_task(1, Msg::apply(apply(peer_id, 1, 1, vec![merge], vec![])));
        let apply_res = fetch_apply_res(&rx);
        assert_eq!(apply_res.apply_state.get_applied_index(), index_id);
        assert_eq!(apply_res.applied_term, 1);
        // PrepareMerge will trigger commit.
        let state: RaftApplyState = engine
            .get_msg_cf(CF_RAFT, &keys::apply_state_key(1))
            .unwrap()
            .unwrap_or_default();
        assert_eq!(apply_res.apply_state, state);

        // Phase 3: we test if we can delay deletion of some sst files.
        let r1_epoch = r1.get_region_epoch();
        index_id += 1;
        let kvs: Vec<(&[u8], &[u8])> = vec![(b"k3", b"2")];
        let sst_path = import_dir.path().join("test.sst");
        let (mut meta, data) = gen_sst_file_with_kvs(&sst_path, &kvs);
        meta.set_region_id(1);
        meta.set_region_epoch(r1_epoch.clone());
        let mut file = importer.create(&meta).unwrap();
        file.append(&data).unwrap();
        file.finish().unwrap();
        let src = sst_path.clone();
        let dst = file.get_import_path().save.to_str().unwrap();
        std::fs::copy(src, dst).unwrap();
        assert!(sst_path.as_path().exists());
        let ingestsst = EntryBuilder::new(index_id, 1)
            .ingest_sst(&meta)
            .epoch(r1_epoch.get_conf_ver(), r1_epoch.get_version())
            .build();

        obs.delay_remove_ssts.store(true, Ordering::SeqCst);
        router.schedule_task(1, Msg::apply(apply(peer_id, 1, 1, vec![ingestsst], vec![])));
        fetch_apply_res(&rx);
        let apply_res = fetch_apply_res(&rx);
        assert_eq!(apply_res.exec_res.len(), 1);
        assert_eq!(obs.last_pending_handle_sst_count.load(Ordering::SeqCst), 0);
        assert_eq!(obs.last_delete_sst_count.load(Ordering::SeqCst), 0);
        assert_eq!(obs.last_pending_delete_sst_count.load(Ordering::SeqCst), 1);

        index_id += 1;
        let ingestsst = EntryBuilder::new(index_id, 1)
            .ingest_sst(&meta)
            .epoch(r1_epoch.get_conf_ver(), r1_epoch.get_version())
            .build();
        obs.delay_remove_ssts.store(false, Ordering::SeqCst);
        router.schedule_task(1, Msg::apply(apply(peer_id, 1, 1, vec![ingestsst], vec![])));
        let apply_res = fetch_apply_res(&rx);
        assert_eq!(apply_res.exec_res.len(), 1);
        assert_eq!(obs.last_pending_handle_sst_count.load(Ordering::SeqCst), 0);
        assert_eq!(obs.last_delete_sst_count.load(Ordering::SeqCst), 1);
        assert_eq!(obs.last_pending_delete_sst_count.load(Ordering::SeqCst), 1);

        system.shutdown();
    }

    #[test]
    fn test_cmd_observer() {
        let (_path, engine) = create_tmp_engine("test-delegate");
        let (_import_dir, importer) = create_tmp_importer("test-delegate");
        let mut host = CoprocessorHost::<KvTestEngine>::default();
        let mut obs = ApplyObserver::default();
        let (sink, cmdbatch_rx) = mpsc::channel();
        obs.cmd_sink = Some(Arc::new(Mutex::new(sink)));
        host.registry
            .register_cmd_observer(1, BoxCmdObserver::new(obs));

        let (tx, rx) = mpsc::channel();
        let (region_scheduler, _) = dummy_scheduler();
        let sender = Box::new(TestNotifier { tx });
        let cfg = Config::default();
        let (router, mut system) = create_apply_batch_system(&cfg, None);
        let pending_create_peers = Arc::new(Mutex::new(HashMap::default()));
        let builder = super::Builder::<KvTestEngine> {
            tag: "test-store".to_owned(),
            cfg: Arc::new(VersionTrack::new(cfg)),
            sender,
            region_scheduler,
            coprocessor_host: host,
            importer,
            engine,
            router: router.clone(),
            store_id: 1,
            pending_create_peers,
        };
        system.spawn("test-handle-raft".to_owned(), builder);

        let peer_id = 3;
        let mut reg = Registration {
            id: peer_id,
            ..Default::default()
        };
        reg.region.set_id(1);
        reg.region.mut_peers().push(new_peer(2, 3));
        reg.region.set_end_key(b"k5".to_vec());
        reg.region.mut_region_epoch().set_conf_ver(1);
        reg.region.mut_region_epoch().set_version(3);
        let region_epoch = reg.region.get_region_epoch().clone();
        router.schedule_task(1, Msg::Registration(reg));

        let put_entry = EntryBuilder::new(1, 1)
            .put(b"k1", b"v1")
            .put(b"k2", b"v1")
            .put(b"k3", b"v1")
            .epoch(1, 3)
            .build();
        router.schedule_task(1, Msg::apply(apply(peer_id, 1, 1, vec![put_entry], vec![])));
        fetch_apply_res(&rx);
        let cmd_batch = cmdbatch_rx.recv_timeout(Duration::from_secs(3)).unwrap();
        assert_eq!(cmd_batch.len(), 1);
        let (block_tx, block_rx) = mpsc::channel::<()>();
        router.schedule_task(
            1,
            Msg::Validate(
                1,
                Box::new(move |_| {
                    // Block the apply worker
                    block_rx.recv().unwrap();
                }),
            ),
        );
        let put_entry = EntryBuilder::new(2, 2)
            .put(b"k0", b"v0")
            .epoch(1, 3)
            .build();
        router.schedule_task(1, Msg::apply(apply(peer_id, 1, 2, vec![put_entry], vec![])));
        // Register cmd observer to region 1.
        let observe_handle = ObserveHandle::with_id(1);
        router.schedule_task(
            1,
            Msg::Change {
                region_epoch: region_epoch.clone(),
                cmd: ChangeObserver::from_cdc(1, observe_handle.clone()),
                cb: Callback::read(Box::new(|resp: ReadResponse<KvTestSnapshot>| {
                    assert!(!resp.response.get_header().has_error());
                    assert!(resp.snapshot.is_some());
                    let snap = resp.snapshot.unwrap();
                    assert_eq!(snap.get_value(b"k0").unwrap().unwrap(), b"v0");
                })),
            },
        );
        // Unblock the apply worker
        block_tx.send(()).unwrap();
        fetch_apply_res(&rx);
        let cmd_batch = cmdbatch_rx.recv_timeout(Duration::from_secs(3)).unwrap();
        assert_eq!(cmd_batch.cdc_id, ObserveHandle::with_id(0).id);
        assert_eq!(cmd_batch.rts_id, ObserveHandle::with_id(0).id);
        assert_eq!(cmd_batch.pitr_id, ObserveHandle::with_id(0).id);

        let (capture_tx, capture_rx) = mpsc::channel();
        let put_entry = EntryBuilder::new(3, 2)
            .put_cf(CF_LOCK, b"k1", b"v1")
            .epoch(1, 3)
            .build();
        router.schedule_task(
            1,
            Msg::apply(apply(
                peer_id,
                1,
                2,
                vec![put_entry],
                vec![cb(3, 2, capture_tx)],
            )),
        );
        fetch_apply_res(&rx);
        let resp = capture_rx.recv_timeout(Duration::from_secs(3)).unwrap();
        assert!(!resp.get_header().has_error(), "{:?}", resp);
        let cmd_batch = cmdbatch_rx.recv_timeout(Duration::from_secs(3)).unwrap();
        assert_eq!(cmd_batch.cdc_id, observe_handle.id);
        assert_eq!(resp, cmd_batch.into_iter(1).next().unwrap().response);

        let put_entry1 = EntryBuilder::new(4, 2)
            .put(b"k2", b"v2")
            .epoch(1, 3)
            .build();
        let put_entry2 = EntryBuilder::new(5, 2)
            .put(b"k2", b"v2")
            .epoch(1, 3)
            .build();
        router.schedule_task(
            1,
            Msg::apply(apply(peer_id, 1, 2, vec![put_entry1, put_entry2], vec![])),
        );
        let cmd_batch = cmdbatch_rx.recv_timeout(Duration::from_secs(3)).unwrap();
        assert_eq!(2, cmd_batch.len());

        // Stop observer regoin 1.
        observe_handle.stop_observing();

        let observe_handle = ObserveHandle::new();
        let put_entry = EntryBuilder::new(6, 2)
            .put(b"k2", b"v2")
            .epoch(1, 3)
            .build();
        router.schedule_task(1, Msg::apply(apply(peer_id, 1, 2, vec![put_entry], vec![])));

        // Must response a RegionNotFound error.
        router.schedule_task(
            2,
            Msg::Change {
                region_epoch,
                cmd: ChangeObserver::from_cdc(2, observe_handle),
                cb: Callback::read(Box::new(|resp: ReadResponse<_>| {
                    assert!(
                        resp.response
                            .get_header()
                            .get_error()
                            .has_region_not_found()
                    );
                    assert!(resp.snapshot.is_none());
                })),
            },
        );

        system.shutdown();
    }

    #[test]
    fn test_check_sst_for_ingestion() {
        let mut sst = SstMeta::default();
        let mut region = Region::default();

        // Check uuid and cf name
        check_sst_for_ingestion(&sst, &region).unwrap_err();
        sst.set_uuid(Uuid::new_v4().as_bytes().to_vec());
        sst.set_cf_name(CF_DEFAULT.to_owned());
        check_sst_for_ingestion(&sst, &region).unwrap();
        sst.set_cf_name("test".to_owned());
        check_sst_for_ingestion(&sst, &region).unwrap_err();
        sst.set_cf_name(CF_WRITE.to_owned());
        check_sst_for_ingestion(&sst, &region).unwrap();

        // Check region id
        region.set_id(1);
        sst.set_region_id(2);
        check_sst_for_ingestion(&sst, &region).unwrap_err();
        sst.set_region_id(1);
        check_sst_for_ingestion(&sst, &region).unwrap();

        // Check region epoch
        region.mut_region_epoch().set_conf_ver(1);
        check_sst_for_ingestion(&sst, &region).unwrap_err();
        sst.mut_region_epoch().set_conf_ver(1);
        check_sst_for_ingestion(&sst, &region).unwrap();
        region.mut_region_epoch().set_version(1);
        check_sst_for_ingestion(&sst, &region).unwrap_err();
        sst.mut_region_epoch().set_version(1);
        check_sst_for_ingestion(&sst, &region).unwrap();

        // Check region range
        region.set_start_key(vec![2]);
        region.set_end_key(vec![8]);
        sst.mut_range().set_start(vec![1]);
        sst.mut_range().set_end(vec![8]);
        check_sst_for_ingestion(&sst, &region).unwrap_err();
        sst.mut_range().set_start(vec![2]);
        check_sst_for_ingestion(&sst, &region).unwrap_err();
        sst.mut_range().set_end(vec![7]);
        check_sst_for_ingestion(&sst, &region).unwrap();
    }

    fn new_split_req(key: &[u8], id: u64, children: Vec<u64>) -> SplitRequest {
        let mut req = SplitRequest::default();
        req.set_split_key(key.to_vec());
        req.set_new_region_id(id);
        req.set_new_peer_ids(children);
        req
    }

    struct SplitResultChecker<'a, E>
    where
        E: KvEngine,
    {
        engine: E,
        origin_peers: &'a [metapb::Peer],
        epoch: Rc<RefCell<RegionEpoch>>,
    }

    impl<'a, E> SplitResultChecker<'a, E>
    where
        E: KvEngine,
    {
        fn check(&self, start: &[u8], end: &[u8], id: u64, children: &[u64], check_initial: bool) {
            let key = keys::region_state_key(id);
            let state: RegionLocalState = self.engine.get_msg_cf(CF_RAFT, &key).unwrap().unwrap();
            assert_eq!(state.get_state(), PeerState::Normal);
            assert_eq!(state.get_region().get_id(), id);
            assert_eq!(state.get_region().get_start_key(), start);
            assert_eq!(state.get_region().get_end_key(), end);
            let expect_peers: Vec<_> = self
                .origin_peers
                .iter()
                .zip(children)
                .map(|(p, new_id)| {
                    let mut new_peer = metapb::Peer::clone(p);
                    new_peer.set_id(*new_id);
                    new_peer
                })
                .collect();
            assert_eq!(state.get_region().get_peers(), expect_peers.as_slice());
            assert!(!state.has_merge_state(), "{:?}", state);
            let epoch = self.epoch.borrow();
            assert_eq!(*state.get_region().get_region_epoch(), *epoch);
            if !check_initial {
                return;
            }
            let key = keys::apply_state_key(id);
            let initial_state: RaftApplyState =
                self.engine.get_msg_cf(CF_RAFT, &key).unwrap().unwrap();
            assert_eq!(initial_state.get_applied_index(), RAFT_INIT_LOG_INDEX);
            assert_eq!(
                initial_state.get_truncated_state().get_index(),
                RAFT_INIT_LOG_INDEX
            );
            assert_eq!(
                initial_state.get_truncated_state().get_term(),
                RAFT_INIT_LOG_INDEX
            );
        }
    }

    fn error_msg(resp: &RaftCmdResponse) -> &str {
        resp.get_header().get_error().get_message()
    }

    #[test]
    fn test_split() {
        let (_path, engine) = create_tmp_engine("test-delegate");
        let (_import_dir, importer) = create_tmp_importer("test-delegate");
        let peer_id = 3;
        let mut reg = Registration {
            id: peer_id,
            term: 1,
            ..Default::default()
        };
        reg.region.set_id(1);
        reg.region.set_end_key(b"k5".to_vec());
        reg.region.mut_region_epoch().set_version(3);
        let region_epoch = reg.region.get_region_epoch().clone();
        let peers = vec![new_peer(2, 3), new_peer(4, 5), new_learner_peer(6, 7)];
        reg.region.set_peers(peers.clone().into());
        let (tx, _rx) = mpsc::channel();
        let sender = Box::new(TestNotifier { tx });
        let mut host = CoprocessorHost::<KvTestEngine>::default();
        let mut obs = ApplyObserver::default();
        let (sink, cmdbatch_rx) = mpsc::channel();
        obs.cmd_sink = Some(Arc::new(Mutex::new(sink)));
        host.registry
            .register_cmd_observer(1, BoxCmdObserver::new(obs));
        let (region_scheduler, _) = dummy_scheduler();
        let cfg = Arc::new(VersionTrack::new(Config::default()));
        let (router, mut system) = create_apply_batch_system(&cfg.value(), None);
        let pending_create_peers = Arc::new(Mutex::new(HashMap::default()));
        let builder = super::Builder::<KvTestEngine> {
            tag: "test-store".to_owned(),
            cfg,
            sender,
            importer,
            region_scheduler,
            coprocessor_host: host,
            engine: engine.clone(),
            router: router.clone(),
            store_id: 2,
            pending_create_peers,
        };
        system.spawn("test-split".to_owned(), builder);

        router.schedule_task(1, Msg::Registration(reg.dup()));
        let observe_handle = ObserveHandle::new();
        router.schedule_task(
            1,
            Msg::Change {
                region_epoch: region_epoch.clone(),
                cmd: ChangeObserver::from_cdc(1, observe_handle.clone()),
                cb: Callback::read(Box::new(|resp: ReadResponse<_>| {
                    assert!(!resp.response.get_header().has_error(), "{:?}", resp);
                    assert!(resp.snapshot.is_some());
                })),
            },
        );

        let mut index_id = 1;
        let (capture_tx, capture_rx) = mpsc::channel();
        let epoch = Rc::new(RefCell::new(reg.region.get_region_epoch().to_owned()));
        let epoch_ = epoch.clone();
        let mut exec_split = |router: &ApplyRouter<KvTestEngine>, reqs| {
            let epoch = epoch_.borrow();
            let split = EntryBuilder::new(index_id, 1)
                .split(reqs)
                .epoch(epoch.get_conf_ver(), epoch.get_version())
                .build();
            router.schedule_task(
                1,
                Msg::apply(apply(
                    peer_id,
                    1,
                    1,
                    vec![split],
                    vec![cb(index_id, 1, capture_tx.clone())],
                )),
            );
            index_id += 1;
            capture_rx.recv_timeout(Duration::from_secs(3)).unwrap()
        };

        let mut splits = BatchSplitRequest::default();
        splits.set_right_derive(true);
        splits.mut_requests().push(new_split_req(b"k1", 8, vec![]));
        let resp = exec_split(&router, splits.clone());
        // 3 followers are required.
        assert!(error_msg(&resp).contains("id count"), "{:?}", resp);
        cmdbatch_rx.recv_timeout(Duration::from_secs(3)).unwrap();

        splits.mut_requests().clear();
        let resp = exec_split(&router, splits.clone());
        // Empty requests should be rejected.
        assert!(error_msg(&resp).contains("missing"), "{:?}", resp);

        splits
            .mut_requests()
            .push(new_split_req(b"k6", 8, vec![9, 10, 11]));
        let resp = exec_split(&router, splits.clone());
        // Out of range keys should be rejected.
        assert!(
            resp.get_header().get_error().has_key_not_in_region(),
            "{:?}",
            resp
        );

        splits.mut_requests().clear();
        splits
            .mut_requests()
            .push(new_split_req(b"", 8, vec![9, 10, 11]));
        let resp = exec_split(&router, splits.clone());
        // Empty key will not in any region exclusively.
        assert!(error_msg(&resp).contains("missing split key"), "{:?}", resp);

        splits.mut_requests().clear();
        splits
            .mut_requests()
            .push(new_split_req(b"k2", 8, vec![9, 10, 11]));
        splits
            .mut_requests()
            .push(new_split_req(b"k1", 8, vec![9, 10, 11]));
        let resp = exec_split(&router, splits.clone());
        // keys should be in ascend order.
        assert!(error_msg(&resp).contains("invalid"), "{:?}", resp);

        splits.mut_requests().clear();
        splits
            .mut_requests()
            .push(new_split_req(b"k1", 8, vec![9, 10, 11]));
        splits
            .mut_requests()
            .push(new_split_req(b"k2", 8, vec![9, 10]));
        let resp = exec_split(&router, splits.clone());
        // All requests should be checked.
        assert!(error_msg(&resp).contains("id count"), "{:?}", resp);
        let checker = SplitResultChecker {
            engine,
            origin_peers: &peers,
            epoch: epoch.clone(),
        };

        splits.mut_requests().clear();
        splits
            .mut_requests()
            .push(new_split_req(b"k1", 8, vec![9, 10, 11]));
        let resp = exec_split(&router, splits.clone());
        // Split should succeed.
        assert!(!resp.get_header().has_error(), "{:?}", resp);
        let mut new_version = epoch.borrow().get_version() + 1;
        epoch.borrow_mut().set_version(new_version);
        checker.check(b"", b"k1", 8, &[9, 10, 11], true);
        checker.check(b"k1", b"k5", 1, &[3, 5, 7], false);

        splits.mut_requests().clear();
        splits
            .mut_requests()
            .push(new_split_req(b"k4", 12, vec![13, 14, 15]));
        splits.set_right_derive(false);
        let resp = exec_split(&router, splits.clone());
        // Right derive should be respected.
        assert!(!resp.get_header().has_error(), "{:?}", resp);
        new_version = epoch.borrow().get_version() + 1;
        epoch.borrow_mut().set_version(new_version);
        checker.check(b"k4", b"k5", 12, &[13, 14, 15], true);
        checker.check(b"k1", b"k4", 1, &[3, 5, 7], false);

        splits.mut_requests().clear();
        splits
            .mut_requests()
            .push(new_split_req(b"k2", 16, vec![17, 18, 19]));
        splits
            .mut_requests()
            .push(new_split_req(b"k3", 20, vec![21, 22, 23]));
        splits.set_right_derive(true);
        let resp = exec_split(&router, splits.clone());
        // Right derive should be respected.
        assert!(!resp.get_header().has_error(), "{:?}", resp);
        new_version = epoch.borrow().get_version() + 2;
        epoch.borrow_mut().set_version(new_version);
        checker.check(b"k1", b"k2", 16, &[17, 18, 19], true);
        checker.check(b"k2", b"k3", 20, &[21, 22, 23], true);
        checker.check(b"k3", b"k4", 1, &[3, 5, 7], false);

        splits.mut_requests().clear();
        splits
            .mut_requests()
            .push(new_split_req(b"k31", 24, vec![25, 26, 27]));
        splits
            .mut_requests()
            .push(new_split_req(b"k32", 28, vec![29, 30, 31]));
        splits.set_right_derive(false);
        let resp = exec_split(&router, splits);
        // Right derive should be respected.
        assert!(!resp.get_header().has_error(), "{:?}", resp);
        new_version = epoch.borrow().get_version() + 2;
        epoch.borrow_mut().set_version(new_version);
        checker.check(b"k3", b"k31", 1, &[3, 5, 7], false);
        checker.check(b"k31", b"k32", 24, &[25, 26, 27], true);
        checker.check(b"k32", b"k4", 28, &[29, 30, 31], true);

        let (tx, rx) = mpsc::channel();
        observe_handle.stop_observing();
        router.schedule_task(
            1,
            Msg::Change {
                region_epoch,
                cmd: ChangeObserver::from_cdc(1, observe_handle),
                cb: Callback::read(Box::new(move |resp: ReadResponse<_>| {
                    assert!(
                        resp.response.get_header().get_error().has_epoch_not_match(),
                        "{:?}",
                        resp
                    );
                    assert!(resp.snapshot.is_none());
                    tx.send(()).unwrap();
                })),
            },
        );
        rx.recv_timeout(Duration::from_millis(500)).unwrap();

        system.shutdown();
    }

    #[test]
    fn pending_cmd_leak() {
        let res = panic_hook::recover_safe(|| {
            let _cmd = PendingCmd::new(1, 1, Callback::<KvTestSnapshot>::None);
        });
        res.unwrap_err();
    }

    #[test]
    fn pending_cmd_leak_dtor_not_abort() {
        let res = panic_hook::recover_safe(|| {
            let _cmd = PendingCmd::new(1, 1, Callback::<KvTestSnapshot>::None);
            panic!("Don't abort");
            // It would abort and fail if there was a double-panic in PendingCmd
            // dtor.
        });
        res.unwrap_err();
    }

    #[test]
    fn flashback_need_to_be_applied() {
        let (_path, engine) = create_tmp_engine("flashback_need_to_be_applied");
        let (_, importer) = create_tmp_importer("flashback_need_to_be_applied");
        let mut host = CoprocessorHost::<KvTestEngine>::default();
        host.registry
            .register_query_observer(1, BoxQueryObserver::new(ApplyObserver::default()));

        let (tx, rx) = mpsc::channel();
        let (region_scheduler, _) = dummy_scheduler();
        let sender = Box::new(TestNotifier { tx });
        let cfg = Arc::new(VersionTrack::new(Config::default()));
        let (router, mut system) = create_apply_batch_system(&cfg.value(), None);
        let pending_create_peers = Arc::new(Mutex::new(HashMap::default()));
        let builder = super::Builder::<KvTestEngine> {
            tag: "flashback_need_to_be_applied".to_owned(),
            cfg,
            sender,
            region_scheduler,
            coprocessor_host: host,
            importer,
            engine: engine.clone(),
            router: router.clone(),
            store_id: 1,
            pending_create_peers,
        };
        system.spawn("flashback_need_to_be_applied".to_owned(), builder);

        let peer_id = 3;
        let mut reg = Registration {
            id: peer_id,
            ..Default::default()
        };
        reg.region.set_id(1);
        reg.region.mut_peers().push(new_peer(2, 3));
        reg.region.mut_region_epoch().set_conf_ver(1);
        reg.region.mut_region_epoch().set_version(3);
        reg.region.set_is_in_flashback(true);
        router.schedule_task(1, Msg::Registration(reg));

        let (capture_tx, capture_rx) = mpsc::channel();
        let mut region_state = RegionLocalState::default();
        region_state.mut_region().set_is_in_flashback(false);
        let region_state_key = keys::region_state_key(1);
        engine
            .put_msg_cf(CF_RAFT, &region_state_key, &region_state)
            .unwrap();
        // Check for not flashback request.
        let mut cmd = AdminRequest::default();
        cmd.set_cmd_type(AdminCmdType::TransferLeader);
        let mut flashback_req = EntryBuilder::new(1, 1).epoch(1, 3);
        flashback_req.req.set_admin_request(cmd.clone());
        router.schedule_task(
            1,
            Msg::apply(apply(
                peer_id,
                1,
                1,
                vec![flashback_req.build()],
                vec![cb(1, 1, capture_tx.clone())],
            )),
        );
        let resp = capture_rx.recv_timeout(Duration::from_secs(3)).unwrap();
        assert!(resp.get_header().get_error().has_flashback_in_progress());
        // Check for flashback request.
        cmd.set_cmd_type(AdminCmdType::PrepareFlashback);
        region_state.mut_region().set_is_in_flashback(false);
        let mut flashback_req = EntryBuilder::new(2, 2).epoch(1, 3);
        flashback_req.req.set_admin_request(cmd.clone());
        flashback_req
            .req
            .mut_header()
            .set_flags(WriteBatchFlags::FLASHBACK.bits());
        router.schedule_task(
            1,
            Msg::apply(apply(
                peer_id,
                1,
                2,
                vec![flashback_req.build()],
                vec![cb(2, 2, capture_tx)],
            )),
        );
        let resp = capture_rx.recv_timeout(Duration::from_secs(3)).unwrap();
        assert!(!resp.get_header().has_error(), "{:?}", resp);

        rx.recv_timeout(Duration::from_millis(500)).unwrap();
        system.shutdown();
    }

    fn new_batch_split_request(keys: Vec<Vec<u8>>) -> AdminRequest {
        let mut req = AdminRequest::default();
        req.set_cmd_type(AdminCmdType::BatchSplit);
        for key in keys {
            let mut split_req = SplitRequest::default();
            split_req.set_split_key(key);
            split_req.set_new_peer_ids(vec![1]);
            req.mut_splits().mut_requests().push(split_req);
        }
        req
    }

    #[test]
    fn test_validate_batch_split() {
        let mut region = Region::default();
        region.set_start_key(b"k05".to_vec());
        region.set_end_key(b"k10".to_vec());
        region.set_peers(vec![new_peer(1, 2)].into());

        let missing_error = "missing split requests";
        let invalid_error = "invalid split request";
        let not_in_region_error = "not in region";
        let empty_error = "missing split key";
        let peer_id_error = "invalid new peer id count";

        // case: split is deprecated
        let mut req = AdminRequest::default();
        req.set_cmd_type(AdminCmdType::Split);
        let mut split_req = SplitRequest::default();
        split_req.set_split_key(b"k06".to_vec());
        req.set_split(split_req);
        assert!(
            validate_batch_split(&req, &region)
                .unwrap_err()
                .to_string()
                .contains(missing_error)
        );

        // case: missing peer ids
        let mut req = new_batch_split_request(vec![b"k07".to_vec()]);
        req.mut_splits()
            .mut_requests()
            .get_mut(0)
            .unwrap()
            .new_peer_ids
            .clear();
        assert!(
            validate_batch_split(&req, &region)
                .unwrap_err()
                .to_string()
                .contains(peer_id_error)
        );

        let fail_cases = vec![
            // case: default admin request should be rejected
            (vec![], missing_error),
            // case: empty split key
            (vec![vec![]], empty_error),
            // case: out of order split keys
            (
                vec![b"k07".to_vec(), b"k08".to_vec(), b"k06".to_vec()],
                invalid_error,
            ),
            // case: split keys are not in region range
            (
                vec![b"k04".to_vec(), b"k07".to_vec(), b"k08".to_vec()],
                invalid_error,
            ),
            // case: split keys are not in region range
            (
                vec![b"k06".to_vec(), b"k07".to_vec(), b"k11".to_vec()],
                not_in_region_error,
            ),
            // case: duplicated split keys
            (vec![b"k06".to_vec(), b"k06".to_vec()], invalid_error),
        ];

        for (split_keys, fail_str) in fail_cases {
            let req = if split_keys.is_empty() {
                AdminRequest::default()
            } else {
                new_batch_split_request(split_keys)
            };
            assert!(
                validate_batch_split(&req, &region)
                    .unwrap_err()
                    .to_string()
                    .contains(fail_str)
            );
        }

        // case: pass the validation
        let req = new_batch_split_request(vec![b"k06".to_vec(), b"k07".to_vec(), b"k08".to_vec()]);
        validate_batch_split(&req, &region).unwrap();
    }
}<|MERGE_RESOLUTION|>--- conflicted
+++ resolved
@@ -1649,12 +1649,8 @@
             req.get_header().get_region_epoch().get_version() >= self.last_merge_version;
         check_req_region_epoch(req, &self.region, include_region)?;
         check_flashback_state(
-<<<<<<< HEAD
-            self.region.get_is_in_flashback(),
-=======
             self.region.is_in_flashback,
             self.region.flashback_start_ts,
->>>>>>> 46ec0258
             req,
             self.region_id(),
             false,
