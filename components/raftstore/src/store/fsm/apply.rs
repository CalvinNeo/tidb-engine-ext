--- conflicted
+++ resolved
@@ -61,15 +61,11 @@
 
 use super::metrics::*;
 
-<<<<<<< HEAD
-use super::super::RegionTask;
 use crate::tiflash_ffi::{
     gen_snap_kv_data_from_sst, get_tiflash_server_helper, RaftCmdHeader, SnapshotHelper,
     TiFlashApplyRes, WriteCmdCf, WriteCmdType, WriteCmds,
 };
 
-=======
->>>>>>> b097d051
 const DEFAULT_APPLY_WB_SIZE: usize = 4 * 1024;
 const WRITE_BATCH_LIMIT: usize = 16;
 const APPLY_WB_SHRINK_SIZE: usize = 1024 * 1024;
@@ -1065,12 +1061,8 @@
 
         ctx.exec_ctx = Some(self.new_ctx(index, term));
         ctx.kv_wb_mut().set_save_point();
-<<<<<<< HEAD
+        let mut origin_epoch = None;
         let (resp, exec_result, flash_res) = match self.exec_raft_cmd(ctx, &req) {
-=======
-        let mut origin_epoch = None;
-        let (resp, exec_result) = match self.exec_raft_cmd(ctx, &req) {
->>>>>>> b097d051
             Ok(a) => {
                 ctx.kv_wb_mut().pop_save_point().unwrap();
                 if req.has_admin_request() {
