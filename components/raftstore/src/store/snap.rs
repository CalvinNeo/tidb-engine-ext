// Copyright 2017 TiKV Project Authors. Licensed under Apache-2.0.

use std::cmp::{Ordering as CmpOrdering, Reverse};
use std::f64::INFINITY;
use std::fmt::{self, Display, Formatter};
use std::fs::{self, File, Metadata, OpenOptions};
use std::io::{self, BufReader, ErrorKind, Read, Write};
use std::path::Path;
use std::path::PathBuf;
use std::sync::atomic::{AtomicU64, AtomicUsize, Ordering};
use std::sync::{Arc, RwLock};
use std::time::Instant;
use std::{error, result, str, thread, time, u64};

use crate::engine_store_ffi;
use encryption::{
    create_aes_ctr_crypter, encryption_method_from_db_encryption_method, DataKeyManager, Iv,
};
use engine_traits::{CfName, CF_DEFAULT, CF_LOCK, CF_WRITE};
use engine_traits::{EncryptionKeyManager, KvEngine};
use futures::executor::block_on;
use futures_util::io::{AllowStdIo, AsyncWriteExt};
use kvproto::encryptionpb::EncryptionMethod;
use kvproto::metapb::Region;
use kvproto::raft_serverpb::RaftSnapshotData;
use kvproto::raft_serverpb::{SnapshotCfFile, SnapshotMeta};
use protobuf::Message;
use raft::eraftpb::Snapshot as RaftSnapshot;

use collections::{HashMap, HashMapEntry as Entry};
use error_code::{self, ErrorCode, ErrorCodeExt};
use file_system::{
    calc_crc32, calc_crc32_and_size, delete_file_if_exist, file_exists, get_file_size, sync_dir,
};
use keys::{enc_end_key, enc_start_key};
use openssl::symm::{Cipher, Crypter, Mode};
use tikv_util::time::{duration_to_sec, Limiter};
use tikv_util::HandyRwLock;

use crate::coprocessor::CoprocessorHost;
use crate::store::metrics::{
    CfNames, INGEST_SST_DURATION_SECONDS, SNAPSHOT_BUILD_TIME_HISTOGRAM, SNAPSHOT_CF_KV_COUNT,
    SNAPSHOT_CF_SIZE,
};
use crate::store::peer_storage::JOB_STATUS_CANCELLING;
use crate::store::snap::snap_io::get_decrypter_reader;
use crate::{Error as RaftStoreError, Result as RaftStoreResult};
use tikv_util::codec::bytes::CompactBytesFromFileDecoder;

#[path = "snap/io.rs"]
pub mod snap_io;

// Data in CF_RAFT should be excluded for a snapshot.
pub const SNAPSHOT_CFS: &[CfName] = &[CF_DEFAULT, CF_LOCK, CF_WRITE];
pub const SNAPSHOT_CFS_ENUM_PAIR: &[(CfNames, CfName)] = &[
    (CfNames::default, CF_DEFAULT),
    (CfNames::lock, CF_LOCK),
    (CfNames::write, CF_WRITE),
];
pub const SNAPSHOT_VERSION: u64 = 2;

/// Name prefix for the self-generated snapshot file.
const SNAP_GEN_PREFIX: &str = "gen";
/// Name prefix for the received snapshot file.
const SNAP_REV_PREFIX: &str = "rev";
const DEL_RANGE_PREFIX: &str = "del_range";

const TMP_FILE_SUFFIX: &str = ".tmp";
const SST_FILE_SUFFIX: &str = ".sst";
const CLONE_FILE_SUFFIX: &str = ".clone";
const META_FILE_SUFFIX: &str = ".meta";

const DELETE_RETRY_MAX_TIMES: u32 = 6;
const DELETE_RETRY_TIME_MILLIS: u64 = 500;

quick_error! {
    #[derive(Debug)]
    pub enum Error {
        Abort {
            display("abort")
        }
        TooManySnapshots {
            display("too many snapshots")
        }
        Other(err: Box<dyn error::Error + Sync + Send>) {
            from()
            cause(err.as_ref())
            display("snap failed {:?}", err)
        }
    }
}

impl From<io::Error> for Error {
    fn from(e: io::Error) -> Self {
        Error::Other(Box::new(e))
    }
}

pub type Result<T> = result::Result<T, Error>;

impl ErrorCodeExt for Error {
    fn error_code(&self) -> ErrorCode {
        match self {
            Error::Abort => error_code::raftstore::SNAP_ABORT,
            Error::TooManySnapshots => error_code::raftstore::SNAP_TOO_MANY,
            Error::Other(_) => error_code::raftstore::SNAP_UNKNOWN,
        }
    }
}

// CF_LOCK is relatively small, so we use plain file for performance issue.
#[inline]
pub fn plain_file_used(cf: &str) -> bool {
    cf == CF_LOCK
}

#[inline]
pub fn check_abort(status: &AtomicUsize) -> Result<()> {
    if status.load(Ordering::Relaxed) == JOB_STATUS_CANCELLING {
        return Err(Error::Abort);
    }
    Ok(())
}

#[derive(Clone, Hash, PartialEq, Eq, PartialOrd, Ord, Debug)]
pub struct SnapKey {
    pub region_id: u64,
    pub term: u64,
    pub idx: u64,
}

impl SnapKey {
    #[inline]
    pub fn new(region_id: u64, term: u64, idx: u64) -> SnapKey {
        SnapKey {
            region_id,
            term,
            idx,
        }
    }

    pub fn from_region_snap(region_id: u64, snap: &RaftSnapshot) -> SnapKey {
        let index = snap.get_metadata().get_index();
        let term = snap.get_metadata().get_term();
        SnapKey::new(region_id, term, index)
    }

    pub fn from_snap(snap: &RaftSnapshot) -> io::Result<SnapKey> {
        let mut snap_data = RaftSnapshotData::default();
        if let Err(e) = snap_data.merge_from_bytes(snap.get_data()) {
            return Err(io::Error::new(ErrorKind::Other, e));
        }

        Ok(SnapKey::from_region_snap(
            snap_data.get_region().get_id(),
            snap,
        ))
    }
}

impl Display for SnapKey {
    fn fmt(&self, f: &mut Formatter<'_>) -> fmt::Result {
        write!(f, "{}_{}_{}", self.region_id, self.term, self.idx)
    }
}

#[derive(Default)]
pub struct SnapshotStatistics {
    pub size: u64,
    pub kv_count: usize,
}

impl SnapshotStatistics {
    pub fn new() -> SnapshotStatistics {
        SnapshotStatistics {
            ..Default::default()
        }
    }
}

pub struct ApplyOptions<EK>
where
    EK: KvEngine,
{
    pub db: EK,
    pub region: Region,
    pub abort: Arc<AtomicUsize>,
    pub write_batch_size: usize,
    pub coprocessor_host: CoprocessorHost<EK>,
}

// A helper function to copy snapshot.
// Only used in tests.
pub fn copy_snapshot(mut from: Box<Snapshot>, mut to: Box<Snapshot>) -> io::Result<()> {
    if !to.exists() {
        io::copy(&mut from, &mut to)?;
        to.save()?;
    }
    Ok(())
}

// Try to delete the specified snapshot, return true if the deletion is done.
fn retry_delete_snapshot(mgr: &SnapManagerCore, key: &SnapKey, snap: &Snapshot) -> bool {
    let d = time::Duration::from_millis(DELETE_RETRY_TIME_MILLIS);
    for _ in 0..DELETE_RETRY_MAX_TIMES {
        if mgr.delete_snapshot(key, snap, true) {
            return true;
        }
        thread::sleep(d);
    }
    false
}

fn gen_snapshot_meta(cf_files: &[CfFile]) -> RaftStoreResult<SnapshotMeta> {
    let mut meta = Vec::with_capacity(cf_files.len());
    for cf_file in cf_files {
        if SNAPSHOT_CFS.iter().find(|&cf| cf_file.cf == *cf).is_none() {
            return Err(box_err!(
                "failed to encode invalid snapshot cf {}",
                cf_file.cf
            ));
        }

        let mut cf_file_meta = SnapshotCfFile::new();
        cf_file_meta.set_cf(cf_file.cf.to_owned());
        cf_file_meta.set_size(cf_file.size);
        cf_file_meta.set_checksum(cf_file.checksum);
        meta.push(cf_file_meta);
    }
    let mut snapshot_meta = SnapshotMeta::default();
    snapshot_meta.set_cf_files(meta.into());
    Ok(snapshot_meta)
}

fn calc_checksum_and_size(
    path: &Path,
    encryption_key_manager: Option<&Arc<DataKeyManager>>,
) -> RaftStoreResult<(u32, u64)> {
    let (checksum, size) = if let Some(mgr) = encryption_key_manager {
        // Crc32 and file size need to be calculated based on decrypted contents.
        let file_name = path.to_str().unwrap();
        let mut r = snap_io::get_decrypter_reader(file_name, &mgr)?;
        calc_crc32_and_size(&mut r)?
    } else {
        (calc_crc32(path)?, get_file_size(path)?)
    };
    Ok((checksum, size))
}

fn check_file_size(got_size: u64, expected_size: u64, path: &Path) -> RaftStoreResult<()> {
    if got_size != expected_size {
        return Err(box_err!(
            "invalid size {} for snapshot cf file {}, expected {}",
            got_size,
            path.display(),
            expected_size
        ));
    }
    Ok(())
}

fn check_file_checksum(
    got_checksum: u32,
    expected_checksum: u32,
    path: &Path,
) -> RaftStoreResult<()> {
    if got_checksum != expected_checksum {
        return Err(box_err!(
            "invalid checksum {} for snapshot cf file {}, expected {}",
            got_checksum,
            path.display(),
            expected_checksum
        ));
    }
    Ok(())
}

fn check_file_size_and_checksum(
    path: &Path,
    expected_size: u64,
    expected_checksum: u32,
    encryption_key_manager: Option<&Arc<DataKeyManager>>,
) -> RaftStoreResult<()> {
    let (checksum, size) = calc_checksum_and_size(path, encryption_key_manager)?;
    check_file_size(size, expected_size, path)?;
    check_file_checksum(checksum, expected_checksum, path)?;
    Ok(())
}

struct CfFileForRecving {
    file: File,
    encrypter: Option<(Cipher, Crypter)>,
    written_size: u64,
    write_digest: crc32fast::Hasher,
}

#[derive(Default)]
pub struct CfFile {
    pub cf: CfName,
    pub path: PathBuf,
    pub tmp_path: PathBuf,
    pub clone_path: PathBuf,
    file_for_sending: Option<Box<dyn Read + Send>>,
    file_for_recving: Option<CfFileForRecving>,
    pub kv_count: u64,
    pub size: u64,
    pub checksum: u32,
}

#[derive(Default)]
struct MetaFile {
    pub meta: SnapshotMeta,
    pub path: PathBuf,
    pub file: Option<File>,

    // for writing snapshot
    pub tmp_path: PathBuf,
}

pub struct Snapshot {
    key: SnapKey,
    display_path: String,
    dir_path: PathBuf,
    cf_files: Vec<CfFile>,
    cf_index: usize,
    meta_file: MetaFile,
    hold_tmp_files: bool,

    mgr: SnapManagerCore,
}

pub struct PreHandledSnapshot {
    pub index: u64,
    pub term: u64,
    pub inner: engine_store_ffi::RawCppPtr,
}

unsafe impl Send for PreHandledSnapshot {}

type LockCFDecoder = BufReader<Box<dyn Read + Send>>;

pub struct LockCFFileReader {
    decoder: LockCFDecoder,
    key: Vec<u8>,
    val: Vec<u8>,
}

impl LockCFFileReader {
    pub fn ffi_get_cf_file_reader(
        path: &str,
        key_mgr: Option<&Arc<DataKeyManager>>,
    ) -> engine_store_ffi::RawVoidPtr {
        let file = File::open(path).unwrap();
        let mut decoder: LockCFDecoder = if let Some(key_mgr) = key_mgr {
            let reader = get_decrypter_reader(path, key_mgr).unwrap();
            BufReader::new(reader)
        } else {
            BufReader::new(Box::new(file) as Box<dyn Read + Send>)
        };

        let key = decoder.decode_compact_bytes().unwrap();
        let mut val = vec![];
        if !key.is_empty() {
            val = decoder.decode_compact_bytes().unwrap();
        }

        Box::into_raw(Box::new(LockCFFileReader { decoder, key, val })) as *mut _
    }

    pub fn ffi_remained(&self) -> u8 {
        (!self.key.is_empty()) as u8
    }

    pub fn ffi_key(&self) -> engine_store_ffi::BaseBuffView {
        let ori_key = keys::origin_key(&self.key);
        ori_key.into()
    }

    pub fn ffi_val(&self) -> engine_store_ffi::BaseBuffView {
        self.val.as_slice().into()
    }

    pub fn ffi_next(&mut self) {
        let key = self.decoder.decode_compact_bytes().unwrap();
        if !key.is_empty() {
            self.val = self.decoder.decode_compact_bytes().unwrap();
        } else {
            self.val.clear();
        }
        self.key = key;
    }
}

impl Snap {
    pub fn pre_handle_snapshot(
        &self,
        region: &kvproto::metapb::Region,
        peer_id: u64,
        index: u64,
        term: u64,
    ) -> PreHandledSnapshot {
        let mut sst_views = vec![];
        for cf_file in &self.cf_files {
            if cf_file.size == 0 {
                // Skip empty cf file.
                continue;
            }

            if plain_file_used(cf_file.cf) {
                assert!(cf_file.cf == CF_LOCK);
            }

            sst_views.push((
                cf_file.path.to_str().unwrap().as_bytes(),
                engine_store_ffi::name_to_cf(cf_file.cf),
            ));
        }

        let res = engine_store_ffi::get_engine_store_server_helper()
            .pre_handle_snapshot(&region, peer_id, sst_views, index, term);

        PreHandledSnapshot {
            index,
            term,
            inner: res,
        }
    }
}

#[derive(PartialEq, Eq, Clone, Copy)]
enum CheckPolicy {
    ErrAllowed,
    ErrNotAllowed,
    None,
}

impl Snapshot {
    fn new<T: Into<PathBuf>>(
        dir: T,
        key: &SnapKey,
        is_sending: bool,
        check_policy: CheckPolicy,
        mgr: &SnapManagerCore,
    ) -> RaftStoreResult<Self> {
        let dir_path = dir.into();
        if !dir_path.exists() {
            fs::create_dir_all(dir_path.as_path())?;
        }
        let snap_prefix = if is_sending {
            SNAP_GEN_PREFIX
        } else {
            SNAP_REV_PREFIX
        };
        let prefix = format!("{}_{}", snap_prefix, key);
        let display_path = Self::get_display_path(&dir_path, &prefix);

        let mut cf_files = Vec::with_capacity(SNAPSHOT_CFS.len());
        for cf in SNAPSHOT_CFS {
            let filename = format!("{}_{}{}", prefix, cf, SST_FILE_SUFFIX);
            let path = dir_path.join(&filename);
            let tmp_path = dir_path.join(format!("{}{}", filename, TMP_FILE_SUFFIX));
            let clone_path = dir_path.join(format!("{}{}", filename, CLONE_FILE_SUFFIX));
            let cf_file = CfFile {
                cf,
                path,
                tmp_path,
                clone_path,
                ..Default::default()
            };
            cf_files.push(cf_file);
        }

        let meta_filename = format!("{}{}", prefix, META_FILE_SUFFIX);
        let meta_path = dir_path.join(&meta_filename);
        let meta_tmp_path = dir_path.join(format!("{}{}", meta_filename, TMP_FILE_SUFFIX));
        let meta_file = MetaFile {
            path: meta_path,
            tmp_path: meta_tmp_path,
            ..Default::default()
        };

        let mut s = Snapshot {
            key: key.clone(),
            display_path,
            dir_path,
            cf_files,
            cf_index: 0,
            meta_file,
            hold_tmp_files: false,
            mgr: mgr.clone(),
        };

        if check_policy == CheckPolicy::None {
            return Ok(s);
        }

        // load snapshot meta if meta_file exists
        if file_exists(&s.meta_file.path) {
            if let Err(e) = s.load_snapshot_meta() {
                if check_policy == CheckPolicy::ErrNotAllowed {
                    return Err(e);
                }
                warn!(
                    "failed to load existent snapshot meta when try to build snapshot";
                    "snapshot" => %s.path(),
                    "err" => ?e,
                    "error_code" => %e.error_code(),
                );
                if !retry_delete_snapshot(mgr, key, &s) {
                    warn!(
                        "failed to delete snapshot because it's already registered elsewhere";
                        "snapshot" => %s.path(),
                    );
                    return Err(e);
                }
            }
        }
        Ok(s)
    }

    fn new_for_building<T: Into<PathBuf>>(
        dir: T,
        key: &SnapKey,
        mgr: &SnapManagerCore,
    ) -> RaftStoreResult<Self> {
        let mut s = Self::new(dir, key, true, CheckPolicy::ErrAllowed, mgr)?;
        s.init_for_building()?;
        Ok(s)
    }

    fn new_for_sending<T: Into<PathBuf>>(
        dir: T,
        key: &SnapKey,
        mgr: &SnapManagerCore,
    ) -> RaftStoreResult<Self> {
        let mut s = Self::new(dir, key, true, CheckPolicy::ErrNotAllowed, mgr)?;
        s.mgr.limiter = Limiter::new(INFINITY);

        if !s.exists() {
            // Skip the initialization below if it doesn't exists.
            return Ok(s);
        }
        for cf_file in &mut s.cf_files {
            // initialize cf file size and reader
            if cf_file.size > 0 {
                let file = File::open(&cf_file.path)?;
                cf_file.file_for_sending = Some(Box::new(file) as Box<dyn Read + Send>);
            }
        }
        Ok(s)
    }

    fn new_for_receiving<T: Into<PathBuf>>(
        dir: T,
        key: &SnapKey,
        mgr: &SnapManagerCore,
        snapshot_meta: SnapshotMeta,
    ) -> RaftStoreResult<Self> {
        let mut s = Self::new(dir, key, false, CheckPolicy::ErrNotAllowed, mgr)?;
        s.set_snapshot_meta(snapshot_meta)?;
        if s.exists() {
            return Ok(s);
        }

        let f = OpenOptions::new()
            .write(true)
            .create_new(true)
            .open(&s.meta_file.tmp_path)?;
        s.meta_file.file = Some(f);
        s.hold_tmp_files = true;

        for cf_file in &mut s.cf_files {
            if cf_file.size == 0 {
                continue;
            }
            let f = OpenOptions::new()
                .write(true)
                .create_new(true)
                .open(&cf_file.tmp_path)?;
            cf_file.file_for_recving = Some(CfFileForRecving {
                file: f,
                encrypter: None,
                written_size: 0,
                write_digest: crc32fast::Hasher::new(),
            });

            if let Some(mgr) = &s.mgr.encryption_key_manager {
                let path = cf_file.path.to_str().unwrap();
                let enc_info = mgr.new_file(path)?;
                let mthd = encryption_method_from_db_encryption_method(enc_info.method);
                if mthd != EncryptionMethod::Plaintext {
                    let file_for_recving = cf_file.file_for_recving.as_mut().unwrap();
                    file_for_recving.encrypter = Some(
                        create_aes_ctr_crypter(
                            mthd,
                            &enc_info.key,
                            Mode::Encrypt,
                            Iv::from_slice(&enc_info.iv)?,
                        )
                        .map_err(|e| RaftStoreError::Snapshot(box_err!(e)))?,
                    );
                }
            }
        }
        Ok(s)
    }

    fn new_for_applying<T: Into<PathBuf>>(
        dir: T,
        key: &SnapKey,
        mgr: &SnapManagerCore,
    ) -> RaftStoreResult<Self> {
        let mut s = Self::new(dir, key, false, CheckPolicy::ErrNotAllowed, mgr)?;
        s.mgr.limiter = Limiter::new(INFINITY);
        Ok(s)
    }

    // If all files of the snapshot exist, return `Ok` directly. Otherwise create a new file at
    // the temporary meta file path, so that all other try will fail.
    fn init_for_building(&mut self) -> RaftStoreResult<()> {
        if self.exists() {
            return Ok(());
        }
        let file = OpenOptions::new()
            .write(true)
            .create_new(true)
            .open(&self.meta_file.tmp_path)?;
        self.meta_file.file = Some(file);
        self.hold_tmp_files = true;
        Ok(())
    }

    fn read_snapshot_meta(&mut self) -> RaftStoreResult<SnapshotMeta> {
        let buf = fs::read(&self.meta_file.path)?;
        let mut snapshot_meta = SnapshotMeta::default();
        snapshot_meta.merge_from_bytes(&buf)?;
        Ok(snapshot_meta)
    }

    fn set_snapshot_meta(&mut self, snapshot_meta: SnapshotMeta) -> RaftStoreResult<()> {
        if snapshot_meta.get_cf_files().len() != self.cf_files.len() {
            return Err(box_err!(
                "invalid cf number of snapshot meta, expect {}, got {}",
                SNAPSHOT_CFS.len(),
                snapshot_meta.get_cf_files().len()
            ));
        }
        for (i, cf_file) in self.cf_files.iter_mut().enumerate() {
            let meta = snapshot_meta.get_cf_files().get(i).unwrap();
            if meta.get_cf() != cf_file.cf {
                return Err(box_err!(
                    "invalid {} cf in snapshot meta, expect {}, got {}",
                    i,
                    cf_file.cf,
                    meta.get_cf()
                ));
            }
            cf_file.size = meta.get_size();
            cf_file.checksum = meta.get_checksum();
            if file_exists(&cf_file.path) {
                let mgr = self.mgr.encryption_key_manager.as_ref();
                let (_, size) = calc_checksum_and_size(&cf_file.path, mgr)?;
                check_file_size(size, cf_file.size, &cf_file.path)?;
            }
        }
        self.meta_file.meta = snapshot_meta;
        Ok(())
    }

    fn load_snapshot_meta(&mut self) -> RaftStoreResult<()> {
        let snapshot_meta = self.read_snapshot_meta()?;
        self.set_snapshot_meta(snapshot_meta)?;
        // check if there is a data corruption when the meta file exists
        // but cf files are deleted.
        if !self.exists() {
            return Err(box_err!(
                "snapshot {} is corrupted, some cf file is missing",
                self.path()
            ));
        }
        Ok(())
    }

    fn get_display_path(dir_path: impl AsRef<Path>, prefix: &str) -> String {
        let cf_names = "(".to_owned() + &SNAPSHOT_CFS.join("|") + ")";
        format!(
            "{}/{}_{}{}",
            dir_path.as_ref().display(),
            prefix,
            cf_names,
            SST_FILE_SUFFIX
        )
    }

    fn validate(&self, engine: &impl KvEngine, for_send: bool) -> RaftStoreResult<()> {
        for cf_file in &self.cf_files {
            if cf_file.size == 0 {
                // Skip empty file. The checksum of this cf file should be 0 and
                // this is checked when loading the snapshot meta.
                continue;
            }

            if !plain_file_used(cf_file.cf) {
                // Reset global seq number.
                engine.reset_global_seq(&cf_file.cf, &cf_file.path)?;
            }
            check_file_size_and_checksum(
                &cf_file.path,
                cf_file.size,
                cf_file.checksum,
                self.mgr.encryption_key_manager.as_ref(),
            )?;

            if !for_send && !plain_file_used(cf_file.cf) {
                sst_importer::prepare_sst_for_ingestion(
                    &cf_file.path,
                    &cf_file.clone_path,
                    self.mgr.encryption_key_manager.as_deref(),
                )?;
            }
        }
        Ok(())
    }

    fn switch_to_cf_file(&mut self, cf: &str) -> io::Result<()> {
        match self.cf_files.iter().position(|x| x.cf == cf) {
            Some(index) => {
                self.cf_index = index;
                Ok(())
            }
            None => Err(io::Error::new(
                ErrorKind::Other,
                format!("fail to find cf {}", cf),
            )),
        }
    }

    // Only called in `do_build`.
    fn save_meta_file(&mut self) -> RaftStoreResult<()> {
        let v = box_try!(self.meta_file.meta.write_to_bytes());
        if let Some(mut f) = self.meta_file.file.take() {
            // `meta_file` could be None for this case: in `init_for_building` the snapshot exists
            // so no temporary meta file is created, and this field is None. However in `do_build`
            // it's deleted so we build it again, and then call `save_meta_file` with `meta_file`
            // as None.
            // FIXME: We can fix it later by introducing a better snapshot delete mechanism.
            f.write_all(&v[..])?;
            f.flush()?;
            f.sync_all()?;
            fs::rename(&self.meta_file.tmp_path, &self.meta_file.path)?;
            self.hold_tmp_files = false;
            Ok(())
        } else {
            Err(box_err!(
                "save meta file without metadata for {:?}",
                self.key
            ))
        }
    }

    fn do_build<EK: KvEngine>(
        &mut self,
        engine: &EK,
        kv_snap: &EK::Snapshot,
        region: &Region,
        stat: &mut SnapshotStatistics,
    ) -> RaftStoreResult<()>
    where
        EK: KvEngine,
    {
        fail_point!("snapshot_enter_do_build");
        if self.exists() {
            match self.validate(engine, true) {
                Ok(()) => return Ok(()),
                Err(e) => {
                    error!(?e;
                        "snapshot is corrupted, will rebuild";
                        "region_id" => region.get_id(),
                        "snapshot" => %self.path(),
                    );
                    if !retry_delete_snapshot(&self.mgr, &self.key, self) {
                        error!(
                            "failed to delete corrupted snapshot because it's \
                             already registered elsewhere";
                            "region_id" => region.get_id(),
                            "snapshot" => %self.path(),
                        );
                        return Err(e);
                    }
                    self.init_for_building()?;
                }
            }
        }

        let (begin_key, end_key) = (enc_start_key(region), enc_end_key(region));
        for (cf_enum, cf) in SNAPSHOT_CFS_ENUM_PAIR {
            self.switch_to_cf_file(cf)?;
            let cf_file = &mut self.cf_files[self.cf_index];
            let path = cf_file.tmp_path.to_str().unwrap();
            let cf_stat = if plain_file_used(cf_file.cf) {
                let key_mgr = self.mgr.encryption_key_manager.as_ref();
                snap_io::build_plain_cf_file::<EK>(
                    path, key_mgr, kv_snap, cf_file.cf, &begin_key, &end_key,
                )?
            } else {
                snap_io::build_sst_cf_file::<EK>(
                    path,
                    engine,
                    kv_snap,
                    cf_file.cf,
                    &begin_key,
                    &end_key,
                    &self.mgr.limiter,
                )?
            };
            cf_file.kv_count = cf_stat.key_count as u64;
            if cf_file.kv_count > 0 {
                // Use `kv_count` instead of file size to check empty files because encrypted sst files
                // contain some metadata so their sizes will never be 0.
                self.mgr.rename_tmp_cf_file_for_send(cf_file)?;
            } else {
                delete_file_if_exist(&cf_file.tmp_path).unwrap();
                if let Some(ref mgr) = self.mgr.encryption_key_manager {
                    let src = cf_file.tmp_path.to_str().unwrap();
                    mgr.delete_file(src)?;
                }
            }

            SNAPSHOT_CF_KV_COUNT
                .get(*cf_enum)
                .observe(cf_stat.key_count as f64);
            SNAPSHOT_CF_SIZE
                .get(*cf_enum)
                .observe(cf_stat.total_size as f64);
            info!(
                "scan snapshot of one cf";
                "region_id" => region.get_id(),
                "snapshot" => self.path(),
                "cf" => cf,
                "key_count" => cf_stat.key_count,
                "size" => cf_stat.total_size,
            );
        }

        stat.kv_count = self.cf_files.iter().map(|cf| cf.kv_count as usize).sum();
        // save snapshot meta to meta file
        let snapshot_meta = gen_snapshot_meta(&self.cf_files[..])?;
        self.meta_file.meta = snapshot_meta;
        self.save_meta_file()?;
        Ok(())
    }

    fn delete(&self) {
        debug!(
            "deleting snapshot file";
            "snapshot" => %self.path(),
        );
        for cf_file in &self.cf_files {
            // Delete cloned files.
            delete_file_if_exist(&cf_file.clone_path).unwrap();

            // Delete temp files.
            if self.hold_tmp_files {
                delete_file_if_exist(&cf_file.tmp_path).unwrap();
            }

            // Delete cf files.
            delete_file_if_exist(&cf_file.path).unwrap();
            if let Some(ref mgr) = self.mgr.encryption_key_manager {
                let path = cf_file.path.to_str().unwrap();
                mgr.delete_file(path).unwrap();
            }
        }
        delete_file_if_exist(&self.meta_file.path).unwrap();
        if self.hold_tmp_files {
            delete_file_if_exist(&self.meta_file.tmp_path).unwrap();
        }
    }
}

impl fmt::Debug for Snapshot {
    fn fmt(&self, f: &mut Formatter<'_>) -> fmt::Result {
        f.debug_struct("Snapshot")
            .field("key", &self.key)
            .field("display_path", &self.display_path)
            .finish()
    }
}

impl Snapshot {
    pub fn build<EK: KvEngine>(
        &mut self,
        engine: &EK,
        kv_snap: &EK::Snapshot,
        region: &Region,
        snap_data: &mut RaftSnapshotData,
        stat: &mut SnapshotStatistics,
    ) -> RaftStoreResult<()> {
        let t = Instant::now();
        self.do_build::<EK>(engine, kv_snap, region, stat)?;

        let total_size = self.total_size()?;
        stat.size = total_size;
        // set snapshot meta data
        snap_data.set_file_size(total_size);
        snap_data.set_version(SNAPSHOT_VERSION);
        snap_data.set_meta(self.meta_file.meta.clone());

        SNAPSHOT_BUILD_TIME_HISTOGRAM.observe(duration_to_sec(t.elapsed()) as f64);
        info!(
            "scan snapshot";
            "region_id" => region.get_id(),
            "snapshot" => self.path(),
            "key_count" => stat.kv_count,
            "size" => total_size,
            "takes" => ?t.elapsed(),
        );

        Ok(())
    }

    pub fn apply<EK: KvEngine>(&mut self, options: ApplyOptions<EK>) -> Result<()> {
        box_try!(self.validate(&options.db, false));

        let abort_checker = ApplyAbortChecker(options.abort);
        let coprocessor_host = options.coprocessor_host;
        let region = options.region;
        let key_mgr = self.mgr.encryption_key_manager.as_ref();
        for cf_file in &mut self.cf_files {
            if cf_file.size == 0 {
                // Skip empty cf file.
                continue;
            }
            let cf = cf_file.cf;
            if plain_file_used(cf_file.cf) {
                let path = cf_file.path.to_str().unwrap();
                let batch_size = options.write_batch_size;
                let cb = |kv: &[(Vec<u8>, Vec<u8>)]| {
                    coprocessor_host.post_apply_plain_kvs_from_snapshot(&region, cf, kv)
                };
                snap_io::apply_plain_cf_file(
                    path,
                    key_mgr,
                    &abort_checker,
                    &options.db,
                    cf,
                    batch_size,
                    cb,
                )?;
            } else {
                let _timer = INGEST_SST_DURATION_SECONDS.start_coarse_timer();
                let path = cf_file.clone_path.to_str().unwrap();
                snap_io::apply_sst_cf_file(path, &options.db, cf)?;
                coprocessor_host.post_apply_sst_from_snapshot(&region, cf, path);
            }
        }
        Ok(())
    }

    pub fn path(&self) -> &str {
        &self.display_path
    }

    pub fn exists(&self) -> bool {
        self.cf_files
            .iter()
            .all(|cf_file| cf_file.size == 0 || file_exists(&cf_file.path))
            && file_exists(&self.meta_file.path)
    }

    pub fn meta(&self) -> io::Result<Metadata> {
        file_system::metadata(&self.meta_file.path)
    }

    pub fn total_size(&self) -> io::Result<u64> {
        Ok(self.cf_files.iter().fold(0, |acc, x| acc + x.size))
    }

    pub fn save(&mut self) -> io::Result<()> {
        debug!(
            "saving to snapshot file";
            "snapshot" => %self.path(),
        );
        for cf_file in &mut self.cf_files {
            if cf_file.size == 0 {
                // Skip empty cf file.
                continue;
            }

            // Check each cf file has been fully written, and the checksum matches.
            let mut file_for_recving = cf_file.file_for_recving.take().unwrap();
            file_for_recving.file.flush()?;
            file_for_recving.file.sync_all()?;

            if file_for_recving.written_size != cf_file.size {
                return Err(io::Error::new(
                    ErrorKind::Other,
                    format!(
                        "snapshot file {} for cf {} size mismatches, \
                         real size {}, expected size {}",
                        cf_file.path.display(),
                        cf_file.cf,
                        file_for_recving.written_size,
                        cf_file.size
                    ),
                ));
            }

            let checksum = file_for_recving.write_digest.finalize();
            if checksum != cf_file.checksum {
                return Err(io::Error::new(
                    ErrorKind::Other,
                    format!(
                        "snapshot file {} for cf {} checksum \
                         mismatches, real checksum {}, expected \
                         checksum {}",
                        cf_file.path.display(),
                        cf_file.cf,
                        checksum,
                        cf_file.checksum
                    ),
                ));
            }

            fs::rename(&cf_file.tmp_path, &cf_file.path)?;
        }
        sync_dir(&self.dir_path)?;

        // write meta file
        let v = self.meta_file.meta.write_to_bytes()?;
        {
            let mut meta_file = self.meta_file.file.take().unwrap();
            meta_file.write_all(&v[..])?;
            meta_file.sync_all()?;
        }
        fs::rename(&self.meta_file.tmp_path, &self.meta_file.path)?;
        sync_dir(&self.dir_path)?;
        self.hold_tmp_files = false;
        Ok(())
    }
}

// To check whether a procedure about apply snapshot aborts or not.
struct ApplyAbortChecker(Arc<AtomicUsize>);
impl snap_io::StaleDetector for ApplyAbortChecker {
    fn is_stale(&self) -> bool {
        self.0.load(Ordering::Relaxed) == JOB_STATUS_CANCELLING
    }
}

impl Read for Snapshot {
    fn read(&mut self, buf: &mut [u8]) -> io::Result<usize> {
        if buf.is_empty() {
            return Ok(0);
        }
        while self.cf_index < self.cf_files.len() {
            let cf_file = &mut self.cf_files[self.cf_index];
            if cf_file.size == 0 {
                self.cf_index += 1;
                continue;
            }
            let reader = cf_file.file_for_sending.as_mut().unwrap();
            match reader.read(buf) {
                Ok(0) => {
                    // EOF. Switch to next file.
                    self.cf_index += 1;
                }
                Ok(n) => return Ok(n),
                e => return e,
            }
        }
        Ok(0)
    }
}

impl Write for Snapshot {
    fn write(&mut self, buf: &[u8]) -> io::Result<usize> {
        if buf.is_empty() {
            return Ok(0);
        }

        let (mut next_buf, mut written_bytes) = (buf, 0);
        while self.cf_index < self.cf_files.len() {
            let cf_file = &mut self.cf_files[self.cf_index];
            if cf_file.size == 0 {
                self.cf_index += 1;
                continue;
            }

            let mut file_for_recving = cf_file.file_for_recving.as_mut().unwrap();

            let left = (cf_file.size - file_for_recving.written_size) as usize;
            assert!(left > 0 && !next_buf.is_empty());
            let (write_len, switch, finished) = match next_buf.len().cmp(&left) {
                CmpOrdering::Greater => (left, true, false),
                CmpOrdering::Equal => (left, true, true),
                CmpOrdering::Less => (next_buf.len(), false, true),
            };

            file_for_recving
                .write_digest
                .update(&next_buf[0..write_len]);
            file_for_recving.written_size += write_len as u64;
            written_bytes += write_len;

            let file = AllowStdIo::new(&mut file_for_recving.file);
            let mut file = self.mgr.limiter.clone().limit(file);
            if file_for_recving.encrypter.is_none() {
                block_on(file.write_all(&next_buf[0..write_len]))?;
            } else {
                let (cipher, crypter) = file_for_recving.encrypter.as_mut().unwrap();
                let mut encrypt_buffer = vec![0; write_len + cipher.block_size()];
                let mut bytes = crypter.update(&next_buf[0..write_len], &mut encrypt_buffer)?;
                if switch {
                    bytes += crypter.finalize(&mut encrypt_buffer)?;
                }
                encrypt_buffer.truncate(bytes);
                block_on(file.write_all(&encrypt_buffer))?;
            }

            if switch {
                self.cf_index += 1;
                next_buf = &next_buf[write_len..]
            }
            if finished {
                break;
            }
        }
        Ok(written_bytes)
    }

    fn flush(&mut self) -> io::Result<()> {
        if let Some(cf_file) = self.cf_files.get_mut(self.cf_index) {
            let file_for_recving = cf_file.file_for_recving.as_mut().unwrap();
            file_for_recving.file.flush()?;
        }
        Ok(())
    }
}

impl Drop for Snapshot {
    fn drop(&mut self) {
        // Cleanup if the snapshot is not built or received successfully.
        if self.hold_tmp_files {
            self.delete();
        }
    }
}

#[derive(PartialEq, Debug)]
pub enum SnapEntry {
    Generating = 1,
    Sending = 2,
    Receiving = 3,
    Applying = 4,
}

/// `SnapStats` is for snapshot statistics.
pub struct SnapStats {
    pub sending_count: usize,
    pub receiving_count: usize,
}

#[derive(Clone)]
struct SnapManagerCore {
    // directory to store snapfile.
    base: String,

    registry: Arc<RwLock<HashMap<SnapKey, Vec<SnapEntry>>>>,
    limiter: Limiter,
    temp_sst_id: Arc<AtomicU64>,
    encryption_key_manager: Option<Arc<DataKeyManager>>,
}

/// `SnapManagerCore` trace all current processing snapshots.
pub struct SnapManager {
    core: SnapManagerCore,
    max_total_size: u64,
}

impl Clone for SnapManager {
    fn clone(&self) -> Self {
        SnapManager {
            core: self.core.clone(),
            max_total_size: self.max_total_size,
        }
    }
}

impl SnapManager {
    pub fn new<T: Into<String>>(path: T) -> Self {
        SnapManagerBuilder::default().build(path)
    }

    pub fn init(&self) -> io::Result<()> {
        let enc_enabled = self.core.encryption_key_manager.is_some();
        info!(
            "Initializing SnapManager, encryption is enabled: {}",
            enc_enabled
        );

        // Use write lock so only one thread initialize the directory at a time.
        let _lock = self.core.registry.wl();
        let path = Path::new(&self.core.base);
        if !path.exists() {
            fs::create_dir_all(path)?;
            return Ok(());
        }
        if !path.is_dir() {
            return Err(io::Error::new(
                ErrorKind::Other,
                format!("{} should be a directory", path.display()),
            ));
        }
        for f in fs::read_dir(path)? {
            let p = f?;
            if p.file_type()?.is_file() {
                if let Some(s) = p.file_name().to_str() {
                    if s.ends_with(TMP_FILE_SUFFIX) {
                        fs::remove_file(p.path())?;
                    }
                }
            }
        }
        Ok(())
    }

    // Return all snapshots which is idle not being used.
    pub fn list_idle_snap(&self) -> io::Result<Vec<(SnapKey, bool)>> {
        // Use a lock to protect the directory when scanning.
        let registry = self.core.registry.rl();
        let read_dir = fs::read_dir(Path::new(&self.core.base))?;
        // Remove the duplicate snap keys.
        let mut v: Vec<_> = read_dir
            .filter_map(|p| {
                let p = match p {
                    Err(e) => {
                        error!(
                            "failed to list content of directory";
                            "directory" => %&self.core.base,
                            "err" => ?e,
                        );
                        return None;
                    }
                    Ok(p) => p,
                };
                match p.file_type() {
                    Ok(t) if t.is_file() => {}
                    _ => return None,
                }
                let file_name = p.file_name();
                let name = match file_name.to_str() {
                    None => return None,
                    Some(n) => n,
                };
                if name.starts_with(DEL_RANGE_PREFIX) {
                    // This is a temp file to store delete keys and ingest them into Engine.
                    return None;
                }

                let is_sending = name.starts_with(SNAP_GEN_PREFIX);
                let numbers: Vec<u64> = name.split('.').next().map_or_else(Vec::new, |s| {
                    s.split('_')
                        .skip(1)
                        .filter_map(|s| s.parse().ok())
                        .collect()
                });
                if numbers.len() != 3 {
                    error!(
                        "failed to parse snapkey";
                        "snap_key" => %name,
                    );
                    return None;
                }
                let snap_key = SnapKey::new(numbers[0], numbers[1], numbers[2]);
                if registry.contains_key(&snap_key) {
                    // Skip those registered snapshot.
                    return None;
                }
                Some((snap_key, is_sending))
            })
            .collect();
        v.sort();
        v.dedup();
        Ok(v)
    }

    pub fn get_temp_path_for_ingest(&self) -> String {
        let sst_id = self.core.temp_sst_id.fetch_add(1, Ordering::SeqCst);
        let filename = format!(
            "{}_{}{}{}",
            DEL_RANGE_PREFIX, sst_id, SST_FILE_SUFFIX, TMP_FILE_SUFFIX
        );
        let path = PathBuf::from(&self.core.base).join(&filename);
        path.to_str().unwrap().to_string()
    }

    #[inline]
    pub fn has_registered(&self, key: &SnapKey) -> bool {
        self.core.registry.rl().contains_key(key)
    }

    /// Get a `Snapshot` can be used for `build`. Concurrent calls are allowed
    /// because only one caller can lock temporary disk files.
    ///
    /// NOTE: it calculates snapshot size by scanning the base directory.
    /// Don't call it in raftstore thread until the size limitation mechanism gets refactored.
    pub fn get_snapshot_for_building(&self, key: &SnapKey) -> RaftStoreResult<Box<Snapshot>> {
        let mut old_snaps = None;
        while self.get_total_snap_size()? > self.max_total_snap_size() {
            if old_snaps.is_none() {
                let snaps = self.list_idle_snap()?;
                let mut key_and_snaps = Vec::with_capacity(snaps.len());
                for (key, is_sending) in snaps {
                    if !is_sending {
                        continue;
                    }
                    let snap = match self.get_snapshot_for_sending(&key) {
                        Ok(snap) => snap,
                        Err(_) => continue,
                    };
                    if let Ok(modified) = snap.meta().and_then(|m| m.modified()) {
                        key_and_snaps.push((key, snap, modified));
                    }
                }
                key_and_snaps.sort_by_key(|&(_, _, modified)| Reverse(modified));
                old_snaps = Some(key_and_snaps);
            }
            match old_snaps.as_mut().unwrap().pop() {
                Some((key, snap, _)) => self.delete_snapshot(&key, snap.as_ref(), false),
                None => return Err(RaftStoreError::Snapshot(Error::TooManySnapshots)),
            };
        }

        let base = &self.core.base;
        let f = Snapshot::new_for_building(base, key, &self.core)?;
        Ok(Box::new(f))
    }

    pub fn get_snapshot_for_gc(
        &self,
        key: &SnapKey,
        is_sending: bool,
    ) -> RaftStoreResult<Box<Snapshot>> {
        let _lock = self.core.registry.rl();
        let base = &self.core.base;
        let s = Snapshot::new(base, key, is_sending, CheckPolicy::None, &self.core)?;
        Ok(Box::new(s))
    }

    pub fn get_snapshot_for_sending(&self, key: &SnapKey) -> RaftStoreResult<Box<Snapshot>> {
        let _lock = self.core.registry.rl();
        let base = &self.core.base;
        let mut s = Snapshot::new_for_sending(base, key, &self.core)?;
        let key_manager = match self.core.encryption_key_manager.as_ref() {
            Some(m) => m,
            None => return Ok(Box::new(s)),
        };
        for cf_file in &mut s.cf_files {
            if cf_file.size == 0 {
                continue;
            }
            let p = cf_file.path.to_str().unwrap();
            let reader = snap_io::get_decrypter_reader(p, key_manager)?;
            cf_file.file_for_sending = Some(reader);
        }
        Ok(Box::new(s))
    }

    /// Get a `Snapshot` can be used for writting and then `save`. Concurrent calls
    /// are allowed because only one caller can lock temporary disk files.
    pub fn get_snapshot_for_receiving(
        &self,
        key: &SnapKey,
        data: &[u8],
    ) -> RaftStoreResult<Box<Snapshot>> {
        let _lock = self.core.registry.rl();
        let mut snapshot_data = RaftSnapshotData::default();
        snapshot_data.merge_from_bytes(data)?;
        let base = &self.core.base;
        let f = Snapshot::new_for_receiving(base, key, &self.core, snapshot_data.take_meta())?;
        Ok(Box::new(f))
    }

<<<<<<< HEAD
    pub fn get_concrete_snapshot_for_applying(&self, key: &SnapKey) -> RaftStoreResult<Box<Snap>> {
=======
    pub fn get_snapshot_for_applying(&self, key: &SnapKey) -> RaftStoreResult<Box<Snapshot>> {
>>>>>>> 8c8e9939
        let _lock = self.core.registry.rl();
        let base = &self.core.base;
        let s = Snapshot::new_for_applying(base, key, &self.core)?;
        if !s.exists() {
            return Err(RaftStoreError::Other(From::from(format!(
                "snapshot of {:?} not exists.",
                key
            ))));
        }
        Ok(Box::new(s))
    }

    /// Get the approximate size of snap file exists in snap directory.
    ///
    /// Return value is not guaranteed to be accurate.
    ///
    /// NOTE: don't call it in raftstore thread.
    pub fn get_total_snap_size(&self) -> Result<u64> {
        self.core.get_total_snap_size()
    }

    pub fn max_total_snap_size(&self) -> u64 {
        self.max_total_size
    }

    pub fn register(&self, key: SnapKey, entry: SnapEntry) {
        debug!(
            "register snapshot";
            "key" => %key,
            "entry" => ?entry,
        );
        match self.core.registry.wl().entry(key) {
            Entry::Occupied(mut e) => {
                if e.get().contains(&entry) {
                    warn!(
                        "snap key is registered more than once!";
                        "key" => %e.key(),
                    );
                    return;
                }
                e.get_mut().push(entry);
            }
            Entry::Vacant(e) => {
                e.insert(vec![entry]);
            }
        }
    }

    pub fn deregister(&self, key: &SnapKey, entry: &SnapEntry) {
        debug!(
            "deregister snapshot";
            "key" => %key,
            "entry" => ?entry,
        );
        let mut need_clean = false;
        let mut handled = false;
        let registry = &mut self.core.registry.wl();
        if let Some(e) = registry.get_mut(key) {
            let last_len = e.len();
            e.retain(|e| e != entry);
            need_clean = e.is_empty();
            handled = last_len > e.len();
        }
        if need_clean {
            registry.remove(key);
        }
        if handled {
            return;
        }
        warn!(
            "stale deregister snapshot";
            "key" => %key,
            "entry" => ?entry,
        );
    }

    pub fn stats(&self) -> SnapStats {
        // send_count, generating_count, receiving_count, applying_count
        let (mut sending_cnt, mut receiving_cnt) = (0, 0);
        for v in self.core.registry.rl().values() {
            let (mut is_sending, mut is_receiving) = (false, false);
            for s in v {
                match *s {
                    SnapEntry::Sending | SnapEntry::Generating => is_sending = true,
                    SnapEntry::Receiving | SnapEntry::Applying => is_receiving = true,
                }
            }
            if is_sending {
                sending_cnt += 1;
            }
            if is_receiving {
                receiving_cnt += 1;
            }
        }

        SnapStats {
            sending_count: sending_cnt,
            receiving_count: receiving_cnt,
        }
    }

    pub fn delete_snapshot(&self, key: &SnapKey, snap: &Snapshot, check_entry: bool) -> bool {
        self.core.delete_snapshot(key, snap, check_entry)
    }
}

impl SnapManagerCore {
    fn get_total_snap_size(&self) -> Result<u64> {
        let mut total_size = 0;
        for entry in fs::read_dir(&self.base)? {
            let (entry, metadata) = match entry.and_then(|e| e.metadata().map(|m| (e, m))) {
                Ok((e, m)) => (e, m),
                Err(e) if e.kind() == ErrorKind::NotFound => continue,
                Err(e) => return Err(Error::from(e)),
            };

            let path = entry.path();
            let path_s = path.to_str().unwrap();
            if !metadata.is_file()
                // Ignore cloned files as they are hard links on posix systems.
                || path_s.ends_with(CLONE_FILE_SUFFIX)
                || path_s.ends_with(META_FILE_SUFFIX)
            {
                continue;
            }
            total_size += metadata.len();
        }
        Ok(total_size)
    }

    // Return true if it successfully delete the specified snapshot.
    fn delete_snapshot(&self, key: &SnapKey, snap: &Snapshot, check_entry: bool) -> bool {
        let registry = self.registry.rl();
        if check_entry {
            if let Some(e) = registry.get(key) {
                if e.len() > 1 {
                    info!(
                        "skip to delete snapshot since it's registered more than once";
                        "snapshot" => %snap.path(),
                        "registered_entries" => ?e,
                    );
                    return false;
                }
            }
        } else if registry.contains_key(key) {
            info!(
                "skip to delete snapshot since it's registered";
                "snapshot" => %snap.path(),
            );
            return false;
        }
        snap.delete();
        true
    }

    fn rename_tmp_cf_file_for_send(&self, cf_file: &mut CfFile) -> RaftStoreResult<()> {
        fs::rename(&cf_file.tmp_path, &cf_file.path)?;
        let mgr = self.encryption_key_manager.as_ref();
        if let Some(mgr) = &mgr {
            let src = cf_file.tmp_path.to_str().unwrap();
            let dst = cf_file.path.to_str().unwrap();
            // It's ok that the cf file is moved but machine fails before `mgr.rename_file`
            // because without metadata file, saved cf files are nothing.
            while let Err(e) = mgr.link_file(src, dst) {
                if e.kind() == ErrorKind::AlreadyExists {
                    mgr.delete_file(dst)?;
                    continue;
                }
                return Err(e.into());
            }
            mgr.delete_file(src)?;
        }
        let (checksum, size) = calc_checksum_and_size(&cf_file.path, mgr)?;
        cf_file.checksum = checksum;
        cf_file.size = size;
        Ok(())
    }
}

#[derive(Clone, Default)]
pub struct SnapManagerBuilder {
    max_write_bytes_per_sec: i64,
    max_total_size: u64,
    key_manager: Option<Arc<DataKeyManager>>,
}

impl SnapManagerBuilder {
    pub fn max_write_bytes_per_sec(mut self, bytes: i64) -> SnapManagerBuilder {
        self.max_write_bytes_per_sec = bytes;
        self
    }
    pub fn max_total_size(mut self, bytes: u64) -> SnapManagerBuilder {
        self.max_total_size = bytes;
        self
    }
    pub fn encryption_key_manager(mut self, m: Option<Arc<DataKeyManager>>) -> SnapManagerBuilder {
        self.key_manager = m;
        self
    }
    pub fn build<T: Into<String>>(self, path: T) -> SnapManager {
        let limiter = Limiter::new(if self.max_write_bytes_per_sec > 0 {
            self.max_write_bytes_per_sec as f64
        } else {
            INFINITY
        });
        let max_total_size = if self.max_total_size > 0 {
            self.max_total_size
        } else {
            u64::MAX
        };
        SnapManager {
            core: SnapManagerCore {
                base: path.into(),
                registry: Arc::new(RwLock::new(map![])),
                limiter,
                temp_sst_id: Arc::new(AtomicU64::new(0)),
                encryption_key_manager: self.key_manager,
            },
            max_total_size,
        }
    }
}

#[cfg(test)]
pub mod tests {
    use std::cmp;
    use std::f64::INFINITY;
    use std::fs::{self, File, OpenOptions};
    use std::io::{self, Read, Seek, SeekFrom, Write};
    use std::path::{Path, PathBuf};
    use std::sync::atomic::{AtomicU64, AtomicUsize};
    use std::sync::{Arc, RwLock};

    use encryption::{EncryptionConfig, FileConfig, MasterKeyConfig};
    use encryption_export::data_key_manager_from_config;
    use engine_test::ctor::{CFOptions, ColumnFamilyOptions, DBOptions, EngineConstructorExt};
    use engine_test::kv::KvTestEngine;
    use engine_test::raft::RaftTestEngine;
    use engine_traits::Engines;
    use engine_traits::SyncMutable;
    use engine_traits::{ExternalSstFileInfo, SstExt, SstWriter, SstWriterBuilder};
    use engine_traits::{KvEngine, Snapshot as EngineSnapshot};
    use engine_traits::{ALL_CFS, CF_DEFAULT, CF_LOCK, CF_RAFT, CF_WRITE};
    use kvproto::encryptionpb::EncryptionMethod;
    use kvproto::metapb::{Peer, Region};
    use kvproto::raft_serverpb::{
        RaftApplyState, RaftSnapshotData, RegionLocalState, SnapshotMeta,
    };
    use raft::eraftpb::Entry;

    use protobuf::Message;
    use tempfile::{Builder, TempDir};
    use tikv_util::time::Limiter;

    use super::{
        ApplyOptions, SnapEntry, SnapKey, SnapManager, SnapManagerBuilder, SnapManagerCore,
        Snapshot, SnapshotStatistics, META_FILE_SUFFIX, SNAPSHOT_CFS, SNAP_GEN_PREFIX,
    };

    use crate::coprocessor::CoprocessorHost;
    use crate::store::peer_storage::JOB_STATUS_RUNNING;
    use crate::store::{INIT_EPOCH_CONF_VER, INIT_EPOCH_VER};
    use crate::Result;

    const TEST_STORE_ID: u64 = 1;
    const TEST_KEY: &[u8] = b"akey";
    const TEST_WRITE_BATCH_SIZE: usize = 10 * 1024 * 1024;
    const TEST_META_FILE_BUFFER_SIZE: usize = 1000;
    const BYTE_SIZE: usize = 1;

    type DBBuilder<E> =
        fn(p: &Path, db_opt: Option<DBOptions>, cf_opts: Option<Vec<CFOptions<'_>>>) -> Result<E>;

    pub fn open_test_empty_db<E>(
        path: &Path,
        db_opt: Option<DBOptions>,
        cf_opts: Option<Vec<CFOptions<'_>>>,
    ) -> Result<E>
    where
        E: KvEngine + EngineConstructorExt,
    {
        let p = path.to_str().unwrap();
        let db = E::new_engine(p, db_opt, ALL_CFS, cf_opts).unwrap();
        Ok(db)
    }

    pub fn open_test_db<E>(
        path: &Path,
        db_opt: Option<DBOptions>,
        cf_opts: Option<Vec<CFOptions<'_>>>,
    ) -> Result<E>
    where
        E: KvEngine + EngineConstructorExt,
    {
        let p = path.to_str().unwrap();
        let db = E::new_engine(p, db_opt, ALL_CFS, cf_opts).unwrap();
        let key = keys::data_key(TEST_KEY);
        // write some data into each cf
        for (i, cf) in db.cf_names().into_iter().enumerate() {
            let mut p = Peer::default();
            p.set_store_id(TEST_STORE_ID);
            p.set_id((i + 1) as u64);
            db.put_msg_cf(cf, &key[..], &p)?;
        }
        Ok(db)
    }

    pub fn get_test_db_for_regions(
        path: &TempDir,
        raft_db_opt: Option<DBOptions>,
        raft_cf_opt: Option<CFOptions<'_>>,
        kv_db_opt: Option<DBOptions>,
        kv_cf_opts: Option<Vec<CFOptions<'_>>>,
        regions: &[u64],
    ) -> Result<Engines<KvTestEngine, RaftTestEngine>> {
        let p = path.path();
        let kv: KvTestEngine = open_test_db(p.join("kv").as_path(), kv_db_opt, kv_cf_opts)?;
        let raft: RaftTestEngine = open_test_db(
            p.join("raft").as_path(),
            raft_db_opt,
            raft_cf_opt.map(|opt| vec![opt]),
        )?;
        for &region_id in regions {
            // Put apply state into kv engine.
            let mut apply_state = RaftApplyState::default();
            let mut apply_entry = Entry::default();
            apply_state.set_applied_index(10);
            apply_entry.set_index(10);
            apply_entry.set_term(0);
            apply_state.mut_truncated_state().set_index(10);
            kv.put_msg_cf(CF_RAFT, &keys::apply_state_key(region_id), &apply_state)?;
            raft.put_msg(&keys::raft_log_key(region_id, 10), &apply_entry)?;

            // Put region info into kv engine.
            let region = gen_test_region(region_id, 1, 1);
            let mut region_state = RegionLocalState::default();
            region_state.set_region(region);
            kv.put_msg_cf(CF_RAFT, &keys::region_state_key(region_id), &region_state)?;
        }
        Ok(Engines { kv, raft })
    }

    pub fn get_kv_count(snap: &impl EngineSnapshot) -> usize {
        let mut kv_count = 0;
        for cf in SNAPSHOT_CFS {
            snap.scan_cf(
                cf,
                &keys::data_key(b"a"),
                &keys::data_key(b"z"),
                false,
                |_, _| {
                    kv_count += 1;
                    Ok(true)
                },
            )
            .unwrap();
        }
        kv_count
    }

    pub fn gen_test_region(region_id: u64, store_id: u64, peer_id: u64) -> Region {
        let mut peer = Peer::default();
        peer.set_store_id(store_id);
        peer.set_id(peer_id);
        let mut region = Region::default();
        region.set_id(region_id);
        region.set_start_key(b"a".to_vec());
        region.set_end_key(b"z".to_vec());
        region.mut_region_epoch().set_version(INIT_EPOCH_VER);
        region.mut_region_epoch().set_conf_ver(INIT_EPOCH_CONF_VER);
        region.mut_peers().push(peer);
        region
    }

    pub fn assert_eq_db(expected_db: &impl KvEngine, db: &impl KvEngine) {
        let key = keys::data_key(TEST_KEY);
        for cf in SNAPSHOT_CFS {
            let p1: Option<Peer> = expected_db.get_msg_cf(cf, &key[..]).unwrap();
            if let Some(p1) = p1 {
                let p2: Option<Peer> = db.get_msg_cf(cf, &key[..]).unwrap();
                if let Some(p2) = p2 {
                    if p2 != p1 {
                        panic!(
                            "cf {}: key {:?}, value {:?}, expected {:?}",
                            cf, key, p2, p1
                        );
                    }
                } else {
                    panic!("cf {}: expect key {:?} has value", cf, key);
                }
            }
        }
    }

    fn create_manager_core(path: &str) -> SnapManagerCore {
        SnapManagerCore {
            base: path.to_owned(),
            registry: Arc::new(RwLock::new(map![])),
            limiter: Limiter::new(INFINITY),
            temp_sst_id: Arc::new(AtomicU64::new(0)),
            encryption_key_manager: None,
        }
    }

    pub fn gen_db_options_with_encryption() -> DBOptions {
        let mut db_opt = DBOptions::new();
        db_opt.with_default_ctr_encrypted_env(b"abcd".to_vec());
        db_opt
    }

    fn create_enc_dir(prefix: &str) -> (TempDir, String, String) {
        let dir = Builder::new().prefix(prefix).tempdir().unwrap();
        let master_path = dir.path().join("master_key");

        let mut f = OpenOptions::new()
            .create_new(true)
            .append(true)
            .open(&master_path)
            .unwrap();
        // A 32 bytes key (in hex) followed by one '\n'.
        f.write_all(&[b'A'; 64]).unwrap();
        f.write_all(&[b'\n'; 1]).unwrap();

        let dict_path = dir.path().join("dict");
        file_system::create_dir_all(&dict_path).unwrap();

        let key_path = master_path.to_str().unwrap().to_owned();
        let dict_path = dict_path.to_str().unwrap().to_owned();
        (dir, key_path, dict_path)
    }

    #[test]
    fn test_gen_snapshot_meta() {
        let mut cf_file = Vec::with_capacity(super::SNAPSHOT_CFS.len());
        for (i, cf) in super::SNAPSHOT_CFS.iter().enumerate() {
            let f = super::CfFile {
                cf,
                size: 100 * (i + 1) as u64,
                checksum: 1000 * (i + 1) as u32,
                ..Default::default()
            };
            cf_file.push(f);
        }
        let meta = super::gen_snapshot_meta(&cf_file).unwrap();
        for (i, cf_file_meta) in meta.get_cf_files().iter().enumerate() {
            if cf_file_meta.get_cf() != cf_file[i].cf {
                panic!(
                    "{}: expect cf {}, got {}",
                    i,
                    cf_file[i].cf,
                    cf_file_meta.get_cf()
                );
            }
            if cf_file_meta.get_size() != cf_file[i].size {
                panic!(
                    "{}: expect cf size {}, got {}",
                    i,
                    cf_file[i].size,
                    cf_file_meta.get_size()
                );
            }
            if cf_file_meta.get_checksum() != cf_file[i].checksum {
                panic!(
                    "{}: expect cf checksum {}, got {}",
                    i,
                    cf_file[i].checksum,
                    cf_file_meta.get_checksum()
                );
            }
        }
    }

    #[test]
    fn test_display_path() {
        let dir = Builder::new()
            .prefix("test-display-path")
            .tempdir()
            .unwrap();
        let key = SnapKey::new(1, 1, 1);
        let prefix = format!("{}_{}", SNAP_GEN_PREFIX, key);
        let display_path = Snapshot::get_display_path(dir.path(), &prefix);
        assert_ne!(display_path, "");
    }

    #[test]
    fn test_empty_snap_file() {
        test_snap_file(open_test_empty_db, None);
        test_snap_file(open_test_empty_db, Some(gen_db_options_with_encryption()));
    }

    #[test]
    fn test_non_empty_snap_file() {
        test_snap_file(open_test_db, None);
        test_snap_file(open_test_db, Some(gen_db_options_with_encryption()));
    }

    fn test_snap_file(get_db: DBBuilder<KvTestEngine>, db_opt: Option<DBOptions>) {
        let region_id = 1;
        let region = gen_test_region(region_id, 1, 1);
        let src_db_dir = Builder::new()
            .prefix("test-snap-file-db-src")
            .tempdir()
            .unwrap();
        let db = get_db(&src_db_dir.path(), db_opt.clone(), None).unwrap();
        let snapshot = db.snapshot();

        let src_dir = Builder::new()
            .prefix("test-snap-file-db-src")
            .tempdir()
            .unwrap();

        let key = SnapKey::new(region_id, 1, 1);

        let mgr_core = create_manager_core(src_dir.path().to_str().unwrap());

        let mut s1 = Snapshot::new_for_building(src_dir.path(), &key, &mgr_core).unwrap();

        // Ensure that this snapshot file doesn't exist before being built.
        assert!(!s1.exists());
        assert_eq!(mgr_core.get_total_snap_size().unwrap(), 0);

        let mut snap_data = RaftSnapshotData::default();
        snap_data.set_region(region.clone());
        let mut stat = SnapshotStatistics::new();
        Snapshot::build::<KvTestEngine>(
            &mut s1,
            &db,
            &snapshot,
            &region,
            &mut snap_data,
            &mut stat,
        )
        .unwrap();

        // Ensure that this snapshot file does exist after being built.
        assert!(s1.exists());
        let total_size = s1.total_size().unwrap();
        // Ensure the `size_track` is modified correctly.
        let size = mgr_core.get_total_snap_size().unwrap();
        assert_eq!(size, total_size);
        assert_eq!(stat.size as u64, size);
        assert_eq!(stat.kv_count, get_kv_count(&snapshot));

        // Ensure this snapshot could be read for sending.
        let mut s2 = Snapshot::new_for_sending(src_dir.path(), &key, &mgr_core).unwrap();
        assert!(s2.exists());

        // TODO check meta data correct.
        let _ = s2.meta().unwrap();

        let mut s3 =
            Snapshot::new_for_receiving(src_dir.path(), &key, &mgr_core, snap_data.take_meta())
                .unwrap();
        assert!(!s3.exists());

        // Ensure snapshot data could be read out of `s2`, and write into `s3`.
        let copy_size = io::copy(&mut s2, &mut s3).unwrap();
        assert_eq!(copy_size, size);
        assert!(!s3.exists());
        s3.save().unwrap();
        assert!(s3.exists());

        // Ensure the tracked size is handled correctly after receiving a snapshot.
        assert_eq!(mgr_core.get_total_snap_size().unwrap(), size * 2);

        // Ensure `delete()` works to delete the source snapshot.
        s2.delete();
        assert!(!s2.exists());
        assert!(!s1.exists());
        assert_eq!(mgr_core.get_total_snap_size().unwrap(), size);

        // Ensure a snapshot could be applied to DB.
        let mut s4 = Snapshot::new_for_applying(src_dir.path(), &key, &mgr_core).unwrap();
        assert!(s4.exists());

        let dst_db_dir = Builder::new()
            .prefix("test-snap-file-dst")
            .tempdir()
            .unwrap();
        let dst_db_path = dst_db_dir.path().to_str().unwrap();
        // Change arbitrarily the cf order of ALL_CFS at destination db.
        let dst_cfs = [CF_WRITE, CF_DEFAULT, CF_LOCK, CF_RAFT];
        let dst_db = engine_test::kv::new_engine(dst_db_path, db_opt, &dst_cfs, None).unwrap();
        let options = ApplyOptions {
            db: dst_db.clone(),
            region,
            abort: Arc::new(AtomicUsize::new(JOB_STATUS_RUNNING)),
            write_batch_size: TEST_WRITE_BATCH_SIZE,
            coprocessor_host: CoprocessorHost::<KvTestEngine>::default(),
        };
        // Verify thte snapshot applying is ok.
        assert!(s4.apply(options).is_ok());

        // Ensure `delete()` works to delete the dest snapshot.
        s4.delete();
        assert!(!s4.exists());
        assert!(!s3.exists());
        assert_eq!(mgr_core.get_total_snap_size().unwrap(), 0);

        // Verify the data is correct after applying snapshot.
        assert_eq_db(&db, &dst_db);
    }

    #[test]
    fn test_empty_snap_validation() {
        test_snap_validation(open_test_empty_db);
    }

    #[test]
    fn test_non_empty_snap_validation() {
        test_snap_validation(open_test_db);
    }

    fn test_snap_validation(get_db: DBBuilder<KvTestEngine>) {
        let region_id = 1;
        let region = gen_test_region(region_id, 1, 1);
        let db_dir = Builder::new()
            .prefix("test-snap-validation-db")
            .tempdir()
            .unwrap();
        let db = get_db(&db_dir.path(), None, None).unwrap();
        let snapshot = db.snapshot();

        let dir = Builder::new()
            .prefix("test-snap-validation")
            .tempdir()
            .unwrap();
        let key = SnapKey::new(region_id, 1, 1);
        let mgr_core = create_manager_core(dir.path().to_str().unwrap());

        let mut s1 = Snapshot::new_for_building(dir.path(), &key, &mgr_core).unwrap();
        assert!(!s1.exists());

        let mut snap_data = RaftSnapshotData::default();
        snap_data.set_region(region.clone());
        let mut stat = SnapshotStatistics::new();
        Snapshot::build::<KvTestEngine>(
            &mut s1,
            &db,
            &snapshot,
            &region,
            &mut snap_data,
            &mut stat,
        )
        .unwrap();
        assert!(s1.exists());

        let mut s2 = Snapshot::new_for_building(dir.path(), &key, &mgr_core).unwrap();
        assert!(s2.exists());

        Snapshot::build::<KvTestEngine>(
            &mut s2,
            &db,
            &snapshot,
            &region,
            &mut snap_data,
            &mut stat,
        )
        .unwrap();
        assert!(s2.exists());
    }

    // Make all the snapshot in the specified dir corrupted to have incorrect size.
    fn corrupt_snapshot_size_in<T: Into<PathBuf>>(dir: T) {
        let dir_path = dir.into();
        let read_dir = fs::read_dir(dir_path).unwrap();
        for p in read_dir {
            if p.is_ok() {
                let e = p.as_ref().unwrap();
                if !e
                    .file_name()
                    .into_string()
                    .unwrap()
                    .ends_with(META_FILE_SUFFIX)
                {
                    let mut f = OpenOptions::new().append(true).open(e.path()).unwrap();
                    f.write_all(b"xxxxx").unwrap();
                }
            }
        }
    }

    // Make all the snapshot in the specified dir corrupted to have incorrect checksum.
    fn corrupt_snapshot_checksum_in<T: Into<PathBuf>>(dir: T) -> Vec<SnapshotMeta> {
        let dir_path = dir.into();
        let mut res = Vec::new();
        let read_dir = fs::read_dir(dir_path).unwrap();
        for p in read_dir {
            if p.is_ok() {
                let e = p.as_ref().unwrap();
                if e.file_name()
                    .into_string()
                    .unwrap()
                    .ends_with(META_FILE_SUFFIX)
                {
                    let mut snapshot_meta = SnapshotMeta::default();
                    let mut buf = Vec::with_capacity(TEST_META_FILE_BUFFER_SIZE);
                    {
                        let mut f = OpenOptions::new().read(true).open(e.path()).unwrap();
                        f.read_to_end(&mut buf).unwrap();
                    }

                    snapshot_meta.merge_from_bytes(&buf).unwrap();

                    for cf in snapshot_meta.mut_cf_files().iter_mut() {
                        let corrupted_checksum = cf.get_checksum() + 100;
                        cf.set_checksum(corrupted_checksum);
                    }

                    let buf = snapshot_meta.write_to_bytes().unwrap();
                    {
                        let mut f = OpenOptions::new()
                            .write(true)
                            .truncate(true)
                            .open(e.path())
                            .unwrap();
                        f.write_all(&buf[..]).unwrap();
                        f.flush().unwrap();
                    }

                    res.push(snapshot_meta);
                }
            }
        }
        res
    }

    // Make all the snapshot meta files in the specified corrupted to have incorrect content.
    fn corrupt_snapshot_meta_file<T: Into<PathBuf>>(dir: T) -> usize {
        let mut total = 0;
        let dir_path = dir.into();
        let read_dir = fs::read_dir(dir_path).unwrap();
        for p in read_dir {
            if p.is_ok() {
                let e = p.as_ref().unwrap();
                if e.file_name()
                    .into_string()
                    .unwrap()
                    .ends_with(META_FILE_SUFFIX)
                {
                    let mut f = OpenOptions::new()
                        .read(true)
                        .write(true)
                        .open(e.path())
                        .unwrap();
                    // Make the last byte of the meta file corrupted
                    // by turning over all bits of it
                    let pos = SeekFrom::End(-(BYTE_SIZE as i64));
                    f.seek(pos).unwrap();
                    let mut buf = [0; BYTE_SIZE];
                    f.read_exact(&mut buf[..]).unwrap();
                    buf[0] ^= u8::max_value();
                    f.seek(pos).unwrap();
                    f.write_all(&buf[..]).unwrap();
                    total += 1;
                }
            }
        }
        total
    }

    fn copy_snapshot(
        from_dir: &TempDir,
        to_dir: &TempDir,
        key: &SnapKey,
        mgr: &SnapManagerCore,
        snapshot_meta: SnapshotMeta,
    ) {
        let mut from = Snapshot::new_for_sending(from_dir.path(), key, mgr).unwrap();
        assert!(from.exists());

        let mut to = Snapshot::new_for_receiving(to_dir.path(), key, mgr, snapshot_meta).unwrap();

        assert!(!to.exists());
        let _ = io::copy(&mut from, &mut to).unwrap();
        to.save().unwrap();
        assert!(to.exists());
    }

    #[test]
    fn test_snap_corruption_on_size_or_checksum() {
        let region_id = 1;
        let region = gen_test_region(region_id, 1, 1);
        let db_dir = Builder::new()
            .prefix("test-snap-corruption-db")
            .tempdir()
            .unwrap();
        let db: KvTestEngine = open_test_db(&db_dir.path(), None, None).unwrap();
        let snapshot = db.snapshot();

        let dir = Builder::new()
            .prefix("test-snap-corruption")
            .tempdir()
            .unwrap();
        let key = SnapKey::new(region_id, 1, 1);
        let mgr_core = create_manager_core(dir.path().to_str().unwrap());
        let mut s1 = Snapshot::new_for_building(dir.path(), &key, &mgr_core).unwrap();
        assert!(!s1.exists());

        let mut snap_data = RaftSnapshotData::default();
        snap_data.set_region(region.clone());
        let mut stat = SnapshotStatistics::new();
        Snapshot::build::<KvTestEngine>(
            &mut s1,
            &db,
            &snapshot,
            &region,
            &mut snap_data,
            &mut stat,
        )
        .unwrap();
        assert!(s1.exists());

        corrupt_snapshot_size_in(dir.path());

        assert!(Snapshot::new_for_sending(dir.path(), &key, &mgr_core,).is_err());

        let mut s2 = Snapshot::new_for_building(dir.path(), &key, &mgr_core).unwrap();
        assert!(!s2.exists());
        Snapshot::build::<KvTestEngine>(
            &mut s2,
            &db,
            &snapshot,
            &region,
            &mut snap_data,
            &mut stat,
        )
        .unwrap();
        assert!(s2.exists());

        let dst_dir = Builder::new()
            .prefix("test-snap-corruption-dst")
            .tempdir()
            .unwrap();
        copy_snapshot(
            &dir,
            &dst_dir,
            &key,
            &mgr_core,
            snap_data.get_meta().clone(),
        );

        let mut metas = corrupt_snapshot_checksum_in(dst_dir.path());
        assert_eq!(1, metas.len());
        let snap_meta = metas.pop().unwrap();

        let mut s5 = Snapshot::new_for_applying(dst_dir.path(), &key, &mgr_core).unwrap();
        assert!(s5.exists());

        let dst_db_dir = Builder::new()
            .prefix("test-snap-corruption-dst-db")
            .tempdir()
            .unwrap();
        let dst_db: KvTestEngine = open_test_empty_db(&dst_db_dir.path(), None, None).unwrap();
        let options = ApplyOptions {
            db: dst_db,
            region,
            abort: Arc::new(AtomicUsize::new(JOB_STATUS_RUNNING)),
            write_batch_size: TEST_WRITE_BATCH_SIZE,
            coprocessor_host: CoprocessorHost::<KvTestEngine>::default(),
        };
        assert!(s5.apply(options).is_err());

        corrupt_snapshot_size_in(dst_dir.path());
        assert!(Snapshot::new_for_receiving(dst_dir.path(), &key, &mgr_core, snap_meta,).is_err());
        assert!(Snapshot::new_for_applying(dst_dir.path(), &key, &mgr_core).is_err());
    }

    #[test]
    fn test_snap_corruption_on_meta_file() {
        let region_id = 1;
        let region = gen_test_region(region_id, 1, 1);
        let db_dir = Builder::new()
            .prefix("test-snapshot-corruption-meta-db")
            .tempdir()
            .unwrap();
        let db: KvTestEngine = open_test_db(&db_dir.path(), None, None).unwrap();
        let snapshot = db.snapshot();

        let dir = Builder::new()
            .prefix("test-snap-corruption-meta")
            .tempdir()
            .unwrap();
        let key = SnapKey::new(region_id, 1, 1);
        let mgr_core = create_manager_core(dir.path().to_str().unwrap());
        let mut s1 = Snapshot::new_for_building(dir.path(), &key, &mgr_core).unwrap();
        assert!(!s1.exists());

        let mut snap_data = RaftSnapshotData::default();
        snap_data.set_region(region.clone());
        let mut stat = SnapshotStatistics::new();
        Snapshot::build::<KvTestEngine>(
            &mut s1,
            &db,
            &snapshot,
            &region,
            &mut snap_data,
            &mut stat,
        )
        .unwrap();
        assert!(s1.exists());

        assert_eq!(1, corrupt_snapshot_meta_file(dir.path()));

        assert!(Snapshot::new_for_sending(dir.path(), &key, &mgr_core,).is_err());

        let mut s2 = Snapshot::new_for_building(dir.path(), &key, &mgr_core).unwrap();
        assert!(!s2.exists());
        Snapshot::build::<KvTestEngine>(
            &mut s2,
            &db,
            &snapshot,
            &region,
            &mut snap_data,
            &mut stat,
        )
        .unwrap();
        assert!(s2.exists());

        let dst_dir = Builder::new()
            .prefix("test-snap-corruption-meta-dst")
            .tempdir()
            .unwrap();
        copy_snapshot(
            &dir,
            &dst_dir,
            &key,
            &mgr_core,
            snap_data.get_meta().clone(),
        );

        assert_eq!(1, corrupt_snapshot_meta_file(dst_dir.path()));

        assert!(Snapshot::new_for_applying(dst_dir.path(), &key, &mgr_core,).is_err());
        assert!(Snapshot::new_for_receiving(
            dst_dir.path(),
            &key,
            &mgr_core,
            snap_data.take_meta(),
        )
        .is_err());
    }

    #[test]
    fn test_snap_mgr_create_dir() {
        // Ensure `mgr` creates the specified directory when it does not exist.
        let temp_dir = Builder::new()
            .prefix("test-snap-mgr-create-dir")
            .tempdir()
            .unwrap();
        let temp_path = temp_dir.path().join("snap1");
        let path = temp_path.to_str().unwrap().to_owned();
        assert!(!temp_path.exists());
        let mut mgr = SnapManager::new(path);
        mgr.init().unwrap();
        assert!(temp_path.exists());

        // Ensure `init()` will return an error if specified target is a file.
        let temp_path2 = temp_dir.path().join("snap2");
        let path2 = temp_path2.to_str().unwrap().to_owned();
        File::create(temp_path2).unwrap();
        mgr = SnapManager::new(path2);
        assert!(mgr.init().is_err());
    }

    #[test]
    fn test_snap_mgr_v2() {
        let temp_dir = Builder::new().prefix("test-snap-mgr-v2").tempdir().unwrap();
        let path = temp_dir.path().to_str().unwrap().to_owned();
        let mgr = SnapManager::new(path.clone());
        mgr.init().unwrap();
        assert_eq!(mgr.get_total_snap_size().unwrap(), 0);

        let db_dir = Builder::new()
            .prefix("test-snap-mgr-delete-temp-files-v2-db")
            .tempdir()
            .unwrap();
        let db: KvTestEngine = open_test_db(&db_dir.path(), None, None).unwrap();
        let snapshot = db.snapshot();
        let key1 = SnapKey::new(1, 1, 1);
        let mgr_core = create_manager_core(&path);
        let mut s1 = Snapshot::new_for_building(&path, &key1, &mgr_core).unwrap();
        let mut region = gen_test_region(1, 1, 1);
        let mut snap_data = RaftSnapshotData::default();
        snap_data.set_region(region.clone());
        let mut stat = SnapshotStatistics::new();
        Snapshot::build::<KvTestEngine>(
            &mut s1,
            &db,
            &snapshot,
            &region,
            &mut snap_data,
            &mut stat,
        )
        .unwrap();
        let mut s = Snapshot::new_for_sending(&path, &key1, &mgr_core).unwrap();
        let expected_size = s.total_size().unwrap();
        let mut s2 =
            Snapshot::new_for_receiving(&path, &key1, &mgr_core, snap_data.get_meta().clone())
                .unwrap();
        let n = io::copy(&mut s, &mut s2).unwrap();
        assert_eq!(n, expected_size);
        s2.save().unwrap();

        let key2 = SnapKey::new(2, 1, 1);
        region.set_id(2);
        snap_data.set_region(region);
        let s3 = Snapshot::new_for_building(&path, &key2, &mgr_core).unwrap();
        let s4 =
            Snapshot::new_for_receiving(&path, &key2, &mgr_core, snap_data.take_meta()).unwrap();

        assert!(s1.exists());
        assert!(s2.exists());
        assert!(!s3.exists());
        assert!(!s4.exists());

        let mgr = SnapManager::new(path);
        mgr.init().unwrap();
        assert_eq!(mgr.get_total_snap_size().unwrap(), expected_size * 2);

        assert!(s1.exists());
        assert!(s2.exists());
        assert!(!s3.exists());
        assert!(!s4.exists());

        mgr.get_snapshot_for_sending(&key1).unwrap().delete();
        assert_eq!(mgr.get_total_snap_size().unwrap(), expected_size);
        mgr.get_snapshot_for_applying(&key1).unwrap().delete();
        assert_eq!(mgr.get_total_snap_size().unwrap(), 0);
    }

    fn check_registry_around_deregister(mgr: &SnapManager, key: &SnapKey, entry: &SnapEntry) {
        let snap_keys = mgr.list_idle_snap().unwrap();
        assert!(snap_keys.is_empty());
        assert!(mgr.has_registered(key));
        mgr.deregister(key, entry);
        let mut snap_keys = mgr.list_idle_snap().unwrap();
        assert_eq!(snap_keys.len(), 1);
        let snap_key = snap_keys.pop().unwrap().0;
        assert_eq!(snap_key, *key);
        assert!(!mgr.has_registered(&snap_key));
    }

    #[test]
    fn test_snap_deletion_on_registry() {
        let src_temp_dir = Builder::new()
            .prefix("test-snap-deletion-on-registry-src")
            .tempdir()
            .unwrap();
        let src_path = src_temp_dir.path().to_str().unwrap().to_owned();
        let src_mgr = SnapManager::new(src_path);
        src_mgr.init().unwrap();

        let src_db_dir = Builder::new()
            .prefix("test-snap-deletion-on-registry-src-db")
            .tempdir()
            .unwrap();
        let db: KvTestEngine = open_test_db(&src_db_dir.path(), None, None).unwrap();
        let snapshot = db.snapshot();

        let key = SnapKey::new(1, 1, 1);
        let region = gen_test_region(1, 1, 1);

        // Ensure the snapshot being built will not be deleted on GC.
        src_mgr.register(key.clone(), SnapEntry::Generating);
        let mut s1 = src_mgr.get_snapshot_for_building(&key).unwrap();
        let mut snap_data = RaftSnapshotData::default();
        snap_data.set_region(region.clone());
        let mut stat = SnapshotStatistics::new();
        s1.build(&db, &snapshot, &region, &mut snap_data, &mut stat)
            .unwrap();
        let v = snap_data.write_to_bytes().unwrap();

        check_registry_around_deregister(&src_mgr, &key, &SnapEntry::Generating);

        // Ensure the snapshot being sent will not be deleted on GC.
        src_mgr.register(key.clone(), SnapEntry::Sending);
        let mut s2 = src_mgr.get_snapshot_for_sending(&key).unwrap();
        let expected_size = s2.total_size().unwrap();

        let dst_temp_dir = Builder::new()
            .prefix("test-snap-deletion-on-registry-dst")
            .tempdir()
            .unwrap();
        let dst_path = dst_temp_dir.path().to_str().unwrap().to_owned();
        let dst_mgr = SnapManager::new(dst_path);
        dst_mgr.init().unwrap();

        // Ensure the snapshot being received will not be deleted on GC.
        dst_mgr.register(key.clone(), SnapEntry::Receiving);
        let mut s3 = dst_mgr.get_snapshot_for_receiving(&key, &v[..]).unwrap();
        let n = io::copy(&mut s2, &mut s3).unwrap();
        assert_eq!(n, expected_size);
        s3.save().unwrap();

        check_registry_around_deregister(&src_mgr, &key, &SnapEntry::Sending);
        check_registry_around_deregister(&dst_mgr, &key, &SnapEntry::Receiving);

        // Ensure the snapshot to be applied will not be deleted on GC.
        let mut snap_keys = dst_mgr.list_idle_snap().unwrap();
        assert_eq!(snap_keys.len(), 1);
        let snap_key = snap_keys.pop().unwrap().0;
        assert_eq!(snap_key, key);
        assert!(!dst_mgr.has_registered(&snap_key));
        dst_mgr.register(key.clone(), SnapEntry::Applying);
        let s4 = dst_mgr.get_snapshot_for_applying(&key).unwrap();
        let s5 = dst_mgr.get_snapshot_for_applying(&key).unwrap();
        dst_mgr.delete_snapshot(&key, s4.as_ref(), false);
        assert!(s5.exists());
    }

    #[test]
    fn test_snapshot_max_total_size() {
        let regions: Vec<u64> = (0..20).collect();
        let kv_path = Builder::new()
            .prefix("test-snapshot-max-total-size-db")
            .tempdir()
            .unwrap();
        // Disable property collection so that the total snapshot size
        // isn't dependent on them.
        let kv_cf_opts = ALL_CFS
            .iter()
            .map(|cf| {
                let mut cf_opts = ColumnFamilyOptions::new();
                cf_opts.set_no_range_properties(true);
                cf_opts.set_no_table_properties(true);
                CFOptions::new(cf, cf_opts)
            })
            .collect();
        let engine =
            get_test_db_for_regions(&kv_path, None, None, None, Some(kv_cf_opts), &regions)
                .unwrap();

        let snapfiles_path = Builder::new()
            .prefix("test-snapshot-max-total-size-snapshots")
            .tempdir()
            .unwrap();
        let max_total_size = 10240;
        let snap_mgr = SnapManagerBuilder::default()
            .max_total_size(max_total_size)
            .build::<_>(snapfiles_path.path().to_str().unwrap());
        let snapshot = engine.kv.snapshot();

        // Add an oldest snapshot for receiving.
        let recv_key = SnapKey::new(100, 100, 100);
        let recv_head = {
            let mut stat = SnapshotStatistics::new();
            let mut snap_data = RaftSnapshotData::default();
            let mut s = snap_mgr.get_snapshot_for_building(&recv_key).unwrap();
            s.build(
                &engine.kv,
                &snapshot,
                &gen_test_region(100, 1, 1),
                &mut snap_data,
                &mut stat,
            )
            .unwrap();
            snap_data.write_to_bytes().unwrap()
        };
        let recv_remain = {
            let mut data = Vec::with_capacity(1024);
            let mut s = snap_mgr.get_snapshot_for_sending(&recv_key).unwrap();
            s.read_to_end(&mut data).unwrap();
            assert!(snap_mgr.delete_snapshot(&recv_key, s.as_ref(), true));
            data
        };
        let mut s = snap_mgr
            .get_snapshot_for_receiving(&recv_key, &recv_head)
            .unwrap();
        s.write_all(&recv_remain).unwrap();
        s.save().unwrap();

        for (i, region_id) in regions.into_iter().enumerate() {
            let key = SnapKey::new(region_id, 1, 1);
            let region = gen_test_region(region_id, 1, 1);
            let mut s = snap_mgr.get_snapshot_for_building(&key).unwrap();
            let mut snap_data = RaftSnapshotData::default();
            let mut stat = SnapshotStatistics::new();
            s.build(&engine.kv, &snapshot, &region, &mut snap_data, &mut stat)
                .unwrap();

            // TODO: this size may change in different RocksDB version.
            let snap_size = 1658;
            let max_snap_count = (max_total_size + snap_size - 1) / snap_size;
            // The first snap_size is for region 100.
            // That snapshot won't be deleted because it's not for generating.
            assert_eq!(
                snap_mgr.get_total_snap_size().unwrap(),
                snap_size * cmp::min(max_snap_count, (i + 2) as u64)
            );
        }
    }

    #[test]
    fn test_snap_temp_file_delete() {
        let src_temp_dir = Builder::new()
            .prefix("test_snap_temp_file_delete_snap")
            .tempdir()
            .unwrap();
        let mgr_path = src_temp_dir.path().to_str().unwrap();
        let src_mgr = SnapManager::new(mgr_path.to_owned());
        src_mgr.init().unwrap();
        let kv_temp_dir = Builder::new()
            .prefix("test_snap_temp_file_delete_kv")
            .tempdir()
            .unwrap();
        let engine = open_test_db(&kv_temp_dir.path(), None, None).unwrap();
        let sst_path = src_mgr.get_temp_path_for_ingest();
        let mut writer = <KvTestEngine as SstExt>::SstWriterBuilder::new()
            .set_db(&engine)
            .build(&sst_path)
            .unwrap();
        writer.put(b"a", b"a").unwrap();
        let r = writer.finish().unwrap();
        assert!(file_system::file_exists(&sst_path));
        assert_eq!(r.file_path().to_str().unwrap(), sst_path.as_str());
        drop(src_mgr);
        let src_mgr = SnapManager::new(mgr_path.to_owned());
        src_mgr.init().unwrap();
        // The sst_path will be deleted by SnapManager because it is a temp filet.
        assert!(!file_system::file_exists(&sst_path));
    }

    #[test]
    fn test_build_with_encryption() {
        let (_enc_dir, key_path, dict_path) = create_enc_dir(&"test_build_with_encryption_enc");
        let enc_cfg = EncryptionConfig {
            data_encryption_method: EncryptionMethod::Aes128Ctr,
            master_key: MasterKeyConfig::File {
                config: FileConfig { path: key_path },
            },
            ..Default::default()
        };
        let enc_mgr = data_key_manager_from_config(&enc_cfg, &dict_path)
            .unwrap()
            .map(Arc::new);
        assert!(enc_mgr.is_some());

        let snap_dir = Builder::new()
            .prefix("test_build_with_encryption_snap")
            .tempdir()
            .unwrap();
        let _mgr_path = snap_dir.path().to_str().unwrap();
        let snap_mgr = SnapManagerBuilder::default()
            .encryption_key_manager(enc_mgr)
            .build(snap_dir.path().to_str().unwrap());
        snap_mgr.init().unwrap();

        let kv_dir = Builder::new()
            .prefix("test_build_with_encryption_kv")
            .tempdir()
            .unwrap();
        let db: KvTestEngine = open_test_db(kv_dir.path(), None, None).unwrap();
        let snapshot = db.snapshot();
        let key = SnapKey::new(1, 1, 1);
        let region = gen_test_region(1, 1, 1);

        // Test one snapshot can be built multi times. DataKeyManager should be handled correctly.
        for _ in 0..2 {
            let mut s1 = snap_mgr.get_snapshot_for_building(&key).unwrap();
            let mut snap_data = RaftSnapshotData::default();
            snap_data.set_region(region.clone());
            let mut stat = SnapshotStatistics::new();
            s1.build(&db, &snapshot, &region, &mut snap_data, &mut stat)
                .unwrap();
            assert!(snap_mgr.delete_snapshot(&key, &s1, false));
        }
    }
}<|MERGE_RESOLUTION|>--- conflicted
+++ resolved
@@ -391,7 +391,7 @@
     }
 }
 
-impl Snap {
+impl Snapshot {
     pub fn pre_handle_snapshot(
         &self,
         region: &kvproto::metapb::Region,
@@ -1382,11 +1382,7 @@
         Ok(Box::new(f))
     }
 
-<<<<<<< HEAD
-    pub fn get_concrete_snapshot_for_applying(&self, key: &SnapKey) -> RaftStoreResult<Box<Snap>> {
-=======
     pub fn get_snapshot_for_applying(&self, key: &SnapKey) -> RaftStoreResult<Box<Snapshot>> {
->>>>>>> 8c8e9939
         let _lock = self.core.registry.rl();
         let base = &self.core.base;
         let s = Snapshot::new_for_applying(base, key, &self.core)?;
