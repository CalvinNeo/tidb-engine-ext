--- conflicted
+++ resolved
@@ -207,11 +207,8 @@
     false
 }
 
-<<<<<<< HEAD
-=======
 // Create a SnapshotMeta that can be later put into RaftSnapshotData or written
 // into file.
->>>>>>> 46ec0258
 pub fn gen_snapshot_meta(cf_files: &[CfFile], for_balance: bool) -> RaftStoreResult<SnapshotMeta> {
     let mut meta = Vec::with_capacity(cf_files.len());
     for cf_file in cf_files {
@@ -425,7 +422,7 @@
 }
 
 #[derive(Default)]
-pub struct MetaFile {
+struct MetaFile {
     pub meta: Option<SnapshotMeta>,
     pub path: PathBuf,
     pub file: Option<File>,
@@ -668,10 +665,7 @@
         Ok(snapshot_meta)
     }
 
-<<<<<<< HEAD
-=======
     // Validate and set SnapshotMeta of this Snapshot.
->>>>>>> 46ec0258
     pub fn set_snapshot_meta(&mut self, snapshot_meta: SnapshotMeta) -> RaftStoreResult<()> {
         let mut cf_file_count_from_meta: Vec<usize> = vec![];
         let mut file_count = 0;
@@ -2012,16 +2006,12 @@
             {
                 continue;
             }
-<<<<<<< HEAD
-            for e in file_system::read_dir(path)? {
-=======
             let entries = match file_system::read_dir(path) {
                 Ok(entries) => entries,
                 Err(e) if e.kind() == ErrorKind::NotFound => continue,
                 Err(e) => return Err(Error::from(e)),
             };
             for e in entries {
->>>>>>> 46ec0258
                 match e.and_then(|e| e.metadata()) {
                     Ok(m) => total_size += m.len(),
                     Err(e) if e.kind() == ErrorKind::NotFound => continue,
@@ -2172,11 +2162,7 @@
             apply_entry.set_term(0);
             apply_state.mut_truncated_state().set_index(10);
             kv.put_msg_cf(CF_RAFT, &keys::apply_state_key(region_id), &apply_state)?;
-<<<<<<< HEAD
-            lb.append(region_id, vec![apply_entry])?;
-=======
             lb.append(region_id, None, vec![apply_entry])?;
->>>>>>> 46ec0258
 
             // Put region info into kv engine.
             let region = gen_test_region(region_id, 1, 1);
