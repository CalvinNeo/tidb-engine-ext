--- conflicted
+++ resolved
@@ -1932,22 +1932,6 @@
 #[derive(Clone)]
 pub struct TabletSnapManager {
     // directory to store snapfile.
-<<<<<<< HEAD
-    base: String,
-}
-
-impl TabletSnapManager {
-    pub fn new<T: Into<String>>(path: T) -> Self {
-        Self { base: path.into() }
-    }
-
-    pub fn init(&self) -> io::Result<()> {
-        // Initialize the directory if it doesn't exist.
-        let path = Path::new(&self.base);
-        if !path.exists() {
-            file_system::create_dir_all(path)?;
-            return Ok(());
-=======
     base: PathBuf,
 }
 
@@ -1957,7 +1941,6 @@
         let path = path.into();
         if !path.exists() {
             file_system::create_dir_all(&path)?;
->>>>>>> 25261c8a
         }
         if !path.is_dir() {
             return Err(io::Error::new(
@@ -1965,11 +1948,7 @@
                 format!("{} should be a directory", path.display()),
             ));
         }
-<<<<<<< HEAD
-        Ok(())
-=======
         Ok(Self { base: path })
->>>>>>> 25261c8a
     }
 
     pub fn tablet_gen_path(&self, key: &TabletSnapKey) -> PathBuf {
@@ -2000,8 +1979,6 @@
             true
         }
     }
-<<<<<<< HEAD
-=======
 
     pub fn total_snap_size(&self) -> Result<u64> {
         let mut total_size = 0;
@@ -2031,7 +2008,6 @@
         }
         Ok(total_size)
     }
->>>>>>> 25261c8a
 }
 
 #[cfg(test)]
@@ -2181,10 +2157,7 @@
             region_state.set_region(region);
             kv.put_msg_cf(CF_RAFT, &keys::region_state_key(region_id), &region_state)?;
         }
-<<<<<<< HEAD
-=======
         raft.consume(&mut lb, false).unwrap();
->>>>>>> 25261c8a
         Ok(Engines::new(kv, raft))
     }
 
