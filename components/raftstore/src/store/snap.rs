--- conflicted
+++ resolved
@@ -1047,11 +1047,7 @@
         snap_data.set_version(SNAPSHOT_VERSION);
         snap_data.set_meta(self.meta_file.meta.as_ref().unwrap().clone());
 
-<<<<<<< HEAD
-        SNAPSHOT_BUILD_TIME_HISTOGRAM.observe(duration_to_sec(t.saturating_elapsed()) as f64);
-=======
         SNAPSHOT_BUILD_TIME_HISTOGRAM.observe(duration_to_sec(t.saturating_elapsed()));
->>>>>>> 616b4402
         SNAPSHOT_KV_COUNT_HISTOGRAM.observe(total_count as f64);
         SNAPSHOT_SIZE_HISTOGRAM.observe(total_size as f64);
         info!(
@@ -1806,11 +1802,7 @@
                 }
                 r?;
             } else {
-<<<<<<< HEAD
-                file_system::rename(&tmp_file_path, &file_paths[i])?;
-=======
                 file_system::rename(tmp_file_path, &file_paths[i])?;
->>>>>>> 616b4402
             }
             let file = Path::new(&file_paths[i]);
             let (checksum, size) = calc_checksum_and_size(file, mgr)?;
