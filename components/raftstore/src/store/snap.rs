// Copyright 2017 TiKV Project Authors. Licensed under Apache-2.0.
use std::{
    borrow::Cow,
    cmp::{self, Ordering as CmpOrdering, Reverse},
    error::Error as StdError,
    fmt::{self, Display, Formatter},
    io::{self, BufReader, ErrorKind, Read, Write},
    path::{Path, PathBuf},
    result, str,
    sync::{
        atomic::{AtomicBool, AtomicU64, AtomicUsize, Ordering},
        Arc, RwLock,
    },
    thread, time, u64,
};

use collections::{HashMap, HashMapEntry as Entry};
use encryption::{create_aes_ctr_crypter, from_engine_encryption_method, DataKeyManager, Iv};
use engine_traits::{CfName, EncryptionKeyManager, KvEngine, CF_DEFAULT, CF_LOCK, CF_WRITE};
use error_code::{self, ErrorCode, ErrorCodeExt};
use fail::fail_point;
use file_system::{
    calc_crc32, calc_crc32_and_size, delete_file_if_exist, file_exists, get_file_size, sync_dir,
    File, Metadata, OpenOptions,
};
use keys::{enc_end_key, enc_start_key};
use kvproto::{
    encryptionpb::EncryptionMethod,
    metapb::Region,
    raft_serverpb::{RaftSnapshotData, SnapshotCfFile, SnapshotMeta},
};
use openssl::symm::{Cipher, Crypter, Mode};
use protobuf::Message;
use raft::eraftpb::Snapshot as RaftSnapshot;
use thiserror::Error;
use tikv_util::{
    box_err, box_try,
    codec::bytes::CompactBytesFromFileDecoder,
    debug, error, info,
    time::{duration_to_sec, Instant, Limiter},
    warn, HandyRwLock,
};

use crate::{
    coprocessor::CoprocessorHost,
<<<<<<< HEAD
    store::{
        metrics::{
            CfNames, INGEST_SST_DURATION_SECONDS, SNAPSHOT_BUILD_TIME_HISTOGRAM,
            SNAPSHOT_CF_KV_COUNT, SNAPSHOT_CF_SIZE,
        },
        peer_storage::JOB_STATUS_CANCELLING,
        snap::snap_io::get_decrypter_reader,
    },
=======
    store::{metrics::*, peer_storage::JOB_STATUS_CANCELLING},
>>>>>>> b5329ee0
    Error as RaftStoreError, Result as RaftStoreResult,
};

#[path = "snap/io.rs"]
pub mod snap_io;

// Data in CF_RAFT should be excluded for a snapshot.
pub const SNAPSHOT_CFS: &[CfName] = &[CF_DEFAULT, CF_LOCK, CF_WRITE];
pub const SNAPSHOT_CFS_ENUM_PAIR: &[(CfNames, CfName)] = &[
    (CfNames::default, CF_DEFAULT),
    (CfNames::lock, CF_LOCK),
    (CfNames::write, CF_WRITE),
];
pub const SNAPSHOT_VERSION: u64 = 2;
pub const IO_LIMITER_CHUNK_SIZE: usize = 4 * 1024;

/// Name prefix for the self-generated snapshot file.
const SNAP_GEN_PREFIX: &str = "gen";
/// Name prefix for the received snapshot file.
const SNAP_REV_PREFIX: &str = "rev";
const DEL_RANGE_PREFIX: &str = "del_range";

const TMP_FILE_SUFFIX: &str = ".tmp";
const SST_FILE_SUFFIX: &str = ".sst";
const CLONE_FILE_SUFFIX: &str = ".clone";
const META_FILE_SUFFIX: &str = ".meta";

const DELETE_RETRY_MAX_TIMES: u32 = 6;
const DELETE_RETRY_TIME_MILLIS: u64 = 500;

#[derive(Debug, Error)]
pub enum Error {
    #[error("abort")]
    Abort,

    #[error("too many snapshots")]
    TooManySnapshots,

    #[error("snap failed {0:?}")]
    Other(#[from] Box<dyn StdError + Sync + Send>),
}

impl From<io::Error> for Error {
    fn from(e: io::Error) -> Self {
        Error::Other(Box::new(e))
    }
}

pub type Result<T> = result::Result<T, Error>;

impl ErrorCodeExt for Error {
    fn error_code(&self) -> ErrorCode {
        match self {
            Error::Abort => error_code::raftstore::SNAP_ABORT,
            Error::TooManySnapshots => error_code::raftstore::SNAP_TOO_MANY,
            Error::Other(_) => error_code::raftstore::SNAP_UNKNOWN,
        }
    }
}

// CF_LOCK is relatively small, so we use plain file for performance issue.
#[inline]
pub fn plain_file_used(cf: &str) -> bool {
    cf == CF_LOCK
}

#[inline]
pub fn check_abort(status: &AtomicUsize) -> Result<()> {
    if status.load(Ordering::Relaxed) == JOB_STATUS_CANCELLING {
        return Err(Error::Abort);
    }
    Ok(())
}

#[derive(Clone, Hash, PartialEq, Eq, PartialOrd, Ord, Debug)]
pub struct SnapKey {
    pub region_id: u64,
    pub term: u64,
    pub idx: u64,
}

impl SnapKey {
    #[inline]
    pub fn new(region_id: u64, term: u64, idx: u64) -> SnapKey {
        SnapKey {
            region_id,
            term,
            idx,
        }
    }

    pub fn from_region_snap(region_id: u64, snap: &RaftSnapshot) -> SnapKey {
        let index = snap.get_metadata().get_index();
        let term = snap.get_metadata().get_term();
        SnapKey::new(region_id, term, index)
    }

    pub fn from_snap(snap: &RaftSnapshot) -> io::Result<SnapKey> {
        let mut snap_data = RaftSnapshotData::default();
        if let Err(e) = snap_data.merge_from_bytes(snap.get_data()) {
            return Err(io::Error::new(ErrorKind::Other, e));
        }

        Ok(SnapKey::from_region_snap(
            snap_data.get_region().get_id(),
            snap,
        ))
    }
}

impl Display for SnapKey {
    fn fmt(&self, f: &mut Formatter<'_>) -> fmt::Result {
        write!(f, "{}_{}_{}", self.region_id, self.term, self.idx)
    }
}

#[derive(Default)]
pub struct SnapshotStatistics {
    pub size: u64,
    pub kv_count: usize,
}

impl SnapshotStatistics {
    pub fn new() -> SnapshotStatistics {
        SnapshotStatistics {
            ..Default::default()
        }
    }
}

pub struct ApplyOptions<EK>
where
    EK: KvEngine,
{
    pub db: EK,
    pub region: Region,
    pub abort: Arc<AtomicUsize>,
    pub write_batch_size: usize,
    pub coprocessor_host: CoprocessorHost<EK>,
}

// A helper function to copy snapshot.
// Only used in tests.
pub fn copy_snapshot(mut from: Box<Snapshot>, mut to: Box<Snapshot>) -> io::Result<()> {
    if !to.exists() {
        io::copy(&mut from, &mut to)?;
        to.save()?;
    }
    Ok(())
}

// Try to delete the specified snapshot, return true if the deletion is done.
fn retry_delete_snapshot(mgr: &SnapManagerCore, key: &SnapKey, snap: &Snapshot) -> bool {
    let d = time::Duration::from_millis(DELETE_RETRY_TIME_MILLIS);
    for _ in 0..DELETE_RETRY_MAX_TIMES {
        if mgr.delete_snapshot(key, snap, true) {
            return true;
        }
        thread::sleep(d);
    }
    false
}

fn gen_snapshot_meta(cf_files: &[CfFile], for_balance: bool) -> RaftStoreResult<SnapshotMeta> {
    let mut meta = Vec::with_capacity(cf_files.len());
    for cf_file in cf_files {
        if !SNAPSHOT_CFS.iter().any(|cf| cf_file.cf == *cf) {
            return Err(box_err!(
                "failed to encode invalid snapshot cf {}",
                cf_file.cf
            ));
        }
        let size_vec = &cf_file.size;
        if !size_vec.is_empty() {
            for (i, size) in size_vec.iter().enumerate() {
                let mut cf_file_meta = SnapshotCfFile::new();
                cf_file_meta.set_cf(cf_file.cf.to_string());
                cf_file_meta.set_size(*size);
                cf_file_meta.set_checksum(cf_file.checksum[i]);
                meta.push(cf_file_meta);
            }
        } else {
            let mut cf_file_meta = SnapshotCfFile::new();
            cf_file_meta.set_cf(cf_file.cf.to_string());
            cf_file_meta.set_size(0);
            cf_file_meta.set_checksum(0);
            meta.push(cf_file_meta);
        }
    }
    let mut snapshot_meta = SnapshotMeta::default();
    snapshot_meta.set_cf_files(meta.into());
    snapshot_meta.set_for_balance(for_balance);
    Ok(snapshot_meta)
}

fn calc_checksum_and_size(
    path: &Path,
    encryption_key_manager: Option<&Arc<DataKeyManager>>,
) -> RaftStoreResult<(u32, u64)> {
    let (checksum, size) = if let Some(mgr) = encryption_key_manager {
        // Crc32 and file size need to be calculated based on decrypted contents.
        let file_name = path.to_str().unwrap();
        let mut r = snap_io::get_decrypter_reader(file_name, mgr)?;
        calc_crc32_and_size(&mut r)?
    } else {
        (calc_crc32(path)?, get_file_size(path)?)
    };
    Ok((checksum, size))
}

fn check_file_size(got_size: u64, expected_size: u64, path: &Path) -> RaftStoreResult<()> {
    if got_size != expected_size {
        return Err(box_err!(
            "invalid size {} for snapshot cf file {}, expected {}",
            got_size,
            path.display(),
            expected_size
        ));
    }
    Ok(())
}

fn check_file_checksum(
    got_checksum: u32,
    expected_checksum: u32,
    path: &Path,
) -> RaftStoreResult<()> {
    if got_checksum != expected_checksum {
        return Err(box_err!(
            "invalid checksum {} for snapshot cf file {}, expected {}",
            got_checksum,
            path.display(),
            expected_checksum
        ));
    }
    Ok(())
}

fn check_file_size_and_checksum(
    path: &Path,
    expected_size: u64,
    expected_checksum: u32,
    encryption_key_manager: Option<&Arc<DataKeyManager>>,
) -> RaftStoreResult<()> {
    let (checksum, size) = calc_checksum_and_size(path, encryption_key_manager)?;
    check_file_size(size, expected_size, path)?;
    check_file_checksum(checksum, expected_checksum, path)?;
    Ok(())
}

struct CfFileForRecving {
    file: File,
    encrypter: Option<(Cipher, Crypter)>,
    written_size: u64,
    write_digest: crc32fast::Hasher,
}

#[derive(Default)]
pub struct CfFile {
    pub cf: CfName,
    pub path: PathBuf,
    pub file_prefix: String,
    pub file_suffix: String,
    file_for_sending: Vec<Box<dyn Read + Send>>,
    file_for_recving: Vec<CfFileForRecving>,
    file_names: Vec<String>,
    pub kv_count: u64,
    pub size: Vec<u64>,
    pub checksum: Vec<u32>,
}

impl CfFile {
    pub fn new(cf: CfName, path: PathBuf, file_prefix: String, file_suffix: String) -> Self {
        CfFile {
            cf,
            path,
            file_prefix,
            file_suffix,
            ..Default::default()
        }
    }
    pub fn tmp_file_paths(&self) -> Vec<String> {
        self.file_names
            .iter()
            .map(|file_name| {
                self.path
                    .join(format!("{}{}", file_name, TMP_FILE_SUFFIX))
                    .to_str()
                    .unwrap()
                    .to_string()
            })
            .collect::<Vec<String>>()
    }

    pub fn clone_file_paths(&self) -> Vec<String> {
        self.file_names
            .iter()
            .map(|file_name| {
                self.path
                    .join(format!("{}{}", file_name, CLONE_FILE_SUFFIX))
                    .to_str()
                    .unwrap()
                    .to_string()
            })
            .collect::<Vec<String>>()
    }

    pub fn file_paths(&self) -> Vec<String> {
        self.file_names
            .iter()
            .map(|file_name| self.path.join(file_name).to_str().unwrap().to_string())
            .collect::<Vec<String>>()
    }

    pub fn add_file(&mut self, idx: usize) -> String {
        self.add_file_with_size_checksum(idx, 0, 0)
    }

    pub fn add_file_with_size_checksum(&mut self, idx: usize, size: u64, checksum: u32) -> String {
        assert!(self.size.len() >= idx);
        let file_name = self.gen_file_name(idx);
        if self.size.len() > idx {
            // Any logic similar to test_snap_corruption_on_size_or_checksum will trigger
            // this branch
            self.size[idx] = size;
            self.checksum[idx] = checksum;
            self.file_names[idx] = file_name.clone();
        } else {
            self.size.push(size);
            self.checksum.push(checksum);
            self.file_names.push(file_name.clone());
        }
        self.path.join(file_name).to_str().unwrap().to_string()
    }

    pub fn gen_file_name(&self, file_id: usize) -> String {
        if file_id == 0 {
            // for backward compatibility
            format!("{}{}", self.file_prefix, self.file_suffix)
        } else {
            format!("{}_{:04}{}", self.file_prefix, file_id, self.file_suffix)
        }
    }

    pub fn gen_clone_file_name(&self, file_id: usize) -> String {
        if file_id == 0 {
            // for backward compatibility
            format!(
                "{}{}{}",
                self.file_prefix, self.file_suffix, CLONE_FILE_SUFFIX
            )
        } else {
            format!(
                "{}_{:04}{}{}",
                self.file_prefix, file_id, self.file_suffix, CLONE_FILE_SUFFIX
            )
        }
    }

    pub fn gen_tmp_file_name(&self, file_id: usize) -> String {
        if file_id == 0 {
            // for backward compatibility
            format!(
                "{}{}{}",
                self.file_prefix, self.file_suffix, TMP_FILE_SUFFIX
            )
        } else {
            format!(
                "{}_{:04}{}{}",
                self.file_prefix, file_id, self.file_suffix, TMP_FILE_SUFFIX
            )
        }
    }
}

#[derive(Default)]
struct MetaFile {
    pub meta: Option<SnapshotMeta>,
    pub path: PathBuf,
    pub file: Option<File>,

    // for writing snapshot
    pub tmp_path: PathBuf,
}

pub struct Snapshot {
    key: SnapKey,
    display_path: String,
    dir_path: PathBuf,
    cf_files: Vec<CfFile>,
    cf_index: usize,
    cf_file_index: usize,
    meta_file: MetaFile,
    hold_tmp_files: bool,

    mgr: SnapManagerCore,
}

#[derive(PartialEq, Clone, Copy)]
enum CheckPolicy {
    ErrAllowed,
    ErrNotAllowed,
    None,
}

impl Snapshot {
    fn new<T: Into<PathBuf>>(
        dir: T,
        key: &SnapKey,
        is_sending: bool,
        check_policy: CheckPolicy,
        mgr: &SnapManagerCore,
    ) -> RaftStoreResult<Self> {
        let dir_path = dir.into();
        if !dir_path.exists() {
            file_system::create_dir_all(dir_path.as_path())?;
        }
        let snap_prefix = if is_sending {
            SNAP_GEN_PREFIX
        } else {
            SNAP_REV_PREFIX
        };
        let prefix = format!("{}_{}", snap_prefix, key);
        let display_path = Self::get_display_path(&dir_path, &prefix);

        let mut cf_files = Vec::with_capacity(SNAPSHOT_CFS.len());
        for cf in SNAPSHOT_CFS {
            let file_prefix = format!("{}_{}", prefix, cf);
            let cf_file = CfFile {
                cf,
                path: dir_path.clone(),
                file_prefix,
                file_suffix: SST_FILE_SUFFIX.to_string(),
                ..Default::default()
            };
            cf_files.push(cf_file);
        }

        let meta_filename = format!("{}{}", prefix, META_FILE_SUFFIX);
        let meta_path = dir_path.join(&meta_filename);
        let meta_tmp_path = dir_path.join(format!("{}{}", meta_filename, TMP_FILE_SUFFIX));
        let meta_file = MetaFile {
            path: meta_path,
            tmp_path: meta_tmp_path,
            ..Default::default()
        };

        let mut s = Snapshot {
            key: key.clone(),
            display_path,
            dir_path,
            cf_files,
            cf_index: 0,
            cf_file_index: 0,
            meta_file,
            hold_tmp_files: false,
            mgr: mgr.clone(),
        };

        if check_policy == CheckPolicy::None {
            return Ok(s);
        }

        // load snapshot meta if meta_file exists
        if file_exists(&s.meta_file.path) {
            if let Err(e) = s.load_snapshot_meta() {
                if check_policy == CheckPolicy::ErrNotAllowed {
                    return Err(e);
                }
                warn!(
                    "failed to load existent snapshot meta when try to build snapshot";
                    "snapshot" => %s.path(),
                    "err" => ?e,
                    "error_code" => %e.error_code(),
                );
                if !retry_delete_snapshot(mgr, key, &s) {
                    warn!(
                        "failed to delete snapshot because it's already registered elsewhere";
                        "snapshot" => %s.path(),
                    );
                    return Err(e);
                }
            }
        }
        Ok(s)
    }

    fn new_for_building<T: Into<PathBuf>>(
        dir: T,
        key: &SnapKey,
        mgr: &SnapManagerCore,
    ) -> RaftStoreResult<Self> {
        let mut s = Self::new(dir, key, true, CheckPolicy::ErrAllowed, mgr)?;
        s.init_for_building()?;
        Ok(s)
    }

    fn new_for_sending<T: Into<PathBuf>>(
        dir: T,
        key: &SnapKey,
        mgr: &SnapManagerCore,
    ) -> RaftStoreResult<Self> {
        let mut s = Self::new(dir, key, true, CheckPolicy::ErrNotAllowed, mgr)?;
        s.mgr.limiter = Limiter::new(f64::INFINITY);

        if !s.exists() {
            // Skip the initialization below if it doesn't exists.
            return Ok(s);
        }
        for cf_file in &mut s.cf_files {
            // initialize cf file size and reader
            let file_paths = cf_file.file_paths();
            for (i, file_path) in file_paths.iter().enumerate() {
                if cf_file.size[i] > 0 {
                    let path = Path::new(file_path);
                    let file = File::open(&path)?;
                    cf_file
                        .file_for_sending
                        .push(Box::new(file) as Box<dyn Read + Send>);
                }
            }
        }
        Ok(s)
    }

    fn new_for_receiving<T: Into<PathBuf>>(
        dir: T,
        key: &SnapKey,
        mgr: &SnapManagerCore,
        snapshot_meta: SnapshotMeta,
    ) -> RaftStoreResult<Self> {
        let mut s = Self::new(dir, key, false, CheckPolicy::ErrNotAllowed, mgr)?;
        // TODO(tiflash) remove when we support big snapshot and multi-file
        if snapshot_meta.get_cf_files().len() > 3 {
            error!(
                "we don't support multi-file snapshot, snap_key {:?}, got {}",
                key,
                snapshot_meta.get_cf_files().len(),
            );
            return Err(box_err!(
                "we don't support multi-file snapshot, snap_key {:?}, got {}",
                key,
                snapshot_meta.get_cf_files().len()
            ));
        }
        s.set_snapshot_meta(snapshot_meta)?;
        if s.exists() {
            return Ok(s);
        }

        let f = OpenOptions::new()
            .write(true)
            .create_new(true)
            .open(&s.meta_file.tmp_path)?;
        s.meta_file.file = Some(f);
        s.hold_tmp_files = true;

        for cf_file in &mut s.cf_files {
            if cf_file.size.is_empty() {
                continue;
            }
            let tmp_file_paths = cf_file.tmp_file_paths();
            let file_paths = cf_file.file_paths();
            for (idx, _) in tmp_file_paths.iter().enumerate() {
                if cf_file.size[idx] == 0 {
                    continue;
                }
                let file_path = Path::new(&tmp_file_paths[idx]);
                let f = OpenOptions::new()
                    .write(true)
                    .create_new(true)
                    .open(&file_path)?;
                cf_file.file_for_recving.push(CfFileForRecving {
                    file: f,
                    encrypter: None,
                    written_size: 0,
                    write_digest: crc32fast::Hasher::new(),
                });

                if let Some(mgr) = &s.mgr.encryption_key_manager {
                    let enc_info = mgr.new_file(&file_paths[idx])?;
                    let mthd = from_engine_encryption_method(enc_info.method);
                    if mthd != EncryptionMethod::Plaintext {
                        let file_for_recving = cf_file.file_for_recving.last_mut().unwrap();
                        file_for_recving.encrypter = Some(
                            create_aes_ctr_crypter(
                                mthd,
                                &enc_info.key,
                                Mode::Encrypt,
                                Iv::from_slice(&enc_info.iv)?,
                            )
                            .map_err(|e| RaftStoreError::Snapshot(box_err!(e)))?,
                        );
                    }
                }
            }
        }
        Ok(s)
    }

    fn new_for_applying<T: Into<PathBuf>>(
        dir: T,
        key: &SnapKey,
        mgr: &SnapManagerCore,
    ) -> RaftStoreResult<Self> {
        let mut s = Self::new(dir, key, false, CheckPolicy::ErrNotAllowed, mgr)?;
        s.mgr.limiter = Limiter::new(f64::INFINITY);
        Ok(s)
    }

    // If all files of the snapshot exist, return `Ok` directly. Otherwise create a
    // new file at the temporary meta file path, so that all other try will fail.
    fn init_for_building(&mut self) -> RaftStoreResult<()> {
        if self.exists() {
            return Ok(());
        }
        let file = OpenOptions::new()
            .write(true)
            .create_new(true)
            .open(&self.meta_file.tmp_path)?;
        self.meta_file.file = Some(file);
        self.hold_tmp_files = true;
        Ok(())
    }

    fn read_snapshot_meta(&mut self) -> RaftStoreResult<SnapshotMeta> {
        let buf = file_system::read(&self.meta_file.path)?;
        let mut snapshot_meta = SnapshotMeta::default();
        snapshot_meta.merge_from_bytes(&buf)?;
        Ok(snapshot_meta)
    }

    fn set_snapshot_meta(&mut self, snapshot_meta: SnapshotMeta) -> RaftStoreResult<()> {
        let mut cf_file_count_from_meta: Vec<usize> = vec![];
        let mut file_count = 0;
        let mut current_cf = "";
        info!(
            "set_snapshot_meta total cf files count: {}",
            snapshot_meta.get_cf_files().len()
        );

        for cf_file in snapshot_meta.get_cf_files() {
            if current_cf.is_empty() {
                current_cf = cf_file.get_cf();
                file_count = 1;
                continue;
            }

            if current_cf != cf_file.get_cf() {
                cf_file_count_from_meta.push(file_count);
                current_cf = cf_file.get_cf();
                file_count = 1;
            } else {
                file_count += 1;
            }
        }
        cf_file_count_from_meta.push(file_count);

        if cf_file_count_from_meta.len() != self.cf_files.len() {
            return Err(box_err!(
                "invalid cf number of snapshot meta, expect {}, got {}",
                SNAPSHOT_CFS.len(),
                cf_file_count_from_meta.len()
            ));
        }

        let mut file_idx = 0;
        let mut cf_idx = 0;
        for meta in snapshot_meta.get_cf_files() {
            if cf_idx < cf_file_count_from_meta.len() && file_idx < cf_file_count_from_meta[cf_idx]
            {
                if meta.get_cf() != self.cf_files[cf_idx].cf {
                    return Err(box_err!(
                        "invalid {} cf in snapshot meta, expect {}, got {}",
                        cf_idx,
                        self.cf_files[cf_idx].cf,
                        meta.get_cf()
                    ));
                }
                if meta.get_size() != 0 {
                    let file_path = self.cf_files[cf_idx].add_file_with_size_checksum(
                        file_idx,
                        meta.get_size(),
                        meta.get_checksum(),
                    );
                    if file_exists(&file_path) {
                        let mgr = self.mgr.encryption_key_manager.as_ref();
                        let file_path = Path::new(&file_path);
                        let (_, size) = calc_checksum_and_size(file_path, mgr)?;
                        check_file_size(
                            size,
                            *(self.cf_files[cf_idx].size.last().unwrap()),
                            file_path,
                        )?;
                    }
                }
                file_idx += 1;
                if file_idx >= cf_file_count_from_meta[cf_idx] {
                    cf_idx += 1;
                    file_idx = 0;
                }
            }
        }
        self.meta_file.meta = Some(snapshot_meta);
        Ok(())
    }

    fn load_snapshot_meta(&mut self) -> RaftStoreResult<()> {
        let snapshot_meta = self.read_snapshot_meta()?;
        self.set_snapshot_meta(snapshot_meta)?;
        // check if there is a data corruption when the meta file exists
        // but cf files are deleted.
        if !self.exists() {
            return Err(box_err!(
                "snapshot {} is corrupted, some cf file is missing",
                self.path()
            ));
        }
        Ok(())
    }

    pub fn load_snapshot_meta_if_necessary(&mut self) -> RaftStoreResult<()> {
        if self.meta_file.meta.is_none() && file_exists(&self.meta_file.path) {
            return self.load_snapshot_meta();
        }
        Ok(())
    }

    fn get_display_path(dir_path: impl AsRef<Path>, prefix: &str) -> String {
        let cf_names = "(".to_owned() + SNAPSHOT_CFS.join("|").as_str() + ")";
        format!(
            "{}/{}_{}{}",
            dir_path.as_ref().display(),
            prefix,
            cf_names,
            SST_FILE_SUFFIX
        )
    }

    fn validate(&self, for_send: bool) -> RaftStoreResult<()> {
        for cf_file in &self.cf_files {
            let file_paths = cf_file.file_paths();
            let clone_file_paths = cf_file.clone_file_paths();
            for (i, file_path) in file_paths.iter().enumerate() {
                if cf_file.size[i] == 0 {
                    // Skip empty file. The checksum of this cf file should be 0 and
                    // this is checked when loading the snapshot meta.
                    continue;
                }

                let file_path = Path::new(file_path);
                check_file_size_and_checksum(
                    file_path,
                    cf_file.size[i],
                    cf_file.checksum[i],
                    self.mgr.encryption_key_manager.as_ref(),
                )?;

                if !for_send && !plain_file_used(cf_file.cf) {
                    sst_importer::prepare_sst_for_ingestion(
                        file_path,
                        &Path::new(&clone_file_paths[i]),
                        self.mgr.encryption_key_manager.as_deref(),
                    )?;
                }
            }
        }
        Ok(())
    }

    fn switch_to_cf_file(&mut self, cf: &str) -> io::Result<()> {
        match self.cf_files.iter().position(|x| x.cf == cf) {
            Some(index) => {
                self.cf_index = index;
                Ok(())
            }
            None => Err(io::Error::new(
                ErrorKind::Other,
                format!("fail to find cf {}", cf),
            )),
        }
    }

    // Only called in `do_build`.
    fn save_meta_file(&mut self) -> RaftStoreResult<()> {
        let v = box_try!(self.meta_file.meta.as_ref().unwrap().write_to_bytes());
        if let Some(mut f) = self.meta_file.file.take() {
            // `meta_file` could be None for this case: in `init_for_building` the snapshot
            // exists so no temporary meta file is created, and this field is
            // None. However in `do_build` it's deleted so we build it again,
            // and then call `save_meta_file` with `meta_file` as None.
            // FIXME: We can fix it later by introducing a better snapshot delete mechanism.
            f.write_all(&v[..])?;
            f.flush()?;
            f.sync_all()?;
            file_system::rename(&self.meta_file.tmp_path, &self.meta_file.path)?;
            self.hold_tmp_files = false;
            Ok(())
        } else {
            Err(box_err!(
                "save meta file without metadata for {:?}",
                self.key
            ))
        }
    }

    fn do_build<EK: KvEngine>(
        &mut self,
        engine: &EK,
        kv_snap: &EK::Snapshot,
        region: &Region,
        allow_multi_files_snapshot: bool,
        for_balance: bool,
    ) -> RaftStoreResult<()>
    where
        EK: KvEngine,
    {
        fail_point!("snapshot_enter_do_build");
        if self.exists() {
            match self.validate(true) {
                Ok(()) => return Ok(()),
                Err(e) => {
                    error!(?e;
                        "snapshot is corrupted, will rebuild";
                        "region_id" => region.get_id(),
                        "snapshot" => %self.path(),
                    );
                    if !retry_delete_snapshot(&self.mgr, &self.key, self) {
                        error!(
                            "failed to delete corrupted snapshot because it's \
                             already registered elsewhere";
                            "region_id" => region.get_id(),
                            "snapshot" => %self.path(),
                        );
                        return Err(e);
                    }
                    self.init_for_building()?;
                }
            }
        }

        let (begin_key, end_key) = (enc_start_key(region), enc_end_key(region));
        for (cf_enum, cf) in SNAPSHOT_CFS_ENUM_PAIR {
            self.switch_to_cf_file(cf)?;
            let cf_file = &mut self.cf_files[self.cf_index];
            let cf_stat = if plain_file_used(cf_file.cf) {
                let key_mgr = self.mgr.encryption_key_manager.as_ref();
                snap_io::build_plain_cf_file::<EK>(cf_file, key_mgr, kv_snap, &begin_key, &end_key)?
            } else {
                snap_io::build_sst_cf_file_list::<EK>(
                    cf_file,
                    engine,
                    kv_snap,
                    &begin_key,
                    &end_key,
                    self.mgr
                        .get_actual_max_per_file_size(allow_multi_files_snapshot),
                    &self.mgr.limiter,
                )?
            };
            cf_file.kv_count = cf_stat.key_count as u64;
            if cf_file.kv_count > 0 {
                // Use `kv_count` instead of file size to check empty files because encrypted
                // sst files contain some metadata so their sizes will never be 0.
                self.mgr.rename_tmp_cf_file_for_send(cf_file)?;
            } else {
                for tmp_file_path in cf_file.tmp_file_paths() {
                    let tmp_file_path = Path::new(&tmp_file_path);
                    delete_file_if_exist(tmp_file_path)?;
                }
                if let Some(ref mgr) = self.mgr.encryption_key_manager {
                    for tmp_file_path in cf_file.tmp_file_paths() {
                        mgr.delete_file(&tmp_file_path)?;
                    }
                }
            }

            SNAPSHOT_CF_KV_COUNT
                .get(*cf_enum)
                .observe(cf_stat.key_count as f64);
            SNAPSHOT_CF_SIZE
                .get(*cf_enum)
                .observe(cf_stat.total_size as f64);
            info!(
                "scan snapshot of one cf";
                "region_id" => region.get_id(),
                "snapshot" => self.path(),
                "cf" => cf,
                "key_count" => cf_stat.key_count,
                "size" => cf_stat.total_size,
            );
        }

        // save snapshot meta to meta file
        self.meta_file.meta = Some(gen_snapshot_meta(&self.cf_files[..], for_balance)?);
        self.save_meta_file()?;
        Ok(())
    }

    fn delete(&self) {
        macro_rules! try_delete_snapshot_files {
            ($cf_file:ident, $file_name_func:ident) => {
                let mut file_id = 0;
                loop {
                    let file_path = $cf_file.path.join($cf_file.$file_name_func(file_id));
                    if file_exists(&file_path) {
                        delete_file_if_exist(&file_path).unwrap();
                        file_id += 1;
                    } else {
                        break;
                    }
                }
            };
            ($cf_file:ident) => {
                let mut file_id = 0;
                loop {
                    let file_path = $cf_file.path.join($cf_file.gen_file_name(file_id));
                    if file_exists(&file_path) {
                        delete_file_if_exist(&file_path).unwrap();
                        if let Some(ref mgr) = self.mgr.encryption_key_manager {
                            mgr.delete_file(file_path.to_str().unwrap()).unwrap();
                        }
                        file_id += 1;
                    } else {
                        break;
                    }
                }
            };
        }

        debug!(
            "deleting snapshot file";
            "snapshot" => %self.path(),
        );
        for cf_file in &self.cf_files {
            // Delete cloned files.
            let clone_file_paths = cf_file.clone_file_paths();
            // in case the meta file is corrupted or deleted, delete snapshot files with
            // best effort
            if clone_file_paths.is_empty() {
                try_delete_snapshot_files!(cf_file, gen_clone_file_name);
            } else {
                // delete snapshot files according to meta file
                for clone_file_path in clone_file_paths {
                    delete_file_if_exist(&clone_file_path).unwrap();
                }
            }

            // Delete temp files.
            if self.hold_tmp_files {
                let tmp_file_paths = cf_file.tmp_file_paths();
                if tmp_file_paths.is_empty() {
                    try_delete_snapshot_files!(cf_file, gen_tmp_file_name);
                } else {
                    for tmp_file_path in tmp_file_paths {
                        delete_file_if_exist(&tmp_file_path).unwrap();
                    }
                }
            }

            // Delete cf files.
            let file_paths = cf_file.file_paths();
            if file_paths.is_empty() {
                try_delete_snapshot_files!(cf_file);
            } else {
                for file_path in &file_paths {
                    delete_file_if_exist(&file_path).unwrap();
                }
                if let Some(ref mgr) = self.mgr.encryption_key_manager {
                    for file_path in &file_paths {
                        mgr.delete_file(file_path).unwrap();
                    }
                }
            }
        }
        delete_file_if_exist(&self.meta_file.path).unwrap();
        if self.hold_tmp_files {
            delete_file_if_exist(&self.meta_file.tmp_path).unwrap();
        }
    }
}

impl fmt::Debug for Snapshot {
    fn fmt(&self, f: &mut Formatter<'_>) -> fmt::Result {
        f.debug_struct("Snapshot")
            .field("key", &self.key)
            .field("display_path", &self.display_path)
            .finish()
    }
}

impl Snapshot {
    pub fn build<EK: KvEngine>(
        &mut self,
        engine: &EK,
        kv_snap: &EK::Snapshot,
        region: &Region,
        allow_multi_files_snapshot: bool,
        for_balance: bool,
    ) -> RaftStoreResult<RaftSnapshotData> {
        let mut snap_data = RaftSnapshotData::default();
        snap_data.set_region(region.clone());

        let t = Instant::now();
        self.do_build::<EK>(
            engine,
            kv_snap,
            region,
            allow_multi_files_snapshot,
            for_balance,
        )?;

        let total_size = self.total_size();
        let total_count = self.total_count();
        // set snapshot meta data
        snap_data.set_file_size(total_size);
        snap_data.set_version(SNAPSHOT_VERSION);
        snap_data.set_meta(self.meta_file.meta.as_ref().unwrap().clone());

        SNAPSHOT_BUILD_TIME_HISTOGRAM.observe(duration_to_sec(t.saturating_elapsed()) as f64);
        SNAPSHOT_KV_COUNT_HISTOGRAM.observe(total_count as f64);
        SNAPSHOT_SIZE_HISTOGRAM.observe(total_size as f64);
        info!(
            "scan snapshot";
            "region_id" => region.get_id(),
            "snapshot" => self.path(),
            "key_count" => total_count,
            "size" => total_size,
            "takes" => ?t.saturating_elapsed(),
        );

        Ok(snap_data)
    }

    pub fn apply<EK: KvEngine>(&mut self, options: ApplyOptions<EK>) -> Result<()> {
        box_try!(self.validate(false));

        let abort_checker = ApplyAbortChecker(options.abort);
        let coprocessor_host = options.coprocessor_host;
        let region = options.region;
        let key_mgr = self.mgr.encryption_key_manager.as_ref();
        for cf_file in &mut self.cf_files {
            if cf_file.size.is_empty() {
                // Skip empty cf file.
                continue;
            }
            let cf = cf_file.cf;
            if plain_file_used(cf_file.cf) {
                let path = &cf_file.file_paths()[0];
                let batch_size = options.write_batch_size;
                let cb = |kv: &[(Vec<u8>, Vec<u8>)]| {
                    coprocessor_host.post_apply_plain_kvs_from_snapshot(&region, cf, kv)
                };
                snap_io::apply_plain_cf_file(
                    path,
                    key_mgr,
                    &abort_checker,
                    &options.db,
                    cf,
                    batch_size,
                    cb,
                )?;
            } else {
                let _timer = INGEST_SST_DURATION_SECONDS.start_coarse_timer();
                let path = cf_file.path.to_str().unwrap(); // path is not used at all
                let clone_file_paths = cf_file.clone_file_paths();
                let clone_files = clone_file_paths
                    .iter()
                    .map(|s| s.as_str())
                    .collect::<Vec<&str>>();
                snap_io::apply_sst_cf_file(clone_files.as_slice(), &options.db, cf)?;
                coprocessor_host.post_apply_sst_from_snapshot(&region, cf, path);
            }
        }
        Ok(())
    }

    pub fn path(&self) -> &str {
        &self.display_path
    }

    pub fn exists(&self) -> bool {
        self.cf_files.iter().all(|cf_file| {
            cf_file.size.is_empty()
                || (cf_file
                    .file_paths()
                    .iter()
                    .all(|file_path| file_exists(&Path::new(file_path))))
        }) && file_exists(&self.meta_file.path)
    }

    pub fn meta(&self) -> io::Result<Metadata> {
        file_system::metadata(&self.meta_file.path)
    }

    pub fn total_size(&self) -> u64 {
        self.cf_files
            .iter()
            .map(|cf| cf.size.iter().sum::<u64>())
            .sum()
    }

    pub fn total_count(&self) -> u64 {
        self.cf_files.iter().map(|cf| cf.kv_count).sum()
    }

    pub fn save(&mut self) -> io::Result<()> {
        debug!(
            "saving to snapshot file";
            "snapshot" => %self.path(),
        );
        for cf_file in &mut self.cf_files {
            if cf_file.size.is_empty() {
                // Skip empty cf file.
                continue;
            }

            // Check each cf file has been fully written, and the checksum matches.
            for (i, mut file_for_recving) in cf_file.file_for_recving.drain(..).enumerate() {
                file_for_recving.file.flush()?;
                file_for_recving.file.sync_all()?;

                if file_for_recving.written_size != cf_file.size[i] {
                    return Err(io::Error::new(
                        ErrorKind::Other,
                        format!(
                            "snapshot file {} for cf {} size mismatches, \
                            real size {}, expected size {}",
                            cf_file.path.display(),
                            cf_file.cf,
                            file_for_recving.written_size,
                            cf_file.size[i]
                        ),
                    ));
                }

                let checksum = file_for_recving.write_digest.finalize();
                if checksum != cf_file.checksum[i] {
                    return Err(io::Error::new(
                        ErrorKind::Other,
                        format!(
                            "snapshot file {} for cf {} checksum \
                            mismatches, real checksum {}, expected \
                            checksum {}",
                            cf_file.path.display(),
                            cf_file.cf,
                            checksum,
                            cf_file.checksum[i]
                        ),
                    ));
                }
            }

            let tmp_paths = cf_file.tmp_file_paths();
            let paths = cf_file.file_paths();
            for (i, tmp_path) in tmp_paths.iter().enumerate() {
                file_system::rename(&tmp_path, &paths[i])?;
            }
        }
        sync_dir(&self.dir_path)?;

        // write meta file
        let v = self.meta_file.meta.as_ref().unwrap().write_to_bytes()?;
        {
            let mut meta_file = self.meta_file.file.take().unwrap();
            meta_file.write_all(&v[..])?;
            meta_file.sync_all()?;
        }
        file_system::rename(&self.meta_file.tmp_path, &self.meta_file.path)?;
        sync_dir(&self.dir_path)?;
        self.hold_tmp_files = false;
        Ok(())
    }

    pub fn cf_files(&self) -> &[CfFile] {
        &self.cf_files
    }
}

// To check whether a procedure about apply snapshot aborts or not.
struct ApplyAbortChecker(Arc<AtomicUsize>);
impl snap_io::StaleDetector for ApplyAbortChecker {
    fn is_stale(&self) -> bool {
        self.0.load(Ordering::Relaxed) == JOB_STATUS_CANCELLING
    }
}

impl Read for Snapshot {
    fn read(&mut self, buf: &mut [u8]) -> io::Result<usize> {
        if buf.is_empty() {
            return Ok(0);
        }
        while self.cf_index < self.cf_files.len() {
            let cf_file = &mut self.cf_files[self.cf_index];
            if self.cf_file_index >= cf_file.size.len() || cf_file.size[self.cf_file_index] == 0 {
                self.cf_index += 1;
                self.cf_file_index = 0;
                continue;
            }
            let reader = cf_file
                .file_for_sending
                .get_mut(self.cf_file_index)
                .unwrap();
            match reader.read(buf) {
                Ok(0) => {
                    // EOF. Switch to next file.
                    self.cf_file_index += 1;
                    if self.cf_file_index == cf_file.size.len() {
                        self.cf_index += 1;
                        self.cf_file_index = 0;
                    }
                }
                Ok(n) => return Ok(n),
                e => return e,
            }
        }
        Ok(0)
    }
}

impl Write for Snapshot {
    fn write(&mut self, buf: &[u8]) -> io::Result<usize> {
        if buf.is_empty() {
            return Ok(0);
        }

        let (mut next_buf, mut written_bytes) = (buf, 0);
        while self.cf_index < self.cf_files.len() {
            let cf_file = &mut self.cf_files[self.cf_index];
            if cf_file.size.is_empty() {
                self.cf_index += 1;
                continue;
            }

            assert!(cf_file.size[self.cf_file_index] != 0);
            let mut file_for_recving = cf_file
                .file_for_recving
                .get_mut(self.cf_file_index)
                .unwrap();
            let left = (cf_file.size.get(self.cf_file_index).unwrap()
                - file_for_recving.written_size) as usize;
            assert!(left > 0 && !next_buf.is_empty());
            let (write_len, switch, finished) = match next_buf.len().cmp(&left) {
                CmpOrdering::Greater => (left, true, false),
                CmpOrdering::Equal => (left, true, true),
                CmpOrdering::Less => (next_buf.len(), false, true),
            };

            file_for_recving
                .write_digest
                .update(&next_buf[0..write_len]);
            file_for_recving.written_size += write_len as u64;
            written_bytes += write_len;

            let file = &mut file_for_recving.file;
            let encrypt_buffer = if file_for_recving.encrypter.is_none() {
                Cow::Borrowed(&next_buf[0..write_len])
            } else {
                let (cipher, crypter) = file_for_recving.encrypter.as_mut().unwrap();
                let mut encrypt_buffer = vec![0; write_len + cipher.block_size()];
                let mut bytes = crypter.update(&next_buf[0..write_len], &mut encrypt_buffer)?;
                if switch {
                    bytes += crypter.finalize(&mut encrypt_buffer)?;
                }
                encrypt_buffer.truncate(bytes);
                Cow::Owned(encrypt_buffer)
            };
            let encrypt_len = encrypt_buffer.len();

            let mut start = 0;
            loop {
                let acquire = cmp::min(IO_LIMITER_CHUNK_SIZE, encrypt_len - start);
                self.mgr.limiter.blocking_consume(acquire);
                file.write_all(&encrypt_buffer[start..start + acquire])?;
                if start + acquire == encrypt_len {
                    break;
                }
                start += acquire;
            }
            if switch {
                next_buf = &next_buf[write_len..];
                self.cf_file_index += 1;
                if self.cf_file_index >= cf_file.size.len() {
                    self.cf_file_index = 0;
                    self.cf_index += 1;
                }
            }
            if finished {
                break;
            }
        }
        Ok(written_bytes)
    }

    fn flush(&mut self) -> io::Result<()> {
        if let Some(cf_file) = self.cf_files.get_mut(self.cf_index) {
            for file_for_recving in &mut cf_file.file_for_recving {
                file_for_recving.file.flush()?;
            }
        }
        Ok(())
    }
}

impl Drop for Snapshot {
    fn drop(&mut self) {
        // Cleanup if the snapshot is not built or received successfully.
        if self.hold_tmp_files {
            self.delete();
        }
    }
}

#[derive(PartialEq, Debug)]
pub enum SnapEntry {
    Generating = 1,
    Sending = 2,
    Receiving = 3,
    Applying = 4,
}

/// `SnapStats` is for snapshot statistics.
pub struct SnapStats {
    pub sending_count: usize,
    pub receiving_count: usize,
}

#[derive(Clone)]
struct SnapManagerCore {
    // directory to store snapfile.
    base: String,

    registry: Arc<RwLock<HashMap<SnapKey, Vec<SnapEntry>>>>,
    limiter: Limiter,
    temp_sst_id: Arc<AtomicU64>,
    encryption_key_manager: Option<Arc<DataKeyManager>>,
    max_per_file_size: Arc<AtomicU64>,
    enable_multi_snapshot_files: Arc<AtomicBool>,
}

/// `SnapManagerCore` trace all current processing snapshots.
pub struct SnapManager {
    core: SnapManagerCore,
    max_total_size: Arc<AtomicU64>,
}

impl Clone for SnapManager {
    fn clone(&self) -> Self {
        SnapManager {
            core: self.core.clone(),
            max_total_size: self.max_total_size.clone(),
        }
    }
}

impl SnapManager {
    pub fn new<T: Into<String>>(path: T) -> Self {
        SnapManagerBuilder::default().build(path)
    }

    pub fn init(&self) -> io::Result<()> {
        let enc_enabled = self.core.encryption_key_manager.is_some();
        info!(
            "Initializing SnapManager, encryption is enabled: {}",
            enc_enabled
        );

        // Use write lock so only one thread initialize the directory at a time.
        let _lock = self.core.registry.wl();
        let path = Path::new(&self.core.base);
        if !path.exists() {
            file_system::create_dir_all(path)?;
            return Ok(());
        }
        if !path.is_dir() {
            return Err(io::Error::new(
                ErrorKind::Other,
                format!("{} should be a directory", path.display()),
            ));
        }
        for f in file_system::read_dir(path)? {
            let p = f?;
            if p.file_type()?.is_file() {
                if let Some(s) = p.file_name().to_str() {
                    if s.ends_with(TMP_FILE_SUFFIX) {
                        file_system::remove_file(p.path())?;
                    }
                }
            }
        }
        Ok(())
    }

    // [PerformanceCriticalPath]?? I/O involved API should be called in background
    // thread Return all snapshots which is idle not being used.
    pub fn list_idle_snap(&self) -> io::Result<Vec<(SnapKey, bool)>> {
        // Use a lock to protect the directory when scanning.
        let registry = self.core.registry.rl();
        let read_dir = file_system::read_dir(Path::new(&self.core.base))?;
        // Remove the duplicate snap keys.
        let mut v: Vec<_> = read_dir
            .filter_map(|p| {
                let p = match p {
                    Err(e) => {
                        error!(
                            "failed to list content of directory";
                            "directory" => %&self.core.base,
                            "err" => ?e,
                        );
                        return None;
                    }
                    Ok(p) => p,
                };
                match p.file_type() {
                    Ok(t) if t.is_file() => {}
                    _ => return None,
                }
                let file_name = p.file_name();
                let name = match file_name.to_str() {
                    None => return None,
                    Some(n) => n,
                };
                if name.starts_with(DEL_RANGE_PREFIX) {
                    // This is a temp file to store delete keys and ingest them into Engine.
                    return None;
                }

                let is_sending = name.starts_with(SNAP_GEN_PREFIX);
                let numbers: Vec<u64> = name.split('.').next().map_or_else(Vec::new, |s| {
                    s.split('_')
                        .skip(1)
                        .filter_map(|s| s.parse().ok())
                        .collect()
                });
                if numbers.len() < 3 {
                    error!(
                        "failed to parse snapkey";
                        "snap_key" => %name,
                    );
                    return None;
                }
                let snap_key = SnapKey::new(numbers[0], numbers[1], numbers[2]);
                if registry.contains_key(&snap_key) {
                    // Skip those registered snapshot.
                    return None;
                }
                Some((snap_key, is_sending))
            })
            .collect();
        v.sort();
        v.dedup();
        Ok(v)
    }

    pub fn get_temp_path_for_ingest(&self) -> String {
        let sst_id = self.core.temp_sst_id.fetch_add(1, Ordering::SeqCst);
        let filename = format!(
            "{}_{}{}{}",
            DEL_RANGE_PREFIX, sst_id, SST_FILE_SUFFIX, TMP_FILE_SUFFIX
        );
        let path = PathBuf::from(&self.core.base).join(&filename);
        path.to_str().unwrap().to_string()
    }

    #[inline]
    pub fn has_registered(&self, key: &SnapKey) -> bool {
        self.core.registry.rl().contains_key(key)
    }

    /// Get a `Snapshot` can be used for `build`. Concurrent calls are allowed
    /// because only one caller can lock temporary disk files.
    ///
    /// NOTE: it calculates snapshot size by scanning the base directory.
    /// Don't call it in raftstore thread until the size limitation mechanism
    /// gets refactored.
    pub fn get_snapshot_for_building(&self, key: &SnapKey) -> RaftStoreResult<Box<Snapshot>> {
        let mut old_snaps = None;
        while self.get_total_snap_size()? > self.max_total_snap_size() {
            if old_snaps.is_none() {
                let snaps = self.list_idle_snap()?;
                let mut key_and_snaps = Vec::with_capacity(snaps.len());
                for (key, is_sending) in snaps {
                    if !is_sending {
                        continue;
                    }
                    let snap = match self.get_snapshot_for_sending(&key) {
                        Ok(snap) => snap,
                        Err(_) => continue,
                    };
                    if let Ok(modified) = snap.meta().and_then(|m| m.modified()) {
                        key_and_snaps.push((key, snap, modified));
                    }
                }
                key_and_snaps.sort_by_key(|&(_, _, modified)| Reverse(modified));
                old_snaps = Some(key_and_snaps);
            }
            match old_snaps.as_mut().unwrap().pop() {
                Some((key, snap, _)) => self.delete_snapshot(&key, snap.as_ref(), false),
                None => return Err(RaftStoreError::Snapshot(Error::TooManySnapshots)),
            };
        }

        let base = &self.core.base;
        let f = Snapshot::new_for_building(base, key, &self.core)?;
        Ok(Box::new(f))
    }

    pub fn get_snapshot_for_gc(
        &self,
        key: &SnapKey,
        is_sending: bool,
    ) -> RaftStoreResult<Box<Snapshot>> {
        let _lock = self.core.registry.rl();
        let base = &self.core.base;
        let s = Snapshot::new(base, key, is_sending, CheckPolicy::None, &self.core)?;
        fail_point!(
            "get_snapshot_for_gc",
            key.region_id == 2 && key.idx == 1,
            |_| { Err(box_err!("invalid cf number of snapshot meta")) }
        );
        Ok(Box::new(s))
    }

    pub fn get_snapshot_for_sending(&self, key: &SnapKey) -> RaftStoreResult<Box<Snapshot>> {
        let _lock = self.core.registry.rl();
        let base = &self.core.base;
        let mut s = Snapshot::new_for_sending(base, key, &self.core)?;
        let key_manager = match self.core.encryption_key_manager.as_ref() {
            Some(m) => m,
            None => return Ok(Box::new(s)),
        };
        for cf_file in &mut s.cf_files {
            let file_paths = cf_file.file_paths();
            for (i, file_path) in file_paths.iter().enumerate() {
                if cf_file.size[i] == 0 {
                    continue;
                }
                let reader = snap_io::get_decrypter_reader(file_path, key_manager)?;
                cf_file.file_for_sending[i] = reader;
            }
        }
        Ok(Box::new(s))
    }

    /// Get a `Snapshot` can be used for writing and then `save`. Concurrent
    /// calls are allowed because only one caller can lock temporary disk
    /// files.
    pub fn get_snapshot_for_receiving(
        &self,
        key: &SnapKey,
        snapshot_meta: SnapshotMeta,
    ) -> RaftStoreResult<Box<Snapshot>> {
        let _lock = self.core.registry.rl();
        let base = &self.core.base;
        let f = Snapshot::new_for_receiving(base, key, &self.core, snapshot_meta)?;
        Ok(Box::new(f))
    }

    pub fn get_snapshot_for_applying(&self, key: &SnapKey) -> RaftStoreResult<Box<Snapshot>> {
        let _lock = self.core.registry.rl();
        let base = &self.core.base;
        let s = Snapshot::new_for_applying(base, key, &self.core)?;
        if !s.exists() {
            return Err(RaftStoreError::Other(From::from(format!(
                "snapshot of {:?} not exists.",
                key
            ))));
        }
        Ok(Box::new(s))
    }

    /// Get the approximate size of snap file exists in snap directory.
    ///
    /// Return value is not guaranteed to be accurate.
    ///
    /// NOTE: don't call it in raftstore thread.
    pub fn get_total_snap_size(&self) -> Result<u64> {
        self.core.get_total_snap_size()
    }

    pub fn max_total_snap_size(&self) -> u64 {
        self.max_total_size.load(Ordering::Acquire)
    }

    pub fn set_max_total_snap_size(&self, max_total_size: u64) {
        self.max_total_size.store(max_total_size, Ordering::Release);
    }

    pub fn set_max_per_file_size(&mut self, max_per_file_size: u64) {
        if max_per_file_size == 0 {
            self.core
                .max_per_file_size
                .store(u64::MAX, Ordering::Release);
        } else {
            self.core
                .max_per_file_size
                .store(max_per_file_size, Ordering::Release);
        }
    }

    pub fn get_actual_max_per_file_size(&self, allow_multi_files_snapshot: bool) -> u64 {
        self.core
            .get_actual_max_per_file_size(allow_multi_files_snapshot)
    }

    pub fn set_enable_multi_snapshot_files(&mut self, enable_multi_snapshot_files: bool) {
        self.core
            .enable_multi_snapshot_files
            .store(enable_multi_snapshot_files, Ordering::Release);
    }

    pub fn set_speed_limit(&self, bytes_per_sec: f64) {
        self.core.limiter.set_speed_limit(bytes_per_sec);
    }

    pub fn get_speed_limit(&self) -> f64 {
        self.core.limiter.speed_limit()
    }

    pub fn register(&self, key: SnapKey, entry: SnapEntry) {
        debug!(
            "register snapshot";
            "key" => %key,
            "entry" => ?entry,
        );
        match self.core.registry.wl().entry(key) {
            Entry::Occupied(mut e) => {
                if e.get().contains(&entry) {
                    warn!(
                        "snap key is registered more than once!";
                        "key" => %e.key(),
                    );
                    return;
                }
                e.get_mut().push(entry);
            }
            Entry::Vacant(e) => {
                e.insert(vec![entry]);
            }
        }
    }

    pub fn deregister(&self, key: &SnapKey, entry: &SnapEntry) {
        debug!(
            "deregister snapshot";
            "key" => %key,
            "entry" => ?entry,
        );
        let mut need_clean = false;
        let mut handled = false;
        let registry = &mut self.core.registry.wl();
        if let Some(e) = registry.get_mut(key) {
            let last_len = e.len();
            e.retain(|e| e != entry);
            need_clean = e.is_empty();
            handled = last_len > e.len();
        }
        if need_clean {
            registry.remove(key);
        }
        if handled {
            return;
        }
        warn!(
            "stale deregister snapshot";
            "key" => %key,
            "entry" => ?entry,
        );
    }

    pub fn stats(&self) -> SnapStats {
        // send_count, generating_count, receiving_count, applying_count
        let (mut sending_cnt, mut receiving_cnt) = (0, 0);
        for v in self.core.registry.rl().values() {
            let (mut is_sending, mut is_receiving) = (false, false);
            for s in v {
                match *s {
                    SnapEntry::Sending | SnapEntry::Generating => is_sending = true,
                    SnapEntry::Receiving | SnapEntry::Applying => is_receiving = true,
                }
            }
            if is_sending {
                sending_cnt += 1;
            }
            if is_receiving {
                receiving_cnt += 1;
            }
        }

        SnapStats {
            sending_count: sending_cnt,
            receiving_count: receiving_cnt,
        }
    }

    pub fn delete_snapshot(&self, key: &SnapKey, snap: &Snapshot, check_entry: bool) -> bool {
        self.core.delete_snapshot(key, snap, check_entry)
    }
}

impl SnapManagerCore {
    fn get_total_snap_size(&self) -> Result<u64> {
        let mut total_size = 0;
        for entry in file_system::read_dir(&self.base)? {
            let (entry, metadata) = match entry.and_then(|e| e.metadata().map(|m| (e, m))) {
                Ok((e, m)) => (e, m),
                Err(e) if e.kind() == ErrorKind::NotFound => continue,
                Err(e) => return Err(Error::from(e)),
            };

            let path = entry.path();
            let path_s = path.to_str().unwrap();
            if !metadata.is_file()
                // Ignore cloned files as they are hard links on posix systems.
                || path_s.ends_with(CLONE_FILE_SUFFIX)
                || path_s.ends_with(META_FILE_SUFFIX)
            {
                continue;
            }
            total_size += metadata.len();
        }
        Ok(total_size)
    }

    // Return true if it successfully delete the specified snapshot.
    fn delete_snapshot(&self, key: &SnapKey, snap: &Snapshot, check_entry: bool) -> bool {
        let registry = self.registry.rl();
        if check_entry {
            if let Some(e) = registry.get(key) {
                if e.len() > 1 {
                    info!(
                        "skip to delete snapshot since it's registered more than once";
                        "snapshot" => %snap.path(),
                        "registered_entries" => ?e,
                    );
                    return false;
                }
            }
        } else if registry.contains_key(key) {
            info!(
                "skip to delete snapshot since it's registered";
                "snapshot" => %snap.path(),
            );
            return false;
        }
        snap.delete();
        true
    }

    fn rename_tmp_cf_file_for_send(&self, cf_file: &mut CfFile) -> RaftStoreResult<()> {
        let tmp_file_paths = cf_file.tmp_file_paths();
        let file_paths = cf_file.file_paths();
        for (i, tmp_file_path) in tmp_file_paths.iter().enumerate() {
            let mgr = self.encryption_key_manager.as_ref();
            if let Some(mgr) = &mgr {
                let src = &tmp_file_path;
                let dst = &file_paths[i];
                // It's ok that the cf file is moved but machine fails before `mgr.rename_file`
                // because without metadata file, saved cf files are nothing.
                while let Err(e) = mgr.link_file(src, dst) {
                    if e.kind() == ErrorKind::AlreadyExists {
                        mgr.delete_file(dst)?;
                        continue;
                    }
                    return Err(e.into());
                }
                let r = file_system::rename(src, dst);
                let del_file = if r.is_ok() { src } else { dst };
                if let Err(e) = mgr.delete_file(del_file) {
                    warn!("fail to remove encryption metadata during 'rename_tmp_cf_file_for_send'";
                          "err" => ?e);
                }
                r?;
            } else {
                file_system::rename(&tmp_file_path, &file_paths[i])?;
            }
            let file = Path::new(&file_paths[i]);
            let (checksum, size) = calc_checksum_and_size(file, mgr)?;
            cf_file.add_file_with_size_checksum(i, size, checksum);
        }
        Ok(())
    }

    pub fn get_actual_max_per_file_size(&self, allow_multi_files_snapshot: bool) -> u64 {
        if !allow_multi_files_snapshot {
            return u64::MAX;
        }

        if self.enable_multi_snapshot_files.load(Ordering::Relaxed) {
            return self.max_per_file_size.load(Ordering::Relaxed);
        }
        u64::MAX
    }
}

#[derive(Clone, Default)]
pub struct SnapManagerBuilder {
    max_write_bytes_per_sec: i64,
    max_total_size: u64,
    max_per_file_size: u64,
    enable_multi_snapshot_files: bool,
    key_manager: Option<Arc<DataKeyManager>>,
}

impl SnapManagerBuilder {
    #[must_use]
    pub fn max_write_bytes_per_sec(mut self, bytes: i64) -> SnapManagerBuilder {
        self.max_write_bytes_per_sec = bytes;
        self
    }
    #[must_use]
    pub fn max_total_size(mut self, bytes: u64) -> SnapManagerBuilder {
        self.max_total_size = bytes;
        self
    }
    pub fn max_per_file_size(mut self, bytes: u64) -> SnapManagerBuilder {
        self.max_per_file_size = bytes;
        self
    }
    pub fn enable_multi_snapshot_files(mut self, enabled: bool) -> SnapManagerBuilder {
        self.enable_multi_snapshot_files = enabled;
        self
    }
    #[must_use]
    pub fn encryption_key_manager(mut self, m: Option<Arc<DataKeyManager>>) -> SnapManagerBuilder {
        self.key_manager = m;
        self
    }
    pub fn build<T: Into<String>>(self, path: T) -> SnapManager {
        let limiter = Limiter::new(if self.max_write_bytes_per_sec > 0 {
            self.max_write_bytes_per_sec as f64
        } else {
            f64::INFINITY
        });
        let max_total_size = if self.max_total_size > 0 {
            self.max_total_size
        } else {
            u64::MAX
        };
        let mut snapshot = SnapManager {
            core: SnapManagerCore {
                base: path.into(),
                registry: Default::default(),
                limiter,
                temp_sst_id: Arc::new(AtomicU64::new(0)),
                encryption_key_manager: self.key_manager,
                max_per_file_size: Arc::new(AtomicU64::new(u64::MAX)),
                enable_multi_snapshot_files: Arc::new(AtomicBool::new(
                    self.enable_multi_snapshot_files,
                )),
            },
            max_total_size: Arc::new(AtomicU64::new(max_total_size)),
        };
        snapshot.set_max_per_file_size(self.max_per_file_size); // set actual max_per_file_size
        snapshot
    }
}

#[cfg(test)]
pub mod tests {
    use std::{
        cmp,
        io::{self, Read, Seek, SeekFrom, Write},
        path::{Path, PathBuf},
        sync::{
            atomic::{AtomicBool, AtomicU64, AtomicUsize},
            Arc,
        },
    };

    use encryption::{DataKeyManager, EncryptionConfig, FileConfig, MasterKeyConfig};
    use encryption_export::data_key_manager_from_config;
    use engine_test::{
        ctor::{CfOptions, DbOptions, KvEngineConstructorExt, RaftDbOptions},
        kv::KvTestEngine,
        raft::RaftTestEngine,
    };
    use engine_traits::{
        Engines, ExternalSstFileInfo, KvEngine, RaftEngine, Snapshot as EngineSnapshot, SstExt,
        SstWriter, SstWriterBuilder, SyncMutable, ALL_CFS, CF_DEFAULT, CF_LOCK, CF_RAFT, CF_WRITE,
    };
    use kvproto::{
        encryptionpb::EncryptionMethod,
        metapb::{Peer, Region},
        raft_serverpb::{RaftApplyState, RegionLocalState, SnapshotMeta},
    };
    use protobuf::Message;
    use raft::eraftpb::Entry;
    use tempfile::{Builder, TempDir};
    use tikv_util::time::Limiter;

    use super::*;
    // ApplyOptions, SnapEntry, SnapKey, SnapManager, SnapManagerBuilder, SnapManagerCore,
    // Snapshot, SnapshotStatistics, META_FILE_SUFFIX, SNAPSHOT_CFS, SNAP_GEN_PREFIX,
    // };
    use crate::{
        coprocessor::CoprocessorHost,
        store::{peer_storage::JOB_STATUS_RUNNING, INIT_EPOCH_CONF_VER, INIT_EPOCH_VER},
        Result,
    };

    const TEST_STORE_ID: u64 = 1;
    const TEST_KEY: &[u8] = b"akey";
    const TEST_WRITE_BATCH_SIZE: usize = 10 * 1024 * 1024;
    const TEST_META_FILE_BUFFER_SIZE: usize = 1000;
    const BYTE_SIZE: usize = 1;

    type DbBuilder<E> = fn(
        p: &Path,
        db_opt: Option<DbOptions>,
        cf_opts: Option<Vec<(&'static str, CfOptions)>>,
    ) -> Result<E>;

    pub fn open_test_empty_db<E>(
        path: &Path,
        db_opt: Option<DbOptions>,
        cf_opts: Option<Vec<(&'static str, CfOptions)>>,
    ) -> Result<E>
    where
        E: KvEngine + KvEngineConstructorExt,
    {
        let p = path.to_str().unwrap();
        let db_opt = db_opt.unwrap_or_default();
        let cf_opts = cf_opts.unwrap_or_else(|| {
            ALL_CFS
                .iter()
                .map(|cf| (*cf, CfOptions::default()))
                .collect()
        });
        let db = E::new_kv_engine_opt(p, db_opt, cf_opts).unwrap();
        Ok(db)
    }

    pub fn open_test_db<E>(
        path: &Path,
        db_opt: Option<DbOptions>,
        cf_opts: Option<Vec<(&'static str, CfOptions)>>,
    ) -> Result<E>
    where
        E: KvEngine + KvEngineConstructorExt,
    {
        let db = open_test_empty_db::<E>(path, db_opt, cf_opts).unwrap();
        let key = keys::data_key(TEST_KEY);
        // write some data into each cf
        for (i, cf) in db.cf_names().into_iter().enumerate() {
            let mut p = Peer::default();
            p.set_store_id(TEST_STORE_ID);
            p.set_id((i + 1) as u64);
            db.put_msg_cf(cf, &key[..], &p)?;
        }
        Ok(db)
    }

    pub fn open_test_db_with_100keys<E>(
        path: &Path,
        db_opt: Option<DbOptions>,
        cf_opts: Option<Vec<(&'static str, CfOptions)>>,
    ) -> Result<E>
    where
        E: KvEngine + KvEngineConstructorExt,
    {
        let db = open_test_empty_db::<E>(path, db_opt, cf_opts).unwrap();
        // write some data into each cf
        for (i, cf) in db.cf_names().into_iter().enumerate() {
            let mut p = Peer::default();
            p.set_store_id(TEST_STORE_ID);
            p.set_id((i + 1) as u64);
            for k in 0..100 {
                let key = keys::data_key(format!("akey{}", k).as_bytes());
                db.put_msg_cf(cf, &key[..], &p)?;
            }
        }
        Ok(db)
    }

    pub fn get_test_db_for_regions(
        path: &TempDir,
        raft_db_opt: Option<RaftDbOptions>,
        kv_db_opt: Option<DbOptions>,
        kv_cf_opts: Option<Vec<(&'static str, CfOptions)>>,
        regions: &[u64],
    ) -> Result<Engines<KvTestEngine, RaftTestEngine>> {
        let p = path.path();
        let kv: KvTestEngine = open_test_db(p.join("kv").as_path(), kv_db_opt, kv_cf_opts)?;
        let raft: RaftTestEngine =
            engine_test::raft::new_engine(p.join("raft").to_str().unwrap(), raft_db_opt)?;
        for &region_id in regions {
            // Put apply state into kv engine.
            let mut apply_state = RaftApplyState::default();
            let mut apply_entry = Entry::default();
            apply_state.set_applied_index(10);
            apply_entry.set_index(10);
            apply_entry.set_term(0);
            apply_state.mut_truncated_state().set_index(10);
            kv.put_msg_cf(CF_RAFT, &keys::apply_state_key(region_id), &apply_state)?;
            raft.append(region_id, vec![apply_entry])?;

            // Put region info into kv engine.
            let region = gen_test_region(region_id, 1, 1);
            let mut region_state = RegionLocalState::default();
            region_state.set_region(region);
            kv.put_msg_cf(CF_RAFT, &keys::region_state_key(region_id), &region_state)?;
        }
        Ok(Engines::new(kv, raft))
    }

    pub fn get_kv_count(snap: &impl EngineSnapshot) -> u64 {
        let mut kv_count = 0;
        for cf in SNAPSHOT_CFS {
            snap.scan(
                cf,
                &keys::data_key(b"a"),
                &keys::data_key(b"z"),
                false,
                |_, _| {
                    kv_count += 1;
                    Ok(true)
                },
            )
            .unwrap();
        }
        kv_count
    }

    pub fn gen_test_region(region_id: u64, store_id: u64, peer_id: u64) -> Region {
        let mut peer = Peer::default();
        peer.set_store_id(store_id);
        peer.set_id(peer_id);
        let mut region = Region::default();
        region.set_id(region_id);
        region.set_start_key(b"a".to_vec());
        region.set_end_key(b"z".to_vec());
        region.mut_region_epoch().set_version(INIT_EPOCH_VER);
        region.mut_region_epoch().set_conf_ver(INIT_EPOCH_CONF_VER);
        region.mut_peers().push(peer);
        region
    }

    pub fn assert_eq_db(expected_db: &impl KvEngine, db: &impl KvEngine) {
        let key = keys::data_key(TEST_KEY);
        for cf in SNAPSHOT_CFS {
            let p1: Option<Peer> = expected_db.get_msg_cf(cf, &key[..]).unwrap();
            if let Some(p1) = p1 {
                let p2: Option<Peer> = db.get_msg_cf(cf, &key[..]).unwrap();
                if let Some(p2) = p2 {
                    if p2 != p1 {
                        panic!(
                            "cf {}: key {:?}, value {:?}, expected {:?}",
                            cf, key, p2, p1
                        );
                    }
                } else {
                    panic!("cf {}: expect key {:?} has value", cf, key);
                }
            }
        }
    }

    fn create_manager_core(path: &str, max_per_file_size: u64) -> SnapManagerCore {
        SnapManagerCore {
            base: path.to_owned(),
            registry: Default::default(),
            limiter: Limiter::new(f64::INFINITY),
            temp_sst_id: Arc::new(AtomicU64::new(0)),
            encryption_key_manager: None,
            max_per_file_size: Arc::new(AtomicU64::new(max_per_file_size)),
            enable_multi_snapshot_files: Arc::new(AtomicBool::new(true)),
        }
    }

    fn create_encryption_key_manager(prefix: &str) -> (TempDir, Arc<DataKeyManager>) {
        let dir = Builder::new().prefix(prefix).tempdir().unwrap();
        let master_path = dir.path().join("master_key");

        let mut f = OpenOptions::new()
            .create_new(true)
            .append(true)
            .open(&master_path)
            .unwrap();
        // A 32 bytes key (in hex) followed by one '\n'.
        f.write_all(&[b'A'; 64]).unwrap();
        f.write_all(&[b'\n'; 1]).unwrap();

        let dict_path = dir.path().join("dict");
        file_system::create_dir_all(&dict_path).unwrap();

        let key_path = master_path.to_str().unwrap().to_owned();
        let dict_path = dict_path.to_str().unwrap().to_owned();

        let enc_cfg = EncryptionConfig {
            data_encryption_method: EncryptionMethod::Aes128Ctr,
            master_key: MasterKeyConfig::File {
                config: FileConfig { path: key_path },
            },
            ..Default::default()
        };
        let key_manager = data_key_manager_from_config(&enc_cfg, &dict_path)
            .unwrap()
            .map(|x| Arc::new(x));
        (dir, key_manager.unwrap())
    }

    pub fn gen_db_options_with_encryption(prefix: &str) -> (TempDir, DbOptions) {
        let (_enc_dir, key_manager) = create_encryption_key_manager(prefix);
        let mut db_opts = DbOptions::default();
        db_opts.set_key_manager(Some(key_manager));
        (_enc_dir, db_opts)
    }

    #[test]
    fn test_gen_snapshot_meta() {
        let mut cf_file = Vec::with_capacity(super::SNAPSHOT_CFS.len());
        for (i, cf) in super::SNAPSHOT_CFS.iter().enumerate() {
            let f = super::CfFile {
                cf,
                size: vec![100 * (i + 1) as u64, 100 * (i + 2) as u64],
                checksum: vec![1000 * (i + 1) as u32, 1000 * (i + 2) as u32],
                ..Default::default()
            };
            cf_file.push(f);
        }
        let meta = super::gen_snapshot_meta(&cf_file, false).unwrap();
        let cf_files = meta.get_cf_files();
        assert_eq!(cf_files.len(), super::SNAPSHOT_CFS.len() * 2); // each CF has two snapshot files;
        for (i, cf_file_meta) in meta.get_cf_files().iter().enumerate() {
            let cf_file_idx = i / 2;
            let size_idx = i % 2;
            if cf_file_meta.get_cf() != cf_file[cf_file_idx].cf {
                panic!(
                    "{}: expect cf {}, got {}",
                    i,
                    cf_file[cf_file_idx].cf,
                    cf_file_meta.get_cf()
                );
            }
            if cf_file_meta.get_size() != cf_file[cf_file_idx].size[size_idx] {
                panic!(
                    "{}: expect cf size {}, got {}",
                    i,
                    cf_file[cf_file_idx].size[size_idx],
                    cf_file_meta.get_size()
                );
            }
            if cf_file_meta.get_checksum() != cf_file[cf_file_idx].checksum[size_idx] {
                panic!(
                    "{}: expect cf checksum {}, got {}",
                    i,
                    cf_file[cf_file_idx].checksum[size_idx],
                    cf_file_meta.get_checksum()
                );
            }
        }
    }

    #[test]
    fn test_display_path() {
        let dir = Builder::new()
            .prefix("test-display-path")
            .tempdir()
            .unwrap();
        let key = SnapKey::new(1, 1, 1);
        let prefix = format!("{}_{}", SNAP_GEN_PREFIX, key);
        let display_path = Snapshot::get_display_path(dir.path(), &prefix);
        assert_ne!(display_path, "");
    }

    #[test]
    fn test_empty_snap_file() {
        test_snap_file(open_test_empty_db, u64::MAX);
        test_snap_file(open_test_empty_db, 100);
    }

    #[test]
    fn test_non_empty_snap_file() {
        test_snap_file(open_test_db, u64::MAX);
        test_snap_file(open_test_db_with_100keys, 100);
        test_snap_file(open_test_db_with_100keys, 500);
    }

    fn test_snap_file(get_db: DbBuilder<KvTestEngine>, max_file_size: u64) {
        let region_id = 1;
        let region = gen_test_region(region_id, 1, 1);
        let src_db_dir = Builder::new()
            .prefix("test-snap-file-db-src")
            .tempdir()
            .unwrap();
        let db = get_db(src_db_dir.path(), None, None).unwrap();
        let snapshot = db.snapshot();

        let src_dir = Builder::new()
            .prefix("test-snap-file-db-src")
            .tempdir()
            .unwrap();

        let key = SnapKey::new(region_id, 1, 1);

        let mgr_core = create_manager_core(src_dir.path().to_str().unwrap(), max_file_size);
        let mut s1 = Snapshot::new_for_building(src_dir.path(), &key, &mgr_core).unwrap();

        // Ensure that this snapshot file doesn't exist before being built.
        assert!(!s1.exists());
        assert_eq!(mgr_core.get_total_snap_size().unwrap(), 0);

        let mut snap_data = s1.build(&db, &snapshot, &region, true, false).unwrap();

        // Ensure that this snapshot file does exist after being built.
        assert!(s1.exists());
        let size = s1.total_size();
        // Ensure the `size_track` is modified correctly.
        assert_eq!(size, mgr_core.get_total_snap_size().unwrap());
        assert_eq!(s1.total_count(), get_kv_count(&snapshot));

        // Ensure this snapshot could be read for sending.
        let mut s2 = Snapshot::new_for_sending(src_dir.path(), &key, &mgr_core).unwrap();
        assert!(s2.exists());

        // TODO check meta data correct.
        let _ = s2.meta().unwrap();

        let mut s3 =
            Snapshot::new_for_receiving(src_dir.path(), &key, &mgr_core, snap_data.take_meta())
                .unwrap();
        assert!(!s3.exists());

        // Ensure snapshot data could be read out of `s2`, and write into `s3`.
        let copy_size = io::copy(&mut s2, &mut s3).unwrap();
        assert_eq!(copy_size, size);
        assert!(!s3.exists());
        s3.save().unwrap();
        assert!(s3.exists());

        // Ensure the tracked size is handled correctly after receiving a snapshot.
        assert_eq!(mgr_core.get_total_snap_size().unwrap(), size * 2);

        // Ensure `delete()` works to delete the source snapshot.
        s2.delete();
        assert!(!s2.exists());
        assert!(!s1.exists());
        assert_eq!(mgr_core.get_total_snap_size().unwrap(), size);

        // Ensure a snapshot could be applied to DB.
        let mut s4 = Snapshot::new_for_applying(src_dir.path(), &key, &mgr_core).unwrap();
        assert!(s4.exists());

        let dst_db_dir = Builder::new()
            .prefix("test-snap-file-dst")
            .tempdir()
            .unwrap();
        let dst_db_path = dst_db_dir.path().to_str().unwrap();
        // Change arbitrarily the cf order of ALL_CFS at destination db.
        let dst_cfs = [CF_WRITE, CF_DEFAULT, CF_LOCK, CF_RAFT];
        let dst_db = engine_test::kv::new_engine(dst_db_path, &dst_cfs).unwrap();
        let options = ApplyOptions {
            db: dst_db.clone(),
            region,
            abort: Arc::new(AtomicUsize::new(JOB_STATUS_RUNNING)),
            write_batch_size: TEST_WRITE_BATCH_SIZE,
            coprocessor_host: CoprocessorHost::<KvTestEngine>::default(),
        };
        // Verify the snapshot applying is ok.
        s4.apply(options).unwrap();

        // Ensure `delete()` works to delete the dest snapshot.
        s4.delete();
        assert!(!s4.exists());
        assert!(!s3.exists());
        assert_eq!(mgr_core.get_total_snap_size().unwrap(), 0);

        // Verify the data is correct after applying snapshot.
        assert_eq_db(&db, &dst_db);
    }

    #[test]
    fn test_empty_snap_validation() {
        test_snap_validation(open_test_empty_db, u64::MAX);
        test_snap_validation(open_test_empty_db, 100);
    }

    #[test]
    fn test_non_empty_snap_validation() {
        test_snap_validation(open_test_db, u64::MAX);
        test_snap_validation(open_test_db_with_100keys, 500);
    }

    fn test_snap_validation(get_db: DbBuilder<KvTestEngine>, max_file_size: u64) {
        let region_id = 1;
        let region = gen_test_region(region_id, 1, 1);
        let db_dir = Builder::new()
            .prefix("test-snap-validation-db")
            .tempdir()
            .unwrap();
        let db = get_db(db_dir.path(), None, None).unwrap();
        let snapshot = db.snapshot();

        let dir = Builder::new()
            .prefix("test-snap-validation")
            .tempdir()
            .unwrap();
        let key = SnapKey::new(region_id, 1, 1);
        let mgr_core = create_manager_core(dir.path().to_str().unwrap(), max_file_size);
        let mut s1 = Snapshot::new_for_building(dir.path(), &key, &mgr_core).unwrap();
        assert!(!s1.exists());

        let _ = s1.build(&db, &snapshot, &region, true, false).unwrap();
        assert!(s1.exists());

        let mut s2 = Snapshot::new_for_building(dir.path(), &key, &mgr_core).unwrap();
        assert!(s2.exists());

        let _ = s2.build(&db, &snapshot, &region, true, false).unwrap();
        assert!(s2.exists());
    }

    // Make all the snapshot in the specified dir corrupted to have incorrect size.
    fn corrupt_snapshot_size_in<T: Into<PathBuf>>(dir: T) {
        let dir_path = dir.into();
        let read_dir = file_system::read_dir(dir_path).unwrap();
        for p in read_dir {
            if p.is_ok() {
                let e = p.as_ref().unwrap();
                if !e
                    .file_name()
                    .into_string()
                    .unwrap()
                    .ends_with(META_FILE_SUFFIX)
                {
                    let mut f = OpenOptions::new().append(true).open(e.path()).unwrap();
                    f.write_all(b"xxxxx").unwrap();
                }
            }
        }
    }

    // Make all the snapshot in the specified dir corrupted to have incorrect
    // checksum.
    fn corrupt_snapshot_checksum_in<T: Into<PathBuf>>(dir: T) -> Vec<SnapshotMeta> {
        let dir_path = dir.into();
        let mut res = Vec::new();
        let read_dir = file_system::read_dir(dir_path).unwrap();
        for p in read_dir {
            if p.is_ok() {
                let e = p.as_ref().unwrap();
                if e.file_name()
                    .into_string()
                    .unwrap()
                    .ends_with(META_FILE_SUFFIX)
                {
                    let mut snapshot_meta = SnapshotMeta::default();
                    let mut buf = Vec::with_capacity(TEST_META_FILE_BUFFER_SIZE);
                    {
                        let mut f = OpenOptions::new().read(true).open(e.path()).unwrap();
                        f.read_to_end(&mut buf).unwrap();
                    }

                    snapshot_meta.merge_from_bytes(&buf).unwrap();

                    for cf in snapshot_meta.mut_cf_files().iter_mut() {
                        let corrupted_checksum = cf.get_checksum() + 100;
                        cf.set_checksum(corrupted_checksum);
                    }

                    let buf = snapshot_meta.write_to_bytes().unwrap();
                    {
                        let mut f = OpenOptions::new()
                            .write(true)
                            .truncate(true)
                            .open(e.path())
                            .unwrap();
                        f.write_all(&buf[..]).unwrap();
                        f.flush().unwrap();
                    }

                    res.push(snapshot_meta);
                }
            }
        }
        res
    }

    // Make all the snapshot meta files in the specified corrupted to have incorrect
    // content.
    fn corrupt_snapshot_meta_file<T: Into<PathBuf>>(dir: T) -> usize {
        let mut total = 0;
        let dir_path = dir.into();
        let read_dir = file_system::read_dir(dir_path).unwrap();
        for p in read_dir {
            if p.is_ok() {
                let e = p.as_ref().unwrap();
                if e.file_name()
                    .into_string()
                    .unwrap()
                    .ends_with(META_FILE_SUFFIX)
                {
                    let mut f = OpenOptions::new()
                        .read(true)
                        .write(true)
                        .open(e.path())
                        .unwrap();
                    // Make the last byte of the meta file corrupted
                    // by turning over all bits of it
                    let pos = SeekFrom::End(-(BYTE_SIZE as i64));
                    f.seek(pos).unwrap();
                    let mut buf = [0; BYTE_SIZE];
                    f.read_exact(&mut buf[..]).unwrap();
                    buf[0] ^= u8::max_value();
                    f.seek(pos).unwrap();
                    f.write_all(&buf[..]).unwrap();
                    total += 1;
                }
            }
        }
        total
    }

    fn copy_snapshot(
        from_dir: &TempDir,
        to_dir: &TempDir,
        key: &SnapKey,
        mgr: &SnapManagerCore,
        snapshot_meta: SnapshotMeta,
    ) {
        let mut from = Snapshot::new_for_sending(from_dir.path(), key, mgr).unwrap();
        assert!(from.exists());

        let mut to = Snapshot::new_for_receiving(to_dir.path(), key, mgr, snapshot_meta).unwrap();

        assert!(!to.exists());
        let _ = io::copy(&mut from, &mut to).unwrap();
        to.save().unwrap();
        assert!(to.exists());
    }

    #[test]
    fn test_snap_corruption_on_size_or_checksum() {
        let region_id = 1;
        let region = gen_test_region(region_id, 1, 1);
        let db_dir = Builder::new()
            .prefix("test-snap-corruption-db")
            .tempdir()
            .unwrap();
        let db: KvTestEngine = open_test_db(db_dir.path(), None, None).unwrap();
        let snapshot = db.snapshot();

        let dir = Builder::new()
            .prefix("test-snap-corruption")
            .tempdir()
            .unwrap();
        let key = SnapKey::new(region_id, 1, 1);
        let mgr_core = create_manager_core(dir.path().to_str().unwrap(), u64::MAX);
        let mut s1 = Snapshot::new_for_building(dir.path(), &key, &mgr_core).unwrap();
        assert!(!s1.exists());

        let _ = s1.build(&db, &snapshot, &region, true, false).unwrap();
        assert!(s1.exists());

        corrupt_snapshot_size_in(dir.path());

        Snapshot::new_for_sending(dir.path(), &key, &mgr_core).unwrap_err();

        let mut s2 = Snapshot::new_for_building(dir.path(), &key, &mgr_core).unwrap();
        assert!(!s2.exists());
        let snap_data = s2.build(&db, &snapshot, &region, true, false).unwrap();
        assert!(s2.exists());

        let dst_dir = Builder::new()
            .prefix("test-snap-corruption-dst")
            .tempdir()
            .unwrap();
        copy_snapshot(
            &dir,
            &dst_dir,
            &key,
            &mgr_core,
            snap_data.get_meta().clone(),
        );

        let mut metas = corrupt_snapshot_checksum_in(dst_dir.path());
        assert_eq!(1, metas.len());
        let snap_meta = metas.pop().unwrap();

        let mut s5 = Snapshot::new_for_applying(dst_dir.path(), &key, &mgr_core).unwrap();
        assert!(s5.exists());

        let dst_db_dir = Builder::new()
            .prefix("test-snap-corruption-dst-db")
            .tempdir()
            .unwrap();
        let dst_db: KvTestEngine = open_test_empty_db(dst_db_dir.path(), None, None).unwrap();
        let options = ApplyOptions {
            db: dst_db,
            region,
            abort: Arc::new(AtomicUsize::new(JOB_STATUS_RUNNING)),
            write_batch_size: TEST_WRITE_BATCH_SIZE,
            coprocessor_host: CoprocessorHost::<KvTestEngine>::default(),
        };
        s5.apply(options).unwrap_err();

        corrupt_snapshot_size_in(dst_dir.path());
        Snapshot::new_for_receiving(dst_dir.path(), &key, &mgr_core, snap_meta).unwrap_err();
        Snapshot::new_for_applying(dst_dir.path(), &key, &mgr_core).unwrap_err();
    }

    #[test]
    fn test_snap_corruption_on_meta_file() {
        let region_id = 1;
        let region = gen_test_region(region_id, 1, 1);
        let db_dir = Builder::new()
            .prefix("test-snapshot-corruption-meta-db")
            .tempdir()
            .unwrap();
        let db: KvTestEngine = open_test_db_with_100keys(db_dir.path(), None, None).unwrap();
        let snapshot = db.snapshot();

        let dir = Builder::new()
            .prefix("test-snap-corruption-meta")
            .tempdir()
            .unwrap();
        let key = SnapKey::new(region_id, 1, 1);
        let mgr_core = create_manager_core(dir.path().to_str().unwrap(), 500);
        let mut s1 = Snapshot::new_for_building(dir.path(), &key, &mgr_core).unwrap();
        assert!(!s1.exists());

        let _ = s1.build(&db, &snapshot, &region, true, false).unwrap();
        assert!(s1.exists());

        assert_eq!(1, corrupt_snapshot_meta_file(dir.path()));

        Snapshot::new_for_sending(dir.path(), &key, &mgr_core).unwrap_err();

        let mut s2 = Snapshot::new_for_building(dir.path(), &key, &mgr_core).unwrap();
        assert!(!s2.exists());
        let mut snap_data = s2.build(&db, &snapshot, &region, true, false).unwrap();
        assert!(s2.exists());

        let dst_dir = Builder::new()
            .prefix("test-snap-corruption-meta-dst")
            .tempdir()
            .unwrap();
        copy_snapshot(
            &dir,
            &dst_dir,
            &key,
            &mgr_core,
            snap_data.get_meta().clone(),
        );

        assert_eq!(1, corrupt_snapshot_meta_file(dst_dir.path()));

        Snapshot::new_for_applying(dst_dir.path(), &key, &mgr_core).unwrap_err();
        Snapshot::new_for_receiving(dst_dir.path(), &key, &mgr_core, snap_data.take_meta())
            .unwrap_err();
    }

    #[test]
    fn test_snap_mgr_create_dir() {
        // Ensure `mgr` creates the specified directory when it does not exist.
        let temp_dir = Builder::new()
            .prefix("test-snap-mgr-create-dir")
            .tempdir()
            .unwrap();
        let temp_path = temp_dir.path().join("snap1");
        let path = temp_path.to_str().unwrap().to_owned();
        assert!(!temp_path.exists());
        let mut mgr = SnapManager::new(path);
        mgr.init().unwrap();
        assert!(temp_path.exists());

        // Ensure `init()` will return an error if specified target is a file.
        let temp_path2 = temp_dir.path().join("snap2");
        let path2 = temp_path2.to_str().unwrap().to_owned();
        File::create(temp_path2).unwrap();
        mgr = SnapManager::new(path2);
        mgr.init().unwrap_err();
    }

    #[test]
    fn test_snap_mgr_v2() {
        let temp_dir = Builder::new().prefix("test-snap-mgr-v2").tempdir().unwrap();
        let path = temp_dir.path().to_str().unwrap().to_owned();
        let mgr = SnapManager::new(path.clone());
        mgr.init().unwrap();
        assert_eq!(mgr.get_total_snap_size().unwrap(), 0);

        let db_dir = Builder::new()
            .prefix("test-snap-mgr-delete-temp-files-v2-db")
            .tempdir()
            .unwrap();
        let db: KvTestEngine = open_test_db(db_dir.path(), None, None).unwrap();
        let snapshot = db.snapshot();
        let key1 = SnapKey::new(1, 1, 1);
        let mgr_core = create_manager_core(&path, u64::MAX);
        let mut s1 = Snapshot::new_for_building(&path, &key1, &mgr_core).unwrap();
        let mut region = gen_test_region(1, 1, 1);
        let mut snap_data = s1.build(&db, &snapshot, &region, true, false).unwrap();
        let mut s = Snapshot::new_for_sending(&path, &key1, &mgr_core).unwrap();
        let expected_size = s.total_size();
        let mut s2 =
            Snapshot::new_for_receiving(&path, &key1, &mgr_core, snap_data.get_meta().clone())
                .unwrap();
        let n = io::copy(&mut s, &mut s2).unwrap();
        assert_eq!(n, expected_size);
        s2.save().unwrap();

        let key2 = SnapKey::new(2, 1, 1);
        region.set_id(2);
        snap_data.set_region(region);
        let s3 = Snapshot::new_for_building(&path, &key2, &mgr_core).unwrap();
        let s4 =
            Snapshot::new_for_receiving(&path, &key2, &mgr_core, snap_data.take_meta()).unwrap();

        assert!(s1.exists());
        assert!(s2.exists());
        assert!(!s3.exists());
        assert!(!s4.exists());

        let mgr = SnapManager::new(path);
        mgr.init().unwrap();
        assert_eq!(mgr.get_total_snap_size().unwrap(), expected_size * 2);

        assert!(s1.exists());
        assert!(s2.exists());
        assert!(!s3.exists());
        assert!(!s4.exists());

        mgr.get_snapshot_for_sending(&key1).unwrap().delete();
        assert_eq!(mgr.get_total_snap_size().unwrap(), expected_size);
        mgr.get_snapshot_for_applying(&key1).unwrap().delete();
        assert_eq!(mgr.get_total_snap_size().unwrap(), 0);
    }

    fn check_registry_around_deregister(mgr: &SnapManager, key: &SnapKey, entry: &SnapEntry) {
        let snap_keys = mgr.list_idle_snap().unwrap();
        assert!(snap_keys.is_empty());
        assert!(mgr.has_registered(key));
        mgr.deregister(key, entry);
        let mut snap_keys = mgr.list_idle_snap().unwrap();
        assert_eq!(snap_keys.len(), 1);
        let snap_key = snap_keys.pop().unwrap().0;
        assert_eq!(snap_key, *key);
        assert!(!mgr.has_registered(&snap_key));
    }

    #[test]
    fn test_snap_deletion_on_registry() {
        let src_temp_dir = Builder::new()
            .prefix("test-snap-deletion-on-registry-src")
            .tempdir()
            .unwrap();
        let src_path = src_temp_dir.path().to_str().unwrap().to_owned();
        let src_mgr = SnapManager::new(src_path);
        src_mgr.init().unwrap();

        let src_db_dir = Builder::new()
            .prefix("test-snap-deletion-on-registry-src-db")
            .tempdir()
            .unwrap();
        let db: KvTestEngine = open_test_db(src_db_dir.path(), None, None).unwrap();
        let snapshot = db.snapshot();

        let key = SnapKey::new(1, 1, 1);
        let region = gen_test_region(1, 1, 1);

        // Ensure the snapshot being built will not be deleted on GC.
        src_mgr.register(key.clone(), SnapEntry::Generating);
        let mut s1 = src_mgr.get_snapshot_for_building(&key).unwrap();
        let mut snap_data = s1.build(&db, &snapshot, &region, true, false).unwrap();

        check_registry_around_deregister(&src_mgr, &key, &SnapEntry::Generating);

        // Ensure the snapshot being sent will not be deleted on GC.
        src_mgr.register(key.clone(), SnapEntry::Sending);
        let mut s2 = src_mgr.get_snapshot_for_sending(&key).unwrap();
        let expected_size = s2.total_size();

        let dst_temp_dir = Builder::new()
            .prefix("test-snap-deletion-on-registry-dst")
            .tempdir()
            .unwrap();
        let dst_path = dst_temp_dir.path().to_str().unwrap().to_owned();
        let dst_mgr = SnapManager::new(dst_path);
        dst_mgr.init().unwrap();

        // Ensure the snapshot being received will not be deleted on GC.
        dst_mgr.register(key.clone(), SnapEntry::Receiving);
        let mut s3 = dst_mgr
            .get_snapshot_for_receiving(&key, snap_data.take_meta())
            .unwrap();
        let n = io::copy(&mut s2, &mut s3).unwrap();
        assert_eq!(n, expected_size);
        s3.save().unwrap();

        check_registry_around_deregister(&src_mgr, &key, &SnapEntry::Sending);
        check_registry_around_deregister(&dst_mgr, &key, &SnapEntry::Receiving);

        // Ensure the snapshot to be applied will not be deleted on GC.
        let mut snap_keys = dst_mgr.list_idle_snap().unwrap();
        assert_eq!(snap_keys.len(), 1);
        let snap_key = snap_keys.pop().unwrap().0;
        assert_eq!(snap_key, key);
        assert!(!dst_mgr.has_registered(&snap_key));
        dst_mgr.register(key.clone(), SnapEntry::Applying);
        let s4 = dst_mgr.get_snapshot_for_applying(&key).unwrap();
        let s5 = dst_mgr.get_snapshot_for_applying(&key).unwrap();
        dst_mgr.delete_snapshot(&key, s4.as_ref(), false);
        assert!(s5.exists());
    }

    #[test]
    fn test_snapshot_max_total_size() {
        let regions: Vec<u64> = (0..20).collect();
        let kv_path = Builder::new()
            .prefix("test-snapshot-max-total-size-db")
            .tempdir()
            .unwrap();
        // Disable property collection so that the total snapshot size
        // isn't dependent on them.
        let kv_cf_opts = ALL_CFS
            .iter()
            .map(|cf| {
                let mut cf_opts = CfOptions::new();
                cf_opts.set_no_range_properties(true);
                cf_opts.set_no_table_properties(true);
                (*cf, cf_opts)
            })
            .collect();
        let engine =
            get_test_db_for_regions(&kv_path, None, None, Some(kv_cf_opts), &regions).unwrap();

        let snapfiles_path = Builder::new()
            .prefix("test-snapshot-max-total-size-snapshots")
            .tempdir()
            .unwrap();
        let max_total_size = 10240;
        let snap_mgr = SnapManagerBuilder::default()
            .max_total_size(max_total_size)
            .build::<_>(snapfiles_path.path().to_str().unwrap());
        let snapshot = engine.kv.snapshot();

        // Add an oldest snapshot for receiving.
        let recv_key = SnapKey::new(100, 100, 100);
        let mut recv_head = {
            let mut s = snap_mgr.get_snapshot_for_building(&recv_key).unwrap();
            s.build(
                &engine.kv,
                &snapshot,
                &gen_test_region(100, 1, 1),
                true,
                false,
            )
            .unwrap()
        };
        let recv_remain = {
            let mut data = Vec::with_capacity(1024);
            let mut s = snap_mgr.get_snapshot_for_sending(&recv_key).unwrap();
            s.read_to_end(&mut data).unwrap();
            assert!(snap_mgr.delete_snapshot(&recv_key, s.as_ref(), true));
            data
        };
        let mut s = snap_mgr
            .get_snapshot_for_receiving(&recv_key, recv_head.take_meta())
            .unwrap();
        s.write_all(&recv_remain).unwrap();
        s.save().unwrap();

        let snap_size = snap_mgr.get_total_snap_size().unwrap();
        let max_snap_count = (max_total_size + snap_size - 1) / snap_size;
        for (i, region_id) in regions.into_iter().enumerate() {
            let key = SnapKey::new(region_id, 1, 1);
            let region = gen_test_region(region_id, 1, 1);
            let mut s = snap_mgr.get_snapshot_for_building(&key).unwrap();
            let _ = s
                .build(&engine.kv, &snapshot, &region, true, false)
                .unwrap();

<<<<<<< HEAD
            // TODO: this size may change in different RocksDB version.
            let snap_size = 1658;
            let max_snap_count = (max_total_size + snap_size - 1) / snap_size;
=======
>>>>>>> b5329ee0
            // The first snap_size is for region 100.
            // That snapshot won't be deleted because it's not for generating.
            assert_eq!(
                snap_mgr.get_total_snap_size().unwrap(),
                snap_size * cmp::min(max_snap_count, (i + 2) as u64)
            );
        }
    }

    #[test]
    fn test_snap_temp_file_delete() {
        let src_temp_dir = Builder::new()
            .prefix("test_snap_temp_file_delete_snap")
            .tempdir()
            .unwrap();
        let mgr_path = src_temp_dir.path().to_str().unwrap();
        let src_mgr = SnapManager::new(mgr_path.to_owned());
        src_mgr.init().unwrap();
        let kv_temp_dir = Builder::new()
            .prefix("test_snap_temp_file_delete_kv")
            .tempdir()
            .unwrap();
        let engine = open_test_db(kv_temp_dir.path(), None, None).unwrap();
        let sst_path = src_mgr.get_temp_path_for_ingest();
        let mut writer = <KvTestEngine as SstExt>::SstWriterBuilder::new()
            .set_db(&engine)
            .build(&sst_path)
            .unwrap();
        writer.put(b"a", b"a").unwrap();
        let r = writer.finish().unwrap();
        assert!(file_system::file_exists(&sst_path));
        assert_eq!(r.file_path().to_str().unwrap(), sst_path.as_str());
        drop(src_mgr);
        let src_mgr = SnapManager::new(mgr_path.to_owned());
        src_mgr.init().unwrap();
        // The sst_path will be deleted by SnapManager because it is a temp filet.
        assert!(!file_system::file_exists(&sst_path));
    }

    #[test]
    fn test_build_with_encryption() {
        let (_enc_dir, key_manager) =
            create_encryption_key_manager("test_build_with_encryption_enc");

        let snap_dir = Builder::new()
            .prefix("test_build_with_encryption_snap")
            .tempdir()
            .unwrap();
        let _mgr_path = snap_dir.path().to_str().unwrap();
        let snap_mgr = SnapManagerBuilder::default()
            .encryption_key_manager(Some(key_manager))
            .build(snap_dir.path().to_str().unwrap());
        snap_mgr.init().unwrap();

        let kv_dir = Builder::new()
            .prefix("test_build_with_encryption_kv")
            .tempdir()
            .unwrap();
        let db: KvTestEngine = open_test_db(kv_dir.path(), None, None).unwrap();
        let snapshot = db.snapshot();
        let key = SnapKey::new(1, 1, 1);
        let region = gen_test_region(1, 1, 1);

        // Test one snapshot can be built multi times. DataKeyManager should be handled
        // correctly.
        for _ in 0..2 {
            let mut s1 = snap_mgr.get_snapshot_for_building(&key).unwrap();
            let _ = s1.build(&db, &snapshot, &region, true, false).unwrap();
            assert!(snap_mgr.delete_snapshot(&key, &s1, false));
        }
    }
}<|MERGE_RESOLUTION|>--- conflicted
+++ resolved
@@ -43,18 +43,7 @@
 
 use crate::{
     coprocessor::CoprocessorHost,
-<<<<<<< HEAD
-    store::{
-        metrics::{
-            CfNames, INGEST_SST_DURATION_SECONDS, SNAPSHOT_BUILD_TIME_HISTOGRAM,
-            SNAPSHOT_CF_KV_COUNT, SNAPSHOT_CF_SIZE,
-        },
-        peer_storage::JOB_STATUS_CANCELLING,
-        snap::snap_io::get_decrypter_reader,
-    },
-=======
     store::{metrics::*, peer_storage::JOB_STATUS_CANCELLING},
->>>>>>> b5329ee0
     Error as RaftStoreError, Result as RaftStoreResult,
 };
 
@@ -2829,12 +2818,6 @@
                 .build(&engine.kv, &snapshot, &region, true, false)
                 .unwrap();
 
-<<<<<<< HEAD
-            // TODO: this size may change in different RocksDB version.
-            let snap_size = 1658;
-            let max_snap_count = (max_total_size + snap_size - 1) / snap_size;
-=======
->>>>>>> b5329ee0
             // The first snap_size is for region 100.
             // That snapshot won't be deleted because it's not for generating.
             assert_eq!(
