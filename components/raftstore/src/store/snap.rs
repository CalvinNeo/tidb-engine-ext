// Copyright 2017 TiKV Project Authors. Licensed under Apache-2.0.
use std::{
    borrow::Cow,
    cmp::{self, Ordering as CmpOrdering, Reverse},
    error::Error as StdError,
    fmt::{self, Display, Formatter},
    io::{self, ErrorKind, Read, Write},
    path::{Path, PathBuf},
    result, str,
    sync::{
        atomic::{AtomicBool, AtomicU64, AtomicUsize, Ordering},
        Arc, Mutex, RwLock,
    },
    thread, time, u64,
};

use collections::{HashMap, HashMapEntry as Entry};
use encryption::{create_aes_ctr_crypter, from_engine_encryption_method, DataKeyManager, Iv};
use engine_traits::{CfName, EncryptionKeyManager, KvEngine, CF_DEFAULT, CF_LOCK, CF_WRITE};
use error_code::{self, ErrorCode, ErrorCodeExt};
use fail::fail_point;
use file_system::{
    calc_crc32, calc_crc32_and_size, delete_dir_if_exist, delete_file_if_exist, file_exists,
    get_file_size, sync_dir, File, Metadata, OpenOptions,
};
use keys::{enc_end_key, enc_start_key};
use kvproto::{
    encryptionpb::EncryptionMethod,
    metapb::Region,
    pdpb::SnapshotStat,
    raft_serverpb::{RaftSnapshotData, SnapshotCfFile, SnapshotMeta},
};
use openssl::symm::{Cipher, Crypter, Mode};
use protobuf::Message;
use raft::eraftpb::Snapshot as RaftSnapshot;
use thiserror::Error;
use tikv_util::{
    box_err, box_try, debug, error, info,
    time::{duration_to_sec, Instant, Limiter, UnixSecs},
    warn, HandyRwLock,
};

use crate::{
    coprocessor::CoprocessorHost,
    store::{metrics::*, peer_storage::JOB_STATUS_CANCELLING},
    Error as RaftStoreError, Result as RaftStoreResult,
};

#[path = "snap/io.rs"]
pub mod snap_io;

// Data in CF_RAFT should be excluded for a snapshot.
pub const SNAPSHOT_CFS: &[CfName] = &[CF_DEFAULT, CF_LOCK, CF_WRITE];
pub const SNAPSHOT_CFS_ENUM_PAIR: &[(CfNames, CfName)] = &[
    (CfNames::default, CF_DEFAULT),
    (CfNames::lock, CF_LOCK),
    (CfNames::write, CF_WRITE),
];
pub const SNAPSHOT_VERSION: u64 = 2;
pub const TABLET_SNAPSHOT_VERSION: u64 = 3;
pub const IO_LIMITER_CHUNK_SIZE: usize = 4 * 1024;

/// Name prefix for the self-generated snapshot file.
const SNAP_GEN_PREFIX: &str = "gen";
/// Name prefix for the received snapshot file.
const SNAP_REV_PREFIX: &str = "rev";
const DEL_RANGE_PREFIX: &str = "del_range";

const TMP_FILE_SUFFIX: &str = ".tmp";
const SST_FILE_SUFFIX: &str = ".sst";
const CLONE_FILE_SUFFIX: &str = ".clone";
const META_FILE_SUFFIX: &str = ".meta";

const DELETE_RETRY_MAX_TIMES: u32 = 6;
const DELETE_RETRY_TIME_MILLIS: u64 = 500;

#[derive(Debug, Error)]
pub enum Error {
    #[error("abort")]
    Abort,

    #[error("too many snapshots")]
    TooManySnapshots,

    #[error("snap failed {0:?}")]
    Other(#[from] Box<dyn StdError + Sync + Send>),
}

impl From<io::Error> for Error {
    fn from(e: io::Error) -> Self {
        Error::Other(Box::new(e))
    }
}

pub type Result<T> = result::Result<T, Error>;

impl ErrorCodeExt for Error {
    fn error_code(&self) -> ErrorCode {
        match self {
            Error::Abort => error_code::raftstore::SNAP_ABORT,
            Error::TooManySnapshots => error_code::raftstore::SNAP_TOO_MANY,
            Error::Other(_) => error_code::raftstore::SNAP_UNKNOWN,
        }
    }
}

// CF_LOCK is relatively small, so we use plain file for performance issue.
#[inline]
pub fn plain_file_used(cf: &str) -> bool {
    cf == CF_LOCK
}

#[inline]
pub fn check_abort(status: &AtomicUsize) -> Result<()> {
    if status.load(Ordering::Relaxed) == JOB_STATUS_CANCELLING {
        return Err(Error::Abort);
    }
    Ok(())
}

#[derive(Clone, Hash, PartialEq, Eq, PartialOrd, Ord, Debug)]
pub struct SnapKey {
    pub region_id: u64,
    pub term: u64,
    pub idx: u64,
}

impl SnapKey {
    #[inline]
    pub fn new(region_id: u64, term: u64, idx: u64) -> SnapKey {
        SnapKey {
            region_id,
            term,
            idx,
        }
    }

    pub fn from_region_snap(region_id: u64, snap: &RaftSnapshot) -> SnapKey {
        let index = snap.get_metadata().get_index();
        let term = snap.get_metadata().get_term();
        SnapKey::new(region_id, term, index)
    }

    pub fn from_snap(snap: &RaftSnapshot) -> io::Result<SnapKey> {
        let mut snap_data = RaftSnapshotData::default();
        if let Err(e) = snap_data.merge_from_bytes(snap.get_data()) {
            return Err(io::Error::new(ErrorKind::Other, e));
        }
        Ok(SnapKey::from_region_snap(
            snap_data.get_region().get_id(),
            snap,
        ))
    }
}

impl Display for SnapKey {
    fn fmt(&self, f: &mut Formatter<'_>) -> fmt::Result {
        write!(f, "{}_{}_{}", self.region_id, self.term, self.idx)
    }
}

#[derive(Default)]
pub struct SnapshotStatistics {
    pub size: u64,
    pub kv_count: usize,
}

impl SnapshotStatistics {
    pub fn new() -> SnapshotStatistics {
        SnapshotStatistics {
            ..Default::default()
        }
    }
}

pub struct ApplyOptions<EK>
where
    EK: KvEngine,
{
    pub db: EK,
    pub region: Region,
    pub abort: Arc<AtomicUsize>,
    pub write_batch_size: usize,
    pub coprocessor_host: CoprocessorHost<EK>,
    pub ingest_copy_symlink: bool,
}

// A helper function to copy snapshot.
// Only used in tests.
pub fn copy_snapshot(mut from: Box<Snapshot>, mut to: Box<Snapshot>) -> io::Result<()> {
    if !to.exists() {
        io::copy(&mut from, &mut to)?;
        to.save()?;
    }
    Ok(())
}

// Try to delete the specified snapshot, return true if the deletion is done.
fn retry_delete_snapshot(mgr: &SnapManagerCore, key: &SnapKey, snap: &Snapshot) -> bool {
    let d = time::Duration::from_millis(DELETE_RETRY_TIME_MILLIS);
    for _ in 0..DELETE_RETRY_MAX_TIMES {
        if mgr.delete_snapshot(key, snap, true) {
            return true;
        }
        thread::sleep(d);
    }
    false
}

// Create a SnapshotMeta that can be later put into RaftSnapshotData or written
// into file.
pub fn gen_snapshot_meta(cf_files: &[CfFile], for_balance: bool) -> RaftStoreResult<SnapshotMeta> {
    let mut meta = Vec::with_capacity(cf_files.len());
    for cf_file in cf_files {
        if !SNAPSHOT_CFS.iter().any(|cf| cf_file.cf == *cf) {
            return Err(box_err!(
                "failed to encode invalid snapshot cf {}",
                cf_file.cf
            ));
        }
        let size_vec = &cf_file.size;
        if !size_vec.is_empty() {
            for (i, size) in size_vec.iter().enumerate() {
                let mut cf_file_meta = SnapshotCfFile::new();
                cf_file_meta.set_cf(cf_file.cf.to_string());
                cf_file_meta.set_size(*size);
                cf_file_meta.set_checksum(cf_file.checksum[i]);
                meta.push(cf_file_meta);
            }
        } else {
            let mut cf_file_meta = SnapshotCfFile::new();
            cf_file_meta.set_cf(cf_file.cf.to_string());
            cf_file_meta.set_size(0);
            cf_file_meta.set_checksum(0);
            meta.push(cf_file_meta);
        }
    }
    let mut snapshot_meta = SnapshotMeta::default();
    snapshot_meta.set_cf_files(meta.into());
    snapshot_meta.set_for_balance(for_balance);
    Ok(snapshot_meta)
}

fn calc_checksum_and_size(
    path: &Path,
    encryption_key_manager: Option<&Arc<DataKeyManager>>,
) -> RaftStoreResult<(u32, u64)> {
    let (checksum, size) = if let Some(mgr) = encryption_key_manager {
        // Crc32 and file size need to be calculated based on decrypted contents.
        let file_name = path.to_str().unwrap();
        let mut r = snap_io::get_decrypter_reader(file_name, mgr)?;
        calc_crc32_and_size(&mut r)?
    } else {
        (calc_crc32(path)?, get_file_size(path)?)
    };
    Ok((checksum, size))
}

fn check_file_size(got_size: u64, expected_size: u64, path: &Path) -> RaftStoreResult<()> {
    if got_size != expected_size {
        return Err(box_err!(
            "invalid size {} for snapshot cf file {}, expected {}",
            got_size,
            path.display(),
            expected_size
        ));
    }
    Ok(())
}

fn check_file_checksum(
    got_checksum: u32,
    expected_checksum: u32,
    path: &Path,
) -> RaftStoreResult<()> {
    if got_checksum != expected_checksum {
        return Err(box_err!(
            "invalid checksum {} for snapshot cf file {}, expected {}",
            got_checksum,
            path.display(),
            expected_checksum
        ));
    }
    Ok(())
}

fn check_file_size_and_checksum(
    path: &Path,
    expected_size: u64,
    expected_checksum: u32,
    encryption_key_manager: Option<&Arc<DataKeyManager>>,
) -> RaftStoreResult<()> {
    let (checksum, size) = calc_checksum_and_size(path, encryption_key_manager)?;
    check_file_size(size, expected_size, path)?;
    check_file_checksum(checksum, expected_checksum, path)?;
    Ok(())
}

struct CfFileForRecving {
    file: File,
    encrypter: Option<(Cipher, Crypter)>,
    written_size: u64,
    write_digest: crc32fast::Hasher,
}

#[derive(Default)]
pub struct CfFile {
    pub cf: CfName,
    pub path: PathBuf,
    pub file_prefix: String,
    pub file_suffix: String,
    file_for_sending: Vec<Box<dyn Read + Send>>,
    file_for_recving: Vec<CfFileForRecving>,
    file_names: Vec<String>,
    pub kv_count: u64,
    pub size: Vec<u64>,
    pub checksum: Vec<u32>,
}

impl CfFile {
    pub fn new(cf: CfName, path: PathBuf, file_prefix: String, file_suffix: String) -> Self {
        CfFile {
            cf,
            path,
            file_prefix,
            file_suffix,
            ..Default::default()
        }
    }
    pub fn tmp_file_paths(&self) -> Vec<String> {
        self.file_names
            .iter()
            .map(|file_name| {
                self.path
                    .join(format!("{}{}", file_name, TMP_FILE_SUFFIX))
                    .to_str()
                    .unwrap()
                    .to_string()
            })
            .collect::<Vec<String>>()
    }

    pub fn clone_file_paths(&self) -> Vec<String> {
        self.file_names
            .iter()
            .map(|file_name| {
                self.path
                    .join(format!("{}{}", file_name, CLONE_FILE_SUFFIX))
                    .to_str()
                    .unwrap()
                    .to_string()
            })
            .collect::<Vec<String>>()
    }

    pub fn file_paths(&self) -> Vec<String> {
        self.file_names
            .iter()
            .map(|file_name| self.path.join(file_name).to_str().unwrap().to_string())
            .collect::<Vec<String>>()
    }

    pub fn add_file(&mut self, idx: usize) -> String {
        self.add_file_with_size_checksum(idx, 0, 0)
    }

    pub fn add_file_with_size_checksum(&mut self, idx: usize, size: u64, checksum: u32) -> String {
        assert!(self.size.len() >= idx);
        let file_name = self.gen_file_name(idx);
        if self.size.len() > idx {
            // Any logic similar to test_snap_corruption_on_size_or_checksum will trigger
            // this branch
            self.size[idx] = size;
            self.checksum[idx] = checksum;
            self.file_names[idx] = file_name.clone();
        } else {
            self.size.push(size);
            self.checksum.push(checksum);
            self.file_names.push(file_name.clone());
        }
        self.path.join(file_name).to_str().unwrap().to_string()
    }

    pub fn gen_file_name(&self, file_id: usize) -> String {
        if file_id == 0 {
            // for backward compatibility
            format!("{}{}", self.file_prefix, self.file_suffix)
        } else {
            format!("{}_{:04}{}", self.file_prefix, file_id, self.file_suffix)
        }
    }

    pub fn gen_clone_file_name(&self, file_id: usize) -> String {
        if file_id == 0 {
            // for backward compatibility
            format!(
                "{}{}{}",
                self.file_prefix, self.file_suffix, CLONE_FILE_SUFFIX
            )
        } else {
            format!(
                "{}_{:04}{}{}",
                self.file_prefix, file_id, self.file_suffix, CLONE_FILE_SUFFIX
            )
        }
    }

    pub fn gen_tmp_file_name(&self, file_id: usize) -> String {
        if file_id == 0 {
            // for backward compatibility
            format!(
                "{}{}{}",
                self.file_prefix, self.file_suffix, TMP_FILE_SUFFIX
            )
        } else {
            format!(
                "{}_{:04}{}{}",
                self.file_prefix, file_id, self.file_suffix, TMP_FILE_SUFFIX
            )
        }
    }
}

#[derive(Default)]
struct MetaFile {
    pub meta: Option<SnapshotMeta>,
    pub path: PathBuf,
    pub file: Option<File>,

    // for writing snapshot
    pub tmp_path: PathBuf,
}

pub struct Snapshot {
    key: SnapKey,
    display_path: String,
    dir_path: PathBuf,
    cf_files: Vec<CfFile>,
    cf_index: usize,
    cf_file_index: usize,
    meta_file: MetaFile,
    hold_tmp_files: bool,

    mgr: SnapManagerCore,
}

#[derive(PartialEq, Clone, Copy)]
enum CheckPolicy {
    ErrAllowed,
    ErrNotAllowed,
    None,
}

impl Snapshot {
    fn new<T: Into<PathBuf>>(
        dir: T,
        key: &SnapKey,
        is_sending: bool,
        check_policy: CheckPolicy,
        mgr: &SnapManagerCore,
    ) -> RaftStoreResult<Self> {
        let dir_path = dir.into();
        if !dir_path.exists() {
            file_system::create_dir_all(dir_path.as_path())?;
        }
        let snap_prefix = if is_sending {
            SNAP_GEN_PREFIX
        } else {
            SNAP_REV_PREFIX
        };
        let prefix = format!("{}_{}", snap_prefix, key);
        let display_path = Self::get_display_path(&dir_path, &prefix);

        let mut cf_files = Vec::with_capacity(SNAPSHOT_CFS.len());
        for cf in SNAPSHOT_CFS {
            let file_prefix = format!("{}_{}", prefix, cf);
            let cf_file = CfFile {
                cf,
                path: dir_path.clone(),
                file_prefix,
                file_suffix: SST_FILE_SUFFIX.to_string(),
                ..Default::default()
            };
            cf_files.push(cf_file);
        }

        let meta_filename = format!("{}{}", prefix, META_FILE_SUFFIX);
        let meta_path = dir_path.join(&meta_filename);
        let meta_tmp_path = dir_path.join(format!("{}{}", meta_filename, TMP_FILE_SUFFIX));
        let meta_file = MetaFile {
            path: meta_path,
            tmp_path: meta_tmp_path,
            ..Default::default()
        };

        let mut s = Snapshot {
            key: key.clone(),
            display_path,
            dir_path,
            cf_files,
            cf_index: 0,
            cf_file_index: 0,
            meta_file,
            hold_tmp_files: false,
            mgr: mgr.clone(),
        };

        if check_policy == CheckPolicy::None {
            return Ok(s);
        }

        // load snapshot meta if meta_file exists
        if file_exists(&s.meta_file.path) {
            if let Err(e) = s.load_snapshot_meta() {
                if check_policy == CheckPolicy::ErrNotAllowed {
                    return Err(e);
                }
                warn!(
                    "failed to load existent snapshot meta when try to build snapshot";
                    "snapshot" => %s.path(),
                    "err" => ?e,
                    "error_code" => %e.error_code(),
                );
                if !retry_delete_snapshot(mgr, key, &s) {
                    warn!(
                        "failed to delete snapshot because it's already registered elsewhere";
                        "snapshot" => %s.path(),
                    );
                    return Err(e);
                }
            }
        }
        Ok(s)
    }

    fn new_for_building<T: Into<PathBuf>>(
        dir: T,
        key: &SnapKey,
        mgr: &SnapManagerCore,
    ) -> RaftStoreResult<Self> {
        let mut s = Self::new(dir, key, true, CheckPolicy::ErrAllowed, mgr)?;
        s.init_for_building()?;
        Ok(s)
    }

    fn new_for_sending<T: Into<PathBuf>>(
        dir: T,
        key: &SnapKey,
        mgr: &SnapManagerCore,
    ) -> RaftStoreResult<Self> {
        let mut s = Self::new(dir, key, true, CheckPolicy::ErrNotAllowed, mgr)?;
        s.mgr.limiter = Limiter::new(f64::INFINITY);

        if !s.exists() {
            // Skip the initialization below if it doesn't exists.
            return Ok(s);
        }
        for cf_file in &mut s.cf_files {
            // initialize cf file size and reader
            let file_paths = cf_file.file_paths();
            for (i, file_path) in file_paths.iter().enumerate() {
                if cf_file.size[i] > 0 {
                    let path = Path::new(file_path);
                    let file = File::open(path)?;
                    cf_file
                        .file_for_sending
                        .push(Box::new(file) as Box<dyn Read + Send>);
                }
            }
        }
        Ok(s)
    }

    fn new_for_receiving<T: Into<PathBuf>>(
        dir: T,
        key: &SnapKey,
        mgr: &SnapManagerCore,
        snapshot_meta: SnapshotMeta,
    ) -> RaftStoreResult<Self> {
        let mut s = Self::new(dir, key, false, CheckPolicy::ErrNotAllowed, mgr)?;
        s.set_snapshot_meta(snapshot_meta)?;
        if s.exists() {
            return Ok(s);
        }

        let f = OpenOptions::new()
            .write(true)
            .create_new(true)
            .open(&s.meta_file.tmp_path)?;
        s.meta_file.file = Some(f);
        s.hold_tmp_files = true;

        for cf_file in &mut s.cf_files {
            if cf_file.size.is_empty() {
                continue;
            }
            let tmp_file_paths = cf_file.tmp_file_paths();
            let file_paths = cf_file.file_paths();
            for (idx, _) in tmp_file_paths.iter().enumerate() {
                if cf_file.size[idx] == 0 {
                    continue;
                }
                let file_path = Path::new(&tmp_file_paths[idx]);
                let f = OpenOptions::new()
                    .write(true)
                    .create_new(true)
                    .open(file_path)?;
                cf_file.file_for_recving.push(CfFileForRecving {
                    file: f,
                    encrypter: None,
                    written_size: 0,
                    write_digest: crc32fast::Hasher::new(),
                });

                if let Some(mgr) = &s.mgr.encryption_key_manager {
                    let enc_info = mgr.new_file(&file_paths[idx])?;
                    let mthd = from_engine_encryption_method(enc_info.method);
                    if mthd != EncryptionMethod::Plaintext {
                        let file_for_recving = cf_file.file_for_recving.last_mut().unwrap();
                        file_for_recving.encrypter = Some(
                            create_aes_ctr_crypter(
                                mthd,
                                &enc_info.key,
                                Mode::Encrypt,
                                Iv::from_slice(&enc_info.iv)?,
                            )
                            .map_err(|e| RaftStoreError::Snapshot(box_err!(e)))?,
                        );
                    }
                }
            }
        }
        Ok(s)
    }

    fn new_for_applying<T: Into<PathBuf>>(
        dir: T,
        key: &SnapKey,
        mgr: &SnapManagerCore,
    ) -> RaftStoreResult<Self> {
        let mut s = Self::new(dir, key, false, CheckPolicy::ErrNotAllowed, mgr)?;
        s.mgr.limiter = Limiter::new(f64::INFINITY);
        Ok(s)
    }

    // If all files of the snapshot exist, return `Ok` directly. Otherwise create a
    // new file at the temporary meta file path, so that all other try will fail.
    fn init_for_building(&mut self) -> RaftStoreResult<()> {
        if self.exists() {
            return Ok(());
        }
        let file = OpenOptions::new()
            .write(true)
            .create_new(true)
            .open(&self.meta_file.tmp_path)?;
        self.meta_file.file = Some(file);
        self.hold_tmp_files = true;
        Ok(())
    }

    fn read_snapshot_meta(&mut self) -> RaftStoreResult<SnapshotMeta> {
        let buf = file_system::read(&self.meta_file.path)?;
        let mut snapshot_meta = SnapshotMeta::default();
        snapshot_meta.merge_from_bytes(&buf)?;
        Ok(snapshot_meta)
    }

    // Validate and set SnapshotMeta of this Snapshot.
    pub fn set_snapshot_meta(&mut self, snapshot_meta: SnapshotMeta) -> RaftStoreResult<()> {
        let mut cf_file_count_from_meta: Vec<usize> = vec![];
        let mut file_count = 0;
        let mut current_cf = "";
        info!(
            "set_snapshot_meta total cf files count: {}",
            snapshot_meta.get_cf_files().len()
        );
        for cf_file in snapshot_meta.get_cf_files() {
            if current_cf.is_empty() {
                current_cf = cf_file.get_cf();
                file_count = 1;
                continue;
            }

            if current_cf != cf_file.get_cf() {
                cf_file_count_from_meta.push(file_count);
                current_cf = cf_file.get_cf();
                file_count = 1;
            } else {
                file_count += 1;
            }
        }
        cf_file_count_from_meta.push(file_count);

        if cf_file_count_from_meta.len() != self.cf_files.len() {
            return Err(box_err!(
                "invalid cf number of snapshot meta, expect {}, got {}",
                SNAPSHOT_CFS.len(),
                cf_file_count_from_meta.len()
            ));
        }
        let mut file_idx = 0;
        let mut cf_idx = 0;
        for meta in snapshot_meta.get_cf_files() {
            if cf_idx < cf_file_count_from_meta.len() && file_idx < cf_file_count_from_meta[cf_idx]
            {
                if meta.get_cf() != self.cf_files[cf_idx].cf {
                    return Err(box_err!(
                        "invalid {} cf in snapshot meta, expect {}, got {}",
                        cf_idx,
                        self.cf_files[cf_idx].cf,
                        meta.get_cf()
                    ));
                }
                if meta.get_size() != 0 {
                    let file_path = self.cf_files[cf_idx].add_file_with_size_checksum(
                        file_idx,
                        meta.get_size(),
                        meta.get_checksum(),
                    );
                    if file_exists(&file_path) {
                        let mgr = self.mgr.encryption_key_manager.as_ref();
                        let file_path = Path::new(&file_path);
                        let (_, size) = calc_checksum_and_size(file_path, mgr)?;
                        check_file_size(
                            size,
                            *(self.cf_files[cf_idx].size.last().unwrap()),
                            file_path,
                        )?;
                    }
                }
                file_idx += 1;
                if file_idx >= cf_file_count_from_meta[cf_idx] {
                    cf_idx += 1;
                    file_idx = 0;
                }
            }
        }
        self.meta_file.meta = Some(snapshot_meta);
        Ok(())
    }

    fn load_snapshot_meta(&mut self) -> RaftStoreResult<()> {
        let snapshot_meta = self.read_snapshot_meta()?;
        self.set_snapshot_meta(snapshot_meta)?;
        // check if there is a data corruption when the meta file exists
        // but cf files are deleted.
        if !self.exists() {
            return Err(box_err!(
                "snapshot {} is corrupted, some cf file is missing",
                self.path()
            ));
        }
        Ok(())
    }

    pub fn load_snapshot_meta_if_necessary(&mut self) -> RaftStoreResult<()> {
        if self.meta_file.meta.is_none() && file_exists(&self.meta_file.path) {
            return self.load_snapshot_meta();
        }
        Ok(())
    }

    fn get_display_path(dir_path: impl AsRef<Path>, prefix: &str) -> String {
        let cf_names = "(".to_owned() + SNAPSHOT_CFS.join("|").as_str() + ")";
        format!(
            "{}/{}_{}{}",
            dir_path.as_ref().display(),
            prefix,
            cf_names,
            SST_FILE_SUFFIX
        )
    }

    fn validate<F>(&self, post_check: F) -> RaftStoreResult<()>
    where
        F: Fn(&CfFile, usize) -> RaftStoreResult<()>,
    {
        for cf_file in &self.cf_files {
            let file_paths = cf_file.file_paths();
            for i in 0..file_paths.len() {
                if cf_file.size[i] == 0 {
                    // Skip empty file. The checksum of this cf file should be 0 and
                    // this is checked when loading the snapshot meta.
                    continue;
                }

                check_file_size_and_checksum(
                    Path::new(&file_paths[i]),
                    cf_file.size[i],
                    cf_file.checksum[i],
                    self.mgr.encryption_key_manager.as_ref(),
                )?;
                post_check(cf_file, i)?;
            }
        }
        Ok(())
    }

    fn switch_to_cf_file(&mut self, cf: &str) -> io::Result<()> {
        match self.cf_files.iter().position(|x| x.cf == cf) {
            Some(index) => {
                self.cf_index = index;
                Ok(())
            }
            None => Err(io::Error::new(
                ErrorKind::Other,
                format!("fail to find cf {}", cf),
            )),
        }
    }

    // Save `SnapshotMeta` to file.
    // Used in `do_build` and by external crates.
    pub fn save_meta_file(&mut self) -> RaftStoreResult<()> {
        let v = box_try!(self.meta_file.meta.as_ref().unwrap().write_to_bytes());
        if let Some(mut f) = self.meta_file.file.take() {
            // `meta_file` could be None for this case: in `init_for_building` the snapshot
            // exists so no temporary meta file is created, and this field is
            // None. However in `do_build` it's deleted so we build it again,
            // and then call `save_meta_file` with `meta_file` as None.
            // FIXME: We can fix it later by introducing a better snapshot delete mechanism.
            f.write_all(&v[..])?;
            f.flush()?;
            f.sync_all()?;
            file_system::rename(&self.meta_file.tmp_path, &self.meta_file.path)?;
            self.hold_tmp_files = false;
            Ok(())
        } else {
            Err(box_err!(
                "save meta file without metadata for {:?}",
                self.key
            ))
        }
    }

    fn do_build<EK: KvEngine>(
        &mut self,
        engine: &EK,
        kv_snap: &EK::Snapshot,
        region: &Region,
        allow_multi_files_snapshot: bool,
        for_balance: bool,
    ) -> RaftStoreResult<()>
    where
        EK: KvEngine,
    {
        fail_point!("snapshot_enter_do_build");
        if self.exists() {
            match self.validate(|_, _| -> RaftStoreResult<()> { Ok(()) }) {
                Ok(()) => return Ok(()),
                Err(e) => {
                    error!(?e;
                        "snapshot is corrupted, will rebuild";
                        "region_id" => region.get_id(),
                        "snapshot" => %self.path(),
                    );
                    if !retry_delete_snapshot(&self.mgr, &self.key, self) {
                        error!(
                            "failed to delete corrupted snapshot because it's \
                             already registered elsewhere";
                            "region_id" => region.get_id(),
                            "snapshot" => %self.path(),
                        );
                        return Err(e);
                    }
                    self.init_for_building()?;
                }
            }
        }

        let (begin_key, end_key) = (enc_start_key(region), enc_end_key(region));
        for (cf_enum, cf) in SNAPSHOT_CFS_ENUM_PAIR {
            self.switch_to_cf_file(cf)?;
            let cf_file = &mut self.cf_files[self.cf_index];
            let cf_stat = if plain_file_used(cf_file.cf) {
                let key_mgr = self.mgr.encryption_key_manager.as_ref();
                snap_io::build_plain_cf_file::<EK>(cf_file, key_mgr, kv_snap, &begin_key, &end_key)?
            } else {
                snap_io::build_sst_cf_file_list::<EK>(
                    cf_file,
                    engine,
                    kv_snap,
                    &begin_key,
                    &end_key,
                    self.mgr
                        .get_actual_max_per_file_size(allow_multi_files_snapshot),
                    &self.mgr.limiter,
                )?
            };
            SNAPSHOT_LIMIT_GENERATE_BYTES.inc_by(cf_stat.total_size as u64);
            cf_file.kv_count = cf_stat.key_count as u64;
            if cf_file.kv_count > 0 {
                // Use `kv_count` instead of file size to check empty files because encrypted
                // sst files contain some metadata so their sizes will never be 0.
                self.mgr.rename_tmp_cf_file_for_send(cf_file)?;
            } else {
                for tmp_file_path in cf_file.tmp_file_paths() {
                    let tmp_file_path = Path::new(&tmp_file_path);
                    delete_file_if_exist(tmp_file_path)?;
                }
                if let Some(ref mgr) = self.mgr.encryption_key_manager {
                    for tmp_file_path in cf_file.tmp_file_paths() {
                        mgr.delete_file(&tmp_file_path, None)?;
                    }
                }
            }

            SNAPSHOT_CF_KV_COUNT
                .get(*cf_enum)
                .observe(cf_stat.key_count as f64);
            SNAPSHOT_CF_SIZE
                .get(*cf_enum)
                .observe(cf_stat.total_size as f64);
            info!(
                "scan snapshot of one cf";
                "region_id" => region.get_id(),
                "snapshot" => self.path(),
                "cf" => cf,
                "key_count" => cf_stat.key_count,
                "size" => cf_stat.total_size,
            );
        }

        // save snapshot meta to meta file
        self.meta_file.meta = Some(gen_snapshot_meta(&self.cf_files[..], for_balance)?);
        self.save_meta_file()?;
        Ok(())
    }

    fn delete(&self) {
        macro_rules! try_delete_snapshot_files {
            ($cf_file:ident, $file_name_func:ident) => {
                let mut file_id = 0;
                loop {
                    let file_path = $cf_file.path.join($cf_file.$file_name_func(file_id));
                    if file_exists(&file_path) {
                        delete_file_if_exist(&file_path).unwrap();
                        file_id += 1;
                    } else {
                        break;
                    }
                }
            };
            ($cf_file:ident) => {
                let mut file_id = 0;
                loop {
                    let file_path = $cf_file.path.join($cf_file.gen_file_name(file_id));
                    if file_exists(&file_path) {
                        delete_file_if_exist(&file_path).unwrap();
                        if let Some(ref mgr) = self.mgr.encryption_key_manager {
                            mgr.delete_file(file_path.to_str().unwrap(), None).unwrap();
                        }
                        file_id += 1;
                    } else {
                        break;
                    }
                }
            };
        }

        debug!(
            "deleting snapshot file";
            "snapshot" => %self.path(),
        );
        for cf_file in &self.cf_files {
            // Delete cloned files.
            let clone_file_paths = cf_file.clone_file_paths();
            // in case the meta file is corrupted or deleted, delete snapshot files with
            // best effort
            if clone_file_paths.is_empty() {
                try_delete_snapshot_files!(cf_file, gen_clone_file_name);
            } else {
                // delete snapshot files according to meta file
                for clone_file_path in clone_file_paths {
                    delete_file_if_exist(clone_file_path).unwrap();
                }
            }

            // Delete temp files.
            if self.hold_tmp_files {
                let tmp_file_paths = cf_file.tmp_file_paths();
                if tmp_file_paths.is_empty() {
                    try_delete_snapshot_files!(cf_file, gen_tmp_file_name);
                } else {
                    for tmp_file_path in tmp_file_paths {
                        delete_file_if_exist(tmp_file_path).unwrap();
                    }
                }
            }

            // Delete cf files.
            let file_paths = cf_file.file_paths();
            if file_paths.is_empty() {
                try_delete_snapshot_files!(cf_file);
            } else {
                for file_path in &file_paths {
                    delete_file_if_exist(file_path).unwrap();
                }
                if let Some(ref mgr) = self.mgr.encryption_key_manager {
                    for file_path in &file_paths {
                        mgr.delete_file(file_path, None).unwrap();
                    }
                }
            }
        }
        if let Some(ref meta) = self.meta_file.meta {
            if !meta.tablet_snap_path.is_empty() {
                delete_dir_if_exist(&meta.tablet_snap_path).unwrap();
            }
        }
        delete_file_if_exist(&self.meta_file.path).unwrap();
        if self.hold_tmp_files {
            delete_file_if_exist(&self.meta_file.tmp_path).unwrap();
        }
    }

    // This is only used for v2 compatibility.
    fn new_for_tablet_snapshot<T: Into<PathBuf>>(
        dir: T,
        key: &SnapKey,
        mgr: &SnapManagerCore,
        tablet_snapshot_path: &str,
        for_balance: bool,
    ) -> RaftStoreResult<Self> {
        let mut s = Self::new(dir, key, false, CheckPolicy::ErrNotAllowed, mgr)?;
        s.init_for_building()?;
        let mut meta = gen_snapshot_meta(&s.cf_files[..], for_balance)?;
        meta.tablet_snap_path = tablet_snapshot_path.to_string();
        s.meta_file.meta = Some(meta);
        s.save_meta_file()?;
        Ok(s)
    }

    #[cfg(any(test, feature = "testexport"))]
    pub fn tablet_snap_path(&self) -> Option<String> {
        Some(self.meta_file.meta.as_ref()?.tablet_snap_path.clone())
    }

    pub fn snapshot_meta(&self) -> &Option<SnapshotMeta> {
        &self.meta_file.meta
    }
}

impl fmt::Debug for Snapshot {
    fn fmt(&self, f: &mut Formatter<'_>) -> fmt::Result {
        f.debug_struct("Snapshot")
            .field("key", &self.key)
            .field("display_path", &self.display_path)
            .finish()
    }
}

impl Snapshot {
    pub fn build<EK: KvEngine>(
        &mut self,
        engine: &EK,
        kv_snap: &EK::Snapshot,
        region: &Region,
        allow_multi_files_snapshot: bool,
        for_balance: bool,
        start: UnixSecs,
    ) -> RaftStoreResult<RaftSnapshotData> {
        let mut snap_data = RaftSnapshotData::default();
        snap_data.set_region(region.clone());

        let t = Instant::now();
        self.do_build::<EK>(
            engine,
            kv_snap,
            region,
            allow_multi_files_snapshot,
            for_balance,
        )?;

        let total_size = self.total_size();
        let total_count = self.total_count();
        // set snapshot meta data
        snap_data.set_file_size(total_size);
        snap_data.set_version(SNAPSHOT_VERSION);
        let meta = self.meta_file.meta.as_mut().unwrap();
        meta.set_start(start.into_inner());
        meta.set_generate_duration_sec(t.saturating_elapsed().as_secs());
        snap_data.set_meta(meta.clone());

        SNAPSHOT_BUILD_TIME_HISTOGRAM.observe(duration_to_sec(t.saturating_elapsed()));
        SNAPSHOT_KV_COUNT_HISTOGRAM.observe(total_count as f64);
        SNAPSHOT_SIZE_HISTOGRAM.observe(total_size as f64);
        info!(
            "scan snapshot";
            "region_id" => region.get_id(),
            "snapshot" => self.path(),
            "key_count" => total_count,
            "size" => total_size,
            "takes" => ?t.saturating_elapsed(),
        );

        Ok(snap_data)
    }

    pub fn apply<EK: KvEngine>(&mut self, options: ApplyOptions<EK>) -> Result<()> {
        let post_check = |cf_file: &CfFile, offset: usize| {
            if !plain_file_used(cf_file.cf) {
                let file_paths = cf_file.file_paths();
                let clone_file_paths = cf_file.clone_file_paths();
                if options.ingest_copy_symlink && is_symlink(&file_paths[offset])? {
                    sst_importer::copy_sst_for_ingestion(
                        &file_paths[offset],
                        &clone_file_paths[offset],
                        self.mgr.encryption_key_manager.as_deref(),
                    )?;
                } else {
                    sst_importer::prepare_sst_for_ingestion(
                        &file_paths[offset],
                        &clone_file_paths[offset],
                        self.mgr.encryption_key_manager.as_deref(),
                    )?;
                }
            }
            Ok(())
        };

        box_try!(self.validate(post_check));

        let abort_checker = ApplyAbortChecker(options.abort);
        let coprocessor_host = options.coprocessor_host;
        let region = options.region;
        let key_mgr = self.mgr.encryption_key_manager.as_ref();
        for cf_file in &mut self.cf_files {
            if cf_file.size.is_empty() {
                // Skip empty cf file.
                continue;
            }
            let cf = cf_file.cf;
            if plain_file_used(cf_file.cf) {
                let path = &cf_file.file_paths()[0];
                let batch_size = options.write_batch_size;
                let cb = |kv: &[(Vec<u8>, Vec<u8>)]| {
                    coprocessor_host.post_apply_plain_kvs_from_snapshot(&region, cf, kv)
                };
                snap_io::apply_plain_cf_file(
                    path,
                    key_mgr,
                    &abort_checker,
                    &options.db,
                    cf,
                    batch_size,
                    cb,
                )?;
            } else {
                let _timer = INGEST_SST_DURATION_SECONDS.start_coarse_timer();
                let path = cf_file.path.to_str().unwrap(); // path is not used at all
                let clone_file_paths = cf_file.clone_file_paths();
                let clone_files = clone_file_paths
                    .iter()
                    .map(|s| s.as_str())
                    .collect::<Vec<&str>>();
                snap_io::apply_sst_cf_file(clone_files.as_slice(), &options.db, cf)?;
                coprocessor_host.post_apply_sst_from_snapshot(&region, cf, path);
            }
        }
        Ok(())
    }

    pub fn path(&self) -> &str {
        &self.display_path
    }

    pub fn exists(&self) -> bool {
        self.cf_files.iter().all(|cf_file| {
            cf_file.size.is_empty()
                || (cf_file
                    .file_paths()
                    .iter()
                    .all(|file_path| file_exists(Path::new(file_path))))
        }) && file_exists(&self.meta_file.path)
    }

    pub fn meta(&self) -> io::Result<Metadata> {
        file_system::metadata(&self.meta_file.path)
    }

    pub fn meta_path(&self) -> &PathBuf {
        &self.meta_file.path
    }

    pub fn total_size(&self) -> u64 {
        self.cf_files
            .iter()
            .map(|cf| cf.size.iter().sum::<u64>())
            .sum()
    }

    pub fn total_count(&self) -> u64 {
        self.cf_files.iter().map(|cf| cf.kv_count).sum()
    }

    pub fn save(&mut self) -> io::Result<()> {
        debug!(
            "saving to snapshot file";
            "snapshot" => %self.path(),
        );
        for cf_file in &mut self.cf_files {
            if cf_file.size.is_empty() {
                // Skip empty cf file.
                continue;
            }

            // Check each cf file has been fully written, and the checksum matches.
            for (i, mut file_for_recving) in cf_file.file_for_recving.drain(..).enumerate() {
                file_for_recving.file.flush()?;
                file_for_recving.file.sync_all()?;

                if file_for_recving.written_size != cf_file.size[i] {
                    return Err(io::Error::new(
                        ErrorKind::Other,
                        format!(
                            "snapshot file {} for cf {} size mismatches, \
                            real size {}, expected size {}",
                            cf_file.path.display(),
                            cf_file.cf,
                            file_for_recving.written_size,
                            cf_file.size[i]
                        ),
                    ));
                }

                let checksum = file_for_recving.write_digest.finalize();
                if checksum != cf_file.checksum[i] {
                    return Err(io::Error::new(
                        ErrorKind::Other,
                        format!(
                            "snapshot file {} for cf {} checksum \
                            mismatches, real checksum {}, expected \
                            checksum {}",
                            cf_file.path.display(),
                            cf_file.cf,
                            checksum,
                            cf_file.checksum[i]
                        ),
                    ));
                }
            }

            let tmp_paths = cf_file.tmp_file_paths();
            let paths = cf_file.file_paths();
            for (i, tmp_path) in tmp_paths.iter().enumerate() {
                file_system::rename(tmp_path, &paths[i])?;
            }
        }
        sync_dir(&self.dir_path)?;

        // write meta file
        let v = self.meta_file.meta.as_ref().unwrap().write_to_bytes()?;
        {
            let mut meta_file = self.meta_file.file.take().unwrap();
            meta_file.write_all(&v[..])?;
            meta_file.sync_all()?;
        }
        file_system::rename(&self.meta_file.tmp_path, &self.meta_file.path)?;
        sync_dir(&self.dir_path)?;
        self.hold_tmp_files = false;
        Ok(())
    }

    pub fn cf_files(&self) -> &[CfFile] {
        &self.cf_files
    }
}

// To check whether a procedure about apply snapshot aborts or not.
struct ApplyAbortChecker(Arc<AtomicUsize>);
impl snap_io::StaleDetector for ApplyAbortChecker {
    fn is_stale(&self) -> bool {
        self.0.load(Ordering::Relaxed) == JOB_STATUS_CANCELLING
    }
}

impl Read for Snapshot {
    fn read(&mut self, buf: &mut [u8]) -> io::Result<usize> {
        if buf.is_empty() {
            return Ok(0);
        }
        while self.cf_index < self.cf_files.len() {
            let cf_file = &mut self.cf_files[self.cf_index];
            if self.cf_file_index >= cf_file.size.len() || cf_file.size[self.cf_file_index] == 0 {
                self.cf_index += 1;
                self.cf_file_index = 0;
                continue;
            }
            let reader = cf_file
                .file_for_sending
                .get_mut(self.cf_file_index)
                .unwrap();
            match reader.read(buf) {
                Ok(0) => {
                    // EOF. Switch to next file.
                    self.cf_file_index += 1;
                    if self.cf_file_index == cf_file.size.len() {
                        self.cf_index += 1;
                        self.cf_file_index = 0;
                    }
                }
                Ok(n) => return Ok(n),
                e => return e,
            }
        }
        Ok(0)
    }
}

impl Write for Snapshot {
    fn write(&mut self, buf: &[u8]) -> io::Result<usize> {
        if buf.is_empty() {
            return Ok(0);
        }

        let (mut next_buf, mut written_bytes) = (buf, 0);
        while self.cf_index < self.cf_files.len() {
            let cf_file = &mut self.cf_files[self.cf_index];
            if cf_file.size.is_empty() {
                self.cf_index += 1;
                continue;
            }

            assert!(cf_file.size[self.cf_file_index] != 0);
            let mut file_for_recving = cf_file
                .file_for_recving
                .get_mut(self.cf_file_index)
                .unwrap();
            let left = (cf_file.size.get(self.cf_file_index).unwrap()
                - file_for_recving.written_size) as usize;
            assert!(left > 0 && !next_buf.is_empty());
            let (write_len, switch, finished) = match next_buf.len().cmp(&left) {
                CmpOrdering::Greater => (left, true, false),
                CmpOrdering::Equal => (left, true, true),
                CmpOrdering::Less => (next_buf.len(), false, true),
            };

            file_for_recving
                .write_digest
                .update(&next_buf[0..write_len]);
            file_for_recving.written_size += write_len as u64;
            written_bytes += write_len;

            let file = &mut file_for_recving.file;
            let encrypt_buffer = if file_for_recving.encrypter.is_none() {
                Cow::Borrowed(&next_buf[0..write_len])
            } else {
                let (cipher, crypter) = file_for_recving.encrypter.as_mut().unwrap();
                let mut encrypt_buffer = vec![0; write_len + cipher.block_size()];
                let mut bytes = crypter.update(&next_buf[0..write_len], &mut encrypt_buffer)?;
                if switch {
                    bytes += crypter.finalize(&mut encrypt_buffer)?;
                }
                encrypt_buffer.truncate(bytes);
                Cow::Owned(encrypt_buffer)
            };
            let encrypt_len = encrypt_buffer.len();

            let mut start = 0;
            loop {
                let acquire = cmp::min(IO_LIMITER_CHUNK_SIZE, encrypt_len - start);
                self.mgr.limiter.blocking_consume(acquire);
                file.write_all(&encrypt_buffer[start..start + acquire])?;
                if start + acquire == encrypt_len {
                    break;
                }
                start += acquire;
            }
            if switch {
                next_buf = &next_buf[write_len..];
                self.cf_file_index += 1;
                if self.cf_file_index >= cf_file.size.len() {
                    self.cf_file_index = 0;
                    self.cf_index += 1;
                }
            }
            if finished {
                break;
            }
        }
        Ok(written_bytes)
    }

    fn flush(&mut self) -> io::Result<()> {
        if let Some(cf_file) = self.cf_files.get_mut(self.cf_index) {
            for file_for_recving in &mut cf_file.file_for_recving {
                file_for_recving.file.flush()?;
            }
        }
        Ok(())
    }
}

impl Drop for Snapshot {
    fn drop(&mut self) {
        // Cleanup if the snapshot is not built or received successfully.
        if self.hold_tmp_files {
            self.delete();
        }
    }
}

#[derive(PartialEq, Debug)]
pub enum SnapEntry {
    Generating = 1,
    Sending = 2,
    Receiving = 3,
    Applying = 4,
}

/// `SnapStats` is for snapshot statistics.
pub struct SnapStats {
    pub sending_count: usize,
    pub receiving_count: usize,
    pub stats: Vec<SnapshotStat>,
}

#[derive(Clone)]
struct SnapManagerCore {
    // directory to store snapfile.
    base: String,

    registry: Arc<RwLock<HashMap<SnapKey, Vec<SnapEntry>>>>,
    limiter: Limiter,
    temp_sst_id: Arc<AtomicU64>,
    encryption_key_manager: Option<Arc<DataKeyManager>>,
    max_per_file_size: Arc<AtomicU64>,
    enable_multi_snapshot_files: Arc<AtomicBool>,
    stats: Arc<Mutex<Vec<SnapshotStat>>>,
}

/// `SnapManagerCore` trace all current processing snapshots.
pub struct SnapManager {
    core: SnapManagerCore,
    max_total_size: Arc<AtomicU64>,

    // only used to receive snapshot from v2
    tablet_snap_manager: Option<TabletSnapManager>,
}

impl Clone for SnapManager {
    fn clone(&self) -> Self {
        SnapManager {
            core: self.core.clone(),
            max_total_size: self.max_total_size.clone(),
            tablet_snap_manager: self.tablet_snap_manager.clone(),
        }
    }
}

impl SnapManager {
    pub fn new<T: Into<String>>(path: T) -> Self {
        SnapManagerBuilder::default().build(path)
    }

    pub fn init(&self) -> io::Result<()> {
        let enc_enabled = self.core.encryption_key_manager.is_some();
        info!(
            "Initializing SnapManager, encryption is enabled: {}",
            enc_enabled
        );

        // Use write lock so only one thread initialize the directory at a time.
        let _lock = self.core.registry.wl();
        let path = Path::new(&self.core.base);
        if !path.exists() {
            file_system::create_dir_all(path)?;
            return Ok(());
        }
        if !path.is_dir() {
            return Err(io::Error::new(
                ErrorKind::Other,
                format!("{} should be a directory", path.display()),
            ));
        }
        for f in file_system::read_dir(path)? {
            let p = f?;
            if p.file_type()?.is_file() {
                if let Some(s) = p.file_name().to_str() {
                    if s.ends_with(TMP_FILE_SUFFIX) {
                        file_system::remove_file(p.path())?;
                    }
                }
            }
        }

        Ok(())
    }

    // [PerformanceCriticalPath]?? I/O involved API should be called in background
    // thread Return all snapshots which is idle not being used.
    pub fn list_idle_snap(&self) -> io::Result<Vec<(SnapKey, bool)>> {
        // Use a lock to protect the directory when scanning.
        let registry = self.core.registry.rl();
        let read_dir = file_system::read_dir(Path::new(&self.core.base))?;
        // Remove the duplicate snap keys.
        let mut v: Vec<_> = read_dir
            .filter_map(|p| {
                let p = match p {
                    Err(e) => {
                        error!(
                            "failed to list content of directory";
                            "directory" => %&self.core.base,
                            "err" => ?e,
                        );
                        return None;
                    }
                    Ok(p) => p,
                };
                match p.file_type() {
                    Ok(t) if t.is_file() => {}
                    _ => return None,
                }
                let file_name = p.file_name();
                let name = match file_name.to_str() {
                    None => return None,
                    Some(n) => n,
                };
                if name.starts_with(DEL_RANGE_PREFIX) {
                    // This is a temp file to store delete keys and ingest them into Engine.
                    return None;
                }

                let is_sending = name.starts_with(SNAP_GEN_PREFIX);
                let numbers: Vec<u64> = name.split('.').next().map_or_else(Vec::new, |s| {
                    s.split('_')
                        .skip(1)
                        .filter_map(|s| s.parse().ok())
                        .collect()
                });
                if numbers.len() < 3 {
                    error!(
                        "failed to parse snapkey";
                        "snap_key" => %name,
                    );
                    return None;
                }
                let snap_key = SnapKey::new(numbers[0], numbers[1], numbers[2]);
                if registry.contains_key(&snap_key) {
                    // Skip those registered snapshot.
                    return None;
                }
                Some((snap_key, is_sending))
            })
            .collect();
        v.sort();
        v.dedup();
        Ok(v)
    }

    pub fn get_temp_path_for_ingest(&self) -> String {
        let sst_id = self.core.temp_sst_id.fetch_add(1, Ordering::SeqCst);
        let filename = format!(
            "{}_{}{}{}",
            DEL_RANGE_PREFIX, sst_id, SST_FILE_SUFFIX, TMP_FILE_SUFFIX
        );
        let path = PathBuf::from(&self.core.base).join(filename);
        path.to_str().unwrap().to_string()
    }

    #[inline]
    pub fn has_registered(&self, key: &SnapKey) -> bool {
        self.core.registry.rl().contains_key(key)
    }

    /// Get a `Snapshot` can be used for `build`. Concurrent calls are allowed
    /// because only one caller can lock temporary disk files.
    ///
    /// NOTE: it calculates snapshot size by scanning the base directory.
    /// Don't call it in raftstore thread until the size limitation mechanism
    /// gets refactored.
    pub fn get_snapshot_for_building(&self, key: &SnapKey) -> RaftStoreResult<Box<Snapshot>> {
        let mut old_snaps = None;
        while self.get_total_snap_size()? > self.max_total_snap_size() {
            if old_snaps.is_none() {
                let snaps = self.list_idle_snap()?;
                let mut key_and_snaps = Vec::with_capacity(snaps.len());
                for (key, is_sending) in snaps {
                    if !is_sending {
                        continue;
                    }
                    let snap = match self.get_snapshot_for_sending(&key) {
                        Ok(snap) => snap,
                        Err(_) => continue,
                    };
                    if let Ok(modified) = snap.meta().and_then(|m| m.modified()) {
                        key_and_snaps.push((key, snap, modified));
                    }
                }
                key_and_snaps.sort_by_key(|&(_, _, modified)| Reverse(modified));
                old_snaps = Some(key_and_snaps);
            }
            match old_snaps.as_mut().unwrap().pop() {
                Some((key, snap, _)) => self.delete_snapshot(&key, snap.as_ref(), false),
                None => return Err(RaftStoreError::Snapshot(Error::TooManySnapshots)),
            };
        }

        let base = &self.core.base;
        let f = Snapshot::new_for_building(base, key, &self.core)?;
        Ok(Box::new(f))
    }

    pub fn get_snapshot_for_gc(
        &self,
        key: &SnapKey,
        is_sending: bool,
    ) -> RaftStoreResult<Box<Snapshot>> {
        let _lock = self.core.registry.rl();
        let base = &self.core.base;
        let s = Snapshot::new(base, key, is_sending, CheckPolicy::None, &self.core)?;
        fail_point!(
            "get_snapshot_for_gc",
            key.region_id == 2 && key.idx == 1,
            |_| { Err(box_err!("invalid cf number of snapshot meta")) }
        );
        Ok(Box::new(s))
    }

    pub fn get_snapshot_for_sending(&self, key: &SnapKey) -> RaftStoreResult<Box<Snapshot>> {
        let _lock = self.core.registry.rl();
        let base = &self.core.base;
        let mut s = Snapshot::new_for_sending(base, key, &self.core)?;
        let key_manager = match self.core.encryption_key_manager.as_ref() {
            Some(m) => m,
            None => return Ok(Box::new(s)),
        };
        for cf_file in &mut s.cf_files {
            let file_paths = cf_file.file_paths();
            for (i, file_path) in file_paths.iter().enumerate() {
                if cf_file.size[i] == 0 {
                    continue;
                }
                let reader = snap_io::get_decrypter_reader(file_path, key_manager)?;
                cf_file.file_for_sending[i] = reader;
            }
        }
        Ok(Box::new(s))
    }

    /// Get a `Snapshot` can be used for writing and then `save`. Concurrent
    /// calls are allowed because only one caller can lock temporary disk
    /// files.
    pub fn get_snapshot_for_receiving(
        &self,
        key: &SnapKey,
        snapshot_meta: SnapshotMeta,
    ) -> RaftStoreResult<Box<Snapshot>> {
        let _lock = self.core.registry.rl();
        let base = &self.core.base;
        let f = Snapshot::new_for_receiving(base, key, &self.core, snapshot_meta)?;
        Ok(Box::new(f))
    }

    // Tablet snapshot is the snapshot sent from raftstore-v2.
    // We enable v1 to receive it to enable tiflash node to receive and apply
    // snapshot from raftstore-v2.
    // To make it easy, we maintain an empty `store::snapshot` with tablet snapshot
    // path storing in it. So tiflash node can detect it and apply properly.
    pub fn gen_empty_snapshot_for_tablet_snapshot(
        &self,
        tablet_snap_key: &TabletSnapKey,
        for_balance: bool,
    ) -> RaftStoreResult<()> {
        let _lock = self.core.registry.rl();
        let base = &self.core.base;
        let tablet_snap_path = self
            .tablet_snap_manager
            .as_ref()
            .unwrap()
            .final_recv_path(tablet_snap_key);
        let snap_key = SnapKey::new(
            tablet_snap_key.region_id,
            tablet_snap_key.term,
            tablet_snap_key.idx,
        );
        let _ = Snapshot::new_for_tablet_snapshot(
            base,
            &snap_key,
            &self.core,
            tablet_snap_path.to_str().unwrap(),
            for_balance,
        )?;
        Ok(())
    }

    pub fn get_snapshot_for_applying(&self, key: &SnapKey) -> RaftStoreResult<Box<Snapshot>> {
        let _lock = self.core.registry.rl();
        let base = &self.core.base;
        let s = Snapshot::new_for_applying(base, key, &self.core)?;
        if !s.exists() {
            return Err(RaftStoreError::Other(From::from(format!(
                "snapshot of {:?} not exists.",
                key
            ))));
        }
        Ok(Box::new(s))
    }

    /// Get the approximate size of snap file exists in snap directory.
    ///
    /// Return value is not guaranteed to be accurate.
    ///
    /// NOTE: don't call it in raftstore thread.
    pub fn get_total_snap_size(&self) -> Result<u64> {
        let size_v1 = self.core.get_total_snap_size()?;
        let size_v2 = self
            .tablet_snap_manager
            .as_ref()
            .map(|s| s.total_snap_size().unwrap_or(0))
            .unwrap_or(0);
        Ok(size_v1 + size_v2)
    }

    pub fn max_total_snap_size(&self) -> u64 {
        self.max_total_size.load(Ordering::Acquire)
    }

    pub fn set_max_total_snap_size(&self, max_total_size: u64) {
        self.max_total_size.store(max_total_size, Ordering::Release);
    }

    pub fn set_max_per_file_size(&mut self, max_per_file_size: u64) {
        if max_per_file_size == 0 {
            self.core
                .max_per_file_size
                .store(u64::MAX, Ordering::Release);
        } else {
            self.core
                .max_per_file_size
                .store(max_per_file_size, Ordering::Release);
        }
    }

    pub fn get_actual_max_per_file_size(&self, allow_multi_files_snapshot: bool) -> u64 {
        self.core
            .get_actual_max_per_file_size(allow_multi_files_snapshot)
    }

    pub fn set_enable_multi_snapshot_files(&mut self, enable_multi_snapshot_files: bool) {
        self.core
            .enable_multi_snapshot_files
            .store(enable_multi_snapshot_files, Ordering::Release);
    }

    pub fn set_speed_limit(&self, bytes_per_sec: f64) {
        self.core.limiter.set_speed_limit(bytes_per_sec);
    }

    pub fn get_speed_limit(&self) -> f64 {
        self.core.limiter.speed_limit()
    }

    pub fn collect_stat(&self, snap: SnapshotStat) {
        debug!(
            "collect snapshot stat";
            "region_id" => snap.region_id,
            "total_size" => snap.get_transport_size(),
            "total_duration_sec" => snap.get_total_duration_sec(),
            "generate_duration_sec" => snap.get_generate_duration_sec(),
            "send_duration_sec" => snap.get_generate_duration_sec(),
        );
        self.core.stats.lock().unwrap().push(snap);
    }

    pub fn register(&self, key: SnapKey, entry: SnapEntry) {
        debug!(
            "register snapshot";
            "key" => %key,
            "entry" => ?entry,
        );
        match self.core.registry.wl().entry(key) {
            Entry::Occupied(mut e) => {
                if e.get().contains(&entry) {
                    warn!(
                        "snap key is registered more than once!";
                        "key" => %e.key(),
                    );
                    return;
                }
                e.get_mut().push(entry);
            }
            Entry::Vacant(e) => {
                e.insert(vec![entry]);
            }
        }
    }

    pub fn deregister(&self, key: &SnapKey, entry: &SnapEntry) {
        debug!(
            "deregister snapshot";
            "key" => %key,
            "entry" => ?entry,
        );
        let mut need_clean = false;
        let mut handled = false;
        let registry = &mut self.core.registry.wl();
        if let Some(e) = registry.get_mut(key) {
            let last_len = e.len();
            e.retain(|e| e != entry);
            need_clean = e.is_empty();
            handled = last_len > e.len();
        }
        if need_clean {
            registry.remove(key);
        }
        if handled {
            return;
        }
        warn!(
            "stale deregister snapshot";
            "key" => %key,
            "entry" => ?entry,
        );
    }

    pub fn stats(&self) -> SnapStats {
        // send_count, generating_count, receiving_count, applying_count
        let (mut sending_cnt, mut receiving_cnt) = (0, 0);
        for v in self.core.registry.rl().values() {
            let (mut is_sending, mut is_receiving) = (false, false);
            for s in v {
                match *s {
                    SnapEntry::Sending | SnapEntry::Generating => is_sending = true,
                    SnapEntry::Receiving | SnapEntry::Applying => is_receiving = true,
                }
            }
            if is_sending {
                sending_cnt += 1;
            }
            if is_receiving {
                receiving_cnt += 1;
            }
        }

        let stats = std::mem::take(self.core.stats.lock().unwrap().as_mut());
        SnapStats {
            sending_count: sending_cnt,
            receiving_count: receiving_cnt,
            stats,
        }
    }

    pub fn delete_snapshot(&self, key: &SnapKey, snap: &Snapshot, check_entry: bool) -> bool {
        self.core.delete_snapshot(key, snap, check_entry)
    }

    pub fn tablet_snap_manager(&self) -> Option<&TabletSnapManager> {
        self.tablet_snap_manager.as_ref()
    }

    pub fn limiter(&self) -> &Limiter {
        &self.core.limiter
    }
}

impl SnapManagerCore {
    fn get_total_snap_size(&self) -> Result<u64> {
        let mut total_size = 0;
        for entry in file_system::read_dir(&self.base)? {
            let (entry, metadata) = match entry.and_then(|e| e.metadata().map(|m| (e, m))) {
                Ok((e, m)) => (e, m),
                Err(e) if e.kind() == ErrorKind::NotFound => continue,
                Err(e) => return Err(Error::from(e)),
            };

            let path = entry.path();
            let path_s = path.to_str().unwrap();
            if !metadata.is_file()
                // Ignore cloned files as they are hard links on posix systems.
                || path_s.ends_with(CLONE_FILE_SUFFIX)
                || path_s.ends_with(META_FILE_SUFFIX)
            {
                continue;
            }
            total_size += metadata.len();
        }
        Ok(total_size)
    }

    // Return true if it successfully delete the specified snapshot.
    fn delete_snapshot(&self, key: &SnapKey, snap: &Snapshot, check_entry: bool) -> bool {
        let registry = self.registry.rl();
        if check_entry {
            if let Some(e) = registry.get(key) {
                if e.len() > 1 {
                    info!(
                        "skip to delete snapshot since it's registered more than once";
                        "snapshot" => %snap.path(),
                        "registered_entries" => ?e,
                    );
                    return false;
                }
            }
        } else if registry.contains_key(key) {
            info!(
                "skip to delete snapshot since it's registered";
                "snapshot" => %snap.path(),
            );
            return false;
        }
        snap.delete();
        true
    }

    fn rename_tmp_cf_file_for_send(&self, cf_file: &mut CfFile) -> RaftStoreResult<()> {
        let tmp_file_paths = cf_file.tmp_file_paths();
        let file_paths = cf_file.file_paths();
        for (i, tmp_file_path) in tmp_file_paths.iter().enumerate() {
            let mgr = self.encryption_key_manager.as_ref();
            if let Some(mgr) = &mgr {
                let src = &tmp_file_path;
                let dst = &file_paths[i];
                // It's ok that the cf file is moved but machine fails before `mgr.rename_file`
                // because without metadata file, saved cf files are nothing.
                while let Err(e) = mgr.link_file(src, dst) {
                    if e.kind() == ErrorKind::AlreadyExists {
                        mgr.delete_file(dst, None)?;
                        continue;
                    }
                    return Err(e.into());
                }
                let r = file_system::rename(src, dst);
                let del_file = if r.is_ok() { src } else { dst };
                if let Err(e) = mgr.delete_file(del_file, None) {
                    warn!("fail to remove encryption metadata during 'rename_tmp_cf_file_for_send'";
                          "err" => ?e);
                }
                r?;
            } else {
                file_system::rename(tmp_file_path, &file_paths[i])?;
            }
            let file = Path::new(&file_paths[i]);
            let (checksum, size) = calc_checksum_and_size(file, mgr)?;
            cf_file.add_file_with_size_checksum(i, size, checksum);
        }
        Ok(())
    }

    pub fn get_actual_max_per_file_size(&self, allow_multi_files_snapshot: bool) -> u64 {
        if !allow_multi_files_snapshot {
            return u64::MAX;
        }

        if self.enable_multi_snapshot_files.load(Ordering::Relaxed) {
            return self.max_per_file_size.load(Ordering::Relaxed);
        }
        u64::MAX
    }
}

#[derive(Clone, Default)]
pub struct SnapManagerBuilder {
    max_write_bytes_per_sec: i64,
    max_total_size: u64,
    max_per_file_size: u64,
    enable_multi_snapshot_files: bool,
    enable_receive_tablet_snapshot: bool,
    key_manager: Option<Arc<DataKeyManager>>,
}

impl SnapManagerBuilder {
    #[must_use]
    pub fn max_write_bytes_per_sec(mut self, bytes: i64) -> SnapManagerBuilder {
        self.max_write_bytes_per_sec = bytes;
        self
    }
    #[must_use]
    pub fn max_total_size(mut self, bytes: u64) -> SnapManagerBuilder {
        self.max_total_size = bytes;
        self
    }
    pub fn max_per_file_size(mut self, bytes: u64) -> SnapManagerBuilder {
        self.max_per_file_size = bytes;
        self
    }
    pub fn enable_multi_snapshot_files(mut self, enabled: bool) -> SnapManagerBuilder {
        self.enable_multi_snapshot_files = enabled;
        self
    }
    pub fn enable_receive_tablet_snapshot(mut self, enabled: bool) -> SnapManagerBuilder {
        self.enable_receive_tablet_snapshot = enabled;
        self
    }
    #[must_use]
    pub fn encryption_key_manager(mut self, m: Option<Arc<DataKeyManager>>) -> SnapManagerBuilder {
        self.key_manager = m;
        self
    }
    pub fn build<T: Into<String>>(self, path: T) -> SnapManager {
        let limiter = Limiter::new(if self.max_write_bytes_per_sec > 0 {
            self.max_write_bytes_per_sec as f64
        } else {
            f64::INFINITY
        });
        let max_total_size = if self.max_total_size > 0 {
            self.max_total_size
        } else {
            u64::MAX
        };
        let path = path.into();
        assert!(!path.is_empty());
        let mut path_v2 = path.clone();
        path_v2.push_str("_v2");
        let tablet_snap_manager = if self.enable_receive_tablet_snapshot {
            Some(TabletSnapManager::new(&path_v2, self.key_manager.clone()).unwrap())
        } else {
            None
        };

        let mut snapshot = SnapManager {
            core: SnapManagerCore {
                base: path,
                registry: Default::default(),
                limiter,
                temp_sst_id: Arc::new(AtomicU64::new(0)),
                encryption_key_manager: self.key_manager,
                max_per_file_size: Arc::new(AtomicU64::new(u64::MAX)),
                enable_multi_snapshot_files: Arc::new(AtomicBool::new(
                    self.enable_multi_snapshot_files,
                )),
                stats: Default::default(),
            },
            max_total_size: Arc::new(AtomicU64::new(max_total_size)),
            tablet_snap_manager,
        };
        snapshot.set_max_per_file_size(self.max_per_file_size); // set actual max_per_file_size
        snapshot
    }
}

#[derive(Clone, Hash, PartialEq, Eq, PartialOrd, Ord, Debug)]
pub struct TabletSnapKey {
    pub region_id: u64,
    pub to_peer: u64,
    pub term: u64,
    pub idx: u64,
}

impl TabletSnapKey {
    #[inline]
    pub fn new(region_id: u64, to_peer: u64, term: u64, idx: u64) -> TabletSnapKey {
        TabletSnapKey {
            region_id,
            to_peer,
            term,
            idx,
        }
    }

    pub fn from_region_snap(region_id: u64, to_peer: u64, snap: &RaftSnapshot) -> TabletSnapKey {
        let index = snap.get_metadata().get_index();
        let term = snap.get_metadata().get_term();
        TabletSnapKey::new(region_id, to_peer, term, index)
    }

    pub fn from_path<T: Into<PathBuf>>(path: T) -> Result<TabletSnapKey> {
        let path = path.into();
        let name = path.file_name().unwrap().to_str().unwrap();
        let numbers: Vec<u64> = name
            .split('_')
            .skip(1)
            .filter_map(|s| s.parse().ok())
            .collect();
        if numbers.len() < 4 {
            return Err(box_err!("invalid tablet snapshot file name:{}", name));
        }
        Ok(TabletSnapKey::new(
            numbers[0], numbers[1], numbers[2], numbers[3],
        ))
    }
}

impl Display for TabletSnapKey {
    fn fmt(&self, f: &mut Formatter<'_>) -> fmt::Result {
        write!(
            f,
            "{}_{}_{}_{}",
            self.region_id, self.to_peer, self.term, self.idx
        )
    }
}

pub struct ReceivingGuard<'a> {
    receiving: &'a Mutex<Vec<TabletSnapKey>>,
    key: TabletSnapKey,
}

impl Drop for ReceivingGuard<'_> {
    fn drop(&mut self) {
        let mut receiving = self.receiving.lock().unwrap();
        let pos = receiving.iter().position(|k| k == &self.key).unwrap();
        receiving.swap_remove(pos);
    }
}

/// `TabletSnapManager` manager tablet snapshot and shared between raftstore v2.
/// It's similar `SnapManager`, but simpler in tablet version.
///
///  TODO:
///     - clean up expired tablet checkpointer
#[derive(Clone)]
pub struct TabletSnapManager {
    // directory to store snapfile.
    base: PathBuf,
    key_manager: Option<Arc<DataKeyManager>>,
    receiving: Arc<Mutex<Vec<TabletSnapKey>>>,
    stats: Arc<Mutex<HashMap<TabletSnapKey, (Instant, SnapshotStat)>>>,
    sending_count: Arc<AtomicUsize>,
    recving_count: Arc<AtomicUsize>,
}

impl TabletSnapManager {
    pub fn new<T: Into<PathBuf>>(
        path: T,
        key_manager: Option<Arc<DataKeyManager>>,
    ) -> io::Result<Self> {
        let path = path.into();
        if !path.exists() {
            file_system::create_dir_all(&path)?;
        }
        if !path.is_dir() {
            return Err(io::Error::new(
                ErrorKind::Other,
                format!("{} should be a directory", path.display()),
            ));
        }
        encryption::clean_up_dir(&path, SNAP_GEN_PREFIX, key_manager.as_deref())?;
        encryption::clean_up_trash(&path, key_manager.as_deref())?;
        Ok(Self {
            base: path,
            key_manager,
            receiving: Arc::default(),
            stats: Arc::default(),
            sending_count: Arc::default(),
            recving_count: Arc::default(),
        })
    }

    pub fn begin_snapshot(&self, key: TabletSnapKey, start: Instant, generate_duration_sec: u64) {
        let mut stat = SnapshotStat::default();
        stat.set_generate_duration_sec(generate_duration_sec);
        self.stats.lock().unwrap().insert(key, (start, stat));
    }

    pub fn finish_snapshot(&self, key: TabletSnapKey, send: Instant) {
        let region_id = key.region_id;
        self.stats
            .lock()
            .unwrap()
            .entry(key)
            .and_modify(|(start, stat)| {
                stat.set_send_duration_sec(send.saturating_elapsed().as_secs());
                stat.set_total_duration_sec(start.saturating_elapsed().as_secs());
                stat.set_region_id(region_id);
            });
    }

    pub fn stats(&self) -> SnapStats {
        let stats: Vec<SnapshotStat> = self
            .stats
            .lock()
            .unwrap()
            .drain_filter(|_, (_, stat)| stat.get_region_id() > 0)
            .map(|(_, (_, stat))| stat)
            .filter(|stat| stat.get_total_duration_sec() > 1)
            .collect();
        SnapStats {
            sending_count: self.sending_count.load(Ordering::SeqCst),
            receiving_count: self.recving_count.load(Ordering::SeqCst),
            stats,
        }
    }

    pub fn tablet_gen_path(&self, key: &TabletSnapKey) -> PathBuf {
        let prefix = format!("{}_{}", SNAP_GEN_PREFIX, key);
        PathBuf::from(&self.base).join(prefix)
    }

    pub fn final_recv_path(&self, key: &TabletSnapKey) -> PathBuf {
        let prefix = format!("{}_{}", SNAP_REV_PREFIX, key);
        PathBuf::from(&self.base).join(prefix)
    }

    pub fn tmp_recv_path(&self, key: &TabletSnapKey) -> PathBuf {
        let prefix = format!("{}_{}{}", SNAP_REV_PREFIX, key, TMP_FILE_SUFFIX);
        PathBuf::from(&self.base).join(prefix)
    }

    pub fn delete_snapshot(&self, key: &TabletSnapKey) -> bool {
        let path = self.tablet_gen_path(key);
<<<<<<< HEAD
=======
        debug!("delete tablet snapshot file";"path" => %path.display());
>>>>>>> 993eb2f6
        if path.exists() {
            if let Err(e) = encryption::trash_dir_all(&path, self.key_manager.as_deref()) {
                error!(
                    "delete snapshot failed";
                    "path" => %path.display(),
                    "err" => ?e,
                );
                return false;
            }
        }
        true
<<<<<<< HEAD
=======
    }

    pub fn list_snapshot(&self) -> Result<Vec<PathBuf>> {
        let mut paths = Vec::new();
        for entry in file_system::read_dir(&self.base)? {
            let entry = match entry {
                Ok(e) => e,
                Err(e) if e.kind() == ErrorKind::NotFound => continue,
                Err(e) => return Err(Error::from(e)),
            };

            let path = entry.path();
            if path.file_name().and_then(|n| n.to_str()).map_or(true, |n| {
                !n.starts_with(SNAP_GEN_PREFIX) || n.ends_with(TMP_FILE_SUFFIX)
            }) {
                continue;
            }
            paths.push(path);
        }
        Ok(paths)
>>>>>>> 993eb2f6
    }

    pub fn total_snap_size(&self) -> Result<u64> {
        let mut total_size = 0;
        for entry in file_system::read_dir(&self.base)? {
            let entry = match entry {
                Ok(e) => e,
                Err(e) if e.kind() == ErrorKind::NotFound => continue,
                Err(e) => return Err(Error::from(e)),
            };

            let path = entry.path();
            // Generated snapshots are just checkpoints, only counts received snapshots.
            if !path
                .file_name()
                .and_then(|n| n.to_str())
                .map_or(true, |n| n.starts_with(SNAP_REV_PREFIX))
            {
                continue;
            }
            let entries = match file_system::read_dir(path) {
                Ok(entries) => entries,
                Err(e) if e.kind() == ErrorKind::NotFound => continue,
                Err(e) => return Err(Error::from(e)),
            };
            for e in entries {
                match e.and_then(|e| e.metadata()) {
                    Ok(m) => total_size += m.len(),
                    Err(e) if e.kind() == ErrorKind::NotFound => continue,
                    Err(e) => return Err(Error::from(e)),
                }
            }
        }
        Ok(total_size)
    }

    #[inline]
    pub fn root_path(&self) -> &Path {
        self.base.as_path()
    }

    pub fn start_receive(&self, key: TabletSnapKey) -> Option<ReceivingGuard<'_>> {
        let mut receiving = self.receiving.lock().unwrap();
        if receiving.iter().any(|k| k == &key) {
            return None;
        }
        receiving.push(key.clone());
        Some(ReceivingGuard {
            receiving: &self.receiving,
            key,
        })
    }

    pub fn sending_count(&self) -> &Arc<AtomicUsize> {
        &self.sending_count
    }

    pub fn recving_count(&self) -> &Arc<AtomicUsize> {
        &self.recving_count
    }

    #[inline]
    pub fn key_manager(&self) -> &Option<Arc<DataKeyManager>> {
        &self.key_manager
    }
<<<<<<< HEAD
=======
}

fn is_symlink<P: AsRef<Path>>(path: P) -> Result<bool> {
    let metadata = box_try!(std::fs::symlink_metadata(path));
    Ok(metadata.is_symlink())
>>>>>>> 993eb2f6
}

#[cfg(test)]
pub mod tests {
    use std::{
        cmp, fs,
        io::{self, Read, Seek, SeekFrom, Write},
        path::{Path, PathBuf},
        sync::{
            atomic::{AtomicBool, AtomicU64, AtomicUsize},
            Arc,
        },
    };

    use encryption::{DataKeyManager, EncryptionConfig, FileConfig, MasterKeyConfig};
    use encryption_export::data_key_manager_from_config;
    use engine_test::{
        ctor::{CfOptions, DbOptions, KvEngineConstructorExt, RaftDbOptions},
        kv::KvTestEngine,
        raft::RaftTestEngine,
    };
    use engine_traits::{
        Engines, ExternalSstFileInfo, KvEngine, RaftEngine, RaftLogBatch,
        Snapshot as EngineSnapshot, SstExt, SstWriter, SstWriterBuilder, SyncMutable, ALL_CFS,
        CF_DEFAULT, CF_LOCK, CF_RAFT, CF_WRITE,
    };
    use kvproto::{
        encryptionpb::EncryptionMethod,
        metapb::{Peer, Region},
        raft_serverpb::{RaftApplyState, RegionLocalState, SnapshotMeta},
    };
    use protobuf::Message;
    use raft::eraftpb::Entry;
    use tempfile::{Builder, TempDir};
    use tikv_util::time::Limiter;

    use super::*;
    // ApplyOptions, SnapEntry, SnapKey, SnapManager, SnapManagerBuilder, SnapManagerCore,
    // Snapshot, SnapshotStatistics, META_FILE_SUFFIX, SNAPSHOT_CFS, SNAP_GEN_PREFIX,
    // };
    use crate::{
        coprocessor::CoprocessorHost,
        store::{peer_storage::JOB_STATUS_RUNNING, INIT_EPOCH_CONF_VER, INIT_EPOCH_VER},
        Result,
    };

    const TEST_STORE_ID: u64 = 1;
    const TEST_KEY: &[u8] = b"akey";
    const TEST_WRITE_BATCH_SIZE: usize = 10 * 1024 * 1024;
    const TEST_META_FILE_BUFFER_SIZE: usize = 1000;
    const BYTE_SIZE: usize = 1;

    type DbBuilder<E> = fn(
        p: &Path,
        db_opt: Option<DbOptions>,
        cf_opts: Option<Vec<(&'static str, CfOptions)>>,
    ) -> Result<E>;

    pub fn open_test_empty_db<E>(
        path: &Path,
        db_opt: Option<DbOptions>,
        cf_opts: Option<Vec<(&'static str, CfOptions)>>,
    ) -> Result<E>
    where
        E: KvEngine + KvEngineConstructorExt,
    {
        let p = path.to_str().unwrap();
        let db_opt = db_opt.unwrap_or_default();
        let cf_opts = cf_opts.unwrap_or_else(|| {
            ALL_CFS
                .iter()
                .map(|cf| (*cf, CfOptions::default()))
                .collect()
        });
        let db = E::new_kv_engine_opt(p, db_opt, cf_opts).unwrap();
        Ok(db)
    }

    pub fn open_test_db<E>(
        path: &Path,
        db_opt: Option<DbOptions>,
        cf_opts: Option<Vec<(&'static str, CfOptions)>>,
    ) -> Result<E>
    where
        E: KvEngine + KvEngineConstructorExt,
    {
        let db = open_test_empty_db::<E>(path, db_opt, cf_opts).unwrap();
        let key = keys::data_key(TEST_KEY);
        // write some data into each cf
        for (i, cf) in db.cf_names().into_iter().enumerate() {
            let mut p = Peer::default();
            p.set_store_id(TEST_STORE_ID);
            p.set_id((i + 1) as u64);
            db.put_msg_cf(cf, &key[..], &p)?;
        }
        Ok(db)
    }

    pub fn open_test_db_with_100keys<E>(
        path: &Path,
        db_opt: Option<DbOptions>,
        cf_opts: Option<Vec<(&'static str, CfOptions)>>,
    ) -> Result<E>
    where
        E: KvEngine + KvEngineConstructorExt,
    {
        let db = open_test_empty_db::<E>(path, db_opt, cf_opts).unwrap();
        // write some data into each cf
        for (i, cf) in db.cf_names().into_iter().enumerate() {
            let mut p = Peer::default();
            p.set_store_id(TEST_STORE_ID);
            p.set_id((i + 1) as u64);
            for k in 0..100 {
                let key = keys::data_key(format!("akey{}", k).as_bytes());
                db.put_msg_cf(cf, &key[..], &p)?;
            }
        }
        Ok(db)
    }

    pub fn get_test_db_for_regions(
        path: &TempDir,
        raft_db_opt: Option<RaftDbOptions>,
        kv_db_opt: Option<DbOptions>,
        kv_cf_opts: Option<Vec<(&'static str, CfOptions)>>,
        regions: &[u64],
    ) -> Result<Engines<KvTestEngine, RaftTestEngine>> {
        let p = path.path();
        let kv: KvTestEngine = open_test_db(p.join("kv").as_path(), kv_db_opt, kv_cf_opts)?;
        let raft: RaftTestEngine =
            engine_test::raft::new_engine(p.join("raft").to_str().unwrap(), raft_db_opt)?;
        let mut lb = raft.log_batch(regions.len() * 128);
        for &region_id in regions {
            // Put apply state into kv engine.
            let mut apply_state = RaftApplyState::default();
            let mut apply_entry = Entry::default();
            apply_state.set_applied_index(10);
            apply_entry.set_index(10);
            apply_entry.set_term(0);
            apply_state.mut_truncated_state().set_index(10);
            kv.put_msg_cf(CF_RAFT, &keys::apply_state_key(region_id), &apply_state)?;
            lb.append(region_id, None, vec![apply_entry])?;

            // Put region info into kv engine.
            let region = gen_test_region(region_id, 1, 1);
            let mut region_state = RegionLocalState::default();
            region_state.set_region(region);
            kv.put_msg_cf(CF_RAFT, &keys::region_state_key(region_id), &region_state)?;
        }
        raft.consume(&mut lb, false).unwrap();
        Ok(Engines::new(kv, raft))
    }

    pub fn get_kv_count(snap: &impl EngineSnapshot) -> u64 {
        let mut kv_count = 0;
        for cf in SNAPSHOT_CFS {
            snap.scan(
                cf,
                &keys::data_key(b"a"),
                &keys::data_key(b"z"),
                false,
                |_, _| {
                    kv_count += 1;
                    Ok(true)
                },
            )
            .unwrap();
        }
        kv_count
    }

    pub fn gen_test_region(region_id: u64, store_id: u64, peer_id: u64) -> Region {
        let mut peer = Peer::default();
        peer.set_store_id(store_id);
        peer.set_id(peer_id);
        let mut region = Region::default();
        region.set_id(region_id);
        region.set_start_key(b"a".to_vec());
        region.set_end_key(b"z".to_vec());
        region.mut_region_epoch().set_version(INIT_EPOCH_VER);
        region.mut_region_epoch().set_conf_ver(INIT_EPOCH_CONF_VER);
        region.mut_peers().push(peer);
        region
    }

    pub fn assert_eq_db(expected_db: &impl KvEngine, db: &impl KvEngine) {
        let key = keys::data_key(TEST_KEY);
        for cf in SNAPSHOT_CFS {
            let p1: Option<Peer> = expected_db.get_msg_cf(cf, &key[..]).unwrap();
            if let Some(p1) = p1 {
                let p2: Option<Peer> = db.get_msg_cf(cf, &key[..]).unwrap();
                if let Some(p2) = p2 {
                    if p2 != p1 {
                        panic!(
                            "cf {}: key {:?}, value {:?}, expected {:?}",
                            cf, key, p2, p1
                        );
                    }
                } else {
                    panic!("cf {}: expect key {:?} has value", cf, key);
                }
            }
        }
    }

    fn create_manager_core(path: &str, max_per_file_size: u64) -> SnapManagerCore {
        SnapManagerCore {
            base: path.to_owned(),
            registry: Default::default(),
            limiter: Limiter::new(f64::INFINITY),
            temp_sst_id: Arc::new(AtomicU64::new(0)),
            encryption_key_manager: None,
            max_per_file_size: Arc::new(AtomicU64::new(max_per_file_size)),
            enable_multi_snapshot_files: Arc::new(AtomicBool::new(true)),
            stats: Default::default(),
        }
    }

    fn create_encryption_key_manager(prefix: &str) -> (TempDir, Arc<DataKeyManager>) {
        let dir = Builder::new().prefix(prefix).tempdir().unwrap();
        let master_path = dir.path().join("master_key");

        let mut f = OpenOptions::new()
            .create_new(true)
            .append(true)
            .open(&master_path)
            .unwrap();
        // A 32 bytes key (in hex) followed by one '\n'.
        f.write_all(&[b'A'; 64]).unwrap();
        f.write_all(&[b'\n'; 1]).unwrap();

        let dict_path = dir.path().join("dict");
        file_system::create_dir_all(&dict_path).unwrap();

        let key_path = master_path.to_str().unwrap().to_owned();
        let dict_path = dict_path.to_str().unwrap().to_owned();

        let enc_cfg = EncryptionConfig {
            data_encryption_method: EncryptionMethod::Aes128Ctr,
            master_key: MasterKeyConfig::File {
                config: FileConfig { path: key_path },
            },
            ..Default::default()
        };
        let key_manager = data_key_manager_from_config(&enc_cfg, &dict_path)
            .unwrap()
            .map(|x| Arc::new(x));
        (dir, key_manager.unwrap())
    }

    pub fn gen_db_options_with_encryption(prefix: &str) -> (TempDir, DbOptions) {
        let (_enc_dir, key_manager) = create_encryption_key_manager(prefix);
        let mut db_opts = DbOptions::default();
        db_opts.set_key_manager(Some(key_manager));
        (_enc_dir, db_opts)
    }

    #[test]
    fn test_gen_snapshot_meta() {
        let mut cf_file = Vec::with_capacity(super::SNAPSHOT_CFS.len());
        for (i, cf) in super::SNAPSHOT_CFS.iter().enumerate() {
            let f = super::CfFile {
                cf,
                size: vec![100 * (i + 1) as u64, 100 * (i + 2) as u64],
                checksum: vec![1000 * (i + 1) as u32, 1000 * (i + 2) as u32],
                ..Default::default()
            };
            cf_file.push(f);
        }
        let meta = super::gen_snapshot_meta(&cf_file, false).unwrap();
        let cf_files = meta.get_cf_files();
        assert_eq!(cf_files.len(), super::SNAPSHOT_CFS.len() * 2); // each CF has two snapshot files;
        for (i, cf_file_meta) in meta.get_cf_files().iter().enumerate() {
            let cf_file_idx = i / 2;
            let size_idx = i % 2;
            if cf_file_meta.get_cf() != cf_file[cf_file_idx].cf {
                panic!(
                    "{}: expect cf {}, got {}",
                    i,
                    cf_file[cf_file_idx].cf,
                    cf_file_meta.get_cf()
                );
            }
            if cf_file_meta.get_size() != cf_file[cf_file_idx].size[size_idx] {
                panic!(
                    "{}: expect cf size {}, got {}",
                    i,
                    cf_file[cf_file_idx].size[size_idx],
                    cf_file_meta.get_size()
                );
            }
            if cf_file_meta.get_checksum() != cf_file[cf_file_idx].checksum[size_idx] {
                panic!(
                    "{}: expect cf checksum {}, got {}",
                    i,
                    cf_file[cf_file_idx].checksum[size_idx],
                    cf_file_meta.get_checksum()
                );
            }
        }
    }

    #[test]
    fn test_display_path() {
        let dir = Builder::new()
            .prefix("test-display-path")
            .tempdir()
            .unwrap();
        let key = SnapKey::new(1, 1, 1);
        let prefix = format!("{}_{}", SNAP_GEN_PREFIX, key);
        let display_path = Snapshot::get_display_path(dir.path(), &prefix);
        assert_ne!(display_path, "");
    }

    #[test]
    fn test_empty_snap_file() {
        test_snap_file(open_test_empty_db, u64::MAX);
        test_snap_file(open_test_empty_db, 100);
    }

    #[test]
    fn test_non_empty_snap_file() {
        test_snap_file(open_test_db, u64::MAX);
        test_snap_file(open_test_db_with_100keys, 100);
        test_snap_file(open_test_db_with_100keys, 500);
    }

    fn test_snap_file(get_db: DbBuilder<KvTestEngine>, max_file_size: u64) {
        let region_id = 1;
        let region = gen_test_region(region_id, 1, 1);
        let src_db_dir = Builder::new()
            .prefix("test-snap-file-db-src")
            .tempdir()
            .unwrap();
        let db = get_db(src_db_dir.path(), None, None).unwrap();
        let snapshot = db.snapshot();

        let src_dir = Builder::new()
            .prefix("test-snap-file-db-src")
            .tempdir()
            .unwrap();

        let key = SnapKey::new(region_id, 1, 1);

        let mgr_core = create_manager_core(src_dir.path().to_str().unwrap(), max_file_size);
        let mut s1 = Snapshot::new_for_building(src_dir.path(), &key, &mgr_core).unwrap();

        // Ensure that this snapshot file doesn't exist before being built.
        assert!(!s1.exists());
        assert_eq!(mgr_core.get_total_snap_size().unwrap(), 0);

        let mut snap_data = s1
            .build(&db, &snapshot, &region, true, false, UnixSecs::now())
            .unwrap();

        // Ensure that this snapshot file does exist after being built.
        assert!(s1.exists());
        let size = s1.total_size();
        // Ensure the `size_track` is modified correctly.
        assert_eq!(size, mgr_core.get_total_snap_size().unwrap());
        assert_eq!(s1.total_count(), get_kv_count(&snapshot));

        // Ensure this snapshot could be read for sending.
        let mut s2 = Snapshot::new_for_sending(src_dir.path(), &key, &mgr_core).unwrap();
        assert!(s2.exists());

        // TODO check meta data correct.
        let _ = s2.meta().unwrap();

        let mut s3 =
            Snapshot::new_for_receiving(src_dir.path(), &key, &mgr_core, snap_data.take_meta())
                .unwrap();
        assert!(!s3.exists());

        // Ensure snapshot data could be read out of `s2`, and write into `s3`.
        let copy_size = io::copy(&mut s2, &mut s3).unwrap();
        assert_eq!(copy_size, size);
        assert!(!s3.exists());
        s3.save().unwrap();
        assert!(s3.exists());

        // Ensure the tracked size is handled correctly after receiving a snapshot.
        assert_eq!(mgr_core.get_total_snap_size().unwrap(), size * 2);

        // Ensure `delete()` works to delete the source snapshot.
        s2.delete();
        assert!(!s2.exists());
        assert!(!s1.exists());
        assert_eq!(mgr_core.get_total_snap_size().unwrap(), size);

        // Ensure a snapshot could be applied to DB.
        let mut s4 = Snapshot::new_for_applying(src_dir.path(), &key, &mgr_core).unwrap();
        assert!(s4.exists());

        let dst_db_dir = Builder::new()
            .prefix("test-snap-file-dst")
            .tempdir()
            .unwrap();
        let dst_db_path = dst_db_dir.path().to_str().unwrap();
        // Change arbitrarily the cf order of ALL_CFS at destination db.
        let dst_cfs = [CF_WRITE, CF_DEFAULT, CF_LOCK, CF_RAFT];
        let dst_db = engine_test::kv::new_engine(dst_db_path, &dst_cfs).unwrap();
        let options = ApplyOptions {
            db: dst_db.clone(),
            region,
            abort: Arc::new(AtomicUsize::new(JOB_STATUS_RUNNING)),
            write_batch_size: TEST_WRITE_BATCH_SIZE,
            coprocessor_host: CoprocessorHost::<KvTestEngine>::default(),
            ingest_copy_symlink: false,
        };
        // Verify the snapshot applying is ok.
        s4.apply(options).unwrap();

        // Ensure `delete()` works to delete the dest snapshot.
        s4.delete();
        assert!(!s4.exists());
        assert!(!s3.exists());
        assert_eq!(mgr_core.get_total_snap_size().unwrap(), 0);

        // Verify the data is correct after applying snapshot.
        assert_eq_db(&db, &dst_db);
    }

    #[test]
    fn test_empty_snap_validation() {
        test_snap_validation(open_test_empty_db, u64::MAX);
        test_snap_validation(open_test_empty_db, 100);
    }

    #[test]
    fn test_non_empty_snap_validation() {
        test_snap_validation(open_test_db, u64::MAX);
        test_snap_validation(open_test_db_with_100keys, 500);
    }

    fn test_snap_validation(get_db: DbBuilder<KvTestEngine>, max_file_size: u64) {
        let region_id = 1;
        let region = gen_test_region(region_id, 1, 1);
        let db_dir = Builder::new()
            .prefix("test-snap-validation-db")
            .tempdir()
            .unwrap();
        let db = get_db(db_dir.path(), None, None).unwrap();
        let snapshot = db.snapshot();

        let dir = Builder::new()
            .prefix("test-snap-validation")
            .tempdir()
            .unwrap();
        let key = SnapKey::new(region_id, 1, 1);
        let mgr_core = create_manager_core(dir.path().to_str().unwrap(), max_file_size);
        let mut s1 = Snapshot::new_for_building(dir.path(), &key, &mgr_core).unwrap();
        assert!(!s1.exists());

        let _ = s1
            .build(&db, &snapshot, &region, true, false, UnixSecs::now())
            .unwrap();
        assert!(s1.exists());

        let mut s2 = Snapshot::new_for_building(dir.path(), &key, &mgr_core).unwrap();
        assert!(s2.exists());

        let _ = s2
            .build(&db, &snapshot, &region, true, false, UnixSecs::now())
            .unwrap();
        assert!(s2.exists());
    }

    // Make all the snapshot in the specified dir corrupted to have incorrect size.
    fn corrupt_snapshot_size_in<T: Into<PathBuf>>(dir: T) {
        let dir_path = dir.into();
        let read_dir = file_system::read_dir(dir_path).unwrap();
        for p in read_dir {
            if p.is_ok() {
                let e = p.as_ref().unwrap();
                if !e
                    .file_name()
                    .into_string()
                    .unwrap()
                    .ends_with(META_FILE_SUFFIX)
                {
                    let mut f = OpenOptions::new().append(true).open(e.path()).unwrap();
                    f.write_all(b"xxxxx").unwrap();
                }
            }
        }
    }

    // Make all the snapshot in the specified dir corrupted to have incorrect
    // checksum.
    fn corrupt_snapshot_checksum_in<T: Into<PathBuf>>(dir: T) -> Vec<SnapshotMeta> {
        let dir_path = dir.into();
        let mut res = Vec::new();
        let read_dir = file_system::read_dir(dir_path).unwrap();
        for p in read_dir {
            if p.is_ok() {
                let e = p.as_ref().unwrap();
                if e.file_name()
                    .into_string()
                    .unwrap()
                    .ends_with(META_FILE_SUFFIX)
                {
                    let mut snapshot_meta = SnapshotMeta::default();
                    let mut buf = Vec::with_capacity(TEST_META_FILE_BUFFER_SIZE);
                    {
                        let mut f = OpenOptions::new().read(true).open(e.path()).unwrap();
                        f.read_to_end(&mut buf).unwrap();
                    }

                    snapshot_meta.merge_from_bytes(&buf).unwrap();

                    for cf in snapshot_meta.mut_cf_files().iter_mut() {
                        let corrupted_checksum = cf.get_checksum() + 100;
                        cf.set_checksum(corrupted_checksum);
                    }

                    let buf = snapshot_meta.write_to_bytes().unwrap();
                    {
                        let mut f = OpenOptions::new()
                            .write(true)
                            .truncate(true)
                            .open(e.path())
                            .unwrap();
                        f.write_all(&buf[..]).unwrap();
                        f.flush().unwrap();
                    }

                    res.push(snapshot_meta);
                }
            }
        }
        res
    }

    // Make all the snapshot meta files in the specified corrupted to have incorrect
    // content.
    fn corrupt_snapshot_meta_file<T: Into<PathBuf>>(dir: T) -> usize {
        let mut total = 0;
        let dir_path = dir.into();
        let read_dir = file_system::read_dir(dir_path).unwrap();
        for p in read_dir {
            if p.is_ok() {
                let e = p.as_ref().unwrap();
                if e.file_name()
                    .into_string()
                    .unwrap()
                    .ends_with(META_FILE_SUFFIX)
                {
                    let mut f = OpenOptions::new()
                        .read(true)
                        .write(true)
                        .open(e.path())
                        .unwrap();
                    // Make the last byte of the meta file corrupted
                    // by turning over all bits of it
                    let pos = SeekFrom::End(-(BYTE_SIZE as i64));
                    f.seek(pos).unwrap();
                    let mut buf = [0; BYTE_SIZE];
                    f.read_exact(&mut buf[..]).unwrap();
                    buf[0] ^= u8::max_value();
                    f.seek(pos).unwrap();
                    f.write_all(&buf[..]).unwrap();
                    total += 1;
                }
            }
        }
        total
    }

    fn copy_snapshot(
        from_dir: &TempDir,
        to_dir: &TempDir,
        key: &SnapKey,
        mgr: &SnapManagerCore,
        snapshot_meta: SnapshotMeta,
    ) {
        let mut from = Snapshot::new_for_sending(from_dir.path(), key, mgr).unwrap();
        assert!(from.exists());

        let mut to = Snapshot::new_for_receiving(to_dir.path(), key, mgr, snapshot_meta).unwrap();

        assert!(!to.exists());
        let _ = io::copy(&mut from, &mut to).unwrap();
        to.save().unwrap();
        assert!(to.exists());
    }

    #[test]
    fn test_snap_corruption_on_size_or_checksum() {
        let region_id = 1;
        let region = gen_test_region(region_id, 1, 1);
        let db_dir = Builder::new()
            .prefix("test-snap-corruption-db")
            .tempdir()
            .unwrap();
        let db: KvTestEngine = open_test_db(db_dir.path(), None, None).unwrap();
        let snapshot = db.snapshot();

        let dir = Builder::new()
            .prefix("test-snap-corruption")
            .tempdir()
            .unwrap();
        let key = SnapKey::new(region_id, 1, 1);
        let mgr_core = create_manager_core(dir.path().to_str().unwrap(), u64::MAX);
        let mut s1 = Snapshot::new_for_building(dir.path(), &key, &mgr_core).unwrap();
        assert!(!s1.exists());

        let _ = s1
            .build(&db, &snapshot, &region, true, false, UnixSecs::now())
            .unwrap();
        assert!(s1.exists());

        corrupt_snapshot_size_in(dir.path());

        Snapshot::new_for_sending(dir.path(), &key, &mgr_core).unwrap_err();

        let mut s2 = Snapshot::new_for_building(dir.path(), &key, &mgr_core).unwrap();
        assert!(!s2.exists());
        let snap_data = s2
            .build(&db, &snapshot, &region, true, false, UnixSecs::now())
            .unwrap();
        assert!(s2.exists());

        let dst_dir = Builder::new()
            .prefix("test-snap-corruption-dst")
            .tempdir()
            .unwrap();
        copy_snapshot(
            &dir,
            &dst_dir,
            &key,
            &mgr_core,
            snap_data.get_meta().clone(),
        );

        let mut metas = corrupt_snapshot_checksum_in(dst_dir.path());
        assert_eq!(1, metas.len());
        let snap_meta = metas.pop().unwrap();

        let mut s5 = Snapshot::new_for_applying(dst_dir.path(), &key, &mgr_core).unwrap();
        assert!(s5.exists());

        let dst_db_dir = Builder::new()
            .prefix("test-snap-corruption-dst-db")
            .tempdir()
            .unwrap();
        let dst_db: KvTestEngine = open_test_empty_db(dst_db_dir.path(), None, None).unwrap();
        let options = ApplyOptions {
            db: dst_db,
            region,
            abort: Arc::new(AtomicUsize::new(JOB_STATUS_RUNNING)),
            write_batch_size: TEST_WRITE_BATCH_SIZE,
            coprocessor_host: CoprocessorHost::<KvTestEngine>::default(),
            ingest_copy_symlink: false,
        };
        s5.apply(options).unwrap_err();

        corrupt_snapshot_size_in(dst_dir.path());
        Snapshot::new_for_receiving(dst_dir.path(), &key, &mgr_core, snap_meta).unwrap_err();
        Snapshot::new_for_applying(dst_dir.path(), &key, &mgr_core).unwrap_err();
    }

    #[test]
    fn test_snap_corruption_on_meta_file() {
        let region_id = 1;
        let region = gen_test_region(region_id, 1, 1);
        let db_dir = Builder::new()
            .prefix("test-snapshot-corruption-meta-db")
            .tempdir()
            .unwrap();
        let db: KvTestEngine = open_test_db_with_100keys(db_dir.path(), None, None).unwrap();
        let snapshot = db.snapshot();

        let dir = Builder::new()
            .prefix("test-snap-corruption-meta")
            .tempdir()
            .unwrap();
        let key = SnapKey::new(region_id, 1, 1);
        let mgr_core = create_manager_core(dir.path().to_str().unwrap(), 500);
        let mut s1 = Snapshot::new_for_building(dir.path(), &key, &mgr_core).unwrap();
        assert!(!s1.exists());

        let _ = s1
            .build(&db, &snapshot, &region, true, false, UnixSecs::now())
            .unwrap();
        assert!(s1.exists());

        assert_eq!(1, corrupt_snapshot_meta_file(dir.path()));

        Snapshot::new_for_sending(dir.path(), &key, &mgr_core).unwrap_err();

        let mut s2 = Snapshot::new_for_building(dir.path(), &key, &mgr_core).unwrap();
        assert!(!s2.exists());
        let mut snap_data = s2
            .build(&db, &snapshot, &region, true, false, UnixSecs::now())
            .unwrap();
        assert!(s2.exists());

        let dst_dir = Builder::new()
            .prefix("test-snap-corruption-meta-dst")
            .tempdir()
            .unwrap();
        copy_snapshot(
            &dir,
            &dst_dir,
            &key,
            &mgr_core,
            snap_data.get_meta().clone(),
        );

        assert_eq!(1, corrupt_snapshot_meta_file(dst_dir.path()));

        Snapshot::new_for_applying(dst_dir.path(), &key, &mgr_core).unwrap_err();
        Snapshot::new_for_receiving(dst_dir.path(), &key, &mgr_core, snap_data.take_meta())
            .unwrap_err();
    }

    #[test]
    fn test_snap_mgr_create_dir() {
        // Ensure `mgr` creates the specified directory when it does not exist.
        let temp_dir = Builder::new()
            .prefix("test-snap-mgr-create-dir")
            .tempdir()
            .unwrap();
        let temp_path = temp_dir.path().join("snap1");
        let path = temp_path.to_str().unwrap().to_owned();
        assert!(!temp_path.exists());
        let mut mgr = SnapManager::new(path);
        mgr.init().unwrap();
        assert!(temp_path.exists());

        // Ensure `init()` will return an error if specified target is a file.
        let temp_path2 = temp_dir.path().join("snap2");
        let path2 = temp_path2.to_str().unwrap().to_owned();
        File::create(temp_path2).unwrap();
        mgr = SnapManager::new(path2);
        mgr.init().unwrap_err();
    }

    #[test]
    fn test_snap_mgr_v2() {
        let temp_dir = Builder::new().prefix("test-snap-mgr-v2").tempdir().unwrap();
        let path = temp_dir.path().to_str().unwrap().to_owned();
        let mgr = SnapManager::new(path.clone());
        mgr.init().unwrap();
        assert_eq!(mgr.get_total_snap_size().unwrap(), 0);

        let db_dir = Builder::new()
            .prefix("test-snap-mgr-delete-temp-files-v2-db")
            .tempdir()
            .unwrap();
        let db: KvTestEngine = open_test_db(db_dir.path(), None, None).unwrap();
        let snapshot = db.snapshot();
        let key1 = SnapKey::new(1, 1, 1);
        let mgr_core = create_manager_core(&path, u64::MAX);
        let mut s1 = Snapshot::new_for_building(&path, &key1, &mgr_core).unwrap();
        let mut region = gen_test_region(1, 1, 1);
        let mut snap_data = s1
            .build(&db, &snapshot, &region, true, false, UnixSecs::now())
            .unwrap();
        let mut s = Snapshot::new_for_sending(&path, &key1, &mgr_core).unwrap();
        let expected_size = s.total_size();
        let mut s2 =
            Snapshot::new_for_receiving(&path, &key1, &mgr_core, snap_data.get_meta().clone())
                .unwrap();
        let n = io::copy(&mut s, &mut s2).unwrap();
        assert_eq!(n, expected_size);
        s2.save().unwrap();

        let key2 = SnapKey::new(2, 1, 1);
        region.set_id(2);
        snap_data.set_region(region);
        let s3 = Snapshot::new_for_building(&path, &key2, &mgr_core).unwrap();
        let s4 =
            Snapshot::new_for_receiving(&path, &key2, &mgr_core, snap_data.take_meta()).unwrap();

        assert!(s1.exists());
        assert!(s2.exists());
        assert!(!s3.exists());
        assert!(!s4.exists());

        let mgr = SnapManager::new(path);
        mgr.init().unwrap();
        assert_eq!(mgr.get_total_snap_size().unwrap(), expected_size * 2);

        assert!(s1.exists());
        assert!(s2.exists());
        assert!(!s3.exists());
        assert!(!s4.exists());

        mgr.get_snapshot_for_sending(&key1).unwrap().delete();
        assert_eq!(mgr.get_total_snap_size().unwrap(), expected_size);
        mgr.get_snapshot_for_applying(&key1).unwrap().delete();
        assert_eq!(mgr.get_total_snap_size().unwrap(), 0);
    }

    fn check_registry_around_deregister(mgr: &SnapManager, key: &SnapKey, entry: &SnapEntry) {
        let snap_keys = mgr.list_idle_snap().unwrap();
        assert!(snap_keys.is_empty());
        assert!(mgr.has_registered(key));
        mgr.deregister(key, entry);
        let mut snap_keys = mgr.list_idle_snap().unwrap();
        assert_eq!(snap_keys.len(), 1);
        let snap_key = snap_keys.pop().unwrap().0;
        assert_eq!(snap_key, *key);
        assert!(!mgr.has_registered(&snap_key));
    }

    #[test]
    fn test_snap_deletion_on_registry() {
        let src_temp_dir = Builder::new()
            .prefix("test-snap-deletion-on-registry-src")
            .tempdir()
            .unwrap();
        let src_path = src_temp_dir.path().to_str().unwrap().to_owned();
        let src_mgr = SnapManager::new(src_path);
        src_mgr.init().unwrap();

        let src_db_dir = Builder::new()
            .prefix("test-snap-deletion-on-registry-src-db")
            .tempdir()
            .unwrap();
        let db: KvTestEngine = open_test_db(src_db_dir.path(), None, None).unwrap();
        let snapshot = db.snapshot();

        let key = SnapKey::new(1, 1, 1);
        let region = gen_test_region(1, 1, 1);

        // Ensure the snapshot being built will not be deleted on GC.
        src_mgr.register(key.clone(), SnapEntry::Generating);
        let mut s1 = src_mgr.get_snapshot_for_building(&key).unwrap();
        let mut snap_data = s1
            .build(&db, &snapshot, &region, true, false, UnixSecs::now())
            .unwrap();

        check_registry_around_deregister(&src_mgr, &key, &SnapEntry::Generating);

        // Ensure the snapshot being sent will not be deleted on GC.
        src_mgr.register(key.clone(), SnapEntry::Sending);
        let mut s2 = src_mgr.get_snapshot_for_sending(&key).unwrap();
        let expected_size = s2.total_size();

        let dst_temp_dir = Builder::new()
            .prefix("test-snap-deletion-on-registry-dst")
            .tempdir()
            .unwrap();
        let dst_path = dst_temp_dir.path().to_str().unwrap().to_owned();
        let dst_mgr = SnapManager::new(dst_path);
        dst_mgr.init().unwrap();

        // Ensure the snapshot being received will not be deleted on GC.
        dst_mgr.register(key.clone(), SnapEntry::Receiving);
        let mut s3 = dst_mgr
            .get_snapshot_for_receiving(&key, snap_data.take_meta())
            .unwrap();
        let n = io::copy(&mut s2, &mut s3).unwrap();
        assert_eq!(n, expected_size);
        s3.save().unwrap();

        check_registry_around_deregister(&src_mgr, &key, &SnapEntry::Sending);
        check_registry_around_deregister(&dst_mgr, &key, &SnapEntry::Receiving);

        // Ensure the snapshot to be applied will not be deleted on GC.
        let mut snap_keys = dst_mgr.list_idle_snap().unwrap();
        assert_eq!(snap_keys.len(), 1);
        let snap_key = snap_keys.pop().unwrap().0;
        assert_eq!(snap_key, key);
        assert!(!dst_mgr.has_registered(&snap_key));
        dst_mgr.register(key.clone(), SnapEntry::Applying);
        let s4 = dst_mgr.get_snapshot_for_applying(&key).unwrap();
        let s5 = dst_mgr.get_snapshot_for_applying(&key).unwrap();
        dst_mgr.delete_snapshot(&key, s4.as_ref(), false);
        assert!(s5.exists());
    }

    #[test]
    fn test_snapshot_max_total_size() {
        let regions: Vec<u64> = (0..20).collect();
        let kv_path = Builder::new()
            .prefix("test-snapshot-max-total-size-db")
            .tempdir()
            .unwrap();
        // Disable property collection so that the total snapshot size
        // isn't dependent on them.
        let kv_cf_opts = ALL_CFS
            .iter()
            .map(|cf| {
                let mut cf_opts = CfOptions::new();
                cf_opts.set_no_range_properties(true);
                cf_opts.set_no_table_properties(true);
                (*cf, cf_opts)
            })
            .collect();
        let engine =
            get_test_db_for_regions(&kv_path, None, None, Some(kv_cf_opts), &regions).unwrap();

        let snapfiles_path = Builder::new()
            .prefix("test-snapshot-max-total-size-snapshots")
            .tempdir()
            .unwrap();
        let max_total_size = 10240;
        let snap_mgr = SnapManagerBuilder::default()
            .max_total_size(max_total_size)
            .build::<_>(snapfiles_path.path().to_str().unwrap());
        snap_mgr.init().unwrap();
        let snapshot = engine.kv.snapshot();

        // Add an oldest snapshot for receiving.
        let recv_key = SnapKey::new(100, 100, 100);
        let mut recv_head = {
            let mut s = snap_mgr.get_snapshot_for_building(&recv_key).unwrap();
            s.build(
                &engine.kv,
                &snapshot,
                &gen_test_region(100, 1, 1),
                true,
                false,
                UnixSecs::now(),
            )
            .unwrap()
        };
        let recv_remain = {
            let mut data = Vec::with_capacity(1024);
            let mut s = snap_mgr.get_snapshot_for_sending(&recv_key).unwrap();
            s.read_to_end(&mut data).unwrap();
            assert!(snap_mgr.delete_snapshot(&recv_key, s.as_ref(), true));
            data
        };
        let mut s = snap_mgr
            .get_snapshot_for_receiving(&recv_key, recv_head.take_meta())
            .unwrap();
        s.write_all(&recv_remain).unwrap();
        s.save().unwrap();

        let snap_size = snap_mgr.get_total_snap_size().unwrap();
        let max_snap_count = (max_total_size + snap_size - 1) / snap_size;
        for (i, region_id) in regions.into_iter().enumerate() {
            let key = SnapKey::new(region_id, 1, 1);
            let region = gen_test_region(region_id, 1, 1);
            let mut s = snap_mgr.get_snapshot_for_building(&key).unwrap();
            let _ = s
                .build(&engine.kv, &snapshot, &region, true, false, UnixSecs::now())
                .unwrap();

            // The first snap_size is for region 100.
            // That snapshot won't be deleted because it's not for generating.
            assert_eq!(
                snap_mgr.get_total_snap_size().unwrap(),
                snap_size * cmp::min(max_snap_count, (i + 2) as u64)
            );
        }
    }

    #[test]
    fn test_snap_temp_file_delete() {
        let src_temp_dir = Builder::new()
            .prefix("test_snap_temp_file_delete_snap")
            .tempdir()
            .unwrap();
        let mgr_path = src_temp_dir.path().to_str().unwrap();
        let src_mgr = SnapManager::new(mgr_path.to_owned());
        src_mgr.init().unwrap();
        let kv_temp_dir = Builder::new()
            .prefix("test_snap_temp_file_delete_kv")
            .tempdir()
            .unwrap();
        let engine = open_test_db(kv_temp_dir.path(), None, None).unwrap();
        let sst_path = src_mgr.get_temp_path_for_ingest();
        let mut writer = <KvTestEngine as SstExt>::SstWriterBuilder::new()
            .set_db(&engine)
            .build(&sst_path)
            .unwrap();
        writer.put(b"a", b"a").unwrap();
        let r = writer.finish().unwrap();
        assert!(file_system::file_exists(&sst_path));
        assert_eq!(r.file_path().to_str().unwrap(), sst_path.as_str());
        drop(src_mgr);
        let src_mgr = SnapManager::new(mgr_path.to_owned());
        src_mgr.init().unwrap();
        // The sst_path will be deleted by SnapManager because it is a temp filet.
        assert!(!file_system::file_exists(&sst_path));
    }

    #[test]
    fn test_snapshot_stats() {
        let snap_dir = Builder::new()
            .prefix("test_snapshot_stats")
            .tempdir()
            .unwrap();
        let start = Instant::now();
        let mgr = TabletSnapManager::new(snap_dir.path(), None).unwrap();
        let key = TabletSnapKey::new(1, 1, 1, 1);
        mgr.begin_snapshot(key.clone(), start - time::Duration::from_secs(2), 1);
        // filter out the snapshot that is not finished
        assert!(mgr.stats().stats.is_empty());
        mgr.finish_snapshot(key.clone(), start - time::Duration::from_secs(1));
        let stats = mgr.stats().stats;
        assert_eq!(stats.len(), 1);
        assert_eq!(stats[0].get_total_duration_sec(), 2);
        assert!(mgr.stats().stats.is_empty());

        // filter out the total duration seconds less than one sencond.
        let path = mgr.tablet_gen_path(&key);
        std::fs::create_dir_all(&path).unwrap();
        assert!(path.exists());
        mgr.delete_snapshot(&key);
        assert_eq!(mgr.stats().stats.len(), 0);
        assert!(!path.exists());
    }

    #[test]
    fn test_build_with_encryption() {
        let (_enc_dir, key_manager) =
            create_encryption_key_manager("test_build_with_encryption_enc");

        let snap_dir = Builder::new()
            .prefix("test_build_with_encryption_snap")
            .tempdir()
            .unwrap();
        let _mgr_path = snap_dir.path().to_str().unwrap();
        let snap_mgr = SnapManagerBuilder::default()
            .encryption_key_manager(Some(key_manager))
            .build(snap_dir.path().to_str().unwrap());
        snap_mgr.init().unwrap();

        let kv_dir = Builder::new()
            .prefix("test_build_with_encryption_kv")
            .tempdir()
            .unwrap();
        let db: KvTestEngine = open_test_db(kv_dir.path(), None, None).unwrap();
        let snapshot = db.snapshot();
        let key = SnapKey::new(1, 1, 1);
        let region = gen_test_region(1, 1, 1);

        // Test one snapshot can be built multi times. DataKeyManager should be handled
        // correctly.
        for _ in 0..2 {
            let mut s1 = snap_mgr.get_snapshot_for_building(&key).unwrap();
            let _ = s1
                .build(&db, &snapshot, &region, true, false, UnixSecs::now())
                .unwrap();
            assert!(snap_mgr.delete_snapshot(&key, &s1, false));
        }
    }

    #[test]
    fn test_generate_snap_for_tablet_snapshot() {
        let snap_dir = Builder::new().prefix("test_snapshot").tempdir().unwrap();
        let snap_mgr = SnapManagerBuilder::default()
            .enable_receive_tablet_snapshot(true)
            .build(snap_dir.path().to_str().unwrap());
        snap_mgr.init().unwrap();
        let tablet_snap_key = TabletSnapKey::new(1, 2, 3, 4);
        snap_mgr
            .gen_empty_snapshot_for_tablet_snapshot(&tablet_snap_key, false)
            .unwrap();

        let snap_key = SnapKey::new(1, 3, 4);
        let s = snap_mgr.get_snapshot_for_applying(&snap_key).unwrap();
        let expect_path = snap_mgr
            .tablet_snap_manager()
            .as_ref()
            .unwrap()
            .final_recv_path(&tablet_snap_key);
        assert_eq!(expect_path.to_str().unwrap(), s.tablet_snap_path().unwrap());
    }

    #[test]
    fn test_init_enable_receive_tablet_snapshot() {
        let builder = SnapManagerBuilder::default().enable_receive_tablet_snapshot(true);
        let snap_dir = Builder::new()
            .prefix("test_snap_path_does_not_exist")
            .tempdir()
            .unwrap();
        let path = snap_dir.path().join("snap");
        let snap_mgr = builder.build(path.as_path().to_str().unwrap());
        snap_mgr.init().unwrap();

        assert!(path.exists());
        let mut path = path.as_path().to_str().unwrap().to_string();
        path.push_str("_v2");
        assert!(Path::new(&path).exists());

        let builder = SnapManagerBuilder::default().enable_receive_tablet_snapshot(true);
        let snap_dir = Builder::new()
            .prefix("test_snap_path_exist")
            .tempdir()
            .unwrap();
        let path = snap_dir.path();
        let snap_mgr = builder.build(path.to_str().unwrap());
        snap_mgr.init().unwrap();

        let mut path = path.to_str().unwrap().to_string();
        path.push_str("_v2");
        assert!(Path::new(&path).exists());

        let builder = SnapManagerBuilder::default().enable_receive_tablet_snapshot(true);
        let snap_dir = Builder::new()
            .prefix("test_tablet_snap_path_exist")
            .tempdir()
            .unwrap();
        let path = snap_dir.path().join("snap/v2");
        fs::create_dir_all(path).unwrap();
        let path = snap_dir.path().join("snap");
        let snap_mgr = builder.build(path.to_str().unwrap());
        snap_mgr.init().unwrap();
        assert!(path.exists());
    }

    #[test]
    fn test_from_path() {
        let snap_dir = Builder::new().prefix("test_from_path").tempdir().unwrap();
        let path = snap_dir.path().join("gen_1_2_3_4");
        let key = TabletSnapKey::from_path(path).unwrap();
        let expect_key = TabletSnapKey::new(1, 2, 3, 4);
        assert_eq!(expect_key, key);
        let path = snap_dir.path().join("gen_1_2_3_4.tmp");
        TabletSnapKey::from_path(path).unwrap_err();
    }
}<|MERGE_RESOLUTION|>--- conflicted
+++ resolved
@@ -2190,10 +2190,7 @@
 
     pub fn delete_snapshot(&self, key: &TabletSnapKey) -> bool {
         let path = self.tablet_gen_path(key);
-<<<<<<< HEAD
-=======
         debug!("delete tablet snapshot file";"path" => %path.display());
->>>>>>> 993eb2f6
         if path.exists() {
             if let Err(e) = encryption::trash_dir_all(&path, self.key_manager.as_deref()) {
                 error!(
@@ -2205,8 +2202,6 @@
             }
         }
         true
-<<<<<<< HEAD
-=======
     }
 
     pub fn list_snapshot(&self) -> Result<Vec<PathBuf>> {
@@ -2227,7 +2222,6 @@
             paths.push(path);
         }
         Ok(paths)
->>>>>>> 993eb2f6
     }
 
     pub fn total_snap_size(&self) -> Result<u64> {
@@ -2293,14 +2287,11 @@
     pub fn key_manager(&self) -> &Option<Arc<DataKeyManager>> {
         &self.key_manager
     }
-<<<<<<< HEAD
-=======
 }
 
 fn is_symlink<P: AsRef<Path>>(path: P) -> Result<bool> {
     let metadata = box_try!(std::fs::symlink_metadata(path));
     Ok(metadata.is_symlink())
->>>>>>> 993eb2f6
 }
 
 #[cfg(test)]
