--- conflicted
+++ resolved
@@ -1928,10 +1928,6 @@
 /// It's similar `SnapManager`, but simpler in tablet version.
 ///
 ///  TODO:
-<<<<<<< HEAD
-///     - add Limiter to control send/recv speed
-=======
->>>>>>> 0f1d45a8
 ///     - clean up expired tablet checkpointer
 #[derive(Clone)]
 pub struct TabletSnapManager {
@@ -1960,12 +1956,6 @@
         Ok(())
     }
 
-<<<<<<< HEAD
-    pub fn get_tablet_checkpointer_path(&self, key: &TabletSnapKey) -> PathBuf {
-        let prefix = format!("{}_{}", SNAP_GEN_PREFIX, key);
-        PathBuf::from(&self.base).join(prefix)
-    }
-=======
     pub fn tablet_gen_path(&self, key: &TabletSnapKey) -> PathBuf {
         let prefix = format!("{}_{}", SNAP_GEN_PREFIX, key);
         PathBuf::from(&self.base).join(prefix)
@@ -1994,7 +1984,6 @@
             true
         }
     }
->>>>>>> 0f1d45a8
 }
 
 #[cfg(test)]
