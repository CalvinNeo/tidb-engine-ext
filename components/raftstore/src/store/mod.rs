--- conflicted
+++ resolved
@@ -42,10 +42,7 @@
     },
     compaction_guard::CompactionGuardGeneratorFactory,
     config::Config,
-<<<<<<< HEAD
-=======
     entry_storage::{EntryStorage, RaftlogFetchResult, MAX_INIT_ENTRY_COUNT},
->>>>>>> b5329ee0
     fsm::{check_sst_for_ingestion, DestroyPeerJob, RaftRouter, StoreInfo},
     hibernate_state::{GroupState, HibernateState},
     memory::*,
