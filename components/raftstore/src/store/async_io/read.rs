// Copyright 2021 TiKV Project Authors. Licensed under Apache-2.0.

use std::{
    fmt,
    marker::PhantomData,
    sync::{
        atomic::{AtomicBool, Ordering},
        Arc,
    },
};

use engine_traits::{Checkpointer, KvEngine, RaftEngine};
use fail::fail_point;
use file_system::{IoType, WithIoType};
use kvproto::raft_serverpb::{PeerState, RaftSnapshotData, RegionLocalState};
use protobuf::Message;
use raft::{eraftpb::Snapshot, GetEntriesContext};
use tikv_util::{error, info, time::Instant, worker::Runnable};

use crate::store::{
    snap::TABLET_SNAPSHOT_VERSION,
    util,
    worker::metrics::{SNAP_COUNTER, SNAP_HISTOGRAM},
    RaftlogFetchResult, TabletSnapKey, TabletSnapManager, MAX_INIT_ENTRY_COUNT,
};

pub enum ReadTask<EK> {
    FetchLogs {
        region_id: u64,
        context: GetEntriesContext,
        low: u64,
        high: u64,
        max_size: usize,
        tried_cnt: usize,
        term: u64,
    },

    // GenTabletSnapshot is used to generate tablet snapshot.
    GenTabletSnapshot {
        region_id: u64,
        to_peer: u64,
        tablet: EK,
        region_state: RegionLocalState,
        last_applied_term: u64,
        last_applied_index: u64,
        canceled: Arc<AtomicBool>,
        for_balance: bool,
    },
}

impl<EK> fmt::Display for ReadTask<EK> {
    fn fmt(&self, f: &mut fmt::Formatter<'_>) -> fmt::Result {
        match self {
            ReadTask::FetchLogs {
                region_id,
                context,
                low,
                high,
                max_size,
                tried_cnt,
                term,
            } => write!(
                f,
                "Fetch Raft Logs [region: {}, low: {}, high: {}, max_size: {}] for sending with context {:?}, tried: {}, term: {}",
                region_id, low, high, max_size, context, tried_cnt, term,
            ),
            ReadTask::GenTabletSnapshot {
                region_id, to_peer, ..
            } => {
                write!(f, "Snapshot gen for {}, to peer {}", region_id, to_peer)
            }
        }
    }
}

#[derive(Debug)]
pub struct FetchedLogs {
    pub context: GetEntriesContext,
    pub logs: Box<RaftlogFetchResult>,
}

pub type GenSnapRes = Option<Box<(Snapshot, u64)>>;

/// A router for receiving fetched result.
pub trait AsyncReadNotifier: Send {
    fn notify_logs_fetched(&self, region_id: u64, fetched: FetchedLogs);
    fn notify_snapshot_generated(&self, region_id: u64, res: GenSnapRes);
}

pub struct ReadRunner<EK, ER, N>
where
    EK: KvEngine,
    ER: RaftEngine,
    N: AsyncReadNotifier,
{
    notifier: N,
    raft_engine: ER,
    sanp_mgr: Option<TabletSnapManager>,
    _phantom: PhantomData<EK>,
}

impl<EK: KvEngine, ER: RaftEngine, N: AsyncReadNotifier> ReadRunner<EK, ER, N> {
    pub fn new(notifier: N, raft_engine: ER) -> ReadRunner<EK, ER, N> {
        ReadRunner {
            notifier,
            raft_engine,
            sanp_mgr: None,
            _phantom: PhantomData,
        }
    }

    #[inline]
    pub fn set_snap_mgr(&mut self, mgr: TabletSnapManager) {
        self.sanp_mgr = Some(mgr);
    }

    #[inline]
    fn snap_mgr(&self) -> &TabletSnapManager {
        self.sanp_mgr.as_ref().unwrap()
    }

    fn generate_snap(&self, snap_key: &TabletSnapKey, tablet: EK) -> crate::Result<()> {
        let checkpointer_path = self.snap_mgr().tablet_gen_path(snap_key);
        if checkpointer_path.as_path().exists() {
            // Remove the old checkpoint directly.
            std::fs::remove_dir_all(checkpointer_path.as_path())?;
        }
        // Here not checkpoint to a temporary directory first, the temporary directory
        // logic already implemented in rocksdb.
        let mut checkpointer = tablet.new_checkpointer()?;

        checkpointer.create_at(checkpointer_path.as_path(), None, 0)?;
        Ok(())
    }
}

impl<EK, ER, N> Runnable for ReadRunner<EK, ER, N>
where
    EK: KvEngine,
    ER: RaftEngine,
    N: AsyncReadNotifier,
{
    type Task = ReadTask<EK>;
    fn run(&mut self, task: ReadTask<EK>) {
        match task {
            ReadTask::FetchLogs {
                region_id,
                low,
                high,
                max_size,
                context,
                tried_cnt,
                term,
            } => {
                let mut ents =
                    Vec::with_capacity(std::cmp::min((high - low) as usize, MAX_INIT_ENTRY_COUNT));
                let res = self.raft_engine.fetch_entries_to(
                    region_id,
                    low,
                    high,
                    Some(max_size),
                    &mut ents,
                );

                let hit_size_limit = res
                    .as_ref()
                    .map(|c| (*c as u64) != high - low)
                    .unwrap_or(false);
                fail_point!("worker_async_fetch_raft_log");
                self.notifier.notify_logs_fetched(
                    region_id,
                    FetchedLogs {
                        context,
                        logs: Box::new(RaftlogFetchResult {
                            ents: res.map(|_| ents).map_err(|e| e.into()),
                            low,
                            max_size: max_size as u64,
                            hit_size_limit,
                            tried_cnt,
                            term,
                        }),
                    },
                );
            }

            ReadTask::GenTabletSnapshot {
                region_id,
                to_peer,
                tablet,
                region_state,
                last_applied_term,
                last_applied_index,
                canceled,
                for_balance,
            } => {
                SNAP_COUNTER.generate.start.inc();
                if canceled.load(Ordering::Relaxed) {
                    info!("generate snap is canceled"; "region_id" => region_id);
                    SNAP_COUNTER.generate.abort.inc();
                    return;
                }
                let start = Instant::now();
                let _io_type_guard = WithIoType::new(if for_balance {
                    IoType::LoadBalance
                } else {
                    IoType::Replication
                });
                // the state should already checked in apply workers.
                assert_ne!(region_state.get_state(), PeerState::Tombstone);
                let mut snapshot = Snapshot::default();
                // Set snapshot metadata.
                snapshot.mut_metadata().set_term(last_applied_term);
                snapshot.mut_metadata().set_index(last_applied_index);
                let conf_state = util::conf_state_from_region(region_state.get_region());
                snapshot.mut_metadata().set_conf_state(conf_state);
                // Set snapshot data.
                let mut snap_data = RaftSnapshotData::default();
                snap_data.set_region(region_state.get_region().clone());
                snap_data.set_version(TABLET_SNAPSHOT_VERSION);
                snap_data.mut_meta().set_for_balance(for_balance);
                snapshot.set_data(snap_data.write_to_bytes().unwrap().into());

                // create checkpointer.
                let snap_key = TabletSnapKey::from_region_snap(region_id, to_peer, &snapshot);
                let mut res = None;
                if let Err(e) = self.generate_snap(&snap_key, tablet) {
                    error!("failed to create checkpointer"; "region_id" => region_id, "error" => %e);
                    SNAP_COUNTER.generate.fail.inc();
                } else {
                    let elapsed = start.saturating_elapsed_secs();
                    SNAP_COUNTER.generate.success.inc();
<<<<<<< HEAD
                    SNAP_HISTOGRAM
                        .generate
                        .observe(start.saturating_elapsed_secs());
=======
                    SNAP_HISTOGRAM.generate.observe(elapsed);
                    info!("snapshot generated"; "region_id" => region_id, "elapsed" => elapsed, "key" => ?snap_key, "for_balance" => for_balance);
>>>>>>> 46ec0258
                    res = Some(Box::new((snapshot, to_peer)))
                }

                self.notifier.notify_snapshot_generated(region_id, res);
            }
        }
    }
}<|MERGE_RESOLUTION|>--- conflicted
+++ resolved
@@ -229,14 +229,8 @@
                 } else {
                     let elapsed = start.saturating_elapsed_secs();
                     SNAP_COUNTER.generate.success.inc();
-<<<<<<< HEAD
-                    SNAP_HISTOGRAM
-                        .generate
-                        .observe(start.saturating_elapsed_secs());
-=======
                     SNAP_HISTOGRAM.generate.observe(elapsed);
                     info!("snapshot generated"; "region_id" => region_id, "elapsed" => elapsed, "key" => ?snap_key, "for_balance" => for_balance);
->>>>>>> 46ec0258
                     res = Some(Box::new((snapshot, to_peer)))
                 }
 
