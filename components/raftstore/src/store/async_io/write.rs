// Copyright 2021 TiKV Project Authors. Licensed under Apache-2.0.

//! The implementation of asynchronous write for raftstore.
//!
//! `WriteTask` is the unit of write which is created by a certain
//! peer. Afterwards the `WriteTask` should be sent to `Worker`.
//! The `Worker` is responsible for persisting `WriteTask` to kv db or
//! raft db and then invoking callback or sending msgs if any.

use std::{
    fmt, mem,
    sync::Arc,
    thread::{self, JoinHandle},
};

use collections::HashMap;
use crossbeam::channel::{bounded, Receiver, Sender, TryRecvError};
use engine_traits::{
    KvEngine, PerfContext, PerfContextKind, RaftEngine, RaftLogBatch, WriteBatch, WriteOptions,
};
use error_code::ErrorCodeExt;
use fail::fail_point;
use kvproto::raft_serverpb::{RaftLocalState, RaftMessage};
use protobuf::Message;
use raft::eraftpb::Entry;
use tikv_util::{
    box_err,
    config::{ReadableSize, Tracker, VersionTrack},
    debug, info, slow_log,
    sys::thread::StdThreadBuildWrapper,
    thd_name,
    time::{duration_to_sec, Instant},
    warn,
};

use super::write_router::WriteSenders;
use crate::{
    store::{
        config::Config,
        fsm::RaftRouter,
        local_metrics::{RaftSendMessageMetrics, StoreWriteMetrics, TimeTracker},
        metrics::*,
        transport::Transport,
        util::LatencyInspector,
        PeerMsg,
    },
    Result,
};

const KV_WB_SHRINK_SIZE: usize = 1024 * 1024;
const KV_WB_DEFAULT_SIZE: usize = 16 * 1024;
const RAFT_WB_SHRINK_SIZE: usize = 10 * 1024 * 1024;
const RAFT_WB_DEFAULT_SIZE: usize = 256 * 1024;
const RAFT_WB_SPLIT_SIZE: usize = ReadableSize::gb(1).0 as usize;

/// Notify the event to the specified region.
pub trait PersistedNotifier: Clone + Send + 'static {
    fn notify(&self, region_id: u64, peer_id: u64, ready_number: u64);
}

impl<EK, ER> PersistedNotifier for RaftRouter<EK, ER>
where
    EK: KvEngine,
    ER: RaftEngine,
{
    fn notify(&self, region_id: u64, peer_id: u64, ready_number: u64) {
        if let Err(e) = self.force_send(
            region_id,
            PeerMsg::Persisted {
                peer_id,
                ready_number,
            },
        ) {
            warn!(
                "failed to send noop to trigger persisted ready";
                "region_id" => region_id,
                "peer_id" => peer_id,
                "ready_number" => ready_number,
                "error" => ?e,
            );
        }
    }
}

/// Extra writes besides raft engine.
///
/// For now, applying snapshot needs to persist some extra states. For v1,
/// these states are written to KvEngine. For v2, they are written to
/// RaftEngine. Although in v2 these states are also written to raft engine,
/// but we have to use `ExtraState` as they should be written as the last
/// updates.
// TODO: perhaps we should always pass states instead of a write batch even
// for v1.
pub enum ExtraWrite<W, L> {
    None,
    V1(W),
    V2(L),
}

impl<W: WriteBatch, L: RaftLogBatch> ExtraWrite<W, L> {
    #[inline]
    pub fn is_empty(&self) -> bool {
        match self {
            ExtraWrite::None => true,
            ExtraWrite::V1(w) => w.is_empty(),
            ExtraWrite::V2(l) => l.is_empty(),
        }
    }

    #[inline]
    fn data_size(&self) -> usize {
        match self {
            ExtraWrite::None => 0,
            ExtraWrite::V1(w) => w.data_size(),
            ExtraWrite::V2(l) => l.persist_size(),
        }
    }

    #[inline]
    pub fn ensure_v1(&mut self, write_batch: impl FnOnce() -> W) -> &mut W {
        if let ExtraWrite::None = self {
            *self = ExtraWrite::V1(write_batch());
        } else if let ExtraWrite::V2(_) = self {
            unreachable!("v1 and v2 are mixed used");
        }
        match self {
            ExtraWrite::V1(w) => w,
            _ => unreachable!(),
        }
    }

    #[inline]
    pub fn v1_mut(&mut self) -> Option<&mut W> {
        if let ExtraWrite::V1(w) = self {
            Some(w)
        } else {
            None
        }
    }

    #[inline]
    pub fn ensure_v2(&mut self, log_batch: impl FnOnce() -> L) -> &mut L {
        if let ExtraWrite::None = self {
            *self = ExtraWrite::V2(log_batch());
        } else if let ExtraWrite::V1(_) = self {
            unreachable!("v1 and v2 are mixed used");
        }
        match self {
            ExtraWrite::V2(l) => l,
            _ => unreachable!(),
        }
    }

    #[inline]
    pub fn merge_v2(&mut self, log_batch: L) {
        if let ExtraWrite::None = self {
            *self = ExtraWrite::V2(log_batch);
        } else if let ExtraWrite::V1(_) = self {
            unreachable!("v1 and v2 are mixed used");
        } else if let ExtraWrite::V2(l) = self {
            l.merge(log_batch).unwrap();
        }
    }

    #[inline]
    pub fn v2_mut(&mut self) -> Option<&mut L> {
        if let ExtraWrite::V2(l) = self {
            Some(l)
        } else {
            None
        }
    }
}

/// WriteTask contains write tasks which need to be persisted to kv db and raft
/// db.
pub struct WriteTask<EK, ER>
where
    EK: KvEngine,
    ER: RaftEngine,
{
    region_id: u64,
    peer_id: u64,
    ready_number: u64,
    pub send_time: Instant,
    pub raft_wb: Option<ER::LogBatch>,
    // called after writing to kvdb and raftdb.
    pub persisted_cbs: Vec<Box<dyn FnOnce() + Send>>,
<<<<<<< HEAD
    pub entries: Vec<Entry>,
    pub cut_logs: Option<(u64, u64)>,
=======
    overwrite_to: Option<u64>,
    entries: Vec<Entry>,
>>>>>>> 46ec0258
    pub raft_state: Option<RaftLocalState>,
    pub extra_write: ExtraWrite<EK::WriteBatch, ER::LogBatch>,
    pub messages: Vec<RaftMessage>,
    pub trackers: Vec<TimeTracker>,
    pub has_snapshot: bool,
}

impl<EK, ER> WriteTask<EK, ER>
where
    EK: KvEngine,
    ER: RaftEngine,
{
    pub fn new(region_id: u64, peer_id: u64, ready_number: u64) -> Self {
        Self {
            region_id,
            peer_id,
            ready_number,
            send_time: Instant::now(),
            raft_wb: None,
            overwrite_to: None,
            entries: vec![],
            raft_state: None,
            extra_write: ExtraWrite::None,
            messages: vec![],
            trackers: vec![],
            persisted_cbs: Vec::new(),
            has_snapshot: false,
        }
    }

    pub fn has_data(&self) -> bool {
        !(self.raft_state.is_none()
            && self.entries.is_empty()
            && self.extra_write.is_empty()
            && self.raft_wb.as_ref().map_or(true, |wb| wb.is_empty()))
    }

    /// Append continous entries.
    ///
    /// All existing entries with same index will be overwritten. If
    /// `overwrite_to` is set to a larger value, then entries in
    /// `[entries.last().get_index(), overwrite_to)` will be deleted. If
    /// entries is empty, nothing will be deleted.
    pub fn set_append(&mut self, overwrite_to: Option<u64>, entries: Vec<Entry>) {
        self.entries = entries;
        self.overwrite_to = overwrite_to;
    }

    #[inline]
    pub fn ready_number(&self) -> u64 {
        self.ready_number
    }

    /// Sanity check for robustness.
    pub fn valid(&self) -> Result<()> {
        if self.region_id == 0 || self.peer_id == 0 || self.ready_number == 0 {
            return Err(box_err!(
                "invalid id, region_id {}, peer_id {}, ready_number {}",
                self.region_id,
                self.peer_id,
                self.ready_number
            ));
        }

        Ok(())
    }
}

/// Message that can be sent to Worker
pub enum WriteMsg<EK, ER>
where
    EK: KvEngine,
    ER: RaftEngine,
{
    WriteTask(WriteTask<EK, ER>),
    LatencyInspect {
        send_time: Instant,
        inspector: Vec<LatencyInspector>,
    },
    Shutdown,
}

impl<EK, ER> fmt::Debug for WriteMsg<EK, ER>
where
    EK: KvEngine,
    ER: RaftEngine,
{
    fn fmt(&self, fmt: &mut fmt::Formatter<'_>) -> fmt::Result {
        match self {
            WriteMsg::WriteTask(t) => write!(
                fmt,
                "WriteMsg::WriteTask(region_id {} peer_id {} ready_number {})",
                t.region_id, t.peer_id, t.ready_number
            ),
            WriteMsg::Shutdown => write!(fmt, "WriteMsg::Shutdown"),
            WriteMsg::LatencyInspect { .. } => write!(fmt, "WriteMsg::LatencyInspect"),
        }
    }
}

pub enum ExtraBatchWrite<W, L> {
    None,
    V1(W),
    V2(L),
}

impl<W: WriteBatch, L: RaftLogBatch> ExtraBatchWrite<W, L> {
    #[inline]
    fn clear(&mut self) {
        match self {
            ExtraBatchWrite::None => {}
            ExtraBatchWrite::V1(w) => w.clear(),
            // No clear in in `RaftLogBatch`.
            ExtraBatchWrite::V2(_) => *self = ExtraBatchWrite::None,
        }
    }

    /// Merge the extra_write with this batch.
    ///
    /// If there is any new states inserted, return the size of the state.
    fn merge(&mut self, extra_write: &mut ExtraWrite<W, L>) {
        match mem::replace(extra_write, ExtraWrite::None) {
            ExtraWrite::None => (),
            ExtraWrite::V1(wb) => match self {
                ExtraBatchWrite::None => *self = ExtraBatchWrite::V1(wb),
                ExtraBatchWrite::V1(kv_wb) => kv_wb.merge(wb).unwrap(),
                ExtraBatchWrite::V2(_) => unreachable!("v2 and v1 are mixed used"),
            },
            ExtraWrite::V2(lb) => match self {
                ExtraBatchWrite::None => *self = ExtraBatchWrite::V2(lb),
                ExtraBatchWrite::V1(_) => unreachable!("v2 and v1 are mixed used"),
                ExtraBatchWrite::V2(raft_wb) => raft_wb.merge(lb).unwrap(),
            },
        }
    }
}

/// WriteTaskBatch is used for combining several WriteTask into one.
struct WriteTaskBatch<EK, ER>
where
    EK: KvEngine,
    ER: RaftEngine,
{
    // When a single batch becomes too large, we uses multiple batches each containing atomic
    // writes.
    pub raft_wbs: Vec<ER::LogBatch>,
    // Write states once for a region everytime writing to disk.
    // These states only corresponds to entries inside `raft_wbs.last()`. States for other write
    // batches must be inlined early.
    pub raft_states: HashMap<u64, RaftLocalState>,
    pub extra_batch_write: ExtraBatchWrite<EK::WriteBatch, ER::LogBatch>,
    pub state_size: usize,
    pub tasks: Vec<WriteTask<EK, ER>>,
    pub persisted_cbs: Vec<Box<dyn FnOnce() + Send>>,
    // region_id -> (peer_id, ready_number)
    pub readies: HashMap<u64, (u64, u64)>,
    pub(crate) raft_wb_split_size: usize,
}

impl<EK, ER> WriteTaskBatch<EK, ER>
where
    EK: KvEngine,
    ER: RaftEngine,
{
    fn new(raft_wb: ER::LogBatch) -> Self {
        Self {
            raft_wbs: vec![raft_wb],
            raft_states: HashMap::default(),
            extra_batch_write: ExtraBatchWrite::None,
            state_size: 0,
            tasks: vec![],
            persisted_cbs: vec![],
            readies: HashMap::default(),
            raft_wb_split_size: RAFT_WB_SPLIT_SIZE,
        }
    }

    #[inline]
    fn flush_states_to_raft_wb(&mut self) {
        let wb = self.raft_wbs.last_mut().unwrap();
        for (region_id, state) in self.raft_states.drain() {
            wb.put_raft_state(region_id, &state).unwrap();
        }
        self.state_size = 0;
        if let ExtraBatchWrite::V2(_) = self.extra_batch_write {
            let ExtraBatchWrite::V2(lb) = mem::replace(&mut self.extra_batch_write, ExtraBatchWrite::None) else { unreachable!() };
            wb.merge(lb).unwrap();
        }
    }

    /// Add write task to this batch
    fn add_write_task(&mut self, raft_engine: &ER, mut task: WriteTask<EK, ER>) {
        if let Err(e) = task.valid() {
            panic!("task is not valid: {:?}", e);
        }
<<<<<<< HEAD

        if self.raft_wb_split_size > 0
            && self.raft_wbs.last().unwrap().persist_size() >= self.raft_wb_split_size
        {
            self.flush_states_to_raft_wb();
            self.raft_wbs
                .push(raft_engine.log_batch(RAFT_WB_DEFAULT_SIZE));
        }

        let raft_wb = self.raft_wbs.last_mut().unwrap();
        if let Some(wb) = task.raft_wb.take() {
            raft_wb.merge(wb).unwrap();
        }
        raft_wb
            .append(task.region_id, std::mem::take(&mut task.entries))
            .unwrap();
        if let Some((from, to)) = task.cut_logs {
            raft_wb.cut_logs(task.region_id, from, to);
        }

        if let Some(raft_state) = task.raft_state.take()
            && self.raft_states.insert(task.region_id, raft_state).is_none() {
            self.state_size += std::mem::size_of::<RaftLocalState>();
        }
=======

        if self.raft_wb_split_size > 0
            && self.raft_wbs.last().unwrap().persist_size() >= self.raft_wb_split_size
        {
            self.flush_states_to_raft_wb();
            self.raft_wbs
                .push(raft_engine.log_batch(RAFT_WB_DEFAULT_SIZE));
        }

        let raft_wb = self.raft_wbs.last_mut().unwrap();
        if let Some(wb) = task.raft_wb.take() {
            raft_wb.merge(wb).unwrap();
        }
        raft_wb
            .append(
                task.region_id,
                task.overwrite_to,
                std::mem::take(&mut task.entries),
            )
            .unwrap();

        if let Some(raft_state) = task.raft_state.take()
            && self.raft_states.insert(task.region_id, raft_state).is_none() {
            self.state_size += std::mem::size_of::<RaftLocalState>();
        }
>>>>>>> 46ec0258
        self.extra_batch_write.merge(&mut task.extra_write);

        if let Some(prev_readies) = self
            .readies
            .insert(task.region_id, (task.peer_id, task.ready_number))
        {
            // The peer id must be same if they belong to the same region because
            // the peer must be destroyed after all write tasks have been finished.
            if task.peer_id != prev_readies.0 {
                panic!(
                    "task has a different peer id, region {} peer_id {} != prev_peer_id {}",
                    task.region_id, task.peer_id, prev_readies.0
                );
            }
            // The ready number must be monotonically increasing.
            if task.ready_number <= prev_readies.1 {
                panic!(
                    "task has a smaller ready number, region {} peer_id {} ready_number {} <= prev_ready_number {}",
                    task.region_id, task.peer_id, task.ready_number, prev_readies.1
                );
            }
        }
        for v in task.persisted_cbs.drain(..) {
            self.persisted_cbs.push(v);
        }
        self.tasks.push(task);
    }

    fn clear(&mut self) {
        // raft_wb doesn't have clear interface and it should be consumed by raft db
        // before
        self.raft_states.clear();
        self.extra_batch_write.clear();
        self.state_size = 0;
        self.tasks.clear();
        self.readies.clear();
    }

    #[inline]
    fn is_empty(&self) -> bool {
        self.tasks.is_empty()
    }

    #[inline]
    fn get_raft_size(&self) -> usize {
        self.state_size
            + self
                .raft_wbs
                .iter()
                .map(|wb| wb.persist_size())
                .sum::<usize>()
    }

    fn before_write_to_db(&mut self, metrics: &StoreWriteMetrics) {
        self.flush_states_to_raft_wb();
        if metrics.waterfall_metrics {
            let now = std::time::Instant::now();
            for task in &mut self.tasks {
                for tracker in &mut task.trackers {
                    tracker.observe(now, &metrics.wf_before_write, |t| {
                        &mut t.metrics.wf_before_write_nanos
                    });
                    tracker.reset(now);
                }
            }
        }
    }

    fn after_write_to_kv_db(&mut self, metrics: &StoreWriteMetrics) {
        if metrics.waterfall_metrics {
            let now = std::time::Instant::now();
            for task in &self.tasks {
                for tracker in &task.trackers {
                    tracker.observe(now, &metrics.wf_kvdb_end, |t| {
                        &mut t.metrics.wf_kvdb_end_nanos
                    });
                }
            }
        }
    }

    fn after_write_all(&mut self) {
        for hook in mem::take(&mut self.persisted_cbs) {
            hook();
        }
    }

    fn after_write_to_raft_db(&mut self, metrics: &StoreWriteMetrics) {
        if metrics.waterfall_metrics {
            let now = std::time::Instant::now();
            for task in &self.tasks {
                for tracker in &task.trackers {
                    tracker.observe(now, &metrics.wf_write_end, |t| {
                        &mut t.metrics.wf_write_end_nanos
                    });
                }
            }
        }
    }
}

pub struct Worker<EK, ER, N, T>
where
    EK: KvEngine,
    ER: RaftEngine,
    N: PersistedNotifier,
{
    store_id: u64,
    tag: String,
    raft_engine: ER,
    kv_engine: Option<EK>,
    receiver: Receiver<WriteMsg<EK, ER>>,
    notifier: N,
    trans: T,
    batch: WriteTaskBatch<EK, ER>,
    cfg_tracker: Tracker<Config>,
    raft_write_size_limit: usize,
    metrics: StoreWriteMetrics,
    message_metrics: RaftSendMessageMetrics,
    perf_context: ER::PerfContext,
    pending_latency_inspect: Vec<(Instant, Vec<LatencyInspector>)>,
}

impl<EK, ER, N, T> Worker<EK, ER, N, T>
where
    EK: KvEngine,
    ER: RaftEngine,
    N: PersistedNotifier,
    T: Transport,
{
    pub fn new(
        store_id: u64,
        tag: String,
        raft_engine: ER,
        kv_engine: Option<EK>,
        receiver: Receiver<WriteMsg<EK, ER>>,
        notifier: N,
        trans: T,
        cfg: &Arc<VersionTrack<Config>>,
    ) -> Self {
        let batch = WriteTaskBatch::new(raft_engine.log_batch(RAFT_WB_DEFAULT_SIZE));
        let perf_context =
            ER::get_perf_context(cfg.value().perf_level, PerfContextKind::RaftstoreStore);
        let cfg_tracker = cfg.clone().tracker(tag.clone());
        Self {
            store_id,
            tag,
            raft_engine,
            kv_engine,
            receiver,
            notifier,
            trans,
            batch,
            cfg_tracker,
            raft_write_size_limit: cfg.value().raft_write_size_limit.0 as usize,
            metrics: StoreWriteMetrics::new(cfg.value().waterfall_metrics),
            message_metrics: RaftSendMessageMetrics::default(),
            perf_context,
            pending_latency_inspect: vec![],
        }
    }

    fn run(&mut self) {
        let mut stopped = false;
        while !stopped {
            let handle_begin = match self.receiver.recv() {
                Ok(msg) => {
                    let now = Instant::now();
                    stopped |= self.handle_msg(msg);
                    now
                }
                Err(_) => return,
            };

            while self.batch.get_raft_size() < self.raft_write_size_limit {
                match self.receiver.try_recv() {
                    Ok(msg) => {
                        stopped |= self.handle_msg(msg);
                    }
                    Err(TryRecvError::Empty) => break,
                    Err(TryRecvError::Disconnected) => {
                        stopped = true;
                        break;
                    }
                };
            }

            if self.batch.is_empty() {
                self.clear_latency_inspect();
                continue;
            }

            STORE_WRITE_HANDLE_MSG_DURATION_HISTOGRAM
                .observe(duration_to_sec(handle_begin.saturating_elapsed()));

            STORE_WRITE_TRIGGER_SIZE_HISTOGRAM.observe(self.batch.get_raft_size() as f64);

            self.write_to_db(true);

            self.clear_latency_inspect();

            STORE_WRITE_LOOP_DURATION_HISTOGRAM
                .observe(duration_to_sec(handle_begin.saturating_elapsed()));
        }
    }

    // Returns whether it's a shutdown msg.
    fn handle_msg(&mut self, msg: WriteMsg<EK, ER>) -> bool {
        match msg {
            WriteMsg::Shutdown => return true,
            WriteMsg::WriteTask(task) => {
                debug!(
                    "handle write task";
                    "tag" => &self.tag,
                    "region_id" => task.region_id,
                    "peer_id" => task.peer_id,
                    "ready_number" => task.ready_number,
                    "extra_write_size" => task.extra_write.data_size(),
                    "raft_wb_size" => task.raft_wb.as_ref().map_or(0, |wb| wb.persist_size()),
                    "entry_count" => task.entries.len(),
                );

                self.metrics
                    .task_wait
                    .observe(duration_to_sec(task.send_time.saturating_elapsed()));
                self.handle_write_task(task);
            }
            WriteMsg::LatencyInspect {
                send_time,
                inspector,
            } => {
                self.pending_latency_inspect.push((send_time, inspector));
            }
        }
        false
    }

    pub fn handle_write_task(&mut self, task: WriteTask<EK, ER>) {
        self.batch.add_write_task(&self.raft_engine, task);
    }

    pub fn write_to_db(&mut self, notify: bool) {
        if self.batch.is_empty() {
            return;
        }

        let timer = Instant::now();

        self.batch.before_write_to_db(&self.metrics);

        fail_point!("raft_before_save");

        let mut write_kv_time = 0f64;
        if let ExtraBatchWrite::V1(kv_wb) = &mut self.batch.extra_batch_write {
            if !kv_wb.is_empty() {
                let store_id = self.store_id;
                let raft_before_save_kv_on_store_3 = || {
                    fail_point!("raft_before_save_kv_on_store_3", store_id == 3, |_| {});
                };
                raft_before_save_kv_on_store_3();
                let now = Instant::now();
                let mut write_opts = WriteOptions::new();
                write_opts.set_sync(true);
                // TODO: Add perf context
                let tag = &self.tag;
                kv_wb.write_opt(&write_opts).unwrap_or_else(|e| {
                    panic!(
                        "store {}: {} failed to write to kv engine: {:?}",
                        store_id, tag, e
                    );
                });
                if kv_wb.data_size() > KV_WB_SHRINK_SIZE {
                    *kv_wb = self
                        .kv_engine
                        .as_ref()
                        .unwrap()
                        .write_batch_with_cap(KV_WB_DEFAULT_SIZE);
                }
                write_kv_time = duration_to_sec(now.saturating_elapsed());
                STORE_WRITE_KVDB_DURATION_HISTOGRAM.observe(write_kv_time);
            }
            self.batch.after_write_to_kv_db(&self.metrics);
        }
        fail_point!("raft_between_save");

        let mut write_raft_time = 0f64;
        if !self.batch.raft_wbs[0].is_empty() {
            fail_point!("raft_before_save_on_store_1", self.store_id == 1, |_| {});

            let now = Instant::now();
            self.perf_context.start_observe();
            for i in 0..self.batch.raft_wbs.len() {
                self.raft_engine
                    .consume_and_shrink(
                        &mut self.batch.raft_wbs[i],
                        true,
                        RAFT_WB_SHRINK_SIZE,
                        RAFT_WB_DEFAULT_SIZE,
                    )
                    .unwrap_or_else(|e| {
                        panic!(
                            "store {}: {} failed to write to raft engine: {:?}",
                            self.store_id, self.tag, e
                        );
                    });
            }
            self.batch.raft_wbs.truncate(1);
            let trackers: Vec<_> = self
                .batch
                .tasks
                .iter()
                .flat_map(|task| task.trackers.iter().flat_map(|t| t.as_tracker_token()))
                .collect();
            self.perf_context.report_metrics(&trackers);
            write_raft_time = duration_to_sec(now.saturating_elapsed());
            STORE_WRITE_RAFTDB_DURATION_HISTOGRAM.observe(write_raft_time);
        }

        fail_point!("raft_after_save");

        self.batch.after_write_to_raft_db(&self.metrics);

        fail_point!(
            "async_write_before_cb",
            !self.batch.persisted_cbs.is_empty(),
            |_| ()
        );
        self.batch.after_write_all();

        fail_point!("raft_before_follower_send");

        let mut now = Instant::now();
        for task in &mut self.batch.tasks {
            for msg in task.messages.drain(..) {
                let msg_type = msg.get_message().get_msg_type();
                let to_peer_id = msg.get_to_peer().get_id();
                let to_store_id = msg.get_to_peer().get_store_id();

                debug!(
                    "send raft msg in write thread";
                    "tag" => &self.tag,
                    "region_id" => task.region_id,
                    "peer_id" => task.peer_id,
                    "msg_type" => ?msg_type,
                    "msg_size" => msg.get_message().compute_size(),
                    "to" => to_peer_id,
                    "disk_usage" => ?msg.get_disk_usage(),
                );

                if let Err(e) = self.trans.send(msg) {
                    // We use metrics to observe failure on production.
                    debug!(
                        "failed to send msg to other peer in async-writer";
                        "region_id" => task.region_id,
                        "peer_id" => task.peer_id,
                        "target_peer_id" => to_peer_id,
                        "target_store_id" => to_store_id,
                        "err" => ?e,
                        "error_code" => %e.error_code(),
                    );
                    self.message_metrics.add(msg_type, false);
                    // If this msg is snapshot, it is unnecessary to send
                    // snapshot status to this peer because it has already
                    // become follower. (otherwise the snapshot msg should be
                    // sent in store thread other than here) Also, the follower
                    // don't need flow control, so don't send unreachable msg
                    // here.
                } else {
                    self.message_metrics.add(msg_type, true);
                }
            }
        }
        if self.trans.need_flush() {
            self.trans.flush();
            self.message_metrics.flush();
        }
        let now2 = Instant::now();
        let send_time = duration_to_sec(now2.saturating_duration_since(now));
        STORE_WRITE_SEND_DURATION_HISTOGRAM.observe(send_time);

        let mut callback_time = 0f64;
        if notify {
            for (region_id, (peer_id, ready_number)) in &self.batch.readies {
                self.notifier.notify(*region_id, *peer_id, *ready_number);
            }
            now = Instant::now();
            callback_time = duration_to_sec(now.saturating_duration_since(now2));
            STORE_WRITE_CALLBACK_DURATION_HISTOGRAM.observe(callback_time);
        }

        let total_cost = now.saturating_duration_since(timer);
        STORE_WRITE_TO_DB_DURATION_HISTOGRAM.observe(duration_to_sec(total_cost));

        slow_log!(
            total_cost,
            "[store {}] async write too slow, write_kv: {}s, write_raft: {}s, send: {}s, callback: {}s thread: {}",
            self.store_id,
            write_kv_time,
            write_raft_time,
            send_time,
            callback_time,
            self.tag
        );

        self.batch.clear();
        self.metrics.flush();

        // update config
        if let Some(incoming) = self.cfg_tracker.any_new() {
            self.raft_write_size_limit = incoming.raft_write_size_limit.0 as usize;
            self.metrics.waterfall_metrics = incoming.waterfall_metrics;
        }
    }

    pub fn is_empty(&self) -> bool {
        self.batch.is_empty()
    }

    fn clear_latency_inspect(&mut self) {
        if self.pending_latency_inspect.is_empty() {
            return;
        }
        let now = Instant::now();
        for (time, inspectors) in std::mem::take(&mut self.pending_latency_inspect) {
            for mut inspector in inspectors {
                inspector.record_store_write(now.saturating_duration_since(time));
                inspector.finish();
            }
        }
    }
}

pub struct StoreWriters<EK, ER>
where
    EK: KvEngine,
    ER: RaftEngine,
{
    writers: Vec<Sender<WriteMsg<EK, ER>>>,
    handlers: Vec<JoinHandle<()>>,
}

impl<EK: KvEngine, ER: RaftEngine> Default for StoreWriters<EK, ER> {
    fn default() -> Self {
        Self {
            writers: vec![],
            handlers: vec![],
        }
    }
}

impl<EK, ER> StoreWriters<EK, ER>
where
    EK: KvEngine,
    ER: RaftEngine,
{
    pub fn senders(&self) -> WriteSenders<EK, ER> {
        WriteSenders::new(self.writers.clone())
    }

    pub fn spawn<T: Transport + 'static, N: PersistedNotifier>(
        &mut self,
        store_id: u64,
        raft_engine: ER,
        kv_engine: Option<EK>,
        notifier: &N,
        trans: &T,
        cfg: &Arc<VersionTrack<Config>>,
    ) -> Result<()> {
        let pool_size = cfg.value().store_io_pool_size;
        for i in 0..pool_size {
            let tag = format!("store-writer-{}", i);
            let (tx, rx) = bounded(cfg.value().store_io_notify_capacity);
            let mut worker = Worker::new(
                store_id,
                tag.clone(),
                raft_engine.clone(),
                kv_engine.clone(),
                rx,
                notifier.clone(),
                trans.clone(),
                cfg,
            );
            info!("starting store writer {}", i);
            let t = thread::Builder::new()
                .name(thd_name!(tag))
                .spawn_wrapper(move || {
                    worker.run();
                })?;
            self.writers.push(tx);
            self.handlers.push(t);
        }
        Ok(())
    }

    pub fn shutdown(&mut self) {
        assert_eq!(self.writers.len(), self.handlers.len());
        for (i, handler) in self.handlers.drain(..).enumerate() {
            info!("stopping store writer {}", i);
            self.writers[i].send(WriteMsg::Shutdown).unwrap();
            handler.join().unwrap();
        }
    }
}

/// Used for test to write task to kv db and raft db.
pub fn write_to_db_for_test<EK, ER>(
    engines: &engine_traits::Engines<EK, ER>,
    task: WriteTask<EK, ER>,
) where
    EK: KvEngine,
    ER: RaftEngine,
{
    let mut batch = WriteTaskBatch::new(engines.raft.log_batch(RAFT_WB_DEFAULT_SIZE));
    batch.add_write_task(&engines.raft, task);
<<<<<<< HEAD
    batch.before_write_to_db(&StoreWriteMetrics::new(false));
=======
    let metrics = StoreWriteMetrics::new(false);
    batch.before_write_to_db(&metrics);
>>>>>>> 46ec0258
    if let ExtraBatchWrite::V1(kv_wb) = &mut batch.extra_batch_write {
        if !kv_wb.is_empty() {
            let mut write_opts = WriteOptions::new();
            write_opts.set_sync(true);
            kv_wb.write_opt(&write_opts).unwrap_or_else(|e| {
                panic!("test failed to write to kv engine: {:?}", e);
            });
        }
    }
    if !batch.raft_wbs[0].is_empty() {
        for wb in &mut batch.raft_wbs {
            engines.raft.consume(wb, true).unwrap_or_else(|e| {
                panic!("test failed to write to raft engine: {:?}", e);
            });
        }
    }
    batch.after_write_to_raft_db(&metrics);
    batch.after_write_all();
}

#[cfg(test)]
#[path = "write_tests.rs"]
mod tests;<|MERGE_RESOLUTION|>--- conflicted
+++ resolved
@@ -186,13 +186,8 @@
     pub raft_wb: Option<ER::LogBatch>,
     // called after writing to kvdb and raftdb.
     pub persisted_cbs: Vec<Box<dyn FnOnce() + Send>>,
-<<<<<<< HEAD
-    pub entries: Vec<Entry>,
-    pub cut_logs: Option<(u64, u64)>,
-=======
     overwrite_to: Option<u64>,
     entries: Vec<Entry>,
->>>>>>> 46ec0258
     pub raft_state: Option<RaftLocalState>,
     pub extra_write: ExtraWrite<EK::WriteBatch, ER::LogBatch>,
     pub messages: Vec<RaftMessage>,
@@ -388,32 +383,6 @@
         if let Err(e) = task.valid() {
             panic!("task is not valid: {:?}", e);
         }
-<<<<<<< HEAD
-
-        if self.raft_wb_split_size > 0
-            && self.raft_wbs.last().unwrap().persist_size() >= self.raft_wb_split_size
-        {
-            self.flush_states_to_raft_wb();
-            self.raft_wbs
-                .push(raft_engine.log_batch(RAFT_WB_DEFAULT_SIZE));
-        }
-
-        let raft_wb = self.raft_wbs.last_mut().unwrap();
-        if let Some(wb) = task.raft_wb.take() {
-            raft_wb.merge(wb).unwrap();
-        }
-        raft_wb
-            .append(task.region_id, std::mem::take(&mut task.entries))
-            .unwrap();
-        if let Some((from, to)) = task.cut_logs {
-            raft_wb.cut_logs(task.region_id, from, to);
-        }
-
-        if let Some(raft_state) = task.raft_state.take()
-            && self.raft_states.insert(task.region_id, raft_state).is_none() {
-            self.state_size += std::mem::size_of::<RaftLocalState>();
-        }
-=======
 
         if self.raft_wb_split_size > 0
             && self.raft_wbs.last().unwrap().persist_size() >= self.raft_wb_split_size
@@ -439,7 +408,6 @@
             && self.raft_states.insert(task.region_id, raft_state).is_none() {
             self.state_size += std::mem::size_of::<RaftLocalState>();
         }
->>>>>>> 46ec0258
         self.extra_batch_write.merge(&mut task.extra_write);
 
         if let Some(prev_readies) = self
@@ -954,12 +922,8 @@
 {
     let mut batch = WriteTaskBatch::new(engines.raft.log_batch(RAFT_WB_DEFAULT_SIZE));
     batch.add_write_task(&engines.raft, task);
-<<<<<<< HEAD
-    batch.before_write_to_db(&StoreWriteMetrics::new(false));
-=======
     let metrics = StoreWriteMetrics::new(false);
     batch.before_write_to_db(&metrics);
->>>>>>> 46ec0258
     if let ExtraBatchWrite::V1(kv_wb) = &mut batch.extra_batch_write {
         if !kv_wb.is_empty() {
             let mut write_opts = WriteOptions::new();
