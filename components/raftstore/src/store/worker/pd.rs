--- conflicted
+++ resolved
@@ -49,7 +49,6 @@
 };
 use yatp::Remote;
 
-<<<<<<< HEAD
 use crate::{
     coprocessor::CoprocessorHost,
     store::{
@@ -61,22 +60,10 @@
         worker::{
             query_stats::QueryStats,
             split_controller::{SplitInfo, TOP_N},
-            AutoSplitController, ReadStats, WriteStats,
+            AutoSplitController, ReadStats, SplitConfigChange, WriteStats,
         },
         Callback, CasualMessage, Config, PeerMsg, RaftCmdExtraOpts, RaftCommand, RaftRouter,
         RegionReadProgressRegistry, SignificantMsg, SnapManager, StoreInfo, StoreMsg, TxnExt,
-=======
-use crate::store::{
-    cmd_resp::new_error,
-    metrics::*,
-    peer::{UnsafeRecoveryExecutePlanSyncer, UnsafeRecoveryForceLeaderSyncer},
-    transport::SignificantRouter,
-    util::{is_epoch_stale, KeysInfoFormatter, LatencyInspector, RaftstoreDuration},
-    worker::{
-        query_stats::QueryStats,
-        split_controller::{SplitInfo, TOP_N},
-        AutoSplitController, ReadStats, SplitConfigChange, WriteStats,
->>>>>>> b4bccd7a
     },
 };
 
