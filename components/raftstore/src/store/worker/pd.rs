--- conflicted
+++ resolved
@@ -605,46 +605,9 @@
         mut stats: pdpb::StoreStats,
         _store_info: StoreInfo,
     ) {
-<<<<<<< HEAD
         let store_stats = get_engine_store_server_helper().handle_compute_store_stats();
         if store_stats.fs_stats.ok == 0 {
             return;
-=======
-        let disk_stats = match fs2::statvfs(store_info.engine.path()) {
-            Err(e) => {
-                error!(
-                    "get disk stat for rocksdb failed";
-                    "engine_path" => store_info.engine.path(),
-                    "err" => ?e
-                );
-                return;
-            }
-            Ok(stats) => stats,
-        };
-
-        let disk_cap = disk_stats.total_space();
-        let capacity = if store_info.capacity == 0 || disk_cap < store_info.capacity {
-            disk_cap
-        } else {
-            store_info.capacity
-        };
-        stats.set_capacity(capacity);
-
-        let used_size = self.snap_mgr.get_total_snap_size().unwrap()
-            + get_engine_used_size(Arc::clone(&store_info.engine));
-        stats.set_used_size(used_size);
-
-        let mut available = if capacity > used_size {
-            capacity - used_size
-        } else {
-            warn!("no available space");
-            0
-        };
-
-        // We only care about rocksdb SST file size, so we should check disk available here.
-        if available > disk_stats.free_space() {
-            available = disk_stats.free_space();
->>>>>>> a448d617
         }
         let capacity = store_stats.fs_stats.capacity_size;
         let available = store_stats.fs_stats.avail_size;
