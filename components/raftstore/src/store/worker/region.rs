// Copyright 2016 TiKV Project Authors. Licensed under Apache-2.0.

use std::{
    collections::{
        BTreeMap,
        Bound::{Excluded, Included, Unbounded},
        HashMap, VecDeque,
    },
    fmt::{self, Display, Formatter},
    sync::{
        atomic::{AtomicBool, AtomicUsize, Ordering},
        mpsc::SyncSender,
        Arc,
    },
    time::Duration,
    u64,
};

use engine_traits::{DeleteStrategy, KvEngine, Mutable, Range, WriteBatch, CF_LOCK, CF_RAFT};
use fail::fail_point;
use file_system::{IoType, WithIoType};
use kvproto::raft_serverpb::{PeerState, RaftApplyState, RegionLocalState};
use pd_client::PdClient;
use raft::eraftpb::Snapshot as RaftSnapshot;
use tikv_util::{
    box_err, box_try,
    config::VersionTrack,
    defer, error, info, thd_name,
    time::Instant,
    warn,
    worker::{Runnable, RunnableWithTimer},
};
use yatp::{
    pool::{Builder, ThreadPool},
    task::future::TaskCell,
};

use super::metrics::*;
use crate::{
    coprocessor::CoprocessorHost,
    store::{
        self, check_abort,
        peer_storage::{
            JOB_STATUS_CANCELLED, JOB_STATUS_CANCELLING, JOB_STATUS_FAILED, JOB_STATUS_FINISHED,
            JOB_STATUS_PENDING, JOB_STATUS_RUNNING,
        },
        snap::{plain_file_used, Error, Result, SNAPSHOT_CFS},
        transport::CasualRouter,
        ApplyOptions, CasualMessage, Config, SnapEntry, SnapKey, SnapManager,
    },
};

const CLEANUP_MAX_REGION_COUNT: usize = 64;

const TIFLASH: &str = "tiflash";
const ENGINE: &str = "engine";

/// Region related task
#[derive(Debug)]
pub enum Task<S> {
    Gen {
        region_id: u64,
        last_applied_term: u64,
        last_applied_state: RaftApplyState,
        kv_snap: S,
        canceled: Arc<AtomicBool>,
        notifier: SyncSender<RaftSnapshot>,
        for_balance: bool,
        to_store_id: u64,
    },
    Apply {
        region_id: u64,
        status: Arc<AtomicUsize>,
        peer_id: u64,
    },
    /// Destroy data between [start_key, end_key).
    ///
    /// The actual deletion may be delayed if the engine is overloaded or a
    /// reader is still referencing the data.
    Destroy {
        region_id: u64,
        start_key: Vec<u8>,
        end_key: Vec<u8>,
    },
}

impl<S> Task<S> {
    pub fn destroy(region_id: u64, start_key: Vec<u8>, end_key: Vec<u8>) -> Task<S> {
        Task::Destroy {
            region_id,
            start_key,
            end_key,
        }
    }
}

impl<S> Display for Task<S> {
    fn fmt(&self, f: &mut Formatter<'_>) -> fmt::Result {
        match *self {
            Task::Gen { region_id, .. } => write!(f, "Snap gen for {}", region_id),
            Task::Apply { region_id, .. } => write!(f, "Snap apply for {}", region_id),
            Task::Destroy {
                region_id,
                ref start_key,
                ref end_key,
            } => write!(
                f,
                "Destroy {} [{}, {})",
                region_id,
                log_wrappers::Value::key(start_key),
                log_wrappers::Value::key(end_key)
            ),
        }
    }
}

#[derive(Clone)]
struct StalePeerInfo {
    // the start_key is stored as a key in PendingDeleteRanges
    // below are stored as a value in PendingDeleteRanges
    pub region_id: u64,
    pub end_key: Vec<u8>,
    // Once the oldest snapshot sequence exceeds this, it ensures that no one is
    // reading on this peer anymore. So we can safely call `delete_files_in_range`,
    // which may break the consistency of snapshot, of this peer range.
    pub stale_sequence: u64,
}

/// A structure records all ranges to be deleted with some delay.
/// The delay is because there may be some coprocessor requests related to these
/// ranges.
#[derive(Clone, Default)]
struct PendingDeleteRanges {
    ranges: BTreeMap<Vec<u8>, StalePeerInfo>, // start_key -> StalePeerInfo
}

impl PendingDeleteRanges {
    /// Finds ranges that overlap with [start_key, end_key).
    fn find_overlap_ranges(
        &self,
        start_key: &[u8],
        end_key: &[u8],
    ) -> Vec<(u64, Vec<u8>, Vec<u8>, u64)> {
        let mut ranges = Vec::new();
        // find the first range that may overlap with [start_key, end_key)
        let sub_range = self.ranges.range((Unbounded, Excluded(start_key.to_vec())));
        if let Some((s_key, peer_info)) = sub_range.last() {
            if peer_info.end_key > start_key.to_vec() {
                ranges.push((
                    peer_info.region_id,
                    s_key.clone(),
                    peer_info.end_key.clone(),
                    peer_info.stale_sequence,
                ));
            }
        }

        // find the rest ranges that overlap with [start_key, end_key)
        for (s_key, peer_info) in self
            .ranges
            .range((Included(start_key.to_vec()), Excluded(end_key.to_vec())))
        {
            ranges.push((
                peer_info.region_id,
                s_key.clone(),
                peer_info.end_key.clone(),
                peer_info.stale_sequence,
            ));
        }
        ranges
    }

    /// Gets ranges that overlap with [start_key, end_key).
    pub fn drain_overlap_ranges(
        &mut self,
        start_key: &[u8],
        end_key: &[u8],
    ) -> Vec<(u64, Vec<u8>, Vec<u8>, u64)> {
        let ranges = self.find_overlap_ranges(start_key, end_key);

        for &(_, ref s_key, ..) in &ranges {
            self.ranges.remove(s_key).unwrap();
        }
        ranges
    }

    /// Removes and returns the peer info with the `start_key`.
    fn remove(&mut self, start_key: &[u8]) -> Option<(u64, Vec<u8>, Vec<u8>)> {
        self.ranges
            .remove(start_key)
            .map(|peer_info| (peer_info.region_id, start_key.to_owned(), peer_info.end_key))
    }

    /// Inserts a new range waiting to be deleted.
    ///
    /// Before an insert is called, it must call drain_overlap_ranges to clean
    /// the overlapping range.
    fn insert(
        &mut self,
        region_id: u64,
        start_key: Vec<u8>,
        end_key: Vec<u8>,
        stale_sequence: u64,
    ) {
        if !self.find_overlap_ranges(&start_key, &end_key).is_empty() {
            panic!(
                "[region {}] register deleting data in [{}, {}) failed due to overlap",
                region_id,
                log_wrappers::Value::key(&start_key),
                log_wrappers::Value::key(&end_key),
            );
        }
        let info = StalePeerInfo {
            region_id,
            end_key,
            stale_sequence,
        };
        self.ranges.insert(start_key, info);
    }

    /// Gets all stale ranges info.
    pub fn stale_ranges(&self, oldest_sequence: u64) -> impl Iterator<Item = (u64, &[u8], &[u8])> {
        self.ranges
            .iter()
            .filter(move |&(_, info)| info.stale_sequence < oldest_sequence)
            .map(|(start_key, info)| {
                (
                    info.region_id,
                    start_key.as_slice(),
                    info.end_key.as_slice(),
                )
            })
    }

    pub fn len(&self) -> usize {
        self.ranges.len()
    }
}

struct SnapGenContext<EK, R> {
    engine: EK,
    mgr: SnapManager,
    router: R,
}

impl<EK, R> SnapGenContext<EK, R>
where
    EK: KvEngine,
    R: CasualRouter<EK>,
{
    /// Generates the snapshot of the Region.
    fn generate_snap(
        &self,
        region_id: u64,
        last_applied_term: u64,
        last_applied_state: RaftApplyState,
        kv_snap: EK::Snapshot,
        notifier: SyncSender<RaftSnapshot>,
        for_balance: bool,
        allow_multi_files_snapshot: bool,
    ) -> Result<()> {
        // do we need to check leader here?
        let snap = box_try!(store::do_snapshot::<EK>(
            self.mgr.clone(),
            &self.engine,
            kv_snap,
            region_id,
            last_applied_term,
            last_applied_state,
            for_balance,
            allow_multi_files_snapshot,
        ));
        // Only enable the fail point when the region id is equal to 1, which is
        // the id of bootstrapped region in tests.
        fail_point!("region_gen_snap", region_id == 1, |_| Ok(()));
        if let Err(e) = notifier.try_send(snap) {
            info!(
                "failed to notify snap result, leadership may have changed, ignore error";
                "region_id" => region_id,
                "err" => %e,
            );
        }
        // The error can be ignored as snapshot will be sent in next heartbeat in the
        // end.
        let _ = self
            .router
            .send(region_id, CasualMessage::SnapshotGenerated);
        Ok(())
    }

    /// Handles the task of generating snapshot of the Region. It calls
    /// `generate_snap` to do the actual work.
    fn handle_gen(
        &self,
        region_id: u64,
        last_applied_term: u64,
        last_applied_state: RaftApplyState,
        kv_snap: EK::Snapshot,
        canceled: Arc<AtomicBool>,
        notifier: SyncSender<RaftSnapshot>,
        for_balance: bool,
        allow_multi_files_snapshot: bool,
    ) {
        fail_point!("before_region_gen_snap", |_| ());
        SNAP_COUNTER.generate.start.inc();
        if canceled.load(Ordering::Relaxed) {
            info!("generate snap is canceled"; "region_id" => region_id);
            SNAP_COUNTER.generate.abort.inc();
            return;
        }

        let start = Instant::now();
        let _io_type_guard = WithIoType::new(if for_balance {
            IoType::LoadBalance
        } else {
            IoType::Replication
        });

        if let Err(e) = self.generate_snap(
            region_id,
            last_applied_term,
            last_applied_state,
            kv_snap,
            notifier,
            for_balance,
            allow_multi_files_snapshot,
        ) {
            error!(%e; "failed to generate snap!!!"; "region_id" => region_id,);
            SNAP_COUNTER.generate.fail.inc();
            return;
        }

        SNAP_COUNTER.generate.success.inc();
        SNAP_HISTOGRAM
            .generate
            .observe(start.saturating_elapsed_secs());
    }
}

pub struct Runner<EK, R, T>
where
    EK: KvEngine,
    T: PdClient + 'static,
{
    batch_size: usize,
    use_delete_range: bool,
    clean_stale_tick: usize,
    clean_stale_check_interval: Duration,
    clean_stale_ranges_tick: usize,

    tiflash_stores: HashMap<u64, bool>,
    // we may delay some apply tasks if level 0 files to write stall threshold,
    // pending_applies records all delayed apply task, and will check again later
    pending_applies: VecDeque<Task<EK::Snapshot>>,
    // Ranges that have been logically destroyed at a specific sequence number. We can
    // assume there will be no reader (engine snapshot) newer than that sequence number. Therefore,
    // they can be physically deleted with `DeleteFiles` when we're sure there is no older
    // reader as well.
    // To protect this assumption, before a new snapshot is applied, the overlapping pending ranges
    // must first be removed.
    // The sole purpose of maintaining this list is to optimize deletion with `DeleteFiles`
    // whenever we can. Errors while processing them can be ignored.
    pending_delete_ranges: PendingDeleteRanges,

    engine: EK,
    mgr: SnapManager,
    coprocessor_host: CoprocessorHost<EK>,
    router: R,
    pd_client: Option<Arc<T>>,
    pool: ThreadPool<TaskCell>,
}

impl<EK, R, T> Runner<EK, R, T>
where
    EK: KvEngine,
    R: CasualRouter<EK>,
    T: PdClient + 'static,
{
    pub fn new(
        engine: EK,
        mgr: SnapManager,
        cfg: Arc<VersionTrack<Config>>,
        coprocessor_host: CoprocessorHost<EK>,
        router: R,
        pd_client: Option<Arc<T>>,
    ) -> Runner<EK, R, T> {
        Runner {
            batch_size: cfg.value().snap_apply_batch_size.0 as usize,
            use_delete_range: cfg.value().use_delete_range,
            clean_stale_tick: 0,
            clean_stale_check_interval: Duration::from_millis(
                cfg.value().region_worker_tick_interval.as_millis(),
            ),
            clean_stale_ranges_tick: cfg.value().clean_stale_ranges_tick,
            tiflash_stores: HashMap::default(),
            pending_applies: VecDeque::new(),
            pending_delete_ranges: PendingDeleteRanges::default(),
            engine,
            mgr,
            coprocessor_host,
            router,
            pd_client,
            pool: Builder::new(thd_name!("snap-generator"))
                .max_thread_count(cfg.value().snap_generator_pool_size)
                .build_future_pool(),
        }
    }

    fn region_state(&self, region_id: u64) -> Result<RegionLocalState> {
        let region_key = keys::region_state_key(region_id);
        let region_state: RegionLocalState =
            match box_try!(self.engine.get_msg_cf(CF_RAFT, &region_key)) {
                Some(state) => state,
                None => {
                    return Err(box_err!(
                        "failed to get region_state from {}",
                        log_wrappers::Value::key(&region_key)
                    ));
                }
            };
        Ok(region_state)
    }

    fn apply_state(&self, region_id: u64) -> Result<RaftApplyState> {
        let state_key = keys::apply_state_key(region_id);
        let apply_state: RaftApplyState =
            match box_try!(self.engine.get_msg_cf(CF_RAFT, &state_key)) {
                Some(state) => state,
                None => {
                    return Err(box_err!(
                        "failed to get apply_state from {}",
                        log_wrappers::Value::key(&state_key)
                    ));
                }
            };
        Ok(apply_state)
    }

    /// Applies snapshot data of the Region.
    fn apply_snap(&mut self, region_id: u64, peer_id: u64, abort: Arc<AtomicUsize>) -> Result<()> {
        info!("begin apply snap data"; "region_id" => region_id, "peer_id" => peer_id);
        fail_point!("region_apply_snap", |_| { Ok(()) });
        check_abort(&abort)?;

        let mut region_state = self.region_state(region_id)?;
        let region = region_state.get_region().clone();
        let start_key = keys::enc_start_key(&region);
        let end_key = keys::enc_end_key(&region);
        check_abort(&abort)?;
        self.clean_overlap_ranges(start_key, end_key)?;
        check_abort(&abort)?;
        fail_point!("apply_snap_cleanup_range");

        // apply snapshot
        let apply_state = self.apply_state(region_id)?;
        let term = apply_state.get_truncated_state().get_term();
        let idx = apply_state.get_truncated_state().get_index();
        let snap_key = SnapKey::new(region_id, term, idx);
        self.mgr.register(snap_key.clone(), SnapEntry::Applying);
        defer!({
            self.mgr.deregister(&snap_key, &SnapEntry::Applying);
        });
        let mut s = box_try!(self.mgr.get_snapshot_for_applying(&snap_key));
        if !s.exists() {
            return Err(box_err!("missing snapshot file {}", s.path()));
        }
        check_abort(&abort)?;
        let timer = Instant::now();
        let options = ApplyOptions {
            db: self.engine.clone(),
            region: region.clone(),
            abort: Arc::clone(&abort),
            write_batch_size: self.batch_size,
            coprocessor_host: self.coprocessor_host.clone(),
        };
        s.apply(options)?;
        self.coprocessor_host
            .post_apply_snapshot(&region, peer_id, &snap_key, Some(&s));

        // delete snapshot state.
        let mut wb = self.engine.write_batch();
        region_state.set_state(PeerState::Normal);
        box_try!(wb.put_msg_cf(CF_RAFT, &keys::region_state_key(region_id), &region_state));
        box_try!(wb.delete_cf(CF_RAFT, &keys::snapshot_raft_state_key(region_id)));
        wb.write().unwrap_or_else(|e| {
            panic!("{} failed to save apply_snap result: {:?}", region_id, e);
        });
        info!(
            "apply new data";
            "region_id" => region_id,
            "time_takes" => ?timer.saturating_elapsed(),
        );
        Ok(())
    }

    /// Tries to apply the snapshot of the specified Region. It calls
    /// `apply_snap` to do the actual work.
    fn handle_apply(&mut self, region_id: u64, peer_id: u64, status: Arc<AtomicUsize>) {
        let _ = status.compare_exchange(
            JOB_STATUS_PENDING,
            JOB_STATUS_RUNNING,
            Ordering::SeqCst,
            Ordering::SeqCst,
        );
<<<<<<< HEAD
        SNAP_COUNTER.apply.all.inc();
=======
        SNAP_COUNTER.apply.start.inc();
>>>>>>> b448214b

        let start = Instant::now();

        match self.apply_snap(region_id, peer_id, Arc::clone(&status)) {
            Ok(()) => {
                status.swap(JOB_STATUS_FINISHED, Ordering::SeqCst);
                SNAP_COUNTER.apply.success.inc();
            }
            Err(Error::Abort) => {
                warn!("applying snapshot is aborted"; "region_id" => region_id);
                assert_eq!(
                    status.swap(JOB_STATUS_CANCELLED, Ordering::SeqCst),
                    JOB_STATUS_CANCELLING
                );
                SNAP_COUNTER.apply.abort.inc();
            }
            Err(e) => {
                error!(%e; "failed to apply snap!!!");
                status.swap(JOB_STATUS_FAILED, Ordering::SeqCst);
                SNAP_COUNTER.apply.fail.inc();
            }
        }

        SNAP_HISTOGRAM
            .apply
            .observe(start.saturating_elapsed_secs());
        let _ = self.router.send(region_id, CasualMessage::SnapshotApplied);
    }

    /// Tries to clean up files in pending ranges overlapping with the given
    /// bounds. These pending ranges will be removed. Returns an updated range
    /// that also includes these ranges. Caller must ensure the remaining keys
    /// in the returning range will be deleted properly.
    fn clean_overlap_ranges_roughly(
        &mut self,
        mut start_key: Vec<u8>,
        mut end_key: Vec<u8>,
    ) -> (Vec<u8>, Vec<u8>) {
        let overlap_ranges = self
            .pending_delete_ranges
            .drain_overlap_ranges(&start_key, &end_key);
        if overlap_ranges.is_empty() {
            return (start_key, end_key);
        }
        CLEAN_COUNTER_VEC.with_label_values(&["overlap"]).inc();
        let oldest_sequence = self
            .engine
            .get_oldest_snapshot_sequence_number()
            .unwrap_or(u64::MAX);
        let df_ranges: Vec<_> = overlap_ranges
            .iter()
            .filter_map(|(region_id, cur_start, cur_end, stale_sequence)| {
                info!(
                    "delete data in range because of overlap"; "region_id" => region_id,
                    "start_key" => log_wrappers::Value::key(cur_start),
                    "end_key" => log_wrappers::Value::key(cur_end)
                );
                if &start_key > cur_start {
                    start_key = cur_start.clone();
                }
                if &end_key < cur_end {
                    end_key = cur_end.clone();
                }
                if *stale_sequence < oldest_sequence {
                    Some(Range::new(cur_start, cur_end))
                } else {
                    SNAP_COUNTER_VEC
                        .with_label_values(&["overlap", "not_delete_files"])
                        .inc();
                    None
                }
            })
            .collect();
        self.engine
            .delete_ranges_cfs(DeleteStrategy::DeleteFiles, &df_ranges)
            .unwrap_or_else(|e| {
                error!("failed to delete files in range"; "err" => %e);
            });
        (start_key, end_key)
    }

    /// Cleans up data in the given range and all pending ranges overlapping
    /// with it.
    fn clean_overlap_ranges(&mut self, start_key: Vec<u8>, end_key: Vec<u8>) -> Result<()> {
        let (start_key, end_key) = self.clean_overlap_ranges_roughly(start_key, end_key);
        self.delete_all_in_range(&[Range::new(&start_key, &end_key)])
    }

    /// Inserts a new pending range, and it will be cleaned up with some delay.
    fn insert_pending_delete_range(
        &mut self,
        region_id: u64,
        start_key: Vec<u8>,
        end_key: Vec<u8>,
    ) {
        let (start_key, end_key) = self.clean_overlap_ranges_roughly(start_key, end_key);
        info!("register deleting data in range";
            "region_id" => region_id,
            "start_key" => log_wrappers::Value::key(&start_key),
            "end_key" => log_wrappers::Value::key(&end_key),
        );
        let seq = self.engine.get_latest_sequence_number();
        self.pending_delete_ranges
            .insert(region_id, start_key, end_key, seq);
    }

    /// Cleans up stale ranges.
    fn clean_stale_ranges(&mut self) {
        STALE_PEER_PENDING_DELETE_RANGE_GAUGE.set(self.pending_delete_ranges.len() as f64);
        if self.ingest_maybe_stall() {
            return;
        }
        let oldest_sequence = self
            .engine
            .get_oldest_snapshot_sequence_number()
            .unwrap_or(u64::MAX);
        let mut region_ranges: Vec<(u64, Vec<u8>, Vec<u8>)> = self
            .pending_delete_ranges
            .stale_ranges(oldest_sequence)
            .map(|(region_id, s, e)| (region_id, s.to_vec(), e.to_vec()))
            .collect();
        if region_ranges.is_empty() {
            return;
        }
        CLEAN_COUNTER_VEC.with_label_values(&["destroy"]).inc_by(1);
        region_ranges.sort_by(|a, b| a.1.cmp(&b.1));
        region_ranges.truncate(CLEANUP_MAX_REGION_COUNT);
        let ranges: Vec<_> = region_ranges
            .iter()
            .map(|(region_id, start, end)| {
                info!("delete data in range because of stale"; "region_id" => region_id,
                    "start_key" => log_wrappers::Value::key(start),
                    "end_key" => log_wrappers::Value::key(end));
                Range::new(start, end)
            })
            .collect();

        self.engine
            .delete_ranges_cfs(DeleteStrategy::DeleteFiles, &ranges)
            .unwrap_or_else(|e| {
                error!("failed to delete files in range"; "err" => %e);
            });
        if let Err(e) = self.delete_all_in_range(&ranges) {
            error!("failed to cleanup stale range"; "err" => %e);
            return;
        }
        self.engine
            .delete_ranges_cfs(DeleteStrategy::DeleteBlobs, &ranges)
            .unwrap_or_else(|e| {
                error!("failed to delete blobs in range"; "err" => %e);
            });

        for (_, key, _) in region_ranges {
            assert!(
                self.pending_delete_ranges.remove(&key).is_some(),
                "cleanup pending_delete_ranges {} should exist",
                log_wrappers::Value::key(&key)
            );
        }
    }

    /// Checks the number of files at level 0 to avoid write stall after
    /// ingesting sst. Returns true if the ingestion causes write stall.
    fn ingest_maybe_stall(&self) -> bool {
        for cf in SNAPSHOT_CFS {
            // no need to check lock cf
            if plain_file_used(cf) {
                continue;
            }
            if self.engine.ingest_maybe_slowdown_writes(cf).expect("cf") {
                return true;
            }
        }
        false
    }

    fn delete_all_in_range(&self, ranges: &[Range<'_>]) -> Result<()> {
        for cf in self.engine.cf_names() {
            // CF_LOCK usually contains fewer keys than other CFs, so we delete them by key.
            let strategy = if cf == CF_LOCK {
                DeleteStrategy::DeleteByKey
            } else if self.use_delete_range {
                DeleteStrategy::DeleteByRange
            } else {
                DeleteStrategy::DeleteByWriter {
                    sst_path: self.mgr.get_temp_path_for_ingest(),
                }
            };
            box_try!(self.engine.delete_ranges_cf(cf, strategy, ranges));
        }

        Ok(())
    }

    /// Calls observer `pre_apply_snapshot` for every task.
    /// Multiple task can be `pre_apply_snapshot` at the same time.
    fn pre_apply_snapshot(&self, task: &Task<EK::Snapshot>) -> Result<()> {
        let (region_id, abort, peer_id) = match task {
            Task::Apply {
                region_id,
                status,
                peer_id,
            } => (region_id, status.clone(), peer_id),
            _ => panic!("invalid apply snapshot task"),
        };

        let region_state = self.region_state(*region_id)?;
        let apply_state = self.apply_state(*region_id)?;

        check_abort(&abort)?;

        let term = apply_state.get_truncated_state().get_term();
        let idx = apply_state.get_truncated_state().get_index();
        let snap_key = SnapKey::new(*region_id, term, idx);
        let s = box_try!(self.mgr.get_snapshot_for_applying(&snap_key));
        if !s.exists() {
            self.coprocessor_host.pre_apply_snapshot(
                region_state.get_region(),
                *peer_id,
                &snap_key,
                None,
            );
            return Err(box_err!("missing snapshot file {}", s.path()));
        }
        check_abort(&abort)?;
        self.coprocessor_host.pre_apply_snapshot(
            region_state.get_region(),
            *peer_id,
            &snap_key,
            Some(&s),
        );
        Ok(())
    }

    /// Tries to apply pending tasks if there is some.
    fn handle_pending_applies(&mut self, is_timeout: bool) {
        fail_point!("apply_pending_snapshot", |_| {});
        let mut new_batch = true;
        while !self.pending_applies.is_empty() {
            // should not handle too many applies than the number of files that can be
            // ingested. check level 0 every time because we can not make sure
            // how does the number of level 0 files change.
            if self.ingest_maybe_stall() {
                break;
            }
            if let Some(Task::Apply { region_id, .. }) = self.pending_applies.front() {
                fail_point!("handle_new_pending_applies", |_| {});
                if !self
                    .engine
                    .can_apply_snapshot(is_timeout, new_batch, *region_id)
                {
                    // KvEngine can't apply snapshot for other reasons.
                    break;
                }
                if let Some(Task::Apply {
                    region_id,
                    status,
                    peer_id,
                }) = self.pending_applies.pop_front()
                {
                    new_batch = false;
                    self.handle_apply(region_id, peer_id, status);
                }
            }
        }
    }
}

impl<EK, R, T> Runnable for Runner<EK, R, T>
where
    EK: KvEngine,
    R: CasualRouter<EK> + Send + Clone + 'static,
    T: PdClient,
{
    type Task = Task<EK::Snapshot>;

    fn run(&mut self, task: Task<EK::Snapshot>) {
        match task {
            Task::Gen {
                region_id,
                last_applied_term,
                last_applied_state,
                kv_snap,
                canceled,
                notifier,
                for_balance,
                to_store_id,
            } => {
                // It is safe for now to handle generating and applying snapshot concurrently,
                // but it may not when merge is implemented.
                let mut allow_multi_files_snapshot = false;
                // if to_store_id is 0, it means the to_store_id cannot be found
                if to_store_id != 0 {
                    if let Some(is_tiflash) = self.tiflash_stores.get(&to_store_id) {
                        allow_multi_files_snapshot = !is_tiflash;
                    } else {
                        let is_tiflash = self.pd_client.as_ref().map_or(false, |pd_client| {
                            if let Ok(s) = pd_client.get_store(to_store_id) {
                                if let Some(_l) = s.get_labels().iter().find(|l| {
                                    l.key.to_lowercase() == ENGINE
                                        && l.value.to_lowercase() == TIFLASH
                                }) {
                                    return true;
                                } else {
                                    return false;
                                }
                            }
                            true
                        });
                        self.tiflash_stores.insert(to_store_id, is_tiflash);
                        allow_multi_files_snapshot = !is_tiflash;
                    }
                }
<<<<<<< HEAD

=======
                SNAP_COUNTER.generate.all.inc();
>>>>>>> b448214b
                let ctx = SnapGenContext {
                    engine: self.engine.clone(),
                    mgr: self.mgr.clone(),
                    router: self.router.clone(),
                };
                self.pool.spawn(async move {
                    tikv_alloc::add_thread_memory_accessor();
                    ctx.handle_gen(
                        region_id,
                        last_applied_term,
                        last_applied_state,
                        kv_snap,
                        canceled,
                        notifier,
                        for_balance,
                        allow_multi_files_snapshot,
                    );
                    tikv_alloc::remove_thread_memory_accessor();
                });
            }
            task @ Task::Apply { .. } => {
                fail_point!("on_region_worker_apply", true, |_| {});
                if self.coprocessor_host.should_pre_apply_snapshot() {
                    let _ = self.pre_apply_snapshot(&task);
                }
<<<<<<< HEAD
=======
                SNAP_COUNTER.apply.all.inc();
>>>>>>> b448214b
                // to makes sure applying snapshots in order.
                self.pending_applies.push_back(task);
                self.handle_pending_applies(false);
                if !self.pending_applies.is_empty() {
                    // delay the apply and retry later
                    SNAP_COUNTER.apply.delay.inc()
                }
            }
            Task::Destroy {
                region_id,
                start_key,
                end_key,
            } => {
                fail_point!("on_region_worker_destroy", true, |_| {});
                // try to delay the range deletion because
                // there might be a coprocessor request related to this range
                self.insert_pending_delete_range(region_id, start_key, end_key);
                self.clean_stale_ranges();
            }
        }
    }

    fn shutdown(&mut self) {
        self.pool.shutdown();
    }
}

impl<EK, R, T> RunnableWithTimer for Runner<EK, R, T>
where
    EK: KvEngine,
    R: CasualRouter<EK> + Send + Clone + 'static,
    T: PdClient + 'static,
{
    fn on_timeout(&mut self) {
        self.handle_pending_applies(true);
        self.clean_stale_tick += 1;
        if self.clean_stale_tick >= self.clean_stale_ranges_tick {
            self.clean_stale_ranges();
            self.clean_stale_tick = 0;
        }
    }

    fn get_interval(&self) -> Duration {
        self.clean_stale_check_interval
    }
}

#[cfg(test)]
pub(crate) mod tests {
    use std::{
        io,
        sync::{atomic::AtomicUsize, mpsc, Arc},
        thread,
        time::Duration,
    };

    use engine_test::{
        ctor::CfOptions,
        kv::{KvTestEngine, KvTestSnapshot},
    };
    use engine_traits::{
        CompactExt, FlowControlFactorsExt, KvEngine, MiscExt, Mutable, Peekable,
        RaftEngineReadOnly, SyncMutable, WriteBatch, WriteBatchExt, CF_DEFAULT, CF_WRITE,
    };
    use keys::data_key;
    use kvproto::raft_serverpb::{PeerState, RaftApplyState, RaftSnapshotData, RegionLocalState};
    use pd_client::RpcClient;
    use protobuf::Message;
    use tempfile::Builder;
    use tikv_util::{
        config::{ReadableDuration, ReadableSize},
        worker::{LazyWorker, Worker},
    };

    use super::*;
    use crate::{
        coprocessor::{
            ApplySnapshotObserver, BoxApplySnapshotObserver, Coprocessor, CoprocessorHost,
            ObserverContext,
        },
        store::{
            peer_storage::JOB_STATUS_PENDING, snap::tests::get_test_db_for_regions,
            worker::RegionRunner, CasualMessage, SnapKey, SnapManager,
        },
    };

    const PENDING_APPLY_CHECK_INTERVAL: u64 = 200;
    const STALE_PEER_CHECK_TICK: usize = 1;

    pub fn make_raftstore_cfg(use_delete_range: bool) -> Arc<VersionTrack<Config>> {
        let mut store_cfg = Config::default();
        store_cfg.snap_apply_batch_size = ReadableSize(0);
        store_cfg.region_worker_tick_interval =
            ReadableDuration::millis(PENDING_APPLY_CHECK_INTERVAL);
        store_cfg.clean_stale_ranges_tick = STALE_PEER_CHECK_TICK;
        store_cfg.use_delete_range = use_delete_range;
        store_cfg.snap_generator_pool_size = 2;
        Arc::new(VersionTrack::new(store_cfg))
    }

    fn insert_range(
        pending_delete_ranges: &mut PendingDeleteRanges,
        id: u64,
        s: &str,
        e: &str,
        stale_sequence: u64,
    ) {
        pending_delete_ranges.insert(
            id,
            s.as_bytes().to_owned(),
            e.as_bytes().to_owned(),
            stale_sequence,
        );
    }

    #[test]
    #[allow(clippy::string_lit_as_bytes)]
    fn test_pending_delete_ranges() {
        let mut pending_delete_ranges = PendingDeleteRanges::default();
        let id = 0;

        let timeout1 = 10;
        insert_range(&mut pending_delete_ranges, id, "a", "c", timeout1);
        insert_range(&mut pending_delete_ranges, id, "m", "n", timeout1);
        insert_range(&mut pending_delete_ranges, id, "x", "z", timeout1);
        insert_range(&mut pending_delete_ranges, id + 1, "f", "i", timeout1);
        insert_range(&mut pending_delete_ranges, id + 1, "p", "t", timeout1);
        assert_eq!(pending_delete_ranges.len(), 5);

        //  a____c    f____i    m____n    p____t    x____z
        //              g___________________q
        // when we want to insert [g, q), we first extract overlap ranges,
        // which are [f, i), [m, n), [p, t)
        let timeout2 = 12;
        let overlap_ranges = pending_delete_ranges.drain_overlap_ranges(b"g", b"q");
        assert_eq!(
            overlap_ranges,
            [
                (id + 1, b"f".to_vec(), b"i".to_vec(), timeout1),
                (id, b"m".to_vec(), b"n".to_vec(), timeout1),
                (id + 1, b"p".to_vec(), b"t".to_vec(), timeout1),
            ]
        );
        assert_eq!(pending_delete_ranges.len(), 2);
        insert_range(&mut pending_delete_ranges, id + 2, "g", "q", timeout2);
        assert_eq!(pending_delete_ranges.len(), 3);

        // at t1, [a, c) and [x, z) will timeout
        {
            let now = 11;
            let ranges: Vec<_> = pending_delete_ranges.stale_ranges(now).collect();
            assert_eq!(
                ranges,
                [
                    (id, "a".as_bytes(), "c".as_bytes()),
                    (id, "x".as_bytes(), "z".as_bytes()),
                ]
            );
            for start_key in ranges
                .into_iter()
                .map(|(_, start, _)| start.to_vec())
                .collect::<Vec<Vec<u8>>>()
            {
                pending_delete_ranges.remove(&start_key);
            }
            assert_eq!(pending_delete_ranges.len(), 1);
        }

        // at t2, [g, q) will timeout
        {
            let now = 14;
            let ranges: Vec<_> = pending_delete_ranges.stale_ranges(now).collect();
            assert_eq!(ranges, [(id + 2, "g".as_bytes(), "q".as_bytes())]);
            for start_key in ranges
                .into_iter()
                .map(|(_, start, _)| start.to_vec())
                .collect::<Vec<Vec<u8>>>()
            {
                pending_delete_ranges.remove(&start_key);
            }
            assert_eq!(pending_delete_ranges.len(), 0);
        }
    }

    #[test]
    fn test_stale_peer() {
        let temp_dir = Builder::new().prefix("test_stale_peer").tempdir().unwrap();
        let engine = get_test_db_for_regions(&temp_dir, None, None, None, &[1]).unwrap();

        let snap_dir = Builder::new().prefix("snap_dir").tempdir().unwrap();
        let mgr = SnapManager::new(snap_dir.path().to_str().unwrap());
        let bg_worker = Worker::new("region-worker");
        let mut worker: LazyWorker<Task<KvTestSnapshot>> = bg_worker.lazy_build("region-worker");
        let sched = worker.scheduler();
        let (router, _) = mpsc::sync_channel(11);
        let cfg = make_raftstore_cfg(false);
        let mut runner = RegionRunner::new(
            engine.kv.clone(),
            mgr,
            cfg,
            CoprocessorHost::<KvTestEngine>::default(),
            router,
            Option::<Arc<RpcClient>>::None,
        );
        runner.clean_stale_check_interval = Duration::from_millis(100);

        let mut ranges = vec![];
        for i in 0..10 {
            let mut key = b"k0".to_vec();
            key.extend_from_slice(i.to_string().as_bytes());
            engine.kv.put(&key, b"v1").unwrap();
            ranges.push(key);
        }
        engine.kv.put(b"k1", b"v1").unwrap();
        let snap = engine.kv.snapshot();
        engine.kv.put(b"k2", b"v2").unwrap();

        sched
            .schedule(Task::Destroy {
                region_id: 1,
                start_key: b"k1".to_vec(),
                end_key: b"k2".to_vec(),
            })
            .unwrap();
        for i in 0..9 {
            sched
                .schedule(Task::Destroy {
                    region_id: i as u64 + 2,
                    start_key: ranges[i].clone(),
                    end_key: ranges[i + 1].clone(),
                })
                .unwrap();
        }
        worker.start_with_timer(runner);
        thread::sleep(Duration::from_millis(20));
        drop(snap);
        thread::sleep(Duration::from_millis(200));
        assert!(engine.kv.get_value(b"k1").unwrap().is_none());
        assert_eq!(engine.kv.get_value(b"k2").unwrap().unwrap(), b"v2");
        for i in 0..9 {
            assert!(engine.kv.get_value(&ranges[i]).unwrap().is_none());
        }
    }

    #[test]
    fn test_pending_applies() {
        let temp_dir = Builder::new()
            .prefix("test_pending_applies")
            .tempdir()
            .unwrap();
        let obs = MockApplySnapshotObserver::default();
        let mut host = CoprocessorHost::<KvTestEngine>::default();
        host.registry
            .register_apply_snapshot_observer(1, BoxApplySnapshotObserver::new(obs.clone()));

        let mut cf_opts = CfOptions::new();
        cf_opts.set_level_zero_slowdown_writes_trigger(5);
        cf_opts.set_disable_auto_compactions(true);
        let kv_cfs_opts = vec![
            (CF_DEFAULT, cf_opts.clone()),
            (CF_WRITE, cf_opts.clone()),
            (CF_LOCK, cf_opts.clone()),
            (CF_RAFT, cf_opts.clone()),
        ];
        let engine = get_test_db_for_regions(
            &temp_dir,
            None,
            None,
            Some(kv_cfs_opts),
            &[1, 2, 3, 4, 5, 6, 7],
        )
        .unwrap();

        for cf_name in &["default", "write", "lock"] {
            for i in 0..7 {
                engine
                    .kv
                    .put_cf(cf_name, &data_key(i.to_string().as_bytes()), &[i])
                    .unwrap();
                engine
                    .kv
                    .put_cf(cf_name, &data_key((i + 1).to_string().as_bytes()), &[i + 1])
                    .unwrap();
                engine.kv.flush_cf(cf_name, true).unwrap();
                // check level 0 files
                assert_eq!(
                    engine
                        .kv
                        .get_cf_num_files_at_level(cf_name, 0)
                        .unwrap()
                        .unwrap(),
                    u64::from(i) + 1
                );
            }
        }

        let snap_dir = Builder::new().prefix("snap_dir").tempdir().unwrap();
        let mgr = SnapManager::new(snap_dir.path().to_str().unwrap());
        let bg_worker = Worker::new("snap-manager");
        let mut worker = bg_worker.lazy_build("snap-manager");
        let sched = worker.scheduler();
        let (router, receiver) = mpsc::sync_channel(1);
        let cfg = make_raftstore_cfg(true);
        let runner = RegionRunner::new(
            engine.kv.clone(),
            mgr,
            cfg,
            host,
            router,
            Option::<Arc<RpcClient>>::None,
        );
        worker.start_with_timer(runner);

        let gen_and_apply_snap = |id: u64| {
            // construct snapshot
            let (tx, rx) = mpsc::sync_channel(1);
            let apply_state: RaftApplyState = engine
                .kv
                .get_msg_cf(CF_RAFT, &keys::apply_state_key(id))
                .unwrap()
                .unwrap();
            let idx = apply_state.get_applied_index();
            let entry = engine.raft.get_entry(id, idx).unwrap().unwrap();
            sched
                .schedule(Task::Gen {
                    region_id: id,
                    kv_snap: engine.kv.snapshot(),
                    last_applied_term: entry.get_term(),
                    last_applied_state: apply_state,
                    canceled: Arc::new(AtomicBool::new(false)),
                    notifier: tx,
                    for_balance: false,
                    to_store_id: 0,
                })
                .unwrap();
            let s1 = rx.recv().unwrap();
            match receiver.recv() {
                Ok((region_id, CasualMessage::SnapshotGenerated)) => {
                    assert_eq!(region_id, id);
                }
                msg => panic!("expected SnapshotGenerated, but got {:?}", msg),
            }
            let mut data = RaftSnapshotData::default();
            data.merge_from_bytes(s1.get_data()).unwrap();
            let key = SnapKey::from_snap(&s1).unwrap();
            let mgr = SnapManager::new(snap_dir.path().to_str().unwrap());
            let mut s2 = mgr.get_snapshot_for_sending(&key).unwrap();
            let mut s3 = mgr
                .get_snapshot_for_receiving(&key, data.take_meta())
                .unwrap();
            io::copy(&mut s2, &mut s3).unwrap();
            s3.save().unwrap();

            // set applying state
            let mut wb = engine.kv.write_batch();
            let region_key = keys::region_state_key(id);
            let mut region_state = engine
                .kv
                .get_msg_cf::<RegionLocalState>(CF_RAFT, &region_key)
                .unwrap()
                .unwrap();
            region_state.set_state(PeerState::Applying);
            wb.put_msg_cf(CF_RAFT, &region_key, &region_state).unwrap();
            wb.write().unwrap();

            // apply snapshot
            let status = Arc::new(AtomicUsize::new(JOB_STATUS_PENDING));
            sched
                .schedule(Task::Apply {
                    region_id: id,
                    status,
                    peer_id: 1,
                })
                .unwrap();
        };
        let destroy_region = |id: u64| {
            let start_key = data_key(id.to_string().as_bytes());
            let end_key = data_key((id + 1).to_string().as_bytes());
            // destroy region
            sched
                .schedule(Task::Destroy {
                    region_id: id,
                    start_key,
                    end_key,
                })
                .unwrap();
        };

        let check_region_exist = |id: u64| -> bool {
            let key = data_key(id.to_string().as_bytes());
            let v = engine.kv.get_value(&key).unwrap();
            v.is_some()
        };

        let wait_apply_finish = |ids: &[u64]| {
            for id in ids {
                match receiver.recv_timeout(Duration::from_secs(5)) {
                    Ok((region_id, CasualMessage::SnapshotApplied)) => {
                        assert_eq!(region_id, *id);
                    }
                    msg => panic!("expected {} SnapshotApplied, but got {:?}", id, msg),
                }
                let region_key = keys::region_state_key(*id);
                assert_eq!(
                    engine
                        .kv
                        .get_msg_cf::<RegionLocalState>(CF_RAFT, &region_key)
                        .unwrap()
                        .unwrap()
                        .get_state(),
                    PeerState::Normal
                )
            }
        };

        #[allow(dead_code)]
        let must_not_finish = |ids: &[u64]| {
            for id in ids {
                let region_key = keys::region_state_key(*id);
                assert_eq!(
                    engine
                        .kv
                        .get_msg_cf::<RegionLocalState>(CF_RAFT, &region_key)
                        .unwrap()
                        .unwrap()
                        .get_state(),
                    PeerState::Applying
                )
            }
        };

        // snapshot will not ingest cause already write stall
        gen_and_apply_snap(1);
        assert_eq!(
            engine
                .kv
                .get_cf_num_files_at_level(CF_DEFAULT, 0)
                .unwrap()
                .unwrap(),
            7
        );

        // compact all files to the bottomest level
        engine.kv.compact_files_in_range(None, None, None).unwrap();
        assert_eq!(
            engine
                .kv
                .get_cf_num_files_at_level(CF_DEFAULT, 0)
                .unwrap()
                .unwrap(),
            0
        );

        wait_apply_finish(&[1]);
        assert_eq!(obs.pre_apply_count.load(Ordering::SeqCst), 1);
        assert_eq!(obs.post_apply_count.load(Ordering::SeqCst), 1);
        assert_eq!(
            obs.pre_apply_hash.load(Ordering::SeqCst),
            obs.post_apply_hash.load(Ordering::SeqCst)
        );

        // the pending apply task should be finished and snapshots are ingested.
        // note that when ingest sst, it may flush memtable if overlap,
        // so here will two level 0 files.
        assert_eq!(
            engine
                .kv
                .get_cf_num_files_at_level(CF_DEFAULT, 0)
                .unwrap()
                .unwrap(),
            2
        );

        // no write stall, ingest without delay
        gen_and_apply_snap(2);
        wait_apply_finish(&[2]);
        assert_eq!(
            engine
                .kv
                .get_cf_num_files_at_level(CF_DEFAULT, 0)
                .unwrap()
                .unwrap(),
            4
        );

        // snapshot will not ingest cause it may cause write stall
        gen_and_apply_snap(3);
        assert_eq!(
            engine
                .kv
                .get_cf_num_files_at_level(CF_DEFAULT, 0)
                .unwrap()
                .unwrap(),
            4
        );
        gen_and_apply_snap(4);
        assert_eq!(
            engine
                .kv
                .get_cf_num_files_at_level(CF_DEFAULT, 0)
                .unwrap()
                .unwrap(),
            4
        );
        gen_and_apply_snap(5);
        destroy_region(6);
        thread::sleep(Duration::from_millis(PENDING_APPLY_CHECK_INTERVAL * 2));
        assert!(check_region_exist(6));
        assert_eq!(
            engine
                .kv
                .get_cf_num_files_at_level(CF_DEFAULT, 0)
                .unwrap()
                .unwrap(),
            4
        );

        // compact all files to the bottomest level
        engine.kv.compact_files_in_range(None, None, None).unwrap();
        assert_eq!(
            engine
                .kv
                .get_cf_num_files_at_level(CF_DEFAULT, 0)
                .unwrap()
                .unwrap(),
            0
        );

        // make sure have checked pending applies
        wait_apply_finish(&[3, 4]);

        // before two pending apply tasks should be finished and snapshots are ingested
        // and one still in pending.
        assert_eq!(
            engine
                .kv
                .get_cf_num_files_at_level(CF_DEFAULT, 0)
                .unwrap()
                .unwrap(),
            4
        );

        // make sure have checked pending applies
        engine.kv.compact_files_in_range(None, None, None).unwrap();
        assert_eq!(
            engine
                .kv
                .get_cf_num_files_at_level(CF_DEFAULT, 0)
                .unwrap()
                .unwrap(),
            0
        );
        wait_apply_finish(&[5]);

        // the last one pending task finished
        assert_eq!(
            engine
                .kv
                .get_cf_num_files_at_level(CF_DEFAULT, 0)
                .unwrap()
                .unwrap(),
            2
        );
        thread::sleep(Duration::from_millis(PENDING_APPLY_CHECK_INTERVAL * 2));
        assert!(!check_region_exist(6));

        #[cfg(feature = "failpoints")]
        {
            engine.kv.compact_files_in_range(None, None, None).unwrap();
            fail::cfg("handle_new_pending_applies", "return").unwrap();
            gen_and_apply_snap(7);
            thread::sleep(Duration::from_millis(PENDING_APPLY_CHECK_INTERVAL * 2));
            must_not_finish(&[7]);
            fail::remove("handle_new_pending_applies");
            thread::sleep(Duration::from_millis(PENDING_APPLY_CHECK_INTERVAL * 2));
            wait_apply_finish(&[7]);
        }
    }

    #[derive(Clone, Default)]
    struct MockApplySnapshotObserver {
        pub pre_apply_count: Arc<AtomicUsize>,
        pub post_apply_count: Arc<AtomicUsize>,
        pub pre_apply_hash: Arc<AtomicUsize>,
        pub post_apply_hash: Arc<AtomicUsize>,
    }

    impl Coprocessor for MockApplySnapshotObserver {}

    impl ApplySnapshotObserver for MockApplySnapshotObserver {
        fn pre_apply_snapshot(
            &self,
            _: &mut ObserverContext<'_>,
            peer_id: u64,
            key: &crate::store::SnapKey,
            snapshot: Option<&crate::store::Snapshot>,
        ) {
            let code =
                snapshot.unwrap().total_size() + key.term + key.region_id + key.idx + peer_id;
            self.pre_apply_count.fetch_add(1, Ordering::SeqCst);
            self.pre_apply_hash
                .fetch_add(code as usize, Ordering::SeqCst);
        }

        fn post_apply_snapshot(
            &self,
            _: &mut ObserverContext<'_>,
            peer_id: u64,
            key: &crate::store::SnapKey,
            snapshot: Option<&crate::store::Snapshot>,
        ) {
            let code =
                snapshot.unwrap().total_size() + key.term + key.region_id + key.idx + peer_id;
            self.post_apply_count.fetch_add(1, Ordering::SeqCst);
            self.post_apply_hash
                .fetch_add(code as usize, Ordering::SeqCst);
        }

        fn should_pre_apply_snapshot(&self) -> bool {
            true
        }
    }
}<|MERGE_RESOLUTION|>--- conflicted
+++ resolved
@@ -502,11 +502,7 @@
             Ordering::SeqCst,
             Ordering::SeqCst,
         );
-<<<<<<< HEAD
-        SNAP_COUNTER.apply.all.inc();
-=======
         SNAP_COUNTER.apply.start.inc();
->>>>>>> b448214b
 
         let start = Instant::now();
 
@@ -820,11 +816,7 @@
                         allow_multi_files_snapshot = !is_tiflash;
                     }
                 }
-<<<<<<< HEAD
-
-=======
                 SNAP_COUNTER.generate.all.inc();
->>>>>>> b448214b
                 let ctx = SnapGenContext {
                     engine: self.engine.clone(),
                     mgr: self.mgr.clone(),
@@ -850,10 +842,7 @@
                 if self.coprocessor_host.should_pre_apply_snapshot() {
                     let _ = self.pre_apply_snapshot(&task);
                 }
-<<<<<<< HEAD
-=======
                 SNAP_COUNTER.apply.all.inc();
->>>>>>> b448214b
                 // to makes sure applying snapshots in order.
                 self.pending_applies.push_back(task);
                 self.handle_pending_applies(false);
