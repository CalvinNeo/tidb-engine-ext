// Copyright 2016 TiKV Project Authors. Licensed under Apache-2.0.

use std::{
    collections::{
        BTreeMap,
        Bound::{Excluded, Included, Unbounded},
        HashMap, VecDeque,
    },
    fmt::{self, Display, Formatter},
    sync::{
        atomic::{AtomicBool, AtomicUsize, Ordering},
        mpsc::SyncSender,
        Arc,
    },
    time::Duration,
    u64,
};

use engine_traits::{DeleteStrategy, KvEngine, Mutable, Range, WriteBatch, CF_LOCK, CF_RAFT};
use fail::fail_point;
use file_system::{IoType, WithIoType};
use kvproto::raft_serverpb::{PeerState, RaftApplyState, RegionLocalState};
use pd_client::PdClient;
use raft::eraftpb::Snapshot as RaftSnapshot;
use tikv_util::{
    box_err, box_try,
    config::VersionTrack,
    defer, error, info, thd_name,
    time::Instant,
    warn,
    worker::{Runnable, RunnableWithTimer},
};
use yatp::{
    pool::{Builder, ThreadPool},
    task::future::TaskCell,
};

use super::metrics::*;
use crate::{
    coprocessor::CoprocessorHost,
    store::{
        self, check_abort,
        peer_storage::{
            JOB_STATUS_CANCELLED, JOB_STATUS_CANCELLING, JOB_STATUS_FAILED, JOB_STATUS_FINISHED,
            JOB_STATUS_PENDING, JOB_STATUS_RUNNING,
        },
        snap::{plain_file_used, Error, Result, SNAPSHOT_CFS},
        transport::CasualRouter,
        ApplyOptions, CasualMessage, Config, SnapEntry, SnapKey, SnapManager,
    },
};

<<<<<<< HEAD
=======
// used to periodically check whether we should delete a stale peer's range in
// region runner
#[cfg(test)]
pub const STALE_PEER_CHECK_TICK: usize = 1; // 1000 milliseconds
#[cfg(not(test))]
pub const STALE_PEER_CHECK_TICK: usize = 10; // 10000 milliseconds

// used to periodically check whether schedule pending applies in region runner
#[cfg(not(test))]
pub const PENDING_APPLY_CHECK_INTERVAL: u64 = 1_000; // 1000 milliseconds
#[cfg(test)]
pub const PENDING_APPLY_CHECK_INTERVAL: u64 = 200; // 200 milliseconds

>>>>>>> cbf85c11
const CLEANUP_MAX_REGION_COUNT: usize = 64;

const TIFLASH: &str = "tiflash";
const ENGINE: &str = "engine";

/// Region related task
#[derive(Debug)]
pub enum Task<S> {
    Gen {
        region_id: u64,
        last_applied_term: u64,
        last_applied_state: RaftApplyState,
        kv_snap: S,
        canceled: Arc<AtomicBool>,
        notifier: SyncSender<RaftSnapshot>,
        for_balance: bool,
        to_store_id: u64,
    },
    Apply {
        region_id: u64,
        status: Arc<AtomicUsize>,
        peer_id: u64,
    },
    /// Destroy data between [start_key, end_key).
    ///
    /// The actual deletion may be delayed if the engine is overloaded or a
    /// reader is still referencing the data.
    Destroy {
        region_id: u64,
        start_key: Vec<u8>,
        end_key: Vec<u8>,
    },
}

impl<S> Task<S> {
    pub fn destroy(region_id: u64, start_key: Vec<u8>, end_key: Vec<u8>) -> Task<S> {
        Task::Destroy {
            region_id,
            start_key,
            end_key,
        }
    }
}

impl<S> Display for Task<S> {
    fn fmt(&self, f: &mut Formatter<'_>) -> fmt::Result {
        match *self {
            Task::Gen { region_id, .. } => write!(f, "Snap gen for {}", region_id),
            Task::Apply { region_id, .. } => write!(f, "Snap apply for {}", region_id),
            Task::Destroy {
                region_id,
                ref start_key,
                ref end_key,
            } => write!(
                f,
                "Destroy {} [{}, {})",
                region_id,
                log_wrappers::Value::key(start_key),
                log_wrappers::Value::key(end_key)
            ),
        }
    }
}

#[derive(Clone)]
struct StalePeerInfo {
    // the start_key is stored as a key in PendingDeleteRanges
    // below are stored as a value in PendingDeleteRanges
    pub region_id: u64,
    pub end_key: Vec<u8>,
    // Once the oldest snapshot sequence exceeds this, it ensures that no one is
    // reading on this peer anymore. So we can safely call `delete_files_in_range`,
    // which may break the consistency of snapshot, of this peer range.
    pub stale_sequence: u64,
}

/// A structure records all ranges to be deleted with some delay.
/// The delay is because there may be some coprocessor requests related to these
/// ranges.
#[derive(Clone, Default)]
struct PendingDeleteRanges {
    ranges: BTreeMap<Vec<u8>, StalePeerInfo>, // start_key -> StalePeerInfo
}

impl PendingDeleteRanges {
    /// Finds ranges that overlap with [start_key, end_key).
    fn find_overlap_ranges(
        &self,
        start_key: &[u8],
        end_key: &[u8],
    ) -> Vec<(u64, Vec<u8>, Vec<u8>, u64)> {
        let mut ranges = Vec::new();
        // find the first range that may overlap with [start_key, end_key)
        let sub_range = self.ranges.range((Unbounded, Excluded(start_key.to_vec())));
        if let Some((s_key, peer_info)) = sub_range.last() {
            if peer_info.end_key > start_key.to_vec() {
                ranges.push((
                    peer_info.region_id,
                    s_key.clone(),
                    peer_info.end_key.clone(),
                    peer_info.stale_sequence,
                ));
            }
        }

        // find the rest ranges that overlap with [start_key, end_key)
        for (s_key, peer_info) in self
            .ranges
            .range((Included(start_key.to_vec()), Excluded(end_key.to_vec())))
        {
            ranges.push((
                peer_info.region_id,
                s_key.clone(),
                peer_info.end_key.clone(),
                peer_info.stale_sequence,
            ));
        }
        ranges
    }

    /// Gets ranges that overlap with [start_key, end_key).
    pub fn drain_overlap_ranges(
        &mut self,
        start_key: &[u8],
        end_key: &[u8],
    ) -> Vec<(u64, Vec<u8>, Vec<u8>, u64)> {
        let ranges = self.find_overlap_ranges(start_key, end_key);

        for &(_, ref s_key, ..) in &ranges {
            self.ranges.remove(s_key).unwrap();
        }
        ranges
    }

    /// Removes and returns the peer info with the `start_key`.
    fn remove(&mut self, start_key: &[u8]) -> Option<(u64, Vec<u8>, Vec<u8>)> {
        self.ranges
            .remove(start_key)
            .map(|peer_info| (peer_info.region_id, start_key.to_owned(), peer_info.end_key))
    }

    /// Inserts a new range waiting to be deleted.
    ///
    /// Before an insert is called, it must call drain_overlap_ranges to clean
    /// the overlapping range.
    fn insert(
        &mut self,
        region_id: u64,
        start_key: Vec<u8>,
        end_key: Vec<u8>,
        stale_sequence: u64,
    ) {
        if !self.find_overlap_ranges(&start_key, &end_key).is_empty() {
            panic!(
                "[region {}] register deleting data in [{}, {}) failed due to overlap",
                region_id,
                log_wrappers::Value::key(&start_key),
                log_wrappers::Value::key(&end_key),
            );
        }
        let info = StalePeerInfo {
            region_id,
            end_key,
            stale_sequence,
        };
        self.ranges.insert(start_key, info);
    }

    /// Gets all stale ranges info.
    pub fn stale_ranges(&self, oldest_sequence: u64) -> impl Iterator<Item = (u64, &[u8], &[u8])> {
        self.ranges
            .iter()
            .filter(move |&(_, info)| info.stale_sequence < oldest_sequence)
            .map(|(start_key, info)| {
                (
                    info.region_id,
                    start_key.as_slice(),
                    info.end_key.as_slice(),
                )
            })
    }

    pub fn len(&self) -> usize {
        self.ranges.len()
    }
}

struct SnapGenContext<EK, R> {
    engine: EK,
    mgr: SnapManager,
    router: R,
}

impl<EK, R> SnapGenContext<EK, R>
where
    EK: KvEngine,
    R: CasualRouter<EK>,
{
    /// Generates the snapshot of the Region.
    fn generate_snap(
        &self,
        region_id: u64,
        last_applied_term: u64,
        last_applied_state: RaftApplyState,
        kv_snap: EK::Snapshot,
        notifier: SyncSender<RaftSnapshot>,
        for_balance: bool,
        allow_multi_files_snapshot: bool,
    ) -> Result<()> {
        // do we need to check leader here?
        let snap = box_try!(store::do_snapshot::<EK>(
            self.mgr.clone(),
            &self.engine,
            kv_snap,
            region_id,
            last_applied_term,
            last_applied_state,
            for_balance,
            allow_multi_files_snapshot,
        ));
        // Only enable the fail point when the region id is equal to 1, which is
        // the id of bootstrapped region in tests.
        fail_point!("region_gen_snap", region_id == 1, |_| Ok(()));
        if let Err(e) = notifier.try_send(snap) {
            info!(
                "failed to notify snap result, leadership may have changed, ignore error";
                "region_id" => region_id,
                "err" => %e,
            );
        }
        // The error can be ignored as snapshot will be sent in next heartbeat in the
        // end.
        let _ = self
            .router
            .send(region_id, CasualMessage::SnapshotGenerated);
        Ok(())
    }

    /// Handles the task of generating snapshot of the Region. It calls
    /// `generate_snap` to do the actual work.
    fn handle_gen(
        &self,
        region_id: u64,
        last_applied_term: u64,
        last_applied_state: RaftApplyState,
        kv_snap: EK::Snapshot,
        canceled: Arc<AtomicBool>,
        notifier: SyncSender<RaftSnapshot>,
        for_balance: bool,
        allow_multi_files_snapshot: bool,
    ) {
        fail_point!("before_region_gen_snap", |_| ());
        SNAP_COUNTER.generate.all.inc();
        if canceled.load(Ordering::Relaxed) {
            info!("generate snap is canceled"; "region_id" => region_id);
            return;
        }

        let start = Instant::now();
        let _io_type_guard = WithIoType::new(if for_balance {
            IoType::LoadBalance
        } else {
            IoType::Replication
        });

        if let Err(e) = self.generate_snap(
            region_id,
            last_applied_term,
            last_applied_state,
            kv_snap,
            notifier,
            for_balance,
            allow_multi_files_snapshot,
        ) {
            error!(%e; "failed to generate snap!!!"; "region_id" => region_id,);
            return;
        }

        SNAP_COUNTER.generate.success.inc();
        SNAP_HISTOGRAM
            .generate
            .observe(start.saturating_elapsed_secs());
    }
}

pub struct Runner<EK, R, T>
where
    EK: KvEngine,
    T: PdClient + 'static,
{
    batch_size: usize,
    use_delete_range: bool,
    clean_stale_tick: usize,
    clean_stale_check_interval: Duration,

    tiflash_stores: HashMap<u64, bool>,
    // we may delay some apply tasks if level 0 files to write stall threshold,
    // pending_applies records all delayed apply task, and will check again later
    pending_applies: VecDeque<Task<EK::Snapshot>>,
    // Ranges that have been logically destroyed at a specific sequence number. We can
    // assume there will be no reader (engine snapshot) newer than that sequence number. Therefore,
    // they can be physically deleted with `DeleteFiles` when we're sure there is no older
    // reader as well.
    // To protect this assumption, before a new snapshot is applied, the overlapping pending ranges
    // must first be removed.
    // The sole purpose of maintaining this list is to optimize deletion with `DeleteFiles`
    // whenever we can. Errors while processing them can be ignored.
    pending_delete_ranges: PendingDeleteRanges,

    engine: EK,
    mgr: SnapManager,
    coprocessor_host: CoprocessorHost<EK>,
    router: R,
    pd_client: Option<Arc<T>>,
    pool: ThreadPool<TaskCell>,
}

impl<EK, R, T> Runner<EK, R, T>
where
    EK: KvEngine,
    R: CasualRouter<EK>,
    T: PdClient + 'static,
{
    pub fn new(
        engine: EK,
        mgr: SnapManager,
        batch_size: usize,
        use_delete_range: bool,
        snap_generator_pool_size: usize,
        coprocessor_host: CoprocessorHost<EK>,
        router: R,
        pd_client: Option<Arc<T>>,
    ) -> Runner<EK, R, T> {
        Runner {
            batch_size,
            use_delete_range,
            clean_stale_tick: 0,
            clean_stale_check_interval: Duration::from_millis(PENDING_APPLY_CHECK_INTERVAL),
            tiflash_stores: HashMap::default(),
            pending_applies: VecDeque::new(),
            pending_delete_ranges: PendingDeleteRanges::default(),
            engine,
            mgr,
            coprocessor_host,
            router,
            pd_client,
            pool: Builder::new(thd_name!("snap-generator"))
                .max_thread_count(snap_generator_pool_size)
                .build_future_pool(),
        }
    }

    fn region_state(&self, region_id: u64) -> Result<RegionLocalState> {
        let region_key = keys::region_state_key(region_id);
        let region_state: RegionLocalState =
            match box_try!(self.engine.get_msg_cf(CF_RAFT, &region_key)) {
                Some(state) => state,
                None => {
                    return Err(box_err!(
                        "failed to get region_state from {}",
                        log_wrappers::Value::key(&region_key)
                    ));
                }
            };
        Ok(region_state)
    }

    fn apply_state(&self, region_id: u64) -> Result<RaftApplyState> {
        let state_key = keys::apply_state_key(region_id);
        let apply_state: RaftApplyState =
            match box_try!(self.engine.get_msg_cf(CF_RAFT, &state_key)) {
                Some(state) => state,
                None => {
                    return Err(box_err!(
                        "failed to get apply_state from {}",
                        log_wrappers::Value::key(&state_key)
                    ));
                }
            };
        Ok(apply_state)
    }

    /// Applies snapshot data of the Region.
    fn apply_snap(&mut self, region_id: u64, peer_id: u64, abort: Arc<AtomicUsize>) -> Result<()> {
        info!("begin apply snap data"; "region_id" => region_id, "peer_id" => peer_id);
        fail_point!("region_apply_snap", |_| { Ok(()) });
        check_abort(&abort)?;

        let mut region_state = self.region_state(region_id)?;
        let region = region_state.get_region().clone();
        let start_key = keys::enc_start_key(&region);
        let end_key = keys::enc_end_key(&region);
        check_abort(&abort)?;
        self.clean_overlap_ranges(start_key, end_key)?;
        check_abort(&abort)?;
        fail_point!("apply_snap_cleanup_range");

        // apply snapshot
        let apply_state = self.apply_state(region_id)?;
        let term = apply_state.get_truncated_state().get_term();
        let idx = apply_state.get_truncated_state().get_index();
        let snap_key = SnapKey::new(region_id, term, idx);
        self.mgr.register(snap_key.clone(), SnapEntry::Applying);
        defer!({
            self.mgr.deregister(&snap_key, &SnapEntry::Applying);
        });
        let mut s = box_try!(self.mgr.get_snapshot_for_applying(&snap_key));
        if !s.exists() {
            return Err(box_err!("missing snapshot file {}", s.path()));
        }
        check_abort(&abort)?;
        let timer = Instant::now();
        let options = ApplyOptions {
            db: self.engine.clone(),
            region: region.clone(),
            abort: Arc::clone(&abort),
            write_batch_size: self.batch_size,
            coprocessor_host: self.coprocessor_host.clone(),
        };
        s.apply(options)?;
        self.coprocessor_host
            .post_apply_snapshot(&region, peer_id, &snap_key, Some(&s));

        // delete snapshot state.
        let mut wb = self.engine.write_batch();
        region_state.set_state(PeerState::Normal);
        box_try!(wb.put_msg_cf(CF_RAFT, &keys::region_state_key(region_id), &region_state));
        box_try!(wb.delete_cf(CF_RAFT, &keys::snapshot_raft_state_key(region_id)));
        wb.write().unwrap_or_else(|e| {
            panic!("{} failed to save apply_snap result: {:?}", region_id, e);
        });
        info!(
            "apply new data";
            "region_id" => region_id,
            "time_takes" => ?timer.saturating_elapsed(),
        );
        Ok(())
    }

    /// Tries to apply the snapshot of the specified Region. It calls
    /// `apply_snap` to do the actual work.
    fn handle_apply(&mut self, region_id: u64, peer_id: u64, status: Arc<AtomicUsize>) {
        let _ = status.compare_exchange(
            JOB_STATUS_PENDING,
            JOB_STATUS_RUNNING,
            Ordering::SeqCst,
            Ordering::SeqCst,
        );
        SNAP_COUNTER.apply.all.inc();

        let start = Instant::now();

        match self.apply_snap(region_id, peer_id, Arc::clone(&status)) {
            Ok(()) => {
                status.swap(JOB_STATUS_FINISHED, Ordering::SeqCst);
                SNAP_COUNTER.apply.success.inc();
            }
            Err(Error::Abort) => {
                warn!("applying snapshot is aborted"; "region_id" => region_id);
                assert_eq!(
                    status.swap(JOB_STATUS_CANCELLED, Ordering::SeqCst),
                    JOB_STATUS_CANCELLING
                );
                SNAP_COUNTER.apply.abort.inc();
            }
            Err(e) => {
                error!(%e; "failed to apply snap!!!");
                status.swap(JOB_STATUS_FAILED, Ordering::SeqCst);
                SNAP_COUNTER.apply.fail.inc();
            }
        }

        SNAP_HISTOGRAM
            .apply
            .observe(start.saturating_elapsed_secs());
        let _ = self.router.send(region_id, CasualMessage::SnapshotApplied);
    }

    /// Tries to clean up files in pending ranges overlapping with the given
    /// bounds. These pending ranges will be removed. Returns an updated range
    /// that also includes these ranges. Caller must ensure the remaining keys
    /// in the returning range will be deleted properly.
    fn clean_overlap_ranges_roughly(
        &mut self,
        mut start_key: Vec<u8>,
        mut end_key: Vec<u8>,
    ) -> (Vec<u8>, Vec<u8>) {
        let overlap_ranges = self
            .pending_delete_ranges
            .drain_overlap_ranges(&start_key, &end_key);
        if overlap_ranges.is_empty() {
            return (start_key, end_key);
        }
        CLEAN_COUNTER_VEC.with_label_values(&["overlap"]).inc();
        let oldest_sequence = self
            .engine
            .get_oldest_snapshot_sequence_number()
            .unwrap_or(u64::MAX);
        let df_ranges: Vec<_> = overlap_ranges
            .iter()
            .filter_map(|(region_id, cur_start, cur_end, stale_sequence)| {
                info!(
                    "delete data in range because of overlap"; "region_id" => region_id,
                    "start_key" => log_wrappers::Value::key(cur_start),
                    "end_key" => log_wrappers::Value::key(cur_end)
                );
                if &start_key > cur_start {
                    start_key = cur_start.clone();
                }
                if &end_key < cur_end {
                    end_key = cur_end.clone();
                }
                if *stale_sequence < oldest_sequence {
                    Some(Range::new(cur_start, cur_end))
                } else {
                    SNAP_COUNTER_VEC
                        .with_label_values(&["overlap", "not_delete_files"])
                        .inc();
                    None
                }
            })
            .collect();
        self.engine
            .delete_ranges_cfs(DeleteStrategy::DeleteFiles, &df_ranges)
            .unwrap_or_else(|e| {
                error!("failed to delete files in range"; "err" => %e);
            });
        (start_key, end_key)
    }

    /// Cleans up data in the given range and all pending ranges overlapping
    /// with it.
    fn clean_overlap_ranges(&mut self, start_key: Vec<u8>, end_key: Vec<u8>) -> Result<()> {
        let (start_key, end_key) = self.clean_overlap_ranges_roughly(start_key, end_key);
        self.delete_all_in_range(&[Range::new(&start_key, &end_key)])
    }

    /// Inserts a new pending range, and it will be cleaned up with some delay.
    fn insert_pending_delete_range(
        &mut self,
        region_id: u64,
        start_key: Vec<u8>,
        end_key: Vec<u8>,
    ) {
        let (start_key, end_key) = self.clean_overlap_ranges_roughly(start_key, end_key);
        info!("register deleting data in range";
            "region_id" => region_id,
            "start_key" => log_wrappers::Value::key(&start_key),
            "end_key" => log_wrappers::Value::key(&end_key),
        );
        let seq = self.engine.get_latest_sequence_number();
        self.pending_delete_ranges
            .insert(region_id, start_key, end_key, seq);
    }

    /// Cleans up stale ranges.
    fn clean_stale_ranges(&mut self) {
        STALE_PEER_PENDING_DELETE_RANGE_GAUGE.set(self.pending_delete_ranges.len() as f64);
        if self.ingest_maybe_stall() {
            return;
        }
        let oldest_sequence = self
            .engine
            .get_oldest_snapshot_sequence_number()
            .unwrap_or(u64::MAX);
        let mut region_ranges: Vec<(u64, Vec<u8>, Vec<u8>)> = self
            .pending_delete_ranges
            .stale_ranges(oldest_sequence)
            .map(|(region_id, s, e)| (region_id, s.to_vec(), e.to_vec()))
            .collect();
        if region_ranges.is_empty() {
            return;
        }
        CLEAN_COUNTER_VEC.with_label_values(&["destroy"]).inc_by(1);
        region_ranges.sort_by(|a, b| a.1.cmp(&b.1));
        region_ranges.truncate(CLEANUP_MAX_REGION_COUNT);
        let ranges: Vec<_> = region_ranges
            .iter()
            .map(|(region_id, start, end)| {
                info!("delete data in range because of stale"; "region_id" => region_id,
                    "start_key" => log_wrappers::Value::key(start),
                    "end_key" => log_wrappers::Value::key(end));
                Range::new(start, end)
            })
            .collect();

        self.engine
            .delete_ranges_cfs(DeleteStrategy::DeleteFiles, &ranges)
            .unwrap_or_else(|e| {
                error!("failed to delete files in range"; "err" => %e);
            });
        if let Err(e) = self.delete_all_in_range(&ranges) {
            error!("failed to cleanup stale range"; "err" => %e);
            return;
        }
        self.engine
            .delete_ranges_cfs(DeleteStrategy::DeleteBlobs, &ranges)
            .unwrap_or_else(|e| {
                error!("failed to delete blobs in range"; "err" => %e);
            });

        for (_, key, _) in region_ranges {
            assert!(
                self.pending_delete_ranges.remove(&key).is_some(),
                "cleanup pending_delete_ranges {} should exist",
                log_wrappers::Value::key(&key)
            );
        }
    }

    /// Checks the number of files at level 0 to avoid write stall after
    /// ingesting sst. Returns true if the ingestion causes write stall.
    fn ingest_maybe_stall(&self) -> bool {
        for cf in SNAPSHOT_CFS {
            // no need to check lock cf
            if plain_file_used(cf) {
                continue;
            }
            if self.engine.ingest_maybe_slowdown_writes(cf).expect("cf") {
                return true;
            }
        }
        false
    }

    fn delete_all_in_range(&self, ranges: &[Range<'_>]) -> Result<()> {
        for cf in self.engine.cf_names() {
            // CF_LOCK usually contains fewer keys than other CFs, so we delete them by key.
            let strategy = if cf == CF_LOCK {
                DeleteStrategy::DeleteByKey
            } else if self.use_delete_range {
                DeleteStrategy::DeleteByRange
            } else {
                DeleteStrategy::DeleteByWriter {
                    sst_path: self.mgr.get_temp_path_for_ingest(),
                }
            };
            box_try!(self.engine.delete_ranges_cf(cf, strategy, ranges));
        }

        Ok(())
    }

    /// Calls observer `pre_apply_snapshot` for every task.
    /// Multiple task can be `pre_apply_snapshot` at the same time.
    fn pre_apply_snapshot(&self, task: &Task<EK::Snapshot>) -> Result<()> {
        let (region_id, abort, peer_id) = match task {
            Task::Apply {
                region_id,
                status,
                peer_id,
            } => (region_id, status.clone(), peer_id),
            _ => panic!("invalid apply snapshot task"),
        };

        let region_state = self.region_state(*region_id)?;
        let apply_state = self.apply_state(*region_id)?;

        check_abort(&abort)?;

        let term = apply_state.get_truncated_state().get_term();
        let idx = apply_state.get_truncated_state().get_index();
        let snap_key = SnapKey::new(*region_id, term, idx);
        let s = box_try!(self.mgr.get_snapshot_for_applying(&snap_key));
        if !s.exists() {
            self.coprocessor_host.pre_apply_snapshot(
                region_state.get_region(),
                *peer_id,
                &snap_key,
                None,
            );
            return Err(box_err!("missing snapshot file {}", s.path()));
        }
        check_abort(&abort)?;
        self.coprocessor_host.pre_apply_snapshot(
            region_state.get_region(),
            *peer_id,
            &snap_key,
            Some(&s),
        );
        Ok(())
    }
<<<<<<< HEAD
}

pub struct Runner<EK, R, T>
where
    EK: KvEngine,
    T: PdClient + 'static,
{
    pool: ThreadPool<TaskCell>,
    ctx: SnapContext<EK, R>,
    // we may delay some apply tasks if level 0 files to write stall threshold,
    // pending_applies records all delayed apply task, and will check again later
    pending_applies: VecDeque<Task<EK::Snapshot>>,
    clean_stale_tick: usize,
    clean_stale_check_interval: Duration,
    clean_stale_ranges_tick: usize,
    tiflash_stores: HashMap<u64, bool>,
    pd_client: Option<Arc<T>>,
}

impl<EK, R, T> Runner<EK, R, T>
where
    EK: KvEngine,
    R: CasualRouter<EK>,
    T: PdClient + 'static,
{
    pub fn new(
        engine: EK,
        mgr: SnapManager,
        cfg: Arc<VersionTrack<Config>>,
        coprocessor_host: CoprocessorHost<EK>,
        router: R,
        pd_client: Option<Arc<T>>,
    ) -> Runner<EK, R, T> {
        Runner {
            pool: Builder::new(thd_name!("snap-generator"))
                .max_thread_count(cfg.value().snap_generator_pool_size)
                .build_future_pool(),
            ctx: SnapContext {
                engine,
                mgr,
                batch_size: cfg.value().snap_apply_batch_size.0 as usize,
                use_delete_range: cfg.value().use_delete_range,
                pending_delete_ranges: PendingDeleteRanges::default(),
                coprocessor_host,
                router,
            },
            pending_applies: VecDeque::new(),
            clean_stale_tick: 0,
            clean_stale_check_interval: Duration::from_millis(
                cfg.value().region_worker_tick_interval.as_millis(),
            ),
            clean_stale_ranges_tick: cfg.value().clean_stale_ranges_tick,
            tiflash_stores: HashMap::default(),
            pd_client,
        }
    }
=======
>>>>>>> cbf85c11

    /// Tries to apply pending tasks if there is some.
    fn handle_pending_applies(&mut self, is_timeout: bool) {
        fail_point!("apply_pending_snapshot", |_| {});
        let mut is_first = true;
        while !self.pending_applies.is_empty() {
            // should not handle too many applies than the number of files that can be
            // ingested. check level 0 every time because we can not make sure
            // how does the number of level 0 files change.
            if self.ingest_maybe_stall() {
                break;
            }
<<<<<<< HEAD
            if let Some(Task::Apply { region_id, .. }) = self.pending_applies.front() {
                fail_point!("handle_new_pending_applies", |_| {});
                if !self
                    .ctx
                    .engine
                    .can_apply_snapshot(is_timeout, is_first, *region_id)
                {
                    // KvEngine can't apply snapshot for other reasons.
                    break;
                }
                if let Some(Task::Apply {
                    region_id,
                    status,
                    peer_id,
                }) = self.pending_applies.pop_front()
                {
                    is_first = false;
                    self.ctx.handle_apply(region_id, peer_id, status);
                }
=======
            if let Some(Task::Apply {
                region_id,
                status,
                peer_id,
            }) = self.pending_applies.pop_front()
            {
                self.handle_apply(region_id, peer_id, status);
>>>>>>> cbf85c11
            }
        }
    }
}

impl<EK, R, T> Runnable for Runner<EK, R, T>
where
    EK: KvEngine,
    R: CasualRouter<EK> + Send + Clone + 'static,
    T: PdClient,
{
    type Task = Task<EK::Snapshot>;

    fn run(&mut self, task: Task<EK::Snapshot>) {
        match task {
            Task::Gen {
                region_id,
                last_applied_term,
                last_applied_state,
                kv_snap,
                canceled,
                notifier,
                for_balance,
                to_store_id,
            } => {
                // It is safe for now to handle generating and applying snapshot concurrently,
                // but it may not when merge is implemented.
                let mut allow_multi_files_snapshot = false;
                // if to_store_id is 0, it means the to_store_id cannot be found
                if to_store_id != 0 {
                    if let Some(is_tiflash) = self.tiflash_stores.get(&to_store_id) {
                        allow_multi_files_snapshot = !is_tiflash;
                    } else {
                        let is_tiflash = self.pd_client.as_ref().map_or(false, |pd_client| {
                            if let Ok(s) = pd_client.get_store(to_store_id) {
                                if let Some(_l) = s.get_labels().iter().find(|l| {
                                    l.key.to_lowercase() == ENGINE
                                        && l.value.to_lowercase() == TIFLASH
                                }) {
                                    return true;
                                } else {
                                    return false;
                                }
                            }
                            true
                        });
                        self.tiflash_stores.insert(to_store_id, is_tiflash);
                        allow_multi_files_snapshot = !is_tiflash;
                    }
                }

                let ctx = SnapGenContext {
                    engine: self.engine.clone(),
                    mgr: self.mgr.clone(),
                    router: self.router.clone(),
                };
                self.pool.spawn(async move {
                    tikv_alloc::add_thread_memory_accessor();
                    ctx.handle_gen(
                        region_id,
                        last_applied_term,
                        last_applied_state,
                        kv_snap,
                        canceled,
                        notifier,
                        for_balance,
                        allow_multi_files_snapshot,
                    );
                    tikv_alloc::remove_thread_memory_accessor();
                });
            }
            task @ Task::Apply { .. } => {
                fail_point!("on_region_worker_apply", true, |_| {});
                if self.coprocessor_host.should_pre_apply_snapshot() {
                    let _ = self.pre_apply_snapshot(&task);
                }
                // to makes sure applying snapshots in order.
                self.pending_applies.push_back(task);
                self.handle_pending_applies(false);
                if !self.pending_applies.is_empty() {
                    // delay the apply and retry later
                    SNAP_COUNTER.apply.delay.inc()
                }
            }
            Task::Destroy {
                region_id,
                start_key,
                end_key,
            } => {
                fail_point!("on_region_worker_destroy", true, |_| {});
                // try to delay the range deletion because
                // there might be a coprocessor request related to this range
                self.insert_pending_delete_range(region_id, start_key, end_key);
                self.clean_stale_ranges();
            }
        }
    }

    fn shutdown(&mut self) {
        self.pool.shutdown();
    }
}

impl<EK, R, T> RunnableWithTimer for Runner<EK, R, T>
where
    EK: KvEngine,
    R: CasualRouter<EK> + Send + Clone + 'static,
    T: PdClient + 'static,
{
    fn on_timeout(&mut self) {
        self.handle_pending_applies(true);
        self.clean_stale_tick += 1;
<<<<<<< HEAD
        if self.clean_stale_tick >= self.clean_stale_ranges_tick {
            self.ctx.clean_stale_ranges();
=======
        if self.clean_stale_tick >= STALE_PEER_CHECK_TICK {
            self.clean_stale_ranges();
>>>>>>> cbf85c11
            self.clean_stale_tick = 0;
        }
    }

    fn get_interval(&self) -> Duration {
        self.clean_stale_check_interval
    }
}

#[cfg(test)]
mod tests {
    use std::{
        io,
        sync::{atomic::AtomicUsize, mpsc, Arc},
        thread,
        time::Duration,
    };

    use engine_test::{
        ctor::CfOptions,
        kv::{KvTestEngine, KvTestSnapshot},
    };
    use engine_traits::{
        CompactExt, FlowControlFactorsExt, KvEngine, MiscExt, Mutable, Peekable,
        RaftEngineReadOnly, SyncMutable, WriteBatch, WriteBatchExt, CF_DEFAULT, CF_WRITE,
    };
    use keys::data_key;
    use kvproto::raft_serverpb::{PeerState, RaftApplyState, RaftSnapshotData, RegionLocalState};
    use pd_client::RpcClient;
    use protobuf::Message;
    use tempfile::Builder;
    use tikv_util::{
        config::{ReadableDuration, ReadableSize},
        worker::{LazyWorker, Worker},
    };

    use super::*;
    use crate::{
        coprocessor::{
            ApplySnapshotObserver, BoxApplySnapshotObserver, Coprocessor, CoprocessorHost,
            ObserverContext,
        },
        store::{
            peer_storage::JOB_STATUS_PENDING, snap::tests::get_test_db_for_regions,
            worker::RegionRunner, CasualMessage, SnapKey, SnapManager,
        },
    };

    const PENDING_APPLY_CHECK_INTERVAL: u64 = 200;
    const STALE_PEER_CHECK_TICK: usize = 1;

    fn make_raftstore_cfg(use_delete_range: bool) -> Arc<VersionTrack<Config>> {
        let mut store_cfg = Config::default();
        store_cfg.snap_apply_batch_size = ReadableSize(0);
        store_cfg.region_worker_tick_interval =
            ReadableDuration::millis(PENDING_APPLY_CHECK_INTERVAL);
        store_cfg.clean_stale_ranges_tick = STALE_PEER_CHECK_TICK;
        store_cfg.use_delete_range = use_delete_range;
        store_cfg.snap_generator_pool_size = 2;
        Arc::new(VersionTrack::new(store_cfg))
    }

    fn insert_range(
        pending_delete_ranges: &mut PendingDeleteRanges,
        id: u64,
        s: &str,
        e: &str,
        stale_sequence: u64,
    ) {
        pending_delete_ranges.insert(
            id,
            s.as_bytes().to_owned(),
            e.as_bytes().to_owned(),
            stale_sequence,
        );
    }

    #[test]
    #[allow(clippy::string_lit_as_bytes)]
    fn test_pending_delete_ranges() {
        let mut pending_delete_ranges = PendingDeleteRanges::default();
        let id = 0;

        let timeout1 = 10;
        insert_range(&mut pending_delete_ranges, id, "a", "c", timeout1);
        insert_range(&mut pending_delete_ranges, id, "m", "n", timeout1);
        insert_range(&mut pending_delete_ranges, id, "x", "z", timeout1);
        insert_range(&mut pending_delete_ranges, id + 1, "f", "i", timeout1);
        insert_range(&mut pending_delete_ranges, id + 1, "p", "t", timeout1);
        assert_eq!(pending_delete_ranges.len(), 5);

        //  a____c    f____i    m____n    p____t    x____z
        //              g___________________q
        // when we want to insert [g, q), we first extract overlap ranges,
        // which are [f, i), [m, n), [p, t)
        let timeout2 = 12;
        let overlap_ranges = pending_delete_ranges.drain_overlap_ranges(b"g", b"q");
        assert_eq!(
            overlap_ranges,
            [
                (id + 1, b"f".to_vec(), b"i".to_vec(), timeout1),
                (id, b"m".to_vec(), b"n".to_vec(), timeout1),
                (id + 1, b"p".to_vec(), b"t".to_vec(), timeout1),
            ]
        );
        assert_eq!(pending_delete_ranges.len(), 2);
        insert_range(&mut pending_delete_ranges, id + 2, "g", "q", timeout2);
        assert_eq!(pending_delete_ranges.len(), 3);

        // at t1, [a, c) and [x, z) will timeout
        {
            let now = 11;
            let ranges: Vec<_> = pending_delete_ranges.stale_ranges(now).collect();
            assert_eq!(
                ranges,
                [
                    (id, "a".as_bytes(), "c".as_bytes()),
                    (id, "x".as_bytes(), "z".as_bytes()),
                ]
            );
            for start_key in ranges
                .into_iter()
                .map(|(_, start, _)| start.to_vec())
                .collect::<Vec<Vec<u8>>>()
            {
                pending_delete_ranges.remove(&start_key);
            }
            assert_eq!(pending_delete_ranges.len(), 1);
        }

        // at t2, [g, q) will timeout
        {
            let now = 14;
            let ranges: Vec<_> = pending_delete_ranges.stale_ranges(now).collect();
            assert_eq!(ranges, [(id + 2, "g".as_bytes(), "q".as_bytes())]);
            for start_key in ranges
                .into_iter()
                .map(|(_, start, _)| start.to_vec())
                .collect::<Vec<Vec<u8>>>()
            {
                pending_delete_ranges.remove(&start_key);
            }
            assert_eq!(pending_delete_ranges.len(), 0);
        }
    }

    #[test]
    fn test_stale_peer() {
        let temp_dir = Builder::new().prefix("test_stale_peer").tempdir().unwrap();
        let engine = get_test_db_for_regions(&temp_dir, None, None, None, &[1]).unwrap();

        let snap_dir = Builder::new().prefix("snap_dir").tempdir().unwrap();
        let mgr = SnapManager::new(snap_dir.path().to_str().unwrap());
        let bg_worker = Worker::new("region-worker");
        let mut worker: LazyWorker<Task<KvTestSnapshot>> = bg_worker.lazy_build("region-worker");
        let sched = worker.scheduler();
        let (router, _) = mpsc::sync_channel(11);
        let cfg = make_raftstore_cfg(false);
        let mut runner = RegionRunner::new(
            engine.kv.clone(),
            mgr,
            cfg,
            CoprocessorHost::<KvTestEngine>::default(),
            router,
            Option::<Arc<RpcClient>>::None,
        );
        runner.clean_stale_check_interval = Duration::from_millis(100);

        let mut ranges = vec![];
        for i in 0..10 {
            let mut key = b"k0".to_vec();
            key.extend_from_slice(i.to_string().as_bytes());
            engine.kv.put(&key, b"v1").unwrap();
            ranges.push(key);
        }
        engine.kv.put(b"k1", b"v1").unwrap();
        let snap = engine.kv.snapshot();
        engine.kv.put(b"k2", b"v2").unwrap();

        sched
            .schedule(Task::Destroy {
                region_id: 1,
                start_key: b"k1".to_vec(),
                end_key: b"k2".to_vec(),
            })
            .unwrap();
        for i in 0..9 {
            sched
                .schedule(Task::Destroy {
                    region_id: i as u64 + 2,
                    start_key: ranges[i].clone(),
                    end_key: ranges[i + 1].clone(),
                })
                .unwrap();
        }
        worker.start_with_timer(runner);
        thread::sleep(Duration::from_millis(20));
        drop(snap);
        thread::sleep(Duration::from_millis(200));
        assert!(engine.kv.get_value(b"k1").unwrap().is_none());
        assert_eq!(engine.kv.get_value(b"k2").unwrap().unwrap(), b"v2");
        for i in 0..9 {
            assert!(engine.kv.get_value(&ranges[i]).unwrap().is_none());
        }
    }

    #[test]
    fn test_pending_applies() {
        let temp_dir = Builder::new()
            .prefix("test_pending_applies")
            .tempdir()
            .unwrap();
        let obs = MockApplySnapshotObserver::default();
        let mut host = CoprocessorHost::<KvTestEngine>::default();
        host.registry
            .register_apply_snapshot_observer(1, BoxApplySnapshotObserver::new(obs.clone()));

        let mut cf_opts = CfOptions::new();
        cf_opts.set_level_zero_slowdown_writes_trigger(5);
        cf_opts.set_disable_auto_compactions(true);
        let kv_cfs_opts = vec![
            (CF_DEFAULT, cf_opts.clone()),
            (CF_WRITE, cf_opts.clone()),
            (CF_LOCK, cf_opts.clone()),
            (CF_RAFT, cf_opts.clone()),
        ];
        let engine = get_test_db_for_regions(
            &temp_dir,
            None,
            None,
            Some(kv_cfs_opts),
            &[1, 2, 3, 4, 5, 6, 7],
        )
        .unwrap();

        for cf_name in &["default", "write", "lock"] {
            for i in 0..7 {
                engine
                    .kv
                    .put_cf(cf_name, &data_key(i.to_string().as_bytes()), &[i])
                    .unwrap();
                engine
                    .kv
                    .put_cf(cf_name, &data_key((i + 1).to_string().as_bytes()), &[i + 1])
                    .unwrap();
                engine.kv.flush_cf(cf_name, true).unwrap();
                // check level 0 files
                assert_eq!(
                    engine
                        .kv
                        .get_cf_num_files_at_level(cf_name, 0)
                        .unwrap()
                        .unwrap(),
                    u64::from(i) + 1
                );
            }
        }

        let snap_dir = Builder::new().prefix("snap_dir").tempdir().unwrap();
        let mgr = SnapManager::new(snap_dir.path().to_str().unwrap());
        let bg_worker = Worker::new("snap-manager");
        let mut worker = bg_worker.lazy_build("snap-manager");
        let sched = worker.scheduler();
        let (router, receiver) = mpsc::sync_channel(1);
        let cfg = make_raftstore_cfg(true);
        let runner = RegionRunner::new(
            engine.kv.clone(),
            mgr,
            cfg,
            host,
            router,
            Option::<Arc<RpcClient>>::None,
        );
        worker.start_with_timer(runner);

        let gen_and_apply_snap = |id: u64| {
            // construct snapshot
            let (tx, rx) = mpsc::sync_channel(1);
            let apply_state: RaftApplyState = engine
                .kv
                .get_msg_cf(CF_RAFT, &keys::apply_state_key(id))
                .unwrap()
                .unwrap();
            let idx = apply_state.get_applied_index();
            let entry = engine.raft.get_entry(id, idx).unwrap().unwrap();
            sched
                .schedule(Task::Gen {
                    region_id: id,
                    kv_snap: engine.kv.snapshot(),
                    last_applied_term: entry.get_term(),
                    last_applied_state: apply_state,
                    canceled: Arc::new(AtomicBool::new(false)),
                    notifier: tx,
                    for_balance: false,
                    to_store_id: 0,
                })
                .unwrap();
            let s1 = rx.recv().unwrap();
            match receiver.recv() {
                Ok((region_id, CasualMessage::SnapshotGenerated)) => {
                    assert_eq!(region_id, id);
                }
                msg => panic!("expected SnapshotGenerated, but got {:?}", msg),
            }
            let mut data = RaftSnapshotData::default();
            data.merge_from_bytes(s1.get_data()).unwrap();
            let key = SnapKey::from_snap(&s1).unwrap();
            let mgr = SnapManager::new(snap_dir.path().to_str().unwrap());
            let mut s2 = mgr.get_snapshot_for_sending(&key).unwrap();
            let mut s3 = mgr
                .get_snapshot_for_receiving(&key, data.take_meta())
                .unwrap();
            io::copy(&mut s2, &mut s3).unwrap();
            s3.save().unwrap();

            // set applying state
            let mut wb = engine.kv.write_batch();
            let region_key = keys::region_state_key(id);
            let mut region_state = engine
                .kv
                .get_msg_cf::<RegionLocalState>(CF_RAFT, &region_key)
                .unwrap()
                .unwrap();
            region_state.set_state(PeerState::Applying);
            wb.put_msg_cf(CF_RAFT, &region_key, &region_state).unwrap();
            wb.write().unwrap();

            // apply snapshot
            let status = Arc::new(AtomicUsize::new(JOB_STATUS_PENDING));
            sched
                .schedule(Task::Apply {
                    region_id: id,
                    status,
                    peer_id: 1,
                })
                .unwrap();
        };
        let destroy_region = |id: u64| {
            let start_key = data_key(id.to_string().as_bytes());
            let end_key = data_key((id + 1).to_string().as_bytes());
            // destroy region
            sched
                .schedule(Task::Destroy {
                    region_id: id,
                    start_key,
                    end_key,
                })
                .unwrap();
        };

        let check_region_exist = |id: u64| -> bool {
            let key = data_key(id.to_string().as_bytes());
            let v = engine.kv.get_value(&key).unwrap();
            v.is_some()
        };

        let wait_apply_finish = |ids: &[u64]| {
            for id in ids {
                match receiver.recv_timeout(Duration::from_secs(5)) {
                    Ok((region_id, CasualMessage::SnapshotApplied)) => {
                        assert_eq!(region_id, *id);
                    }
                    msg => panic!("expected {} SnapshotApplied, but got {:?}", id, msg),
                }
                let region_key = keys::region_state_key(*id);
                assert_eq!(
                    engine
                        .kv
                        .get_msg_cf::<RegionLocalState>(CF_RAFT, &region_key)
                        .unwrap()
                        .unwrap()
                        .get_state(),
                    PeerState::Normal
                )
            }
        };

        let must_not_finish = |ids: &[u64]| {
            for id in ids {
                let region_key = keys::region_state_key(*id);
                assert_eq!(
                    engine
                        .kv
                        .get_msg_cf::<RegionLocalState>(CF_RAFT, &region_key)
                        .unwrap()
                        .unwrap()
                        .get_state(),
                    PeerState::Applying
                )
            }
        };

        // snapshot will not ingest cause already write stall
        gen_and_apply_snap(1);
        assert_eq!(
            engine
                .kv
                .get_cf_num_files_at_level(CF_DEFAULT, 0)
                .unwrap()
                .unwrap(),
            7
        );

        // compact all files to the bottomest level
        engine.kv.compact_files_in_range(None, None, None).unwrap();
        assert_eq!(
            engine
                .kv
                .get_cf_num_files_at_level(CF_DEFAULT, 0)
                .unwrap()
                .unwrap(),
            0
        );

        wait_apply_finish(&[1]);
        assert_eq!(obs.pre_apply_count.load(Ordering::SeqCst), 1);
        assert_eq!(obs.post_apply_count.load(Ordering::SeqCst), 1);
        assert_eq!(
            obs.pre_apply_hash.load(Ordering::SeqCst),
            obs.post_apply_hash.load(Ordering::SeqCst)
        );

        // the pending apply task should be finished and snapshots are ingested.
        // note that when ingest sst, it may flush memtable if overlap,
        // so here will two level 0 files.
        assert_eq!(
            engine
                .kv
                .get_cf_num_files_at_level(CF_DEFAULT, 0)
                .unwrap()
                .unwrap(),
            2
        );

        // no write stall, ingest without delay
        gen_and_apply_snap(2);
        wait_apply_finish(&[2]);
        assert_eq!(
            engine
                .kv
                .get_cf_num_files_at_level(CF_DEFAULT, 0)
                .unwrap()
                .unwrap(),
            4
        );

        // snapshot will not ingest cause it may cause write stall
        gen_and_apply_snap(3);
        assert_eq!(
            engine
                .kv
                .get_cf_num_files_at_level(CF_DEFAULT, 0)
                .unwrap()
                .unwrap(),
            4
        );
        gen_and_apply_snap(4);
        assert_eq!(
            engine
                .kv
                .get_cf_num_files_at_level(CF_DEFAULT, 0)
                .unwrap()
                .unwrap(),
            4
        );
        gen_and_apply_snap(5);
        destroy_region(6);
        thread::sleep(Duration::from_millis(PENDING_APPLY_CHECK_INTERVAL * 2));
        assert!(check_region_exist(6));
        assert_eq!(
            engine
                .kv
                .get_cf_num_files_at_level(CF_DEFAULT, 0)
                .unwrap()
                .unwrap(),
            4
        );

        // compact all files to the bottomest level
        engine.kv.compact_files_in_range(None, None, None).unwrap();
        assert_eq!(
            engine
                .kv
                .get_cf_num_files_at_level(CF_DEFAULT, 0)
                .unwrap()
                .unwrap(),
            0
        );

        // make sure have checked pending applies
        wait_apply_finish(&[3, 4]);

        // before two pending apply tasks should be finished and snapshots are ingested
        // and one still in pending.
        assert_eq!(
            engine
                .kv
                .get_cf_num_files_at_level(CF_DEFAULT, 0)
                .unwrap()
                .unwrap(),
            4
        );

        // make sure have checked pending applies
        engine.kv.compact_files_in_range(None, None, None).unwrap();
        assert_eq!(
            engine
                .kv
                .get_cf_num_files_at_level(CF_DEFAULT, 0)
                .unwrap()
                .unwrap(),
            0
        );
        wait_apply_finish(&[5]);

        // the last one pending task finished
        assert_eq!(
            engine
                .kv
                .get_cf_num_files_at_level(CF_DEFAULT, 0)
                .unwrap()
                .unwrap(),
            2
        );
        thread::sleep(Duration::from_millis(PENDING_APPLY_CHECK_INTERVAL * 2));
        assert!(!check_region_exist(6));

        #[cfg(feature = "failpoints")]
        {
            engine.kv.compact_files_in_range(None, None, None).unwrap();
            fail::cfg("handle_new_pending_applies", "return").unwrap();
            gen_and_apply_snap(7);
            thread::sleep(Duration::from_millis(PENDING_APPLY_CHECK_INTERVAL * 2));
            must_not_finish(&[7]);
            fail::remove("handle_new_pending_applies");
            thread::sleep(Duration::from_millis(PENDING_APPLY_CHECK_INTERVAL * 2));
            wait_apply_finish(&[7]);
        }
    }

    #[derive(Clone, Default)]
    struct MockApplySnapshotObserver {
        pub pre_apply_count: Arc<AtomicUsize>,
        pub post_apply_count: Arc<AtomicUsize>,
        pub pre_apply_hash: Arc<AtomicUsize>,
        pub post_apply_hash: Arc<AtomicUsize>,
    }

    impl Coprocessor for MockApplySnapshotObserver {}

    impl ApplySnapshotObserver for MockApplySnapshotObserver {
        fn pre_apply_snapshot(
            &self,
            _: &mut ObserverContext<'_>,
            peer_id: u64,
            key: &crate::store::SnapKey,
            snapshot: Option<&crate::store::Snapshot>,
        ) {
            let code =
                snapshot.unwrap().total_size() + key.term + key.region_id + key.idx + peer_id;
            self.pre_apply_count.fetch_add(1, Ordering::SeqCst);
            self.pre_apply_hash
                .fetch_add(code as usize, Ordering::SeqCst);
        }

        fn post_apply_snapshot(
            &self,
            _: &mut ObserverContext<'_>,
            peer_id: u64,
            key: &crate::store::SnapKey,
            snapshot: Option<&crate::store::Snapshot>,
        ) {
            let code =
                snapshot.unwrap().total_size() + key.term + key.region_id + key.idx + peer_id;
            self.post_apply_count.fetch_add(1, Ordering::SeqCst);
            self.post_apply_hash
                .fetch_add(code as usize, Ordering::SeqCst);
        }

        fn should_pre_apply_snapshot(&self) -> bool {
            true
        }
    }
}<|MERGE_RESOLUTION|>--- conflicted
+++ resolved
@@ -50,22 +50,6 @@
     },
 };
 
-<<<<<<< HEAD
-=======
-// used to periodically check whether we should delete a stale peer's range in
-// region runner
-#[cfg(test)]
-pub const STALE_PEER_CHECK_TICK: usize = 1; // 1000 milliseconds
-#[cfg(not(test))]
-pub const STALE_PEER_CHECK_TICK: usize = 10; // 10000 milliseconds
-
-// used to periodically check whether schedule pending applies in region runner
-#[cfg(not(test))]
-pub const PENDING_APPLY_CHECK_INTERVAL: u64 = 1_000; // 1000 milliseconds
-#[cfg(test)]
-pub const PENDING_APPLY_CHECK_INTERVAL: u64 = 200; // 200 milliseconds
-
->>>>>>> cbf85c11
 const CLEANUP_MAX_REGION_COUNT: usize = 64;
 
 const TIFLASH: &str = "tiflash";
@@ -360,6 +344,7 @@
     use_delete_range: bool,
     clean_stale_tick: usize,
     clean_stale_check_interval: Duration,
+    clean_stale_ranges_tick: usize,
 
     tiflash_stores: HashMap<u64, bool>,
     // we may delay some apply tasks if level 0 files to write stall threshold,
@@ -392,18 +377,19 @@
     pub fn new(
         engine: EK,
         mgr: SnapManager,
-        batch_size: usize,
-        use_delete_range: bool,
-        snap_generator_pool_size: usize,
+        cfg: Arc<VersionTrack<Config>>,
         coprocessor_host: CoprocessorHost<EK>,
         router: R,
         pd_client: Option<Arc<T>>,
     ) -> Runner<EK, R, T> {
         Runner {
-            batch_size,
-            use_delete_range,
+            batch_size: cfg.value().snap_apply_batch_size.0 as usize,
+            use_delete_range: cfg.value().use_delete_range,
             clean_stale_tick: 0,
-            clean_stale_check_interval: Duration::from_millis(PENDING_APPLY_CHECK_INTERVAL),
+            clean_stale_check_interval: Duration::from_millis(
+                cfg.value().region_worker_tick_interval.as_millis(),
+            ),
+            clean_stale_ranges_tick: cfg.value().clean_stale_ranges_tick,
             tiflash_stores: HashMap::default(),
             pending_applies: VecDeque::new(),
             pending_delete_ranges: PendingDeleteRanges::default(),
@@ -413,7 +399,7 @@
             router,
             pd_client,
             pool: Builder::new(thd_name!("snap-generator"))
-                .max_thread_count(snap_generator_pool_size)
+                .max_thread_count(cfg.value().snap_generator_pool_size)
                 .build_future_pool(),
         }
     }
@@ -748,70 +734,11 @@
         );
         Ok(())
     }
-<<<<<<< HEAD
-}
-
-pub struct Runner<EK, R, T>
-where
-    EK: KvEngine,
-    T: PdClient + 'static,
-{
-    pool: ThreadPool<TaskCell>,
-    ctx: SnapContext<EK, R>,
-    // we may delay some apply tasks if level 0 files to write stall threshold,
-    // pending_applies records all delayed apply task, and will check again later
-    pending_applies: VecDeque<Task<EK::Snapshot>>,
-    clean_stale_tick: usize,
-    clean_stale_check_interval: Duration,
-    clean_stale_ranges_tick: usize,
-    tiflash_stores: HashMap<u64, bool>,
-    pd_client: Option<Arc<T>>,
-}
-
-impl<EK, R, T> Runner<EK, R, T>
-where
-    EK: KvEngine,
-    R: CasualRouter<EK>,
-    T: PdClient + 'static,
-{
-    pub fn new(
-        engine: EK,
-        mgr: SnapManager,
-        cfg: Arc<VersionTrack<Config>>,
-        coprocessor_host: CoprocessorHost<EK>,
-        router: R,
-        pd_client: Option<Arc<T>>,
-    ) -> Runner<EK, R, T> {
-        Runner {
-            pool: Builder::new(thd_name!("snap-generator"))
-                .max_thread_count(cfg.value().snap_generator_pool_size)
-                .build_future_pool(),
-            ctx: SnapContext {
-                engine,
-                mgr,
-                batch_size: cfg.value().snap_apply_batch_size.0 as usize,
-                use_delete_range: cfg.value().use_delete_range,
-                pending_delete_ranges: PendingDeleteRanges::default(),
-                coprocessor_host,
-                router,
-            },
-            pending_applies: VecDeque::new(),
-            clean_stale_tick: 0,
-            clean_stale_check_interval: Duration::from_millis(
-                cfg.value().region_worker_tick_interval.as_millis(),
-            ),
-            clean_stale_ranges_tick: cfg.value().clean_stale_ranges_tick,
-            tiflash_stores: HashMap::default(),
-            pd_client,
-        }
-    }
-=======
->>>>>>> cbf85c11
 
     /// Tries to apply pending tasks if there is some.
     fn handle_pending_applies(&mut self, is_timeout: bool) {
         fail_point!("apply_pending_snapshot", |_| {});
-        let mut is_first = true;
+        let mut new_batch = true;
         while !self.pending_applies.is_empty() {
             // should not handle too many applies than the number of files that can be
             // ingested. check level 0 every time because we can not make sure
@@ -819,13 +746,11 @@
             if self.ingest_maybe_stall() {
                 break;
             }
-<<<<<<< HEAD
             if let Some(Task::Apply { region_id, .. }) = self.pending_applies.front() {
                 fail_point!("handle_new_pending_applies", |_| {});
                 if !self
-                    .ctx
                     .engine
-                    .can_apply_snapshot(is_timeout, is_first, *region_id)
+                    .can_apply_snapshot(is_timeout, new_batch, *region_id)
                 {
                     // KvEngine can't apply snapshot for other reasons.
                     break;
@@ -836,18 +761,9 @@
                     peer_id,
                 }) = self.pending_applies.pop_front()
                 {
-                    is_first = false;
-                    self.ctx.handle_apply(region_id, peer_id, status);
+                    new_batch = false;
+                    self.handle_apply(region_id, peer_id, status);
                 }
-=======
-            if let Some(Task::Apply {
-                region_id,
-                status,
-                peer_id,
-            }) = self.pending_applies.pop_front()
-            {
-                self.handle_apply(region_id, peer_id, status);
->>>>>>> cbf85c11
             }
         }
     }
@@ -960,13 +876,8 @@
     fn on_timeout(&mut self) {
         self.handle_pending_applies(true);
         self.clean_stale_tick += 1;
-<<<<<<< HEAD
         if self.clean_stale_tick >= self.clean_stale_ranges_tick {
-            self.ctx.clean_stale_ranges();
-=======
-        if self.clean_stale_tick >= STALE_PEER_CHECK_TICK {
             self.clean_stale_ranges();
->>>>>>> cbf85c11
             self.clean_stale_tick = 0;
         }
     }
