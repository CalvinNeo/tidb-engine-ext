--- conflicted
+++ resolved
@@ -18,29 +18,6 @@
 mod split_config;
 mod split_controller;
 
-<<<<<<< HEAD
-pub use self::check_leader::{Runner as CheckLeaderRunner, Task as CheckLeaderTask};
-pub use self::cleanup::{Runner as CleanupRunner, Task as CleanupTask};
-pub use self::cleanup_sst::{Runner as CleanupSSTRunner, Task as CleanupSSTTask};
-pub use self::compact::{Runner as CompactRunner, Task as CompactTask};
-pub use self::consistency_check::{Runner as ConsistencyCheckRunner, Task as ConsistencyCheckTask};
-pub use self::pd::{
-    new_change_peer_v2_request, FlowStatistics, FlowStatsReporter, HeartbeatTask,
-    Runner as PdRunner, Task as PdTask,
-};
-pub use self::query_stats::QueryStats;
-pub use self::raftlog_fetch::{Runner as RaftlogFetchRunner, Task as RaftlogFetchTask};
-pub use self::raftlog_gc::{Runner as RaftlogGcRunner, Task as RaftlogGcTask};
-pub use self::read::{LocalReader, Progress as ReadProgress, ReadDelegate, ReadExecutor, TrackVer};
-pub use self::refresh_config::{
-    BatchComponent as RaftStoreBatchComponent, Runner as RefreshConfigRunner,
-    Task as RefreshConfigTask,
-};
-pub use self::region::{Runner as RegionRunner, Task as RegionTask};
-pub use self::split_check::{KeyEntry, Runner as SplitCheckRunner, Task as SplitCheckTask};
-pub use self::split_config::{SplitConfig, SplitConfigManager};
-pub use self::split_controller::{AutoSplitController, ReadStats, WriteStats};
-=======
 pub use self::{
     check_leader::{Runner as CheckLeaderRunner, Task as CheckLeaderTask},
     cleanup::{Runner as CleanupRunner, Task as CleanupTask},
@@ -66,5 +43,4 @@
     },
     split_config::{SplitConfig, SplitConfigManager},
     split_controller::{AutoSplitController, ReadStats, WriteStats},
-};
->>>>>>> 080d0868
+};