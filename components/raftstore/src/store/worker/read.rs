// Copyright 2018 TiKV Project Authors. Licensed under Apache-2.0.

// #[PerformanceCriticalPath]
use std::{
    cell::Cell,
    fmt::{self, Display, Formatter},
    ops::Deref,
    sync::{
        atomic::{self, AtomicU64, Ordering},
        Arc, Mutex,
    },
};

use crossbeam::{atomic::AtomicCell, channel::TrySendError};
use engine_traits::{KvEngine, Peekable, RaftEngine};
use fail::fail_point;
use kvproto::{
    errorpb,
    kvrpcpb::ExtraOp as TxnExtraOp,
    metapb::{self, Region},
    raft_cmdpb::{CmdType, RaftCmdRequest, RaftCmdResponse, ReadIndexResponse, Request, Response},
};
use pd_client::BucketMeta;
use tikv_util::{
    codec::number::decode_u64,
    debug, error,
    lru::LruCache,
    store::find_peer_by_id,
    time::{monotonic_raw_now, ThreadReadId},
};
use time::Timespec;

use super::metrics::*;
use crate::{
    errors::RAFTSTORE_IS_BUSY,
    store::{
        cmd_resp,
        fsm::store::StoreMeta,
        util::{self, LeaseState, RegionReadProgress, RemoteLease},
        Callback, CasualMessage, CasualRouter, Peer, ProposalRouter, RaftCommand, ReadCallback,
        ReadResponse, RegionSnapshot, RequestInspector, RequestPolicy, TxnExt,
    },
    Error, Result,
};

/// #[RaftstoreCommon]
pub trait ReadExecutor {
    type Tablet: KvEngine;

    fn get_tablet(&mut self) -> &Self::Tablet;

    /// Get the snapshot fo the tablet.
    ///
    /// If the tablet is not ready, `None` is returned.
    /// Currently, only multi-rocksdb version may return `None`.
    fn get_snapshot(
        &mut self,
        read_context: &Option<LocalReadContext<'_, Self::Tablet>>,
    ) -> Arc<<Self::Tablet as KvEngine>::Snapshot>;

    fn get_value(
        &mut self,
        req: &Request,
        region: &metapb::Region,
        read_context: &Option<LocalReadContext<'_, Self::Tablet>>,
    ) -> Result<Response> {
        let key = req.get_get().get_key();
        // region key range has no data prefix, so we must use origin key to check.
        util::check_key_in_region(key, region)?;

        let mut resp = Response::default();
        let snapshot = self.get_snapshot(read_context);
        let res = if !req.get_get().get_cf().is_empty() {
            let cf = req.get_get().get_cf();
            snapshot
                .get_value_cf(cf, &keys::data_key(key))
                .unwrap_or_else(|e| {
                    panic!(
                        "[region {}] failed to get {} with cf {}: {:?}",
                        region.get_id(),
                        log_wrappers::Value::key(key),
                        cf,
                        e
                    )
                })
        } else {
            snapshot
                .get_value(&keys::data_key(key))
                .unwrap_or_else(|e| {
                    panic!(
                        "[region {}] failed to get {}: {:?}",
                        region.get_id(),
                        log_wrappers::Value::key(key),
                        e
                    )
                })
        };
        if let Some(res) = res {
            resp.mut_get().set_value(res.to_vec());
        }

        Ok(resp)
    }

    fn execute(
        &mut self,
        msg: &RaftCmdRequest,
        region: &Arc<metapb::Region>,
        read_index: Option<u64>,
        local_read_ctx: Option<LocalReadContext<'_, Self::Tablet>>,
    ) -> ReadResponse<<Self::Tablet as KvEngine>::Snapshot> {
        let requests = msg.get_requests();
        let mut response = ReadResponse {
            response: RaftCmdResponse::default(),
            snapshot: None,
            txn_extra_op: TxnExtraOp::Noop,
        };
        let mut responses = Vec::with_capacity(requests.len());
        for req in requests {
            let cmd_type = req.get_cmd_type();
            let mut resp = match cmd_type {
                CmdType::Get => match self.get_value(req, region.as_ref(), &local_read_ctx) {
                    Ok(resp) => resp,
                    Err(e) => {
                        error!(?e;
                            "failed to execute get command";
                            "region_id" => region.get_id(),
                        );
                        response.response = cmd_resp::new_error(e);
                        return response;
                    }
                },
                CmdType::Snap => {
                    let snapshot = RegionSnapshot::from_snapshot(
                        self.get_snapshot(&local_read_ctx),
                        region.clone(),
                    );
                    response.snapshot = Some(snapshot);
                    Response::default()
                }
                CmdType::ReadIndex => {
                    let mut resp = Response::default();
                    if let Some(read_index) = read_index {
                        let mut res = ReadIndexResponse::default();
                        res.set_read_index(read_index);
                        resp.set_read_index(res);
                    } else {
                        panic!("[region {}] can not get readindex", region.get_id());
                    }
                    resp
                }
                CmdType::Prewrite
                | CmdType::Put
                | CmdType::Delete
                | CmdType::DeleteRange
                | CmdType::IngestSst
                | CmdType::Invalid => unreachable!(),
            };
            resp.set_cmd_type(cmd_type);
            responses.push(resp);
        }
        response.response.set_responses(responses.into());
        response
    }
}

/// CachedReadDelegate is a wrapper the ReadDelegate and kv_engine. LocalReader
/// dispatch local read requests to ReadDeleage according to the region_id where
/// ReadDelegate needs kv_engine to read data or fetch snapshot.
pub struct CachedReadDelegate<E>
where
    E: KvEngine,
{
    delegate: Arc<ReadDelegate>,
    kv_engine: E,
}

impl<E> Deref for CachedReadDelegate<E>
where
    E: KvEngine,
{
    type Target = ReadDelegate;

    fn deref(&self) -> &Self::Target {
        self.delegate.as_ref()
    }
}

impl<E> Clone for CachedReadDelegate<E>
where
    E: KvEngine,
{
    fn clone(&self) -> Self {
        CachedReadDelegate {
            delegate: Arc::clone(&self.delegate),
            kv_engine: self.kv_engine.clone(),
        }
    }
}

pub struct LocalReadContext<'a, E>
where
    E: KvEngine,
{
    read_id: Option<ThreadReadId>,
    snap_cache: &'a mut SnapCache<E>,

    // Used when read_id is not set, duplicated definition to avoid cache invalidation in case
    // stale read and local read are mixed in one batch.
    snapshot: Option<Arc<E::Snapshot>>,
    snapshot_ts: Option<Timespec>,
}

impl<'a, E> LocalReadContext<'a, E>
where
    E: KvEngine,
{
    fn new(snap_cache: &'a mut SnapCache<E>, read_id: Option<ThreadReadId>) -> Self {
        Self {
            snap_cache,
            read_id,
            snapshot: None,
            snapshot_ts: None,
        }
    }

    /// Update the snapshot in the `snap_cache` if the read_id is None or does
    /// not match.
    fn maybe_update_snapshot(&mut self, engine: &E, delegate_last_valid_ts: Timespec) -> bool {
        // When the read_id is None, it means the `snap_cache` has been cleared
        // before and the `cached_read_id` of it is None because only a consecutive
        // requests will have the same cache and the cache will be cleared after the
        // last request of the batch.
        if self.read_id.is_some() {
            if self.snap_cache.cached_read_id == self.read_id
                && self.read_id.as_ref().unwrap().create_time >= delegate_last_valid_ts
            {
                // Cache hit
                return false;
            }

            self.snap_cache.cached_read_id = self.read_id.clone();
            self.snap_cache.snapshot = Some(Arc::new(engine.snapshot()));

            // Ensures the snapshot is acquired before getting the time
            atomic::fence(atomic::Ordering::Release);
            self.snap_cache.cached_snapshot_ts = monotonic_raw_now();
        } else {
            // read_id being None means the snapshot acquired will only be used in this
            // request
            self.snapshot = Some(Arc::new(engine.snapshot()));

            // Ensures the snapshot is acquired before getting the time
            atomic::fence(atomic::Ordering::Release);
            self.snapshot_ts = Some(monotonic_raw_now());
        }

        true
    }

    fn snapshot_ts(&self) -> Option<Timespec> {
        if self.read_id.is_some() {
            Some(self.snap_cache.cached_snapshot_ts)
        } else {
            self.snapshot_ts
        }
    }

    // Note: must be called after `maybe_update_snapshot`
    fn snapshot(&self) -> Option<Arc<E::Snapshot>> {
        // read_id being some means we go through cache
        if self.read_id.is_some() {
            self.snap_cache.snapshot.clone()
        } else {
            self.snapshot.clone()
        }
    }
}

impl Drop for ReadDelegate {
    fn drop(&mut self) {
        // call `inc` to notify the source `ReadDelegate` is dropped
        self.track_ver.inc();
    }
}

/// #[RaftstoreCommon]
pub trait ReadExecutorProvider: Send + Clone + 'static {
    type Executor: ReadExecutor;
    type StoreMeta;

    fn store_id(&self) -> Option<u64>;

    /// get the ReadDelegate with region_id and the number of delegates in the
    /// StoreMeta
    fn get_executor_and_len(&self, region_id: u64) -> (usize, Option<Self::Executor>);

    fn store_meta(&self) -> &Self::StoreMeta;
}

#[derive(Clone)]
pub struct StoreMetaDelegate<E>
where
    E: KvEngine,
{
    store_meta: Arc<Mutex<StoreMeta>>,
    kv_engine: E,
}

impl<E> StoreMetaDelegate<E>
where
    E: KvEngine,
{
    pub fn new(store_meta: Arc<Mutex<StoreMeta>>, kv_engine: E) -> Self {
        StoreMetaDelegate {
            store_meta,
            kv_engine,
        }
    }
}

impl<E> ReadExecutorProvider for StoreMetaDelegate<E>
where
    E: KvEngine,
{
    type Executor = CachedReadDelegate<E>;
    type StoreMeta = Arc<Mutex<StoreMeta>>;

    fn store_id(&self) -> Option<u64> {
        self.store_meta.as_ref().lock().unwrap().store_id
    }

    /// get the ReadDelegate with region_id and the number of delegates in the
    /// StoreMeta
    fn get_executor_and_len(&self, region_id: u64) -> (usize, Option<Self::Executor>) {
        let meta = self.store_meta.as_ref().lock().unwrap();
        let reader = meta.readers.get(&region_id).cloned();
        if let Some(reader) = reader {
            return (
                meta.readers.len(),
                Some(CachedReadDelegate {
                    delegate: Arc::new(reader),
                    kv_engine: self.kv_engine.clone(),
                }),
            );
        }
        (meta.readers.len(), None)
    }

    fn store_meta(&self) -> &Self::StoreMeta {
        &self.store_meta
    }
}

/// #[RaftstoreCommon]
#[derive(Debug)]
pub struct TrackVer {
    version: Arc<AtomicU64>,
    local_ver: u64,
    // source set to `true` means the `TrackVer` is created by `TrackVer::new` instead
    // of `TrackVer::clone`, more specific, only the `ReadDelegate` created by `ReadDelegate::new`
    // will have source `TrackVer` and be able to increase `TrackVer::version`, because these
    // `ReadDelegate` are store at `StoreMeta` and only them will invoke `ReadDelegate::update`
    source: bool,
}

impl TrackVer {
    pub fn new() -> TrackVer {
        TrackVer {
            version: Arc::new(AtomicU64::from(0)),
            local_ver: 0,
            source: true,
        }
    }

    // Take `&mut self` to prevent calling `inc` and `clone` at the same time
    pub fn inc(&mut self) {
        // Only the source `TrackVer` can increase version
        if self.source {
            self.version.fetch_add(1, Ordering::Relaxed);
        }
    }

    pub fn any_new(&self) -> bool {
        self.version.load(Ordering::Relaxed) > self.local_ver
    }
}

impl Default for TrackVer {
    fn default() -> Self {
        Self::new()
    }
}

impl Clone for TrackVer {
    fn clone(&self) -> Self {
        TrackVer {
            version: Arc::clone(&self.version),
            local_ver: self.version.load(Ordering::Relaxed),
            source: false,
        }
    }
}

/// #[RaftstoreCommon]: A read only delegate of `Peer`.
#[derive(Clone, Debug)]
pub struct ReadDelegate {
    pub region: Arc<metapb::Region>,
    pub peer_id: u64,
    pub term: u64,
    pub applied_term: u64,
    pub leader_lease: Option<RemoteLease>,
    pub last_valid_ts: Timespec,

    pub tag: String,
    pub bucket_meta: Option<Arc<BucketMeta>>,
    pub txn_extra_op: Arc<AtomicCell<TxnExtraOp>>,
    pub txn_ext: Arc<TxnExt>,
    pub read_progress: Arc<RegionReadProgress>,
    pub pending_remove: bool,

    // `track_ver` used to keep the local `ReadDelegate` in `LocalReader`
    // up-to-date with the global `ReadDelegate` stored at `StoreMeta`
    pub track_ver: TrackVer,
}

impl ReadDelegate {
    pub fn from_peer<EK: KvEngine, ER: RaftEngine>(peer: &Peer<EK, ER>) -> Self {
        let region = peer.region().clone();
        let region_id = region.get_id();
        let peer_id = peer.peer.get_id();
        ReadDelegate {
            region: Arc::new(region),
            peer_id,
            term: peer.term(),
            applied_term: peer.get_store().applied_term(),
            leader_lease: None,
            last_valid_ts: Timespec::new(0, 0),
            tag: format!("[region {}] {}", region_id, peer_id),
            txn_extra_op: peer.txn_extra_op.clone(),
            txn_ext: peer.txn_ext.clone(),
            read_progress: peer.read_progress.clone(),
            pending_remove: false,
            bucket_meta: peer.region_buckets.as_ref().map(|b| b.meta.clone()),
            track_ver: TrackVer::new(),
        }
    }

    pub fn new(
        peer_id: u64,
        term: u64,
        region: Region,
        applied_term: u64,
        txn_extra_op: Arc<AtomicCell<TxnExtraOp>>,
        txn_ext: Arc<TxnExt>,
        read_progress: Arc<RegionReadProgress>,
        bucket_meta: Option<Arc<BucketMeta>>,
    ) -> Self {
        let region_id = region.id;
        ReadDelegate {
            region: Arc::new(region),
            peer_id,
            term,
            applied_term,
            leader_lease: None,
            last_valid_ts: Timespec::new(0, 0),
            tag: format!("[region {}] {}", region_id, peer_id),
            txn_extra_op,
            txn_ext,
            read_progress,
            pending_remove: false,
            bucket_meta,
            track_ver: TrackVer::new(),
        }
    }

    pub fn fresh_valid_ts(&mut self) {
        self.last_valid_ts = monotonic_raw_now();
    }

    pub fn mark_pending_remove(&mut self) {
        self.pending_remove = true;
        self.track_ver.inc();
    }

    pub fn update(&mut self, progress: Progress) {
        self.fresh_valid_ts();
        self.track_ver.inc();
        match progress {
            Progress::Region(region) => {
                self.region = Arc::new(region);
            }
            Progress::Term(term) => {
                self.term = term;
            }
            Progress::AppliedTerm(applied_term) => {
                self.applied_term = applied_term;
            }
            Progress::LeaderLease(leader_lease) => {
                self.leader_lease = Some(leader_lease);
            }
            Progress::RegionBuckets(bucket_meta) => {
                self.bucket_meta = Some(bucket_meta);
            }
        }
    }

    pub fn need_renew_lease(&self, ts: Timespec) -> bool {
        self.leader_lease
            .as_ref()
            .map(|lease| lease.need_renew(ts))
            .unwrap_or(false)
    }

    // If the remote lease will be expired in near future send message
    // to `raftstore` to renew it
    pub fn maybe_renew_lease_advance<EK: KvEngine>(
        &self,
        router: &dyn CasualRouter<EK>,
        ts: Timespec,
    ) {
        if !self.need_renew_lease(ts) {
            return;
        }

        TLS_LOCAL_READ_METRICS.with(|m| m.borrow_mut().renew_lease_advance.inc());
        let region_id = self.region.get_id();
        if let Err(e) = router.send(region_id, CasualMessage::RenewLease) {
            debug!(
                "failed to send renew lease message";
                "region" => region_id,
                "error" => ?e
            )
        }
    }

    pub fn is_in_leader_lease(&self, ts: Timespec) -> bool {
        fail_point!("perform_read_local", |_| true);

        if let Some(ref lease) = self.leader_lease {
            let term = lease.term();
            if term == self.term {
                if lease.inspect(Some(ts)) == LeaseState::Valid {
                    fail_point!("after_pass_lease_check");
                    return true;
                } else {
                    TLS_LOCAL_READ_METRICS
                        .with(|m| m.borrow_mut().reject_reason.lease_expire.inc());
                    debug!("rejected by lease expire"; "tag" => &self.tag);
                }
            } else {
                TLS_LOCAL_READ_METRICS.with(|m| m.borrow_mut().reject_reason.term_mismatch.inc());
                debug!("rejected by term mismatch"; "tag" => &self.tag);
            }
        }

        false
    }

    pub fn check_stale_read_safe(&self, read_ts: u64) -> std::result::Result<(), RaftCmdResponse> {
        let safe_ts = self.read_progress.safe_ts();
        if safe_ts >= read_ts {
            return Ok(());
        }
        debug!(
            "reject stale read by safe ts";
            "safe_ts" => safe_ts,
            "read_ts" => read_ts,

            "region_id" => self.region.get_id(),
            "peer_id" => self.peer_id,
        );
        TLS_LOCAL_READ_METRICS.with(|m| m.borrow_mut().reject_reason.safe_ts.inc());
        let mut response = cmd_resp::new_error(Error::DataIsNotReady {
            region_id: self.region.get_id(),
            peer_id: self.peer_id,
            safe_ts,
        });
        cmd_resp::bind_term(&mut response, self.term);
        Err(response)
    }

    /// Used in some external tests.
    pub fn mock(region_id: u64) -> Self {
        let mut region: metapb::Region = Default::default();
        region.set_id(region_id);
        let read_progress = Arc::new(RegionReadProgress::new(&region, 0, 0, 1));
        ReadDelegate {
            region: Arc::new(region),
            peer_id: 1,
            term: 1,
            applied_term: 1,
            leader_lease: None,
            last_valid_ts: Timespec::new(0, 0),
            tag: format!("[region {}] {}", region_id, 1),
            txn_extra_op: Default::default(),
            txn_ext: Default::default(),
            read_progress,
            pending_remove: false,
            track_ver: TrackVer::new(),
            bucket_meta: None,
        }
    }
}

impl Display for ReadDelegate {
    fn fmt(&self, f: &mut Formatter<'_>) -> fmt::Result {
        write!(
            f,
            "ReadDelegate for region {}, \
             leader {} at term {}, applied_term {}, has lease {}",
            self.region.get_id(),
            self.peer_id,
            self.term,
            self.applied_term,
            self.leader_lease.is_some(),
        )
    }
}

/// #[RaftstoreCommon]
#[derive(Debug)]
pub enum Progress {
    Region(metapb::Region),
    Term(u64),
    AppliedTerm(u64),
    LeaderLease(RemoteLease),
    RegionBuckets(Arc<BucketMeta>),
}

impl Progress {
    pub fn region(region: metapb::Region) -> Progress {
        Progress::Region(region)
    }

    pub fn term(term: u64) -> Progress {
        Progress::Term(term)
    }

    pub fn applied_term(applied_term: u64) -> Progress {
        Progress::AppliedTerm(applied_term)
    }

    pub fn leader_lease(lease: RemoteLease) -> Progress {
        Progress::LeaderLease(lease)
    }

    pub fn region_buckets(bucket_meta: Arc<BucketMeta>) -> Progress {
        Progress::RegionBuckets(bucket_meta)
    }
}

struct SnapCache<E>
where
    E: KvEngine,
{
    cached_read_id: Option<ThreadReadId>,
    snapshot: Option<Arc<E::Snapshot>>,
    cached_snapshot_ts: Timespec,
}

impl<E> SnapCache<E>
where
    E: KvEngine,
{
    fn new() -> Self {
        SnapCache {
            cached_read_id: None,
            snapshot: None,
            cached_snapshot_ts: Timespec::new(0, 0),
        }
    }

    fn clear(&mut self) {
        self.cached_read_id.take();
        self.snapshot.take();
    }
}

impl<E> Clone for SnapCache<E>
where
    E: KvEngine,
{
    fn clone(&self) -> Self {
        Self {
            cached_read_id: self.cached_read_id.clone(),
            snapshot: self.snapshot.clone(),
            cached_snapshot_ts: self.cached_snapshot_ts,
        }
    }
}

/// #[RaftstoreCommon]: LocalReader is an entry point where local read requests are dipatch to the
/// relevant regions by LocalReader so that these requests can be handled by the
/// relevant ReadDelegate respectively.
pub struct LocalReaderCore<D, S>
where
    D: ReadExecutor + Deref<Target = ReadDelegate>,
    S: ReadExecutorProvider<Executor = D>,
{
    pub store_id: Cell<Option<u64>>,
    store_meta: S,
    pub delegates: LruCache<u64, D>,
}

impl<D, S> LocalReaderCore<D, S>
where
    D: ReadExecutor + Deref<Target = ReadDelegate> + Clone,
    S: ReadExecutorProvider<Executor = D>,
{
    pub fn new(store_meta: S) -> Self {
        LocalReaderCore {
            store_meta,
            store_id: Cell::new(None),
            delegates: LruCache::with_capacity_and_sample(0, 7),
        }
    }

    pub fn store_meta(&self) -> &S::StoreMeta {
        self.store_meta.store_meta()
    }

    // Ideally `get_delegate` should return `Option<&ReadDelegate>`, but if so the
    // lifetime of the returned `&ReadDelegate` will bind to `self`, and make it
    // impossible to use `&mut self` while the `&ReadDelegate` is alive, a better
    // choice is use `Rc` but `LocalReader: Send` will be violated, which is
    // required by `LocalReadRouter: Send`, use `Arc` will introduce extra cost but
    // make the logic clear
    pub fn get_delegate(&mut self, region_id: u64) -> Option<D> {
        let rd = match self.delegates.get(&region_id) {
            // The local `ReadDelegate` is up to date
            Some(d) if !d.track_ver.any_new() => Some(d.clone()),
            _ => {
                debug!("update local read delegate"; "region_id" => region_id);
                TLS_LOCAL_READ_METRICS.with(|m| m.borrow_mut().reject_reason.cache_miss.inc());

                let (meta_len, meta_reader) = { self.store_meta.get_executor_and_len(region_id) };

                // Remove the stale delegate
                self.delegates.remove(&region_id);
                self.delegates.resize(meta_len);
                match meta_reader {
                    Some(reader) => {
                        self.delegates.insert(region_id, reader.clone());
                        Some(reader)
                    }
                    None => None,
                }
            }
        };
        // Return `None` if the read delegate is pending remove
        rd.filter(|r| !r.pending_remove)
    }

    pub fn validate_request(&mut self, req: &RaftCmdRequest) -> Result<Option<D>> {
        // Check store id.
        if self.store_id.get().is_none() {
            let store_id = self.store_meta.store_id();
            self.store_id.set(store_id);
        }
        let store_id = self.store_id.get().unwrap();

        if let Err(e) = util::check_store_id(req, store_id) {
            TLS_LOCAL_READ_METRICS.with(|m| m.borrow_mut().reject_reason.store_id_mismatch.inc());
            debug!("rejected by store id not match"; "err" => %e);
            return Err(e);
        }

        // Check region id.
        let region_id = req.get_header().get_region_id();
        let delegate = match self.get_delegate(region_id) {
            Some(d) => d,
            None => {
                TLS_LOCAL_READ_METRICS.with(|m| m.borrow_mut().reject_reason.no_region.inc());
                debug!("rejected by no region"; "region_id" => region_id);
                return Ok(None);
            }
        };

        fail_point!("localreader_on_find_delegate");

        // Check peer id.
        if let Err(e) = util::check_peer_id(req, delegate.peer_id) {
            TLS_LOCAL_READ_METRICS.with(|m| m.borrow_mut().reject_reason.peer_id_mismatch.inc());
            return Err(e);
        }

        // Check witness
        if find_peer_by_id(&delegate.region, delegate.peer_id)
            .unwrap()
            .is_witness
        {
            TLS_LOCAL_READ_METRICS.with(|m| m.borrow_mut().reject_reason.witness.inc());
            return Err(Error::RecoveryInProgress(region_id));
        }

        // Check term.
        if let Err(e) = util::check_term(req, delegate.term) {
            debug!(
                "check term";
                "delegate_term" => delegate.term,
                "header_term" => req.get_header().get_term(),
            );
            TLS_LOCAL_READ_METRICS.with(|m| m.borrow_mut().reject_reason.term_mismatch.inc());
            return Err(e);
        }

        // Check region epoch.
        if util::check_region_epoch(req, &delegate.region, false).is_err() {
            TLS_LOCAL_READ_METRICS.with(|m| m.borrow_mut().reject_reason.epoch.inc());
            // Stale epoch, redirect it to raftstore to get the latest region.
            debug!("rejected by epoch not match"; "tag" => &delegate.tag);
            return Ok(None);
        }

<<<<<<< HEAD
=======
        // Check witness
        if find_peer_by_id(&delegate.region, delegate.peer_id).map_or(true, |p| p.is_witness) {
            TLS_LOCAL_READ_METRICS.with(|m| m.borrow_mut().reject_reason.witness.inc());
            return Err(Error::RecoveryInProgress(region_id));
        }

>>>>>>> 0f1d45a8
        // Check whether the region is in the flashback state and the local read could
        // be performed.
        let is_in_flashback = delegate.region.is_in_flashback;
        if let Err(e) = util::check_flashback_state(is_in_flashback, req, region_id) {
            TLS_LOCAL_READ_METRICS.with(|m| match e {
                Error::FlashbackNotPrepared(_) => {
                    m.borrow_mut().reject_reason.flashback_not_prepared.inc()
                }
                Error::FlashbackInProgress(_) => {
                    m.borrow_mut().reject_reason.flashback_in_progress.inc()
                }
                _ => unreachable!(),
            });
            debug!("rejected by flashback state"; "is_in_flashback" => is_in_flashback, "tag" => &delegate.tag);
            return Ok(None);
        }

        Ok(Some(delegate))
    }
}

impl<D, S> Clone for LocalReaderCore<D, S>
where
    D: ReadExecutor + Deref<Target = ReadDelegate>,
    S: ReadExecutorProvider<Executor = D>,
{
    fn clone(&self) -> Self {
        LocalReaderCore {
            store_meta: self.store_meta.clone(),
            store_id: self.store_id.clone(),
            delegates: LruCache::with_capacity_and_sample(0, 7),
        }
    }
}

pub struct LocalReader<E, C>
where
    E: KvEngine,
    C: ProposalRouter<E::Snapshot> + CasualRouter<E>,
{
    local_reader: LocalReaderCore<CachedReadDelegate<E>, StoreMetaDelegate<E>>,
    kv_engine: E,
    snap_cache: SnapCache<E>,
    // A channel to raftstore.
    router: C,
}

impl<E, C> LocalReader<E, C>
where
    E: KvEngine,
    C: ProposalRouter<E::Snapshot> + CasualRouter<E>,
{
    pub fn new(kv_engine: E, store_meta: StoreMetaDelegate<E>, router: C) -> Self {
        Self {
            local_reader: LocalReaderCore::new(store_meta),
            kv_engine,
            snap_cache: SnapCache::new(),
            router,
        }
    }

    pub fn pre_propose_raft_command(
        &mut self,
        req: &RaftCmdRequest,
    ) -> Result<Option<(CachedReadDelegate<E>, RequestPolicy)>> {
        if let Some(delegate) = self.local_reader.validate_request(req)? {
            let mut inspector = Inspector {
                delegate: &delegate,
            };
            match inspector.inspect(req) {
                Ok(RequestPolicy::ReadLocal) => Ok(Some((delegate, RequestPolicy::ReadLocal))),
                Ok(RequestPolicy::StaleRead) => Ok(Some((delegate, RequestPolicy::StaleRead))),
                // It can not handle other policies.
                Ok(_) => Ok(None),
                Err(e) => Err(e),
            }
        } else {
            Ok(None)
        }
    }

    fn redirect(&mut self, mut cmd: RaftCommand<E::Snapshot>) {
        debug!("localreader redirects command"; "command" => ?cmd);
        let region_id = cmd.request.get_header().get_region_id();
        let mut err = errorpb::Error::default();
        match ProposalRouter::send(&self.router, cmd) {
            Ok(()) => return,
            Err(TrySendError::Full(c)) => {
                TLS_LOCAL_READ_METRICS.with(|m| m.borrow_mut().reject_reason.channel_full.inc());
                err.set_message(RAFTSTORE_IS_BUSY.to_owned());
                err.mut_server_is_busy()
                    .set_reason(RAFTSTORE_IS_BUSY.to_owned());
                cmd = c;
            }
            Err(TrySendError::Disconnected(c)) => {
                TLS_LOCAL_READ_METRICS.with(|m| m.borrow_mut().reject_reason.no_region.inc());
                err.set_message(format!("region {} is missing", region_id));
                err.mut_region_not_found().set_region_id(region_id);
                cmd = c;
            }
        }

        let mut resp = RaftCmdResponse::default();
        resp.mut_header().set_error(err);
        let read_resp = ReadResponse {
            response: resp,
            snapshot: None,
            txn_extra_op: TxnExtraOp::Noop,
        };

        cmd.callback.set_result(read_resp);
    }

    pub fn propose_raft_command(
        &mut self,
        read_id: Option<ThreadReadId>,
        req: RaftCmdRequest,
        cb: Callback<E::Snapshot>,
    ) {
        match self.pre_propose_raft_command(&req) {
            Ok(Some((mut delegate, policy))) => {
                let snap_updated;
                let last_valid_ts = delegate.last_valid_ts;
                let mut response = match policy {
                    // Leader can read local if and only if it is in lease.
                    RequestPolicy::ReadLocal => {
                        let mut local_read_ctx =
                            LocalReadContext::new(&mut self.snap_cache, read_id);

                        snap_updated = local_read_ctx
                            .maybe_update_snapshot(delegate.get_tablet(), last_valid_ts);

                        let snapshot_ts = local_read_ctx.snapshot_ts().unwrap();
                        if !delegate.is_in_leader_lease(snapshot_ts) {
                            fail_point!("localreader_before_redirect", |_| {});
                            // Forward to raftstore.
                            self.redirect(RaftCommand::new(req, cb));
                            return;
                        }

                        let region = Arc::clone(&delegate.region);
                        let response = delegate.execute(&req, &region, None, Some(local_read_ctx));

                        // Try renew lease in advance
                        delegate.maybe_renew_lease_advance(&self.router, snapshot_ts);
                        response
                    }
                    // Replica can serve stale read if and only if its `safe_ts` >= `read_ts`
                    RequestPolicy::StaleRead => {
                        let read_ts = decode_u64(&mut req.get_header().get_flag_data()).unwrap();
                        if let Err(resp) = delegate.check_stale_read_safe(read_ts) {
                            cb.set_result(ReadResponse {
                                response: resp,
                                snapshot: None,
                                txn_extra_op: TxnExtraOp::Noop,
                            });
                            return;
                        }

                        // Stale read does not use cache, so we pass None for read_id
                        let mut local_read_ctx = LocalReadContext::new(&mut self.snap_cache, None);
                        snap_updated = local_read_ctx
                            .maybe_update_snapshot(delegate.get_tablet(), last_valid_ts);

                        let region = Arc::clone(&delegate.region);
                        // Getting the snapshot
                        let response = delegate.execute(&req, &region, None, Some(local_read_ctx));

                        // Double check in case `safe_ts` change after the first check and before
                        // getting snapshot
                        if let Err(resp) = delegate.check_stale_read_safe(read_ts) {
                            cb.set_result(ReadResponse {
                                response: resp,
                                snapshot: None,
                                txn_extra_op: TxnExtraOp::Noop,
                            });
                            return;
                        }
                        TLS_LOCAL_READ_METRICS
                            .with(|m| m.borrow_mut().local_executed_stale_read_requests.inc());
                        response
                    }
                    _ => unreachable!(),
                };

                TLS_LOCAL_READ_METRICS.with(|m| m.borrow_mut().local_executed_requests.inc());
                if !snap_updated {
                    TLS_LOCAL_READ_METRICS
                        .with(|m| m.borrow_mut().local_executed_snapshot_cache_hit.inc());
                }

                cmd_resp::bind_term(&mut response.response, delegate.term);
                if let Some(snap) = response.snapshot.as_mut() {
                    snap.txn_ext = Some(delegate.txn_ext.clone());
                    snap.bucket_meta = delegate.bucket_meta.clone();
                }
                response.txn_extra_op = delegate.txn_extra_op.load();
                cb.set_result(response);
            }
            // Forward to raftstore.
            Ok(None) => self.redirect(RaftCommand::new(req, cb)),
            Err(e) => {
                let mut response = cmd_resp::new_error(e);
                if let Some(delegate) = self
                    .local_reader
                    .delegates
                    .get(&req.get_header().get_region_id())
                {
                    cmd_resp::bind_term(&mut response, delegate.term);
                }
                cb.set_result(ReadResponse {
                    response,
                    snapshot: None,
                    txn_extra_op: TxnExtraOp::Noop,
                });
            }
        }
    }

    /// If read requests are received at the same RPC request, we can create one
    /// snapshot for all of them and check whether the time when the snapshot
    /// was created is in lease. We use ThreadReadId to figure out whether this
    /// RaftCommand comes from the same RPC request with the last RaftCommand
    /// which left a snapshot cached in LocalReader. ThreadReadId is composed by
    /// thread_id and a thread_local incremental sequence.
    #[inline]
    pub fn read(
        &mut self,
        read_id: Option<ThreadReadId>,
        req: RaftCmdRequest,
        cb: Callback<E::Snapshot>,
    ) {
        self.propose_raft_command(read_id, req, cb);
        maybe_tls_local_read_metrics_flush();
    }

    pub fn release_snapshot_cache(&mut self) {
        self.snap_cache.clear();
    }
}

impl<E, C> Clone for LocalReader<E, C>
where
    E: KvEngine,
    C: ProposalRouter<E::Snapshot> + CasualRouter<E> + Clone,
{
    fn clone(&self) -> Self {
        Self {
            local_reader: self.local_reader.clone(),
            kv_engine: self.kv_engine.clone(),
            snap_cache: self.snap_cache.clone(),
            router: self.router.clone(),
        }
    }
}

impl<E> ReadExecutor for CachedReadDelegate<E>
where
    E: KvEngine,
{
    type Tablet = E;

    fn get_tablet(&mut self) -> &E {
        &self.kv_engine
    }

    fn get_snapshot(&mut self, read_context: &Option<LocalReadContext<'_, E>>) -> Arc<E::Snapshot> {
        read_context.as_ref().unwrap().snapshot().unwrap()
    }
}

/// #[RaftstoreCommon]
struct Inspector<'r> {
    delegate: &'r ReadDelegate,
}

impl<'r> RequestInspector for Inspector<'r> {
    fn has_applied_to_current_term(&mut self) -> bool {
        if self.delegate.applied_term == self.delegate.term {
            true
        } else {
            debug!(
                "rejected by term check";
                "tag" => &self.delegate.tag,
                "applied_term" => self.delegate.applied_term,
                "delegate_term" => ?self.delegate.term,
            );

            // only for metric.
            TLS_LOCAL_READ_METRICS.with(|m| m.borrow_mut().reject_reason.applied_term.inc());
            false
        }
    }

    fn inspect_lease(&mut self) -> LeaseState {
        // TODO: disable localreader if we did not enable raft's check_quorum.
        if self.delegate.leader_lease.is_some() {
            // We skip lease check, because it is postponed until `handle_read`.
            LeaseState::Valid
        } else {
            debug!("rejected by leader lease"; "tag" => &self.delegate.tag);
            TLS_LOCAL_READ_METRICS.with(|m| m.borrow_mut().reject_reason.no_lease.inc());
            LeaseState::Expired
        }
    }
}

#[cfg(test)]
mod tests {
    use std::{ops::Add, sync::mpsc::*, thread};

    use crossbeam::channel::TrySendError;
    use engine_test::kv::{KvTestEngine, KvTestSnapshot};
    use engine_traits::{MiscExt, Peekable, SyncMutable, ALL_CFS};
    use kvproto::{metapb::RegionEpoch, raft_cmdpb::*};
    use tempfile::{Builder, TempDir};
    use tikv_util::{codec::number::NumberEncoder, time::monotonic_raw_now};
    use time::Duration;
    use txn_types::WriteBatchFlags;

    use super::*;
    use crate::store::{util::Lease, Callback};

    struct MockRouter {
        p_router: SyncSender<RaftCommand<KvTestSnapshot>>,
        c_router: SyncSender<(u64, CasualMessage<KvTestEngine>)>,
    }

    impl MockRouter {
        #[allow(clippy::type_complexity)]
        fn new() -> (
            MockRouter,
            Receiver<RaftCommand<KvTestSnapshot>>,
            Receiver<(u64, CasualMessage<KvTestEngine>)>,
        ) {
            let (p_ch, p_rx) = sync_channel(1);
            let (c_ch, c_rx) = sync_channel(1);
            (
                MockRouter {
                    p_router: p_ch,
                    c_router: c_ch,
                },
                p_rx,
                c_rx,
            )
        }
    }

    impl ProposalRouter<KvTestSnapshot> for MockRouter {
        fn send(
            &self,
            cmd: RaftCommand<KvTestSnapshot>,
        ) -> std::result::Result<(), TrySendError<RaftCommand<KvTestSnapshot>>> {
            ProposalRouter::send(&self.p_router, cmd)
        }
    }

    impl CasualRouter<KvTestEngine> for MockRouter {
        fn send(&self, region_id: u64, msg: CasualMessage<KvTestEngine>) -> Result<()> {
            CasualRouter::send(&self.c_router, region_id, msg)
        }
    }

    #[allow(clippy::type_complexity)]
    fn new_reader(
        path: &str,
        store_id: u64,
        store_meta: Arc<Mutex<StoreMeta>>,
    ) -> (
        TempDir,
        LocalReader<KvTestEngine, MockRouter>,
        Receiver<RaftCommand<KvTestSnapshot>>,
    ) {
        let path = Builder::new().prefix(path).tempdir().unwrap();
        let db = engine_test::kv::new_engine(path.path().to_str().unwrap(), ALL_CFS).unwrap();
        let (ch, rx, _) = MockRouter::new();
        let mut reader = LocalReader::new(db.clone(), StoreMetaDelegate::new(store_meta, db), ch);
        reader.local_reader.store_id = Cell::new(Some(store_id));
        (path, reader, rx)
    }

    fn new_peers(store_id: u64, pr_ids: Vec<u64>) -> Vec<metapb::Peer> {
        pr_ids
            .into_iter()
            .map(|id| {
                let mut pr = metapb::Peer::default();
                pr.set_store_id(store_id);
                pr.set_id(id);
                pr
            })
            .collect()
    }

    fn must_redirect(
        reader: &mut LocalReader<KvTestEngine, MockRouter>,
        rx: &Receiver<RaftCommand<KvTestSnapshot>>,
        cmd: RaftCmdRequest,
    ) {
        reader.propose_raft_command(
            None,
            cmd.clone(),
            Callback::read(Box::new(|resp| {
                panic!("unexpected invoke, {:?}", resp);
            })),
        );
        assert_eq!(
            rx.recv_timeout(Duration::seconds(5).to_std().unwrap())
                .unwrap()
                .request,
            cmd
        );
    }

    fn must_not_redirect(
        reader: &mut LocalReader<KvTestEngine, MockRouter>,
        rx: &Receiver<RaftCommand<KvTestSnapshot>>,
        task: RaftCommand<KvTestSnapshot>,
    ) {
        must_not_redirect_with_read_id(reader, rx, task, None);
    }

    fn must_not_redirect_with_read_id(
        reader: &mut LocalReader<KvTestEngine, MockRouter>,
        rx: &Receiver<RaftCommand<KvTestSnapshot>>,
        task: RaftCommand<KvTestSnapshot>,
        read_id: Option<ThreadReadId>,
    ) {
        reader.propose_raft_command(read_id, task.request, task.callback);
        assert_eq!(rx.try_recv().unwrap_err(), TryRecvError::Empty);
    }

    #[test]
    fn test_read() {
        let store_id = 2;
        let store_meta = Arc::new(Mutex::new(StoreMeta::new(0)));
        let (_tmp, mut reader, rx) = new_reader("test-local-reader", store_id, store_meta.clone());

        // region: 1,
        // peers: 2, 3, 4,
        // leader:2,
        // from "" to "",
        // epoch 1, 1,
        // term 6.
        let mut region1 = metapb::Region::default();
        region1.set_id(1);
        let prs = new_peers(store_id, vec![2, 3, 4]);
        region1.set_peers(prs.clone().into());
        let epoch13 = {
            let mut ep = metapb::RegionEpoch::default();
            ep.set_conf_ver(1);
            ep.set_version(3);
            ep
        };
        let leader2 = prs[0].clone();
        region1.set_region_epoch(epoch13.clone());
        let term6 = 6;
        let mut lease = Lease::new(Duration::seconds(1), Duration::milliseconds(250)); // 1s is long enough.
        let read_progress = Arc::new(RegionReadProgress::new(&region1, 1, 1, 1));

        let mut cmd = RaftCmdRequest::default();
        let mut header = RaftRequestHeader::default();
        header.set_region_id(1);
        header.set_peer(leader2.clone());
        header.set_region_epoch(epoch13.clone());
        header.set_term(term6);
        cmd.set_header(header);
        let mut req = Request::default();
        req.set_cmd_type(CmdType::Snap);
        cmd.set_requests(vec![req].into());

        // The region is not register yet.
        must_redirect(&mut reader, &rx, cmd.clone());
        assert_eq!(
            TLS_LOCAL_READ_METRICS.with(|m| m.borrow().reject_reason.no_region.get()),
            1
        );
        assert_eq!(
            TLS_LOCAL_READ_METRICS.with(|m| m.borrow().reject_reason.cache_miss.get()),
            1
        );
        assert!(reader.local_reader.delegates.get(&1).is_none());

        // Register region 1
        lease.renew(monotonic_raw_now());
        let remote = lease.maybe_new_remote_lease(term6).unwrap();
        // But the applied_term is stale.
        {
            let mut meta = store_meta.lock().unwrap();
            let read_delegate = ReadDelegate {
                tag: String::new(),
                region: Arc::new(region1.clone()),
                peer_id: leader2.get_id(),
                term: term6,
                applied_term: term6 - 1,
                leader_lease: Some(remote),
                last_valid_ts: Timespec::new(0, 0),
                txn_extra_op: Arc::new(AtomicCell::new(TxnExtraOp::default())),
                txn_ext: Arc::new(TxnExt::default()),
                read_progress: read_progress.clone(),
                pending_remove: false,
                track_ver: TrackVer::new(),
                bucket_meta: None,
            };
            meta.readers.insert(1, read_delegate);
        }

        // The applied_term is stale
        must_redirect(&mut reader, &rx, cmd.clone());
        assert_eq!(
            TLS_LOCAL_READ_METRICS.with(|m| m.borrow().reject_reason.cache_miss.get()),
            2
        );
        assert_eq!(
            TLS_LOCAL_READ_METRICS.with(|m| m.borrow().reject_reason.applied_term.get()),
            1
        );

        // Make the applied_term matches current term.
        let pg = Progress::applied_term(term6);
        {
            let mut meta = store_meta.lock().unwrap();
            meta.readers.get_mut(&1).unwrap().update(pg);
        }
        let task =
            RaftCommand::<KvTestSnapshot>::new(cmd.clone(), Callback::read(Box::new(move |_| {})));
        must_not_redirect(&mut reader, &rx, task);
        assert_eq!(
            TLS_LOCAL_READ_METRICS.with(|m| m.borrow().reject_reason.cache_miss.get()),
            3
        );

        // Let's read.
        let task = RaftCommand::<KvTestSnapshot>::new(
            cmd.clone(),
            Callback::read(Box::new(move |resp: ReadResponse<KvTestSnapshot>| {
                let snap = resp.snapshot.unwrap();
                assert_eq!(snap.get_region(), &region1);
            })),
        );
        must_not_redirect(&mut reader, &rx, task);

        // Wait for expiration.
        thread::sleep(Duration::seconds(1).to_std().unwrap());
        must_redirect(&mut reader, &rx, cmd.clone());
        assert_eq!(
            TLS_LOCAL_READ_METRICS.with(|m| m.borrow().reject_reason.lease_expire.get()),
            1
        );

        // Renew lease.
        lease.renew(monotonic_raw_now());

        // Store id mismatch.
        let mut cmd_store_id = cmd.clone();
        cmd_store_id
            .mut_header()
            .mut_peer()
            .set_store_id(store_id + 1);
        reader.propose_raft_command(
            None,
            cmd_store_id,
            Callback::read(Box::new(move |resp: ReadResponse<KvTestSnapshot>| {
                let err = resp.response.get_header().get_error();
                assert!(err.has_store_not_match());
                assert!(resp.snapshot.is_none());
            })),
        );
        assert_eq!(
            TLS_LOCAL_READ_METRICS.with(|m| m.borrow().reject_reason.store_id_mismatch.get()),
            1
        );
        assert_eq!(
            TLS_LOCAL_READ_METRICS.with(|m| m.borrow().reject_reason.cache_miss.get()),
            3
        );

        // metapb::Peer id mismatch.
        let mut cmd_peer_id = cmd.clone();
        cmd_peer_id
            .mut_header()
            .mut_peer()
            .set_id(leader2.get_id() + 1);
        reader.propose_raft_command(
            None,
            cmd_peer_id,
            Callback::read(Box::new(move |resp: ReadResponse<KvTestSnapshot>| {
                assert!(
                    resp.response.get_header().has_error(),
                    "{:?}",
                    resp.response
                );
                assert!(resp.snapshot.is_none());
            })),
        );
        assert_eq!(
            TLS_LOCAL_READ_METRICS.with(|m| m.borrow().reject_reason.peer_id_mismatch.get()),
            1
        );

        // Read quorum.
        let mut cmd_read_quorum = cmd.clone();
        cmd_read_quorum.mut_header().set_read_quorum(true);
        must_redirect(&mut reader, &rx, cmd_read_quorum);

        // Term mismatch.
        let mut cmd_term = cmd.clone();
        cmd_term.mut_header().set_term(term6 - 2);
        reader.propose_raft_command(
            None,
            cmd_term,
            Callback::read(Box::new(move |resp: ReadResponse<KvTestSnapshot>| {
                let err = resp.response.get_header().get_error();
                assert!(err.has_stale_command(), "{:?}", resp);
                assert!(resp.snapshot.is_none());
            })),
        );
        assert_eq!(
            TLS_LOCAL_READ_METRICS.with(|m| m.borrow().reject_reason.term_mismatch.get()),
            1
        );

        // Stale epoch.
        let mut epoch12 = epoch13;
        epoch12.set_version(2);
        let mut cmd_epoch = cmd.clone();
        cmd_epoch.mut_header().set_region_epoch(epoch12);
        must_redirect(&mut reader, &rx, cmd_epoch);
        assert_eq!(
            TLS_LOCAL_READ_METRICS.with(|m| m.borrow().reject_reason.epoch.get()),
            1
        );

        // Expire lease manually, and it can not be renewed.
        let previous_lease_rejection =
            TLS_LOCAL_READ_METRICS.with(|m| m.borrow().reject_reason.lease_expire.get());
        lease.expire();
        lease.renew(monotonic_raw_now());
        must_redirect(&mut reader, &rx, cmd.clone());
        assert_eq!(
            TLS_LOCAL_READ_METRICS.with(|m| m.borrow().reject_reason.lease_expire.get()),
            previous_lease_rejection + 1
        );

        // Channel full.
        reader.propose_raft_command(None, cmd.clone(), Callback::None);
        reader.propose_raft_command(
            None,
            cmd.clone(),
            Callback::read(Box::new(move |resp: ReadResponse<KvTestSnapshot>| {
                let err = resp.response.get_header().get_error();
                assert!(err.has_server_is_busy(), "{:?}", resp);
                assert!(resp.snapshot.is_none());
            })),
        );
        rx.try_recv().unwrap();
        assert_eq!(rx.try_recv().unwrap_err(), TryRecvError::Empty);
        assert_eq!(
            TLS_LOCAL_READ_METRICS.with(|m| m.borrow().reject_reason.channel_full.get()),
            1
        );

        // Reject by term mismatch in lease.
        let previous_term_rejection =
            TLS_LOCAL_READ_METRICS.with(|m| m.borrow().reject_reason.term_mismatch.get());
        let mut cmd9 = cmd.clone();
        cmd9.mut_header().set_term(term6 + 3);
        {
            let mut meta = store_meta.lock().unwrap();
            meta.readers
                .get_mut(&1)
                .unwrap()
                .update(Progress::term(term6 + 3));
            meta.readers
                .get_mut(&1)
                .unwrap()
                .update(Progress::applied_term(term6 + 3));
        }
        reader.propose_raft_command(
            None,
            cmd9.clone(),
            Callback::read(Box::new(|resp| {
                panic!("unexpected invoke, {:?}", resp);
            })),
        );
        assert_eq!(
            rx.recv_timeout(Duration::seconds(5).to_std().unwrap())
                .unwrap()
                .request,
            cmd9
        );
        assert_eq!(
            TLS_LOCAL_READ_METRICS.with(|m| m.borrow().reject_reason.term_mismatch.get()),
            previous_term_rejection + 1
        );
        assert_eq!(
            TLS_LOCAL_READ_METRICS.with(|m| m.borrow().reject_reason.cache_miss.get()),
            4
        );

        // Stale local ReadDelegate
        cmd.mut_header().set_term(term6 + 3);
        lease.expire_remote_lease();
        let remote_lease = lease.maybe_new_remote_lease(term6 + 3).unwrap();
        let pg = Progress::leader_lease(remote_lease);
        {
            let mut meta = store_meta.lock().unwrap();
            meta.readers.get_mut(&1).unwrap().update(pg);
        }
        let task =
            RaftCommand::<KvTestSnapshot>::new(cmd.clone(), Callback::read(Box::new(move |_| {})));
        must_not_redirect(&mut reader, &rx, task);
        assert_eq!(
            TLS_LOCAL_READ_METRICS.with(|m| m.borrow().reject_reason.cache_miss.get()),
            5
        );

        // Stale read
        assert_eq!(
            TLS_LOCAL_READ_METRICS.with(|m| m.borrow().reject_reason.safe_ts.get()),
            0
        );
        read_progress.update_safe_ts(1, 1);
        assert_eq!(read_progress.safe_ts(), 1);

        let data = {
            let mut d = [0u8; 8];
            (&mut d[..]).encode_u64(2).unwrap();
            d
        };
        cmd.mut_header()
            .set_flags(WriteBatchFlags::STALE_READ.bits());
        cmd.mut_header().set_flag_data(data.into());
        let task = RaftCommand::<KvTestSnapshot>::new(
            cmd.clone(),
            Callback::read(Box::new(move |resp: ReadResponse<KvTestSnapshot>| {
                let err = resp.response.get_header().get_error();
                assert!(err.has_data_is_not_ready());
                assert!(resp.snapshot.is_none());
            })),
        );
        must_not_redirect(&mut reader, &rx, task);
        assert_eq!(
            TLS_LOCAL_READ_METRICS.with(|m| m.borrow().reject_reason.safe_ts.get()),
            1
        );

        read_progress.update_safe_ts(1, 2);
        assert_eq!(read_progress.safe_ts(), 2);
        let task = RaftCommand::<KvTestSnapshot>::new(cmd, Callback::read(Box::new(move |_| {})));
        must_not_redirect(&mut reader, &rx, task);
        assert_eq!(
            TLS_LOCAL_READ_METRICS.with(|m| m.borrow().reject_reason.safe_ts.get()),
            1
        );

        // Remove invalid delegate
        let reader_clone = store_meta.lock().unwrap().readers.get(&1).unwrap().clone();
        assert!(reader.local_reader.get_delegate(1).is_some());

        // dropping the non-source `reader` will not make other readers invalid
        drop(reader_clone);
        assert!(reader.local_reader.get_delegate(1).is_some());

        // drop the source `reader`
        store_meta.lock().unwrap().readers.remove(&1).unwrap();
        // the invalid delegate should be removed
        assert!(reader.local_reader.get_delegate(1).is_none());
    }

    #[test]
    fn test_read_delegate_cache_update() {
        let store_id = 2;
        let store_meta = Arc::new(Mutex::new(StoreMeta::new(0)));
        let (_tmp, mut reader, _) = new_reader("test-local-reader", store_id, store_meta.clone());
        let mut region = metapb::Region::default();
        region.set_id(1);
        {
            let mut meta = store_meta.lock().unwrap();
            let read_delegate = ReadDelegate {
                tag: String::new(),
                region: Arc::new(region.clone()),
                peer_id: 1,
                term: 1,
                applied_term: 1,
                leader_lease: None,
                last_valid_ts: Timespec::new(0, 0),
                txn_extra_op: Arc::new(AtomicCell::new(TxnExtraOp::default())),
                txn_ext: Arc::new(TxnExt::default()),
                track_ver: TrackVer::new(),
                read_progress: Arc::new(RegionReadProgress::new(&region, 0, 0, 1)),
                pending_remove: false,
                bucket_meta: None,
            };
            meta.readers.insert(1, read_delegate);
        }

        let d = reader.local_reader.get_delegate(1).unwrap();
        assert_eq!(&*d.region, &region);
        assert_eq!(d.term, 1);
        assert_eq!(d.applied_term, 1);
        assert!(d.leader_lease.is_none());
        drop(d);

        {
            region.mut_region_epoch().set_version(10);
            let mut meta = store_meta.lock().unwrap();
            meta.readers
                .get_mut(&1)
                .unwrap()
                .update(Progress::region(region.clone()));
        }
        assert_eq!(
            &*reader.local_reader.get_delegate(1).unwrap().region,
            &region
        );

        {
            let mut meta = store_meta.lock().unwrap();
            meta.readers.get_mut(&1).unwrap().update(Progress::term(2));
        }
        assert_eq!(reader.local_reader.get_delegate(1).unwrap().term, 2);

        {
            let mut meta = store_meta.lock().unwrap();
            meta.readers
                .get_mut(&1)
                .unwrap()
                .update(Progress::applied_term(2));
        }
        assert_eq!(reader.local_reader.get_delegate(1).unwrap().applied_term, 2);

        {
            let mut lease = Lease::new(Duration::seconds(1), Duration::milliseconds(250)); // 1s is long enough.
            let remote = lease.maybe_new_remote_lease(3).unwrap();
            let pg = Progress::leader_lease(remote);
            let mut meta = store_meta.lock().unwrap();
            meta.readers.get_mut(&1).unwrap().update(pg);
        }
        let d = reader.local_reader.get_delegate(1).unwrap();
        assert_eq!(d.leader_lease.clone().unwrap().term(), 3);
    }

    #[test]
    fn test_read_executor_provider() {
        let path = Builder::new()
            .prefix("test-local-reader")
            .tempdir()
            .unwrap();
        let kv_engine =
            engine_test::kv::new_engine(path.path().to_str().unwrap(), ALL_CFS).unwrap();
        let store_meta =
            StoreMetaDelegate::new(Arc::new(Mutex::new(StoreMeta::new(0))), kv_engine.clone());

        {
            let mut meta = store_meta.store_meta.as_ref().lock().unwrap();

            // Create read_delegate with region id 1
            let read_delegate = ReadDelegate::mock(1);
            meta.readers.insert(1, read_delegate);

            // Create read_delegate with region id 1
            let read_delegate = ReadDelegate::mock(2);
            meta.readers.insert(2, read_delegate);
        }

        let (len, delegate) = store_meta.get_executor_and_len(1);
        assert_eq!(2, len);
        let mut delegate = delegate.unwrap();
        assert_eq!(1, delegate.region.id);
        let tablet = delegate.get_tablet();
        assert_eq!(kv_engine.path(), tablet.path());

        let (len, delegate) = store_meta.get_executor_and_len(2);
        assert_eq!(2, len);
        let mut delegate = delegate.unwrap();
        assert_eq!(2, delegate.region.id);
        let tablet = delegate.get_tablet();
        assert_eq!(kv_engine.path(), tablet.path());
    }

    fn prepare_read_delegate(
        store_id: u64,
        region_id: u64,
        term: u64,
        pr_ids: Vec<u64>,
        region_epoch: RegionEpoch,
        store_meta: Arc<Mutex<StoreMeta>>,
    ) {
        let mut region = metapb::Region::default();
        region.set_id(region_id);
        let prs = new_peers(store_id, pr_ids);
        region.set_peers(prs.clone().into());

        let leader = prs[0].clone();
        region.set_region_epoch(region_epoch);
        let mut lease = Lease::new(Duration::seconds(1), Duration::milliseconds(250)); // 1s is long enough.
        let read_progress = Arc::new(RegionReadProgress::new(&region, 1, 1, 1));

        // Register region
        lease.renew(monotonic_raw_now());
        let remote = lease.maybe_new_remote_lease(term).unwrap();
        // But the applied_term is stale.
        {
            let mut meta = store_meta.lock().unwrap();
            let read_delegate = ReadDelegate {
                tag: String::new(),
                region: Arc::new(region.clone()),
                peer_id: leader.get_id(),
                term,
                applied_term: term,
                leader_lease: Some(remote),
                last_valid_ts: Timespec::new(0, 0),
                txn_extra_op: Arc::new(AtomicCell::new(TxnExtraOp::default())),
                txn_ext: Arc::new(TxnExt::default()),
                read_progress,
                pending_remove: false,
                track_ver: TrackVer::new(),
                bucket_meta: None,
            };
            meta.readers.insert(region_id, read_delegate);
        }
    }

    #[test]
    fn test_snap_across_regions() {
        let store_id = 2;
        let store_meta = Arc::new(Mutex::new(StoreMeta::new(0)));
        let (_tmp, mut reader, rx) = new_reader("test-local-reader", store_id, store_meta.clone());

        let epoch13 = {
            let mut ep = metapb::RegionEpoch::default();
            ep.set_conf_ver(1);
            ep.set_version(3);
            ep
        };
        let term6 = 6;

        // Register region1
        let pr_ids1 = vec![2, 3, 4];
        let prs1 = new_peers(store_id, pr_ids1.clone());
        prepare_read_delegate(
            store_id,
            1,
            term6,
            pr_ids1,
            epoch13.clone(),
            store_meta.clone(),
        );
        let leader1 = prs1[0].clone();

        // Register region2
        let pr_ids2 = vec![22, 33, 44];
        let prs2 = new_peers(store_id, pr_ids2.clone());
        prepare_read_delegate(store_id, 2, term6, pr_ids2, epoch13.clone(), store_meta);
        let leader2 = prs2[0].clone();

        let mut cmd = RaftCmdRequest::default();
        let mut header = RaftRequestHeader::default();
        header.set_region_id(1);
        header.set_peer(leader1);
        header.set_region_epoch(epoch13.clone());
        header.set_term(term6);
        cmd.set_header(header);
        let mut req = Request::default();
        req.set_cmd_type(CmdType::Snap);
        cmd.set_requests(vec![req].into());

        let (snap_tx, snap_rx) = channel();
        let task = RaftCommand::<KvTestSnapshot>::new(
            cmd.clone(),
            Callback::read(Box::new(move |resp: ReadResponse<KvTestSnapshot>| {
                snap_tx.send(resp.snapshot.unwrap()).unwrap();
            })),
        );

        // First request will not hit cache
        let read_id = Some(ThreadReadId::new());
        must_not_redirect_with_read_id(&mut reader, &rx, task, read_id.clone());
        let snap1 = snap_rx.recv().unwrap();

        let mut header = RaftRequestHeader::default();
        header.set_region_id(2);
        header.set_peer(leader2);
        header.set_region_epoch(epoch13);
        header.set_term(term6);
        cmd.set_header(header);
        let (snap_tx, snap_rx) = channel();
        let task = RaftCommand::<KvTestSnapshot>::new(
            cmd.clone(),
            Callback::read(Box::new(move |resp: ReadResponse<KvTestSnapshot>| {
                snap_tx.send(resp.snapshot.unwrap()).unwrap();
            })),
        );
        must_not_redirect_with_read_id(&mut reader, &rx, task, read_id);
        let snap2 = snap_rx.recv().unwrap();
        assert!(std::ptr::eq(snap1.get_snapshot(), snap2.get_snapshot()));

        // If we use a new read id, the cache will be miss and a new snapshot will be
        // generated
        let read_id = Some(ThreadReadId::new());
        let (snap_tx, snap_rx) = channel();
        let task = RaftCommand::<KvTestSnapshot>::new(
            cmd.clone(),
            Callback::read(Box::new(move |resp: ReadResponse<KvTestSnapshot>| {
                snap_tx.send(resp.snapshot.unwrap()).unwrap();
            })),
        );
        must_not_redirect_with_read_id(&mut reader, &rx, task, read_id);
        let snap2 = snap_rx.recv().unwrap();
        assert!(!std::ptr::eq(snap1.get_snapshot(), snap2.get_snapshot()));
    }

    fn create_engine(path: &str) -> KvTestEngine {
        let path = Builder::new().prefix(path).tempdir().unwrap();
        engine_test::kv::new_engine(path.path().to_str().unwrap(), ALL_CFS).unwrap()
    }

    #[test]
    fn test_snap_cache_context() {
        let db = create_engine("test_snap_cache_context");
        let mut snap_cache = SnapCache::new();
        let mut read_context = LocalReadContext::new(&mut snap_cache, None);

        assert!(read_context.snapshot().is_none());
        assert!(read_context.snapshot_ts().is_none());

        db.put(b"a1", b"val1").unwrap();

        let compare_ts = monotonic_raw_now();
        // Case 1: snap_cache_context.read_id is None
        assert!(read_context.maybe_update_snapshot(&db, Timespec::new(0, 0)));
        assert!(read_context.snapshot_ts().unwrap() > compare_ts);
        assert_eq!(
            read_context
                .snapshot()
                .unwrap()
                .get_value(b"a1")
                .unwrap()
                .unwrap(),
            b"val1"
        );

        // snap_cache_context is *not* created with read_id, so calling
        // `maybe_update_snapshot` again will update the snapshot
        let compare_ts = monotonic_raw_now();
        assert!(read_context.maybe_update_snapshot(&db, Timespec::new(0, 0)));
        assert!(read_context.snapshot_ts().unwrap() > compare_ts);

        let read_id = ThreadReadId::new();
        let read_id_clone = read_id.clone();
        let mut read_context = LocalReadContext::new(&mut snap_cache, Some(read_id));

        let compare_ts = monotonic_raw_now();
        // Case 2: snap_cache_context.read_id is not None but not equals to the
        // snap_cache.cached_read_id
        assert!(read_context.maybe_update_snapshot(&db, Timespec::new(0, 0)));
        assert!(read_context.snapshot_ts().unwrap() > compare_ts);
        let snap_ts = read_context.snapshot_ts().unwrap();
        assert_eq!(
            read_context
                .snapshot()
                .unwrap()
                .get_value(b"a1")
                .unwrap()
                .unwrap(),
            b"val1"
        );

        let db2 = create_engine("test_snap_cache_context2");
        // snap_cache_context is created with read_id, so calling
        // `maybe_update_snapshot` again will *not* update the snapshot
        // Case 3: snap_cache_context.read_id is not None and equals to the
        // snap_cache.cached_read_id
        assert!(!read_context.maybe_update_snapshot(&db2, Timespec::new(0, 0)));
        assert_eq!(read_context.snapshot_ts().unwrap(), snap_ts);
        assert_eq!(
            read_context
                .snapshot()
                .unwrap()
                .get_value(b"a1")
                .unwrap()
                .unwrap(),
            b"val1"
        );

        // Case 4: delegate.last_valid_ts is larger than create_time of read_id
        let mut last_valid_ts = read_id_clone.create_time;
        last_valid_ts = last_valid_ts.add(Duration::nanoseconds(1));
        assert!(read_context.maybe_update_snapshot(&db2, last_valid_ts));
        assert!(read_context.snapshot_ts().unwrap() > snap_ts);
        assert!(
            read_context
                .snapshot()
                .unwrap()
                .get_value(b"a1")
                .unwrap()
                .is_none(),
        );
    }

    #[test]
    fn test_snap_release_for_not_using_cache() {
        let store_id = 2;
        let store_meta = Arc::new(Mutex::new(StoreMeta::new(0)));
        let (_tmp, mut reader, rx) = new_reader("test-local-reader", store_id, store_meta.clone());
        reader.kv_engine.put(b"key", b"value").unwrap();

        let epoch13 = {
            let mut ep = metapb::RegionEpoch::default();
            ep.set_conf_ver(1);
            ep.set_version(3);
            ep
        };
        let term6 = 6;

        // Register region1
        let pr_ids1 = vec![2, 3, 4];
        let prs1 = new_peers(store_id, pr_ids1.clone());
        prepare_read_delegate(store_id, 1, term6, pr_ids1, epoch13.clone(), store_meta);
        let leader1 = prs1[0].clone();

        // Local read
        let mut cmd = RaftCmdRequest::default();
        let mut header = RaftRequestHeader::default();
        header.set_region_id(1);
        header.set_peer(leader1);
        header.set_region_epoch(epoch13);
        header.set_term(term6);
        cmd.set_header(header.clone());
        let mut req = Request::default();
        req.set_cmd_type(CmdType::Snap);
        cmd.set_requests(vec![req].into());

        // using cache and release
        let read_id = ThreadReadId::new();
        let task = RaftCommand::<KvTestSnapshot>::new(
            cmd.clone(),
            Callback::read(Box::new(move |_: ReadResponse<KvTestSnapshot>| {})),
        );
        must_not_redirect_with_read_id(&mut reader, &rx, task, Some(read_id));
        assert!(
            reader
                .kv_engine
                .get_oldest_snapshot_sequence_number()
                .is_some()
        );
        reader.release_snapshot_cache();
        assert!(
            reader
                .kv_engine
                .get_oldest_snapshot_sequence_number()
                .is_none()
        );

        let task = RaftCommand::<KvTestSnapshot>::new(
            cmd.clone(),
            Callback::read(Box::new(move |_: ReadResponse<KvTestSnapshot>| {})),
        );

        // not use cache
        must_not_redirect_with_read_id(&mut reader, &rx, task, None);
        assert!(
            reader
                .kv_engine
                .get_oldest_snapshot_sequence_number()
                .is_none()
        );

        // Stale read
        let mut data = [0u8; 8];
        (&mut data[..]).encode_u64(0).unwrap();
        header.set_flags(header.get_flags() | WriteBatchFlags::STALE_READ.bits());
        header.set_flag_data(data.into());

        cmd.set_header(header);
        let task = RaftCommand::<KvTestSnapshot>::new(
            cmd,
            Callback::read(Box::new(move |_: ReadResponse<KvTestSnapshot>| {})),
        );
        let read_id = ThreadReadId::new();
        must_not_redirect_with_read_id(&mut reader, &rx, task, Some(read_id));
        // Stale read will not use snap cache
        assert!(reader.snap_cache.snapshot.is_none());
        assert!(
            reader
                .kv_engine
                .get_oldest_snapshot_sequence_number()
                .is_none()
        );
    }
}<|MERGE_RESOLUTION|>--- conflicted
+++ resolved
@@ -785,15 +785,6 @@
             return Err(e);
         }
 
-        // Check witness
-        if find_peer_by_id(&delegate.region, delegate.peer_id)
-            .unwrap()
-            .is_witness
-        {
-            TLS_LOCAL_READ_METRICS.with(|m| m.borrow_mut().reject_reason.witness.inc());
-            return Err(Error::RecoveryInProgress(region_id));
-        }
-
         // Check term.
         if let Err(e) = util::check_term(req, delegate.term) {
             debug!(
@@ -813,15 +804,12 @@
             return Ok(None);
         }
 
-<<<<<<< HEAD
-=======
         // Check witness
         if find_peer_by_id(&delegate.region, delegate.peer_id).map_or(true, |p| p.is_witness) {
             TLS_LOCAL_READ_METRICS.with(|m| m.borrow_mut().reject_reason.witness.inc());
             return Err(Error::RecoveryInProgress(region_id));
         }
 
->>>>>>> 0f1d45a8
         // Check whether the region is in the flashback state and the local read could
         // be performed.
         let is_in_flashback = delegate.region.is_in_flashback;
