// Copyright 2018 TiKV Project Authors. Licensed under Apache-2.0.

// #[PerformanceCriticalPath]
use std::{
    cell::Cell,
    fmt::{self, Display, Formatter},
    ops::Deref,
    sync::{
        atomic::{self, AtomicU64, Ordering},
        Arc, Mutex,
    },
};

use crossbeam::{atomic::AtomicCell, channel::TrySendError};
use engine_traits::{KvEngine, Peekable, RaftEngine};
use fail::fail_point;
use kvproto::{
    errorpb,
    kvrpcpb::ExtraOp as TxnExtraOp,
    metapb::{self, Region},
    raft_cmdpb::{CmdType, RaftCmdRequest, RaftCmdResponse, ReadIndexResponse, Request, Response},
};
use pd_client::BucketMeta;
use tikv_util::{
    codec::number::decode_u64,
    debug, error,
    lru::LruCache,
    time::{monotonic_raw_now, ThreadReadId},
};
use time::Timespec;

use super::metrics::*;
use crate::{
    errors::RAFTSTORE_IS_BUSY,
    store::{
        cmd_resp,
        fsm::store::StoreMeta,
        util::{self, LeaseState, RegionReadProgress, RemoteLease},
        Callback, CasualMessage, CasualRouter, Peer, ProposalRouter, RaftCommand, ReadCallback,
        ReadResponse, RegionSnapshot, RequestInspector, RequestPolicy, TxnExt,
    },
    Error, Result,
};

/// #[RaftstoreCommon]
pub trait ReadExecutor {
    type Tablet: KvEngine;

    fn get_tablet(&mut self) -> &Self::Tablet;

    /// Get the snapshot fo the tablet.
    ///
    /// If the tablet is not ready, `None` is returned.
    /// Currently, only multi-rocksdb version may return `None`.
    fn get_snapshot(
        &mut self,
        read_context: &Option<LocalReadContext<'_, Self::Tablet>>,
    ) -> Arc<<Self::Tablet as KvEngine>::Snapshot>;

    fn get_value(
        &mut self,
        req: &Request,
        region: &metapb::Region,
        read_context: &Option<LocalReadContext<'_, Self::Tablet>>,
    ) -> Result<Response> {
        let key = req.get_get().get_key();
        // region key range has no data prefix, so we must use origin key to check.
        util::check_key_in_region(key, region)?;

        let mut resp = Response::default();
        let snapshot = self.get_snapshot(read_context);
        let res = if !req.get_get().get_cf().is_empty() {
            let cf = req.get_get().get_cf();
            snapshot
                .get_value_cf(cf, &keys::data_key(key))
                .unwrap_or_else(|e| {
                    panic!(
                        "[region {}] failed to get {} with cf {}: {:?}",
                        region.get_id(),
                        log_wrappers::Value::key(key),
                        cf,
                        e
                    )
                })
        } else {
            snapshot
                .get_value(&keys::data_key(key))
                .unwrap_or_else(|e| {
                    panic!(
                        "[region {}] failed to get {}: {:?}",
                        region.get_id(),
                        log_wrappers::Value::key(key),
                        e
                    )
                })
        };
        if let Some(res) = res {
            resp.mut_get().set_value(res.to_vec());
        }

        Ok(resp)
    }

    fn execute(
        &mut self,
        msg: &RaftCmdRequest,
        region: &Arc<metapb::Region>,
        read_index: Option<u64>,
        local_read_ctx: Option<LocalReadContext<'_, Self::Tablet>>,
    ) -> ReadResponse<<Self::Tablet as KvEngine>::Snapshot> {
        let requests = msg.get_requests();
        let mut response = ReadResponse {
            response: RaftCmdResponse::default(),
            snapshot: None,
            txn_extra_op: TxnExtraOp::Noop,
        };
        let mut responses = Vec::with_capacity(requests.len());
        for req in requests {
            let cmd_type = req.get_cmd_type();
            let mut resp = match cmd_type {
                CmdType::Get => match self.get_value(req, region.as_ref(), &local_read_ctx) {
                    Ok(resp) => resp,
                    Err(e) => {
                        error!(?e;
                            "failed to execute get command";
                            "region_id" => region.get_id(),
                        );
                        response.response = cmd_resp::new_error(e);
                        return response;
                    }
                },
                CmdType::Snap => {
                    let snapshot = RegionSnapshot::from_snapshot(
                        self.get_snapshot(&local_read_ctx),
                        region.clone(),
                    );
                    response.snapshot = Some(snapshot);
                    Response::default()
                }
                CmdType::ReadIndex => {
                    let mut resp = Response::default();
                    if let Some(read_index) = read_index {
                        let mut res = ReadIndexResponse::default();
                        res.set_read_index(read_index);
                        resp.set_read_index(res);
                    } else {
                        panic!("[region {}] can not get readindex", region.get_id());
                    }
                    resp
                }
                CmdType::Prewrite
                | CmdType::Put
                | CmdType::Delete
                | CmdType::DeleteRange
                | CmdType::IngestSst
                | CmdType::Invalid => unreachable!(),
            };
            resp.set_cmd_type(cmd_type);
            responses.push(resp);
        }
        response.response.set_responses(responses.into());
        response
    }
}

/// CachedReadDelegate is a wrapper the ReadDelegate and kv_engine. LocalReader
/// dispatch local read requests to ReadDeleage according to the region_id where
/// ReadDelegate needs kv_engine to read data or fetch snapshot.
pub struct CachedReadDelegate<E>
where
    E: KvEngine,
{
    delegate: Arc<ReadDelegate>,
    kv_engine: E,
}

impl<E> Deref for CachedReadDelegate<E>
where
    E: KvEngine,
{
    type Target = ReadDelegate;

    fn deref(&self) -> &Self::Target {
        self.delegate.as_ref()
    }
}

impl<E> Clone for CachedReadDelegate<E>
where
    E: KvEngine,
{
    fn clone(&self) -> Self {
        CachedReadDelegate {
            delegate: Arc::clone(&self.delegate),
            kv_engine: self.kv_engine.clone(),
        }
    }
}

pub struct LocalReadContext<'a, E>
where
    E: KvEngine,
{
    read_id: Option<ThreadReadId>,
    snap_cache: &'a mut SnapCache<E>,
<<<<<<< HEAD
=======

    // Used when read_id is not set, duplicated definition to avoid cache invalidation in case
    // stale read and local read are mixed in one batch.
    snapshot: Option<Arc<E::Snapshot>>,
    snapshot_ts: Option<Timespec>,
>>>>>>> 0f5058eb
}

impl<'a, E> LocalReadContext<'a, E>
where
    E: KvEngine,
{
    fn new(snap_cache: &'a mut SnapCache<E>, read_id: Option<ThreadReadId>) -> Self {
        Self {
            snap_cache,
            read_id,
<<<<<<< HEAD
=======
            snapshot: None,
            snapshot_ts: None,
>>>>>>> 0f5058eb
        }
    }

    /// Update the snapshot in the `snap_cache` if the read_id is None or does
    /// not match.
    fn maybe_update_snapshot(&mut self, engine: &E, delegate_last_valid_ts: Timespec) -> bool {
        // When the read_id is None, it means the `snap_cache` has been cleared
        // before and the `cached_read_id` of it is None because only a consecutive
        // requests will have the same cache and the cache will be cleared after the
        // last request of the batch.
        if self.read_id.is_some() {
            if self.snap_cache.cached_read_id == self.read_id
                && self.read_id.as_ref().unwrap().create_time >= delegate_last_valid_ts
            {
                // Cache hit
                return false;
            }

            self.snap_cache.cached_read_id = self.read_id.clone();
<<<<<<< HEAD
        }

        self.snap_cache.snapshot = Some(Arc::new(engine.snapshot()));

        // Ensures the snapshot is acquired before getting the time
        atomic::fence(atomic::Ordering::Release);
        self.snap_cache.cached_snapshot_ts = monotonic_raw_now();
=======
            self.snap_cache.snapshot = Some(Arc::new(engine.snapshot()));

            // Ensures the snapshot is acquired before getting the time
            atomic::fence(atomic::Ordering::Release);
            self.snap_cache.cached_snapshot_ts = monotonic_raw_now();
        } else {
            // read_id being None means the snapshot acquired will only be used in this
            // request
            self.snapshot = Some(Arc::new(engine.snapshot()));

            // Ensures the snapshot is acquired before getting the time
            atomic::fence(atomic::Ordering::Release);
            self.snapshot_ts = Some(monotonic_raw_now());
        }
>>>>>>> 0f5058eb

        true
    }

<<<<<<< HEAD
    // Note: must be called after `maybe_update_snapshot`
    fn snapshot_ts(&self) -> Timespec {
        self.snap_cache.cached_snapshot_ts
=======
    fn snapshot_ts(&self) -> Option<Timespec> {
        if self.read_id.is_some() {
            Some(self.snap_cache.cached_snapshot_ts)
        } else {
            self.snapshot_ts
        }
>>>>>>> 0f5058eb
    }

    // Note: must be called after `maybe_update_snapshot`
    fn snapshot(&self) -> Option<Arc<E::Snapshot>> {
<<<<<<< HEAD
        self.snap_cache.snapshot.clone()
=======
        // read_id being some means we go through cache
        if self.read_id.is_some() {
            self.snap_cache.snapshot.clone()
        } else {
            self.snapshot.clone()
        }
>>>>>>> 0f5058eb
    }
}

impl Drop for ReadDelegate {
    fn drop(&mut self) {
        // call `inc` to notify the source `ReadDelegate` is dropped
        self.track_ver.inc();
    }
}

/// #[RaftstoreCommon]
pub trait ReadExecutorProvider: Send + Clone + 'static {
    type Executor: ReadExecutor;
    type StoreMeta;

    fn store_id(&self) -> Option<u64>;

    /// get the ReadDelegate with region_id and the number of delegates in the
    /// StoreMeta
    fn get_executor_and_len(&self, region_id: u64) -> (usize, Option<Self::Executor>);

    fn store_meta(&self) -> &Self::StoreMeta;
}

#[derive(Clone)]
pub struct StoreMetaDelegate<E>
where
    E: KvEngine,
{
    store_meta: Arc<Mutex<StoreMeta>>,
    kv_engine: E,
}

impl<E> StoreMetaDelegate<E>
where
    E: KvEngine,
{
    pub fn new(store_meta: Arc<Mutex<StoreMeta>>, kv_engine: E) -> Self {
        StoreMetaDelegate {
            store_meta,
            kv_engine,
        }
    }
}

impl<E> ReadExecutorProvider for StoreMetaDelegate<E>
where
    E: KvEngine,
{
    type Executor = CachedReadDelegate<E>;
    type StoreMeta = Arc<Mutex<StoreMeta>>;

    fn store_id(&self) -> Option<u64> {
        self.store_meta.as_ref().lock().unwrap().store_id
    }

    /// get the ReadDelegate with region_id and the number of delegates in the
    /// StoreMeta
    fn get_executor_and_len(&self, region_id: u64) -> (usize, Option<Self::Executor>) {
        let meta = self.store_meta.as_ref().lock().unwrap();
        let reader = meta.readers.get(&region_id).cloned();
        if let Some(reader) = reader {
            return (
                meta.readers.len(),
                Some(CachedReadDelegate {
                    delegate: Arc::new(reader),
                    kv_engine: self.kv_engine.clone(),
                }),
            );
        }
        (meta.readers.len(), None)
    }

    fn store_meta(&self) -> &Self::StoreMeta {
        &self.store_meta
    }
}

/// #[RaftstoreCommon]
#[derive(Debug)]
pub struct TrackVer {
    version: Arc<AtomicU64>,
    local_ver: u64,
    // source set to `true` means the `TrackVer` is created by `TrackVer::new` instead
    // of `TrackVer::clone`, more specific, only the `ReadDelegate` created by `ReadDelegate::new`
    // will have source `TrackVer` and be able to increase `TrackVer::version`, because these
    // `ReadDelegate` are store at `StoreMeta` and only them will invoke `ReadDelegate::update`
    source: bool,
}

impl TrackVer {
    pub fn new() -> TrackVer {
        TrackVer {
            version: Arc::new(AtomicU64::from(0)),
            local_ver: 0,
            source: true,
        }
    }

    // Take `&mut self` to prevent calling `inc` and `clone` at the same time
    pub fn inc(&mut self) {
        // Only the source `TrackVer` can increase version
        if self.source {
            self.version.fetch_add(1, Ordering::Relaxed);
        }
    }

    pub fn any_new(&self) -> bool {
        self.version.load(Ordering::Relaxed) > self.local_ver
    }
}

impl Default for TrackVer {
    fn default() -> Self {
        Self::new()
    }
}

impl Clone for TrackVer {
    fn clone(&self) -> Self {
        TrackVer {
            version: Arc::clone(&self.version),
            local_ver: self.version.load(Ordering::Relaxed),
            source: false,
        }
    }
}

/// #[RaftstoreCommon]: A read only delegate of `Peer`.
#[derive(Clone, Debug)]
pub struct ReadDelegate {
    pub region: Arc<metapb::Region>,
    pub peer_id: u64,
    pub term: u64,
    pub applied_term: u64,
    pub leader_lease: Option<RemoteLease>,
    pub last_valid_ts: Timespec,

    pub tag: String,
    pub bucket_meta: Option<Arc<BucketMeta>>,
    pub txn_extra_op: Arc<AtomicCell<TxnExtraOp>>,
    pub txn_ext: Arc<TxnExt>,
    pub read_progress: Arc<RegionReadProgress>,
    pub pending_remove: bool,

    // `track_ver` used to keep the local `ReadDelegate` in `LocalReader`
    // up-to-date with the global `ReadDelegate` stored at `StoreMeta`
    pub track_ver: TrackVer,
}

impl ReadDelegate {
    pub fn from_peer<EK: KvEngine, ER: RaftEngine>(peer: &Peer<EK, ER>) -> Self {
        let region = peer.region().clone();
        let region_id = region.get_id();
        let peer_id = peer.peer.get_id();
        ReadDelegate {
            region: Arc::new(region),
            peer_id,
            term: peer.term(),
            applied_term: peer.get_store().applied_term(),
            leader_lease: None,
            last_valid_ts: Timespec::new(0, 0),
            tag: format!("[region {}] {}", region_id, peer_id),
            txn_extra_op: peer.txn_extra_op.clone(),
            txn_ext: peer.txn_ext.clone(),
            read_progress: peer.read_progress.clone(),
            pending_remove: false,
            bucket_meta: peer.region_buckets.as_ref().map(|b| b.meta.clone()),
            track_ver: TrackVer::new(),
        }
    }

    pub fn new(
        peer_id: u64,
        term: u64,
        region: Region,
        applied_term: u64,
        txn_extra_op: Arc<AtomicCell<TxnExtraOp>>,
        txn_ext: Arc<TxnExt>,
        read_progress: Arc<RegionReadProgress>,
        bucket_meta: Option<Arc<BucketMeta>>,
    ) -> Self {
        let region_id = region.id;
        ReadDelegate {
            region: Arc::new(region),
            peer_id,
            term,
            applied_term,
            leader_lease: None,
            last_valid_ts: Timespec::new(0, 0),
            tag: format!("[region {}] {}", region_id, peer_id),
            txn_extra_op,
            txn_ext,
            read_progress,
            pending_remove: false,
            bucket_meta,
            track_ver: TrackVer::new(),
        }
    }

    pub fn fresh_valid_ts(&mut self) {
        self.last_valid_ts = monotonic_raw_now();
    }

    pub fn mark_pending_remove(&mut self) {
        self.pending_remove = true;
        self.track_ver.inc();
    }

    pub fn update(&mut self, progress: Progress) {
        self.fresh_valid_ts();
        self.track_ver.inc();
        match progress {
            Progress::Region(region) => {
                self.region = Arc::new(region);
            }
            Progress::Term(term) => {
                self.term = term;
            }
            Progress::AppliedTerm(applied_term) => {
                self.applied_term = applied_term;
            }
            Progress::LeaderLease(leader_lease) => {
                self.leader_lease = Some(leader_lease);
            }
            Progress::RegionBuckets(bucket_meta) => {
                self.bucket_meta = Some(bucket_meta);
            }
        }
    }

    pub fn need_renew_lease(&self, ts: Timespec) -> bool {
        self.leader_lease
            .as_ref()
            .map(|lease| lease.need_renew(ts))
            .unwrap_or(false)
    }

    // If the remote lease will be expired in near future send message
    // to `raftstore` to renew it
    pub fn maybe_renew_lease_advance<EK: KvEngine>(
        &self,
        router: &dyn CasualRouter<EK>,
        ts: Timespec,
    ) {
        if !self.need_renew_lease(ts) {
            return;
        }

        TLS_LOCAL_READ_METRICS.with(|m| m.borrow_mut().renew_lease_advance.inc());
        let region_id = self.region.get_id();
        if let Err(e) = router.send(region_id, CasualMessage::RenewLease) {
            debug!(
                "failed to send renew lease message";
                "region" => region_id,
                "error" => ?e
            )
        }
    }

    pub fn is_in_leader_lease(&self, ts: Timespec) -> bool {
        fail_point!("perform_read_local", |_| true);

        if let Some(ref lease) = self.leader_lease {
            let term = lease.term();
            if term == self.term {
                if lease.inspect(Some(ts)) == LeaseState::Valid {
                    fail_point!("after_pass_lease_check");
                    return true;
                } else {
                    TLS_LOCAL_READ_METRICS
                        .with(|m| m.borrow_mut().reject_reason.lease_expire.inc());
                    debug!("rejected by lease expire"; "tag" => &self.tag);
                }
            } else {
                TLS_LOCAL_READ_METRICS.with(|m| m.borrow_mut().reject_reason.term_mismatch.inc());
                debug!("rejected by term mismatch"; "tag" => &self.tag);
            }
        }

        false
    }

    pub fn check_stale_read_safe(&self, read_ts: u64) -> std::result::Result<(), RaftCmdResponse> {
        let safe_ts = self.read_progress.safe_ts();
        if safe_ts >= read_ts {
            return Ok(());
        }
        debug!(
            "reject stale read by safe ts";
            "tag" => &self.tag,
            "safe ts" => safe_ts,
            "read ts" => read_ts
        );
        TLS_LOCAL_READ_METRICS.with(|m| m.borrow_mut().reject_reason.safe_ts.inc());
        let mut response = cmd_resp::new_error(Error::DataIsNotReady {
            region_id: self.region.get_id(),
            peer_id: self.peer_id,
            safe_ts,
        });
        cmd_resp::bind_term(&mut response, self.term);
        Err(response)
    }

    /// Used in some external tests.
    pub fn mock(region_id: u64) -> Self {
        let mut region: metapb::Region = Default::default();
        region.set_id(region_id);
        let read_progress = Arc::new(RegionReadProgress::new(&region, 0, 0, "mock".to_owned()));
        ReadDelegate {
            region: Arc::new(region),
            peer_id: 1,
            term: 1,
            applied_term: 1,
            leader_lease: None,
            last_valid_ts: Timespec::new(0, 0),
            tag: format!("[region {}] {}", region_id, 1),
            txn_extra_op: Default::default(),
            txn_ext: Default::default(),
            read_progress,
            pending_remove: false,
            track_ver: TrackVer::new(),
            bucket_meta: None,
        }
    }
}

impl Display for ReadDelegate {
    fn fmt(&self, f: &mut Formatter<'_>) -> fmt::Result {
        write!(
            f,
            "ReadDelegate for region {}, \
             leader {} at term {}, applied_term {}, has lease {}",
            self.region.get_id(),
            self.peer_id,
            self.term,
            self.applied_term,
            self.leader_lease.is_some(),
        )
    }
}

/// #[RaftstoreCommon]
#[derive(Debug)]
pub enum Progress {
    Region(metapb::Region),
    Term(u64),
    AppliedTerm(u64),
    LeaderLease(RemoteLease),
    RegionBuckets(Arc<BucketMeta>),
}

impl Progress {
    pub fn region(region: metapb::Region) -> Progress {
        Progress::Region(region)
    }

    pub fn term(term: u64) -> Progress {
        Progress::Term(term)
    }

    pub fn applied_term(applied_term: u64) -> Progress {
        Progress::AppliedTerm(applied_term)
    }

    pub fn leader_lease(lease: RemoteLease) -> Progress {
        Progress::LeaderLease(lease)
    }

    pub fn region_buckets(bucket_meta: Arc<BucketMeta>) -> Progress {
        Progress::RegionBuckets(bucket_meta)
    }
}

struct SnapCache<E>
where
    E: KvEngine,
{
    cached_read_id: Option<ThreadReadId>,
    snapshot: Option<Arc<E::Snapshot>>,
    cached_snapshot_ts: Timespec,
}

impl<E> SnapCache<E>
where
    E: KvEngine,
{
    fn new() -> Self {
        SnapCache {
            cached_read_id: None,
            snapshot: None,
            cached_snapshot_ts: Timespec::new(0, 0),
        }
    }

    fn clear(&mut self) {
        self.cached_read_id.take();
        self.snapshot.take();
    }
}

impl<E> Clone for SnapCache<E>
where
    E: KvEngine,
{
    fn clone(&self) -> Self {
        Self {
            cached_read_id: self.cached_read_id.clone(),
            snapshot: self.snapshot.clone(),
            cached_snapshot_ts: self.cached_snapshot_ts,
        }
    }
}

/// #[RaftstoreCommon]: LocalReader is an entry point where local read requests are dipatch to the
/// relevant regions by LocalReader so that these requests can be handled by the
/// relevant ReadDelegate respectively.
pub struct LocalReaderCore<D, S>
where
    D: ReadExecutor + Deref<Target = ReadDelegate>,
    S: ReadExecutorProvider<Executor = D>,
{
    pub store_id: Cell<Option<u64>>,
    store_meta: S,
    pub delegates: LruCache<u64, D>,
}

impl<D, S> LocalReaderCore<D, S>
where
    D: ReadExecutor + Deref<Target = ReadDelegate> + Clone,
    S: ReadExecutorProvider<Executor = D>,
{
    pub fn new(store_meta: S) -> Self {
        LocalReaderCore {
            store_meta,
            store_id: Cell::new(None),
            delegates: LruCache::with_capacity_and_sample(0, 7),
        }
    }

    pub fn store_meta(&self) -> &S::StoreMeta {
        self.store_meta.store_meta()
    }

    // Ideally `get_delegate` should return `Option<&ReadDelegate>`, but if so the
    // lifetime of the returned `&ReadDelegate` will bind to `self`, and make it
    // impossible to use `&mut self` while the `&ReadDelegate` is alive, a better
    // choice is use `Rc` but `LocalReader: Send` will be violated, which is
    // required by `LocalReadRouter: Send`, use `Arc` will introduce extra cost but
    // make the logic clear
    pub fn get_delegate(&mut self, region_id: u64) -> Option<D> {
        let rd = match self.delegates.get(&region_id) {
            // The local `ReadDelegate` is up to date
            Some(d) if !d.track_ver.any_new() => Some(d.clone()),
            _ => {
                debug!("update local read delegate"; "region_id" => region_id);
                TLS_LOCAL_READ_METRICS.with(|m| m.borrow_mut().reject_reason.cache_miss.inc());

                let (meta_len, meta_reader) = { self.store_meta.get_executor_and_len(region_id) };

                // Remove the stale delegate
                self.delegates.remove(&region_id);
                self.delegates.resize(meta_len);
                match meta_reader {
                    Some(reader) => {
                        self.delegates.insert(region_id, reader.clone());
                        Some(reader)
                    }
                    None => None,
                }
            }
        };
        // Return `None` if the read delegate is pending remove
        rd.filter(|r| !r.pending_remove)
    }

    pub fn validate_request(&mut self, req: &RaftCmdRequest) -> Result<Option<D>> {
        // Check store id.
        if self.store_id.get().is_none() {
            let store_id = self.store_meta.store_id();
            self.store_id.set(store_id);
        }
        let store_id = self.store_id.get().unwrap();

        if let Err(e) = util::check_store_id(req, store_id) {
            TLS_LOCAL_READ_METRICS.with(|m| m.borrow_mut().reject_reason.store_id_mismatch.inc());
            debug!("rejected by store id not match"; "err" => %e);
            return Err(e);
        }

        // Check region id.
        let region_id = req.get_header().get_region_id();
        let delegate = match self.get_delegate(region_id) {
            Some(d) => d,
            None => {
                TLS_LOCAL_READ_METRICS.with(|m| m.borrow_mut().reject_reason.no_region.inc());
                debug!("rejected by no region"; "region_id" => region_id);
                return Ok(None);
            }
        };

        fail_point!("localreader_on_find_delegate");

        // Check peer id.
        if let Err(e) = util::check_peer_id(req, delegate.peer_id) {
            TLS_LOCAL_READ_METRICS.with(|m| m.borrow_mut().reject_reason.peer_id_mismatch.inc());
            return Err(e);
        }

        // Check term.
        if let Err(e) = util::check_term(req, delegate.term) {
            debug!(
                "check term";
                "delegate_term" => delegate.term,
                "header_term" => req.get_header().get_term(),
            );
            TLS_LOCAL_READ_METRICS.with(|m| m.borrow_mut().reject_reason.term_mismatch.inc());
            return Err(e);
        }

        // Check region epoch.
        if util::check_region_epoch(req, &delegate.region, false).is_err() {
            TLS_LOCAL_READ_METRICS.with(|m| m.borrow_mut().reject_reason.epoch.inc());
            // Stale epoch, redirect it to raftstore to get the latest region.
            debug!("rejected by epoch not match"; "tag" => &delegate.tag);
            return Ok(None);
        }

        Ok(Some(delegate))
    }
}

impl<D, S> Clone for LocalReaderCore<D, S>
where
    D: ReadExecutor + Deref<Target = ReadDelegate>,
    S: ReadExecutorProvider<Executor = D>,
{
    fn clone(&self) -> Self {
        LocalReaderCore {
            store_meta: self.store_meta.clone(),
            store_id: self.store_id.clone(),
            delegates: LruCache::with_capacity_and_sample(0, 7),
        }
    }
}

pub struct LocalReader<E, C>
where
    E: KvEngine,
    C: ProposalRouter<E::Snapshot> + CasualRouter<E>,
{
    local_reader: LocalReaderCore<CachedReadDelegate<E>, StoreMetaDelegate<E>>,
    kv_engine: E,
    snap_cache: SnapCache<E>,
    // A channel to raftstore.
    router: C,
}

impl<E, C> LocalReader<E, C>
where
    E: KvEngine,
    C: ProposalRouter<E::Snapshot> + CasualRouter<E>,
{
    pub fn new(kv_engine: E, store_meta: StoreMetaDelegate<E>, router: C) -> Self {
        Self {
            local_reader: LocalReaderCore::new(store_meta),
            kv_engine,
            snap_cache: SnapCache::new(),
            router,
        }
    }

    pub fn pre_propose_raft_command(
        &mut self,
        req: &RaftCmdRequest,
    ) -> Result<Option<(CachedReadDelegate<E>, RequestPolicy)>> {
        if let Some(delegate) = self.local_reader.validate_request(req)? {
            let mut inspector = Inspector {
                delegate: &delegate,
            };
            match inspector.inspect(req) {
                Ok(RequestPolicy::ReadLocal) => Ok(Some((delegate, RequestPolicy::ReadLocal))),
                Ok(RequestPolicy::StaleRead) => Ok(Some((delegate, RequestPolicy::StaleRead))),
                // It can not handle other policies.
                Ok(_) => Ok(None),
                Err(e) => Err(e),
            }
        } else {
            Ok(None)
        }
<<<<<<< HEAD
=======
    }

    fn redirect(&mut self, mut cmd: RaftCommand<E::Snapshot>) {
        debug!("localreader redirects command"; "command" => ?cmd);
        let region_id = cmd.request.get_header().get_region_id();
        let mut err = errorpb::Error::default();
        match ProposalRouter::send(&self.router, cmd) {
            Ok(()) => return,
            Err(TrySendError::Full(c)) => {
                TLS_LOCAL_READ_METRICS.with(|m| m.borrow_mut().reject_reason.channel_full.inc());
                err.set_message(RAFTSTORE_IS_BUSY.to_owned());
                err.mut_server_is_busy()
                    .set_reason(RAFTSTORE_IS_BUSY.to_owned());
                cmd = c;
            }
            Err(TrySendError::Disconnected(c)) => {
                TLS_LOCAL_READ_METRICS.with(|m| m.borrow_mut().reject_reason.no_region.inc());
                err.set_message(format!("region {} is missing", region_id));
                err.mut_region_not_found().set_region_id(region_id);
                cmd = c;
            }
        }

        let mut resp = RaftCmdResponse::default();
        resp.mut_header().set_error(err);
        let read_resp = ReadResponse {
            response: resp,
            snapshot: None,
            txn_extra_op: TxnExtraOp::Noop,
        };

        cmd.callback.set_result(read_resp);
>>>>>>> 0f5058eb
    }

    fn redirect(&mut self, mut cmd: RaftCommand<E::Snapshot>) {
        debug!("localreader redirects command"; "command" => ?cmd);
        let region_id = cmd.request.get_header().get_region_id();
        let mut err = errorpb::Error::default();
        match ProposalRouter::send(&self.router, cmd) {
            Ok(()) => return,
            Err(TrySendError::Full(c)) => {
                TLS_LOCAL_READ_METRICS.with(|m| m.borrow_mut().reject_reason.channel_full.inc());
                err.set_message(RAFTSTORE_IS_BUSY.to_owned());
                err.mut_server_is_busy()
                    .set_reason(RAFTSTORE_IS_BUSY.to_owned());
                cmd = c;
            }
            Err(TrySendError::Disconnected(c)) => {
                TLS_LOCAL_READ_METRICS.with(|m| m.borrow_mut().reject_reason.no_region.inc());
                err.set_message(format!("region {} is missing", region_id));
                err.mut_region_not_found().set_region_id(region_id);
                cmd = c;
            }
        }

        let mut resp = RaftCmdResponse::default();
        resp.mut_header().set_error(err);
        let read_resp = ReadResponse {
            response: resp,
            snapshot: None,
            txn_extra_op: TxnExtraOp::Noop,
        };

        cmd.callback.set_result(read_resp);
    }

    pub fn propose_raft_command(
        &mut self,
        read_id: Option<ThreadReadId>,
        req: RaftCmdRequest,
        cb: Callback<E::Snapshot>,
    ) {
        match self.pre_propose_raft_command(&req) {
            Ok(Some((mut delegate, policy))) => {
                let snap_updated;
                let last_valid_ts = delegate.last_valid_ts;
                let mut response = match policy {
                    // Leader can read local if and only if it is in lease.
                    RequestPolicy::ReadLocal => {
                        let mut local_read_ctx =
                            LocalReadContext::new(&mut self.snap_cache, read_id);

                        snap_updated = local_read_ctx
                            .maybe_update_snapshot(delegate.get_tablet(), last_valid_ts);

<<<<<<< HEAD
                        let snapshot_ts = local_read_ctx.snapshot_ts();
=======
                        let snapshot_ts = local_read_ctx.snapshot_ts().unwrap();
>>>>>>> 0f5058eb
                        if !delegate.is_in_leader_lease(snapshot_ts) {
                            fail_point!("localreader_before_redirect", |_| {});
                            // Forward to raftstore.
                            self.redirect(RaftCommand::new(req, cb));
                            return;
                        }

                        let region = Arc::clone(&delegate.region);
                        let response = delegate.execute(&req, &region, None, Some(local_read_ctx));

                        // Try renew lease in advance
                        delegate.maybe_renew_lease_advance(&self.router, snapshot_ts);
                        response
                    }
                    // Replica can serve stale read if and only if its `safe_ts` >= `read_ts`
                    RequestPolicy::StaleRead => {
                        let read_ts = decode_u64(&mut req.get_header().get_flag_data()).unwrap();
                        if let Err(resp) = delegate.check_stale_read_safe(read_ts) {
                            cb.set_result(ReadResponse {
                                response: resp,
                                snapshot: None,
                                txn_extra_op: TxnExtraOp::Noop,
                            });
                            return;
                        }

<<<<<<< HEAD
                        let mut local_read_ctx =
                            LocalReadContext::new(&mut self.snap_cache, read_id);
=======
                        // Stale read does not use cache, so we pass None for read_id
                        let mut local_read_ctx = LocalReadContext::new(&mut self.snap_cache, None);
>>>>>>> 0f5058eb
                        snap_updated = local_read_ctx
                            .maybe_update_snapshot(delegate.get_tablet(), last_valid_ts);

                        let region = Arc::clone(&delegate.region);
                        // Getting the snapshot
                        let response = delegate.execute(&req, &region, None, Some(local_read_ctx));

                        // Double check in case `safe_ts` change after the first check and before
                        // getting snapshot
                        if let Err(resp) = delegate.check_stale_read_safe(read_ts) {
                            cb.set_result(ReadResponse {
                                response: resp,
                                snapshot: None,
                                txn_extra_op: TxnExtraOp::Noop,
                            });
                            return;
                        }
                        TLS_LOCAL_READ_METRICS
                            .with(|m| m.borrow_mut().local_executed_stale_read_requests.inc());
                        response
                    }
                    _ => unreachable!(),
                };

                TLS_LOCAL_READ_METRICS.with(|m| m.borrow_mut().local_executed_requests.inc());
                if !snap_updated {
                    TLS_LOCAL_READ_METRICS
                        .with(|m| m.borrow_mut().local_executed_snapshot_cache_hit.inc());
                }

                cmd_resp::bind_term(&mut response.response, delegate.term);
                if let Some(snap) = response.snapshot.as_mut() {
                    snap.txn_ext = Some(delegate.txn_ext.clone());
                    snap.bucket_meta = delegate.bucket_meta.clone();
                }
                response.txn_extra_op = delegate.txn_extra_op.load();
                cb.set_result(response);
            }
            // Forward to raftstore.
            Ok(None) => self.redirect(RaftCommand::new(req, cb)),
            Err(e) => {
                let mut response = cmd_resp::new_error(e);
                if let Some(delegate) = self
                    .local_reader
                    .delegates
                    .get(&req.get_header().get_region_id())
                {
                    cmd_resp::bind_term(&mut response, delegate.term);
                }
                cb.set_result(ReadResponse {
                    response,
                    snapshot: None,
                    txn_extra_op: TxnExtraOp::Noop,
                });
            }
        }
    }

    /// If read requests are received at the same RPC request, we can create one
    /// snapshot for all of them and check whether the time when the snapshot
    /// was created is in lease. We use ThreadReadId to figure out whether this
    /// RaftCommand comes from the same RPC request with the last RaftCommand
    /// which left a snapshot cached in LocalReader. ThreadReadId is composed by
    /// thread_id and a thread_local incremental sequence.
    #[inline]
    pub fn read(
        &mut self,
        read_id: Option<ThreadReadId>,
        req: RaftCmdRequest,
        cb: Callback<E::Snapshot>,
    ) {
        self.propose_raft_command(read_id, req, cb);
        maybe_tls_local_read_metrics_flush();
    }

    pub fn release_snapshot_cache(&mut self) {
        self.snap_cache.clear();
    }
}

impl<E, C> Clone for LocalReader<E, C>
where
    E: KvEngine,
    C: ProposalRouter<E::Snapshot> + CasualRouter<E> + Clone,
{
    fn clone(&self) -> Self {
        Self {
            local_reader: self.local_reader.clone(),
            kv_engine: self.kv_engine.clone(),
            snap_cache: self.snap_cache.clone(),
            router: self.router.clone(),
        }
    }
}

impl<E> ReadExecutor for CachedReadDelegate<E>
where
    E: KvEngine,
{
    type Tablet = E;

    fn get_tablet(&mut self) -> &E {
        &self.kv_engine
    }

    fn get_snapshot(&mut self, read_context: &Option<LocalReadContext<'_, E>>) -> Arc<E::Snapshot> {
        read_context.as_ref().unwrap().snapshot().unwrap()
    }
}

/// #[RaftstoreCommon]
struct Inspector<'r> {
    delegate: &'r ReadDelegate,
}

impl<'r> RequestInspector for Inspector<'r> {
    fn has_applied_to_current_term(&mut self) -> bool {
        if self.delegate.applied_term == self.delegate.term {
            true
        } else {
            debug!(
                "rejected by term check";
                "tag" => &self.delegate.tag,
                "applied_term" => self.delegate.applied_term,
                "delegate_term" => ?self.delegate.term,
            );

            // only for metric.
            TLS_LOCAL_READ_METRICS.with(|m| m.borrow_mut().reject_reason.applied_term.inc());
            false
        }
    }

    fn inspect_lease(&mut self) -> LeaseState {
        // TODO: disable localreader if we did not enable raft's check_quorum.
        if self.delegate.leader_lease.is_some() {
            // We skip lease check, because it is postponed until `handle_read`.
            LeaseState::Valid
        } else {
            debug!("rejected by leader lease"; "tag" => &self.delegate.tag);
            TLS_LOCAL_READ_METRICS.with(|m| m.borrow_mut().reject_reason.no_lease.inc());
            LeaseState::Expired
        }
    }
}

#[cfg(test)]
mod tests {
    use std::{ops::Add, sync::mpsc::*, thread};

    use crossbeam::channel::TrySendError;
    use engine_test::kv::{KvTestEngine, KvTestSnapshot};
<<<<<<< HEAD
    use engine_traits::{Peekable, SyncMutable, ALL_CFS};
=======
    use engine_traits::{MiscExt, Peekable, SyncMutable, ALL_CFS};
>>>>>>> 0f5058eb
    use kvproto::{metapb::RegionEpoch, raft_cmdpb::*};
    use tempfile::{Builder, TempDir};
    use tikv_util::{codec::number::NumberEncoder, time::monotonic_raw_now};
    use time::Duration;
    use txn_types::WriteBatchFlags;

    use super::*;
    use crate::store::{util::Lease, Callback};

    struct MockRouter {
        p_router: SyncSender<RaftCommand<KvTestSnapshot>>,
        c_router: SyncSender<(u64, CasualMessage<KvTestEngine>)>,
    }

    impl MockRouter {
        #[allow(clippy::type_complexity)]
        fn new() -> (
            MockRouter,
            Receiver<RaftCommand<KvTestSnapshot>>,
            Receiver<(u64, CasualMessage<KvTestEngine>)>,
        ) {
            let (p_ch, p_rx) = sync_channel(1);
            let (c_ch, c_rx) = sync_channel(1);
            (
                MockRouter {
                    p_router: p_ch,
                    c_router: c_ch,
                },
                p_rx,
                c_rx,
            )
        }
    }

    impl ProposalRouter<KvTestSnapshot> for MockRouter {
        fn send(
            &self,
            cmd: RaftCommand<KvTestSnapshot>,
        ) -> std::result::Result<(), TrySendError<RaftCommand<KvTestSnapshot>>> {
            ProposalRouter::send(&self.p_router, cmd)
        }
    }

    impl CasualRouter<KvTestEngine> for MockRouter {
        fn send(&self, region_id: u64, msg: CasualMessage<KvTestEngine>) -> Result<()> {
            CasualRouter::send(&self.c_router, region_id, msg)
        }
    }

    #[allow(clippy::type_complexity)]
    fn new_reader(
        path: &str,
        store_id: u64,
        store_meta: Arc<Mutex<StoreMeta>>,
    ) -> (
        TempDir,
        LocalReader<KvTestEngine, MockRouter>,
        Receiver<RaftCommand<KvTestSnapshot>>,
    ) {
        let path = Builder::new().prefix(path).tempdir().unwrap();
        let db = engine_test::kv::new_engine(path.path().to_str().unwrap(), ALL_CFS).unwrap();
        let (ch, rx, _) = MockRouter::new();
        let mut reader = LocalReader::new(db.clone(), StoreMetaDelegate::new(store_meta, db), ch);
        reader.local_reader.store_id = Cell::new(Some(store_id));
        (path, reader, rx)
    }

    fn new_peers(store_id: u64, pr_ids: Vec<u64>) -> Vec<metapb::Peer> {
        pr_ids
            .into_iter()
            .map(|id| {
                let mut pr = metapb::Peer::default();
                pr.set_store_id(store_id);
                pr.set_id(id);
                pr
            })
            .collect()
    }

    fn must_redirect(
        reader: &mut LocalReader<KvTestEngine, MockRouter>,
        rx: &Receiver<RaftCommand<KvTestSnapshot>>,
        cmd: RaftCmdRequest,
    ) {
        reader.propose_raft_command(
            None,
            cmd.clone(),
            Callback::read(Box::new(|resp| {
                panic!("unexpected invoke, {:?}", resp);
            })),
        );
        assert_eq!(
            rx.recv_timeout(Duration::seconds(5).to_std().unwrap())
                .unwrap()
                .request,
            cmd
        );
    }

    fn must_not_redirect(
        reader: &mut LocalReader<KvTestEngine, MockRouter>,
        rx: &Receiver<RaftCommand<KvTestSnapshot>>,
        task: RaftCommand<KvTestSnapshot>,
    ) {
        must_not_redirect_with_read_id(reader, rx, task, None);
    }

    fn must_not_redirect_with_read_id(
        reader: &mut LocalReader<KvTestEngine, MockRouter>,
        rx: &Receiver<RaftCommand<KvTestSnapshot>>,
        task: RaftCommand<KvTestSnapshot>,
        read_id: Option<ThreadReadId>,
    ) {
        reader.propose_raft_command(read_id, task.request, task.callback);
        assert_eq!(rx.try_recv().unwrap_err(), TryRecvError::Empty);
    }

    #[test]
    fn test_read() {
        let store_id = 2;
        let store_meta = Arc::new(Mutex::new(StoreMeta::new(0)));
        let (_tmp, mut reader, rx) = new_reader("test-local-reader", store_id, store_meta.clone());

        // region: 1,
        // peers: 2, 3, 4,
        // leader:2,
        // from "" to "",
        // epoch 1, 1,
        // term 6.
        let mut region1 = metapb::Region::default();
        region1.set_id(1);
        let prs = new_peers(store_id, vec![2, 3, 4]);
        region1.set_peers(prs.clone().into());
        let epoch13 = {
            let mut ep = metapb::RegionEpoch::default();
            ep.set_conf_ver(1);
            ep.set_version(3);
            ep
        };
        let leader2 = prs[0].clone();
        region1.set_region_epoch(epoch13.clone());
        let term6 = 6;
        let mut lease = Lease::new(Duration::seconds(1), Duration::milliseconds(250)); // 1s is long enough.
        let read_progress = Arc::new(RegionReadProgress::new(&region1, 1, 1, "".to_owned()));

        let mut cmd = RaftCmdRequest::default();
        let mut header = RaftRequestHeader::default();
        header.set_region_id(1);
        header.set_peer(leader2.clone());
        header.set_region_epoch(epoch13.clone());
        header.set_term(term6);
        cmd.set_header(header);
        let mut req = Request::default();
        req.set_cmd_type(CmdType::Snap);
        cmd.set_requests(vec![req].into());

        // The region is not register yet.
        must_redirect(&mut reader, &rx, cmd.clone());
        assert_eq!(
            TLS_LOCAL_READ_METRICS.with(|m| m.borrow().reject_reason.no_region.get()),
            1
        );
        assert_eq!(
            TLS_LOCAL_READ_METRICS.with(|m| m.borrow().reject_reason.cache_miss.get()),
            1
        );
        assert!(reader.local_reader.delegates.get(&1).is_none());

        // Register region 1
        lease.renew(monotonic_raw_now());
        let remote = lease.maybe_new_remote_lease(term6).unwrap();
        // But the applied_term is stale.
        {
            let mut meta = store_meta.lock().unwrap();
            let read_delegate = ReadDelegate {
                tag: String::new(),
                region: Arc::new(region1.clone()),
                peer_id: leader2.get_id(),
                term: term6,
                applied_term: term6 - 1,
                leader_lease: Some(remote),
                last_valid_ts: Timespec::new(0, 0),
                txn_extra_op: Arc::new(AtomicCell::new(TxnExtraOp::default())),
                txn_ext: Arc::new(TxnExt::default()),
                read_progress: read_progress.clone(),
                pending_remove: false,
                track_ver: TrackVer::new(),
                bucket_meta: None,
            };
            meta.readers.insert(1, read_delegate);
        }

        // The applied_term is stale
        must_redirect(&mut reader, &rx, cmd.clone());
        assert_eq!(
            TLS_LOCAL_READ_METRICS.with(|m| m.borrow().reject_reason.cache_miss.get()),
            2
        );
        assert_eq!(
            TLS_LOCAL_READ_METRICS.with(|m| m.borrow().reject_reason.applied_term.get()),
            1
        );

        // Make the applied_term matches current term.
        let pg = Progress::applied_term(term6);
        {
            let mut meta = store_meta.lock().unwrap();
            meta.readers.get_mut(&1).unwrap().update(pg);
        }
        let task =
            RaftCommand::<KvTestSnapshot>::new(cmd.clone(), Callback::read(Box::new(move |_| {})));
        must_not_redirect(&mut reader, &rx, task);
        assert_eq!(
            TLS_LOCAL_READ_METRICS.with(|m| m.borrow().reject_reason.cache_miss.get()),
            3
        );

        // Let's read.
        let task = RaftCommand::<KvTestSnapshot>::new(
            cmd.clone(),
            Callback::read(Box::new(move |resp: ReadResponse<KvTestSnapshot>| {
                let snap = resp.snapshot.unwrap();
                assert_eq!(snap.get_region(), &region1);
            })),
        );
        must_not_redirect(&mut reader, &rx, task);

        // Wait for expiration.
        thread::sleep(Duration::seconds(1).to_std().unwrap());
        must_redirect(&mut reader, &rx, cmd.clone());
        assert_eq!(
            TLS_LOCAL_READ_METRICS.with(|m| m.borrow().reject_reason.lease_expire.get()),
            1
        );

        // Renew lease.
        lease.renew(monotonic_raw_now());

        // Store id mismatch.
        let mut cmd_store_id = cmd.clone();
        cmd_store_id
            .mut_header()
            .mut_peer()
            .set_store_id(store_id + 1);
        reader.propose_raft_command(
            None,
            cmd_store_id,
            Callback::read(Box::new(move |resp: ReadResponse<KvTestSnapshot>| {
                let err = resp.response.get_header().get_error();
                assert!(err.has_store_not_match());
                assert!(resp.snapshot.is_none());
            })),
        );
        assert_eq!(
            TLS_LOCAL_READ_METRICS.with(|m| m.borrow().reject_reason.store_id_mismatch.get()),
            1
        );
        assert_eq!(
            TLS_LOCAL_READ_METRICS.with(|m| m.borrow().reject_reason.cache_miss.get()),
            3
        );

        // metapb::Peer id mismatch.
        let mut cmd_peer_id = cmd.clone();
        cmd_peer_id
            .mut_header()
            .mut_peer()
            .set_id(leader2.get_id() + 1);
        reader.propose_raft_command(
            None,
            cmd_peer_id,
            Callback::read(Box::new(move |resp: ReadResponse<KvTestSnapshot>| {
                assert!(
                    resp.response.get_header().has_error(),
                    "{:?}",
                    resp.response
                );
                assert!(resp.snapshot.is_none());
            })),
        );
        assert_eq!(
            TLS_LOCAL_READ_METRICS.with(|m| m.borrow().reject_reason.peer_id_mismatch.get()),
            1
        );

        // Read quorum.
        let mut cmd_read_quorum = cmd.clone();
        cmd_read_quorum.mut_header().set_read_quorum(true);
        must_redirect(&mut reader, &rx, cmd_read_quorum);

        // Term mismatch.
        let mut cmd_term = cmd.clone();
        cmd_term.mut_header().set_term(term6 - 2);
        reader.propose_raft_command(
            None,
            cmd_term,
            Callback::read(Box::new(move |resp: ReadResponse<KvTestSnapshot>| {
                let err = resp.response.get_header().get_error();
                assert!(err.has_stale_command(), "{:?}", resp);
                assert!(resp.snapshot.is_none());
            })),
        );
        assert_eq!(
            TLS_LOCAL_READ_METRICS.with(|m| m.borrow().reject_reason.term_mismatch.get()),
            1
        );

        // Stale epoch.
        let mut epoch12 = epoch13;
        epoch12.set_version(2);
        let mut cmd_epoch = cmd.clone();
        cmd_epoch.mut_header().set_region_epoch(epoch12);
        must_redirect(&mut reader, &rx, cmd_epoch);
        assert_eq!(
            TLS_LOCAL_READ_METRICS.with(|m| m.borrow().reject_reason.epoch.get()),
            1
        );

        // Expire lease manually, and it can not be renewed.
        let previous_lease_rejection =
            TLS_LOCAL_READ_METRICS.with(|m| m.borrow().reject_reason.lease_expire.get());
        lease.expire();
        lease.renew(monotonic_raw_now());
        must_redirect(&mut reader, &rx, cmd.clone());
        assert_eq!(
            TLS_LOCAL_READ_METRICS.with(|m| m.borrow().reject_reason.lease_expire.get()),
            previous_lease_rejection + 1
        );

        // Channel full.
        reader.propose_raft_command(None, cmd.clone(), Callback::None);
        reader.propose_raft_command(
            None,
            cmd.clone(),
            Callback::read(Box::new(move |resp: ReadResponse<KvTestSnapshot>| {
                let err = resp.response.get_header().get_error();
                assert!(err.has_server_is_busy(), "{:?}", resp);
                assert!(resp.snapshot.is_none());
            })),
        );
        rx.try_recv().unwrap();
        assert_eq!(rx.try_recv().unwrap_err(), TryRecvError::Empty);
        assert_eq!(
            TLS_LOCAL_READ_METRICS.with(|m| m.borrow().reject_reason.channel_full.get()),
            1
        );

        // Reject by term mismatch in lease.
        let previous_term_rejection =
            TLS_LOCAL_READ_METRICS.with(|m| m.borrow().reject_reason.term_mismatch.get());
        let mut cmd9 = cmd.clone();
        cmd9.mut_header().set_term(term6 + 3);
        {
            let mut meta = store_meta.lock().unwrap();
            meta.readers
                .get_mut(&1)
                .unwrap()
                .update(Progress::term(term6 + 3));
            meta.readers
                .get_mut(&1)
                .unwrap()
                .update(Progress::applied_term(term6 + 3));
        }
        reader.propose_raft_command(
            None,
            cmd9.clone(),
            Callback::read(Box::new(|resp| {
                panic!("unexpected invoke, {:?}", resp);
            })),
        );
        assert_eq!(
            rx.recv_timeout(Duration::seconds(5).to_std().unwrap())
                .unwrap()
                .request,
            cmd9
        );
        assert_eq!(
            TLS_LOCAL_READ_METRICS.with(|m| m.borrow().reject_reason.term_mismatch.get()),
            previous_term_rejection + 1
        );
        assert_eq!(
            TLS_LOCAL_READ_METRICS.with(|m| m.borrow().reject_reason.cache_miss.get()),
            4
        );

        // Stale local ReadDelegate
        cmd.mut_header().set_term(term6 + 3);
        lease.expire_remote_lease();
        let remote_lease = lease.maybe_new_remote_lease(term6 + 3).unwrap();
        let pg = Progress::leader_lease(remote_lease);
        {
            let mut meta = store_meta.lock().unwrap();
            meta.readers.get_mut(&1).unwrap().update(pg);
        }
        let task =
            RaftCommand::<KvTestSnapshot>::new(cmd.clone(), Callback::read(Box::new(move |_| {})));
        must_not_redirect(&mut reader, &rx, task);
        assert_eq!(
            TLS_LOCAL_READ_METRICS.with(|m| m.borrow().reject_reason.cache_miss.get()),
            5
        );

        // Stale read
        assert_eq!(
            TLS_LOCAL_READ_METRICS.with(|m| m.borrow().reject_reason.safe_ts.get()),
            0
        );
        read_progress.update_safe_ts(1, 1);
        assert_eq!(read_progress.safe_ts(), 1);

        let data = {
            let mut d = [0u8; 8];
            (&mut d[..]).encode_u64(2).unwrap();
            d
        };
        cmd.mut_header()
            .set_flags(WriteBatchFlags::STALE_READ.bits());
        cmd.mut_header().set_flag_data(data.into());
        let task = RaftCommand::<KvTestSnapshot>::new(
            cmd.clone(),
            Callback::read(Box::new(move |resp: ReadResponse<KvTestSnapshot>| {
                let err = resp.response.get_header().get_error();
                assert!(err.has_data_is_not_ready());
                assert!(resp.snapshot.is_none());
            })),
        );
        must_not_redirect(&mut reader, &rx, task);
        assert_eq!(
            TLS_LOCAL_READ_METRICS.with(|m| m.borrow().reject_reason.safe_ts.get()),
            1
        );

        read_progress.update_safe_ts(1, 2);
        assert_eq!(read_progress.safe_ts(), 2);
        let task = RaftCommand::<KvTestSnapshot>::new(cmd, Callback::read(Box::new(move |_| {})));
        must_not_redirect(&mut reader, &rx, task);
        assert_eq!(
            TLS_LOCAL_READ_METRICS.with(|m| m.borrow().reject_reason.safe_ts.get()),
            1
        );

        // Remove invalid delegate
        let reader_clone = store_meta.lock().unwrap().readers.get(&1).unwrap().clone();
        assert!(reader.local_reader.get_delegate(1).is_some());

        // dropping the non-source `reader` will not make other readers invalid
        drop(reader_clone);
        assert!(reader.local_reader.get_delegate(1).is_some());

        // drop the source `reader`
        store_meta.lock().unwrap().readers.remove(&1).unwrap();
        // the invalid delegate should be removed
        assert!(reader.local_reader.get_delegate(1).is_none());
    }

    #[test]
    fn test_read_delegate_cache_update() {
        let store_id = 2;
        let store_meta = Arc::new(Mutex::new(StoreMeta::new(0)));
        let (_tmp, mut reader, _) = new_reader("test-local-reader", store_id, store_meta.clone());
        let mut region = metapb::Region::default();
        region.set_id(1);
        {
            let mut meta = store_meta.lock().unwrap();
            let read_delegate = ReadDelegate {
                tag: String::new(),
                region: Arc::new(region.clone()),
                peer_id: 1,
                term: 1,
                applied_term: 1,
                leader_lease: None,
                last_valid_ts: Timespec::new(0, 0),
                txn_extra_op: Arc::new(AtomicCell::new(TxnExtraOp::default())),
                txn_ext: Arc::new(TxnExt::default()),
                track_ver: TrackVer::new(),
                read_progress: Arc::new(RegionReadProgress::new(&region, 0, 0, "".to_owned())),
                pending_remove: false,
                bucket_meta: None,
            };
            meta.readers.insert(1, read_delegate);
        }

        let d = reader.local_reader.get_delegate(1).unwrap();
        assert_eq!(&*d.region, &region);
        assert_eq!(d.term, 1);
        assert_eq!(d.applied_term, 1);
        assert!(d.leader_lease.is_none());
        drop(d);

        {
            region.mut_region_epoch().set_version(10);
            let mut meta = store_meta.lock().unwrap();
            meta.readers
                .get_mut(&1)
                .unwrap()
                .update(Progress::region(region.clone()));
        }
        assert_eq!(
            &*reader.local_reader.get_delegate(1).unwrap().region,
            &region
        );

        {
            let mut meta = store_meta.lock().unwrap();
            meta.readers.get_mut(&1).unwrap().update(Progress::term(2));
        }
        assert_eq!(reader.local_reader.get_delegate(1).unwrap().term, 2);

        {
            let mut meta = store_meta.lock().unwrap();
            meta.readers
                .get_mut(&1)
                .unwrap()
                .update(Progress::applied_term(2));
        }
        assert_eq!(reader.local_reader.get_delegate(1).unwrap().applied_term, 2);

        {
            let mut lease = Lease::new(Duration::seconds(1), Duration::milliseconds(250)); // 1s is long enough.
            let remote = lease.maybe_new_remote_lease(3).unwrap();
            let pg = Progress::leader_lease(remote);
            let mut meta = store_meta.lock().unwrap();
            meta.readers.get_mut(&1).unwrap().update(pg);
        }
        let d = reader.local_reader.get_delegate(1).unwrap();
        assert_eq!(d.leader_lease.clone().unwrap().term(), 3);
    }

    #[test]
    fn test_read_executor_provider() {
        let path = Builder::new()
            .prefix("test-local-reader")
            .tempdir()
            .unwrap();
        let kv_engine =
            engine_test::kv::new_engine(path.path().to_str().unwrap(), ALL_CFS).unwrap();
        let store_meta =
            StoreMetaDelegate::new(Arc::new(Mutex::new(StoreMeta::new(0))), kv_engine.clone());

        {
            let mut meta = store_meta.store_meta.as_ref().lock().unwrap();

            // Create read_delegate with region id 1
            let read_delegate = ReadDelegate::mock(1);
            meta.readers.insert(1, read_delegate);

            // Create read_delegate with region id 1
            let read_delegate = ReadDelegate::mock(2);
            meta.readers.insert(2, read_delegate);
        }

        let (len, delegate) = store_meta.get_executor_and_len(1);
        assert_eq!(2, len);
        let mut delegate = delegate.unwrap();
        assert_eq!(1, delegate.region.id);
        let tablet = delegate.get_tablet();
<<<<<<< HEAD
        assert_eq!(kv_engine.as_inner().path(), tablet.as_inner().path());
=======
        assert_eq!(kv_engine.path(), tablet.path());
>>>>>>> 0f5058eb

        let (len, delegate) = store_meta.get_executor_and_len(2);
        assert_eq!(2, len);
        let mut delegate = delegate.unwrap();
        assert_eq!(2, delegate.region.id);
        let tablet = delegate.get_tablet();
<<<<<<< HEAD
        assert_eq!(kv_engine.as_inner().path(), tablet.as_inner().path());
=======
        assert_eq!(kv_engine.path(), tablet.path());
>>>>>>> 0f5058eb
    }

    fn prepare_read_delegate(
        store_id: u64,
        region_id: u64,
        term: u64,
        pr_ids: Vec<u64>,
        region_epoch: RegionEpoch,
        store_meta: Arc<Mutex<StoreMeta>>,
    ) {
        let mut region = metapb::Region::default();
        region.set_id(region_id);
        let prs = new_peers(store_id, pr_ids);
        region.set_peers(prs.clone().into());

        let leader = prs[0].clone();
        region.set_region_epoch(region_epoch);
        let mut lease = Lease::new(Duration::seconds(1), Duration::milliseconds(250)); // 1s is long enough.
        let read_progress = Arc::new(RegionReadProgress::new(&region, 1, 1, "".to_owned()));

        // Register region
        lease.renew(monotonic_raw_now());
        let remote = lease.maybe_new_remote_lease(term).unwrap();
        // But the applied_term is stale.
        {
            let mut meta = store_meta.lock().unwrap();
            let read_delegate = ReadDelegate {
                tag: String::new(),
                region: Arc::new(region.clone()),
                peer_id: leader.get_id(),
                term,
                applied_term: term,
                leader_lease: Some(remote),
                last_valid_ts: Timespec::new(0, 0),
                txn_extra_op: Arc::new(AtomicCell::new(TxnExtraOp::default())),
                txn_ext: Arc::new(TxnExt::default()),
                read_progress,
                pending_remove: false,
                track_ver: TrackVer::new(),
                bucket_meta: None,
            };
            meta.readers.insert(region_id, read_delegate);
        }
    }

    #[test]
    fn test_snap_across_regions() {
        let store_id = 2;
        let store_meta = Arc::new(Mutex::new(StoreMeta::new(0)));
        let (_tmp, mut reader, rx) = new_reader("test-local-reader", store_id, store_meta.clone());

        let epoch13 = {
            let mut ep = metapb::RegionEpoch::default();
            ep.set_conf_ver(1);
            ep.set_version(3);
            ep
        };
        let term6 = 6;

        // Register region1
        let pr_ids1 = vec![2, 3, 4];
        let prs1 = new_peers(store_id, pr_ids1.clone());
        prepare_read_delegate(
            store_id,
            1,
            term6,
            pr_ids1,
            epoch13.clone(),
            store_meta.clone(),
        );
        let leader1 = prs1[0].clone();

        // Register region2
        let pr_ids2 = vec![22, 33, 44];
        let prs2 = new_peers(store_id, pr_ids2.clone());
        prepare_read_delegate(store_id, 2, term6, pr_ids2, epoch13.clone(), store_meta);
        let leader2 = prs2[0].clone();

        let mut cmd = RaftCmdRequest::default();
        let mut header = RaftRequestHeader::default();
        header.set_region_id(1);
        header.set_peer(leader1);
        header.set_region_epoch(epoch13.clone());
        header.set_term(term6);
        cmd.set_header(header);
        let mut req = Request::default();
        req.set_cmd_type(CmdType::Snap);
        cmd.set_requests(vec![req].into());

        let (snap_tx, snap_rx) = channel();
        let task = RaftCommand::<KvTestSnapshot>::new(
            cmd.clone(),
            Callback::read(Box::new(move |resp: ReadResponse<KvTestSnapshot>| {
                snap_tx.send(resp.snapshot.unwrap()).unwrap();
            })),
        );

        // First request will not hit cache
        let read_id = Some(ThreadReadId::new());
        must_not_redirect_with_read_id(&mut reader, &rx, task, read_id.clone());
        let snap1 = snap_rx.recv().unwrap();

        let mut header = RaftRequestHeader::default();
        header.set_region_id(2);
        header.set_peer(leader2);
        header.set_region_epoch(epoch13);
        header.set_term(term6);
        cmd.set_header(header);
        let (snap_tx, snap_rx) = channel();
        let task = RaftCommand::<KvTestSnapshot>::new(
            cmd.clone(),
            Callback::read(Box::new(move |resp: ReadResponse<KvTestSnapshot>| {
                snap_tx.send(resp.snapshot.unwrap()).unwrap();
            })),
        );
        must_not_redirect_with_read_id(&mut reader, &rx, task, read_id);
        let snap2 = snap_rx.recv().unwrap();
        assert!(std::ptr::eq(snap1.get_snapshot(), snap2.get_snapshot()));

        // If we use a new read id, the cache will be miss and a new snapshot will be
        // generated
        let read_id = Some(ThreadReadId::new());
        let (snap_tx, snap_rx) = channel();
        let task = RaftCommand::<KvTestSnapshot>::new(
            cmd.clone(),
            Callback::read(Box::new(move |resp: ReadResponse<KvTestSnapshot>| {
                snap_tx.send(resp.snapshot.unwrap()).unwrap();
            })),
        );
        must_not_redirect_with_read_id(&mut reader, &rx, task, read_id);
        let snap2 = snap_rx.recv().unwrap();
        assert!(!std::ptr::eq(snap1.get_snapshot(), snap2.get_snapshot()));
    }

    fn create_engine(path: &str) -> KvTestEngine {
        let path = Builder::new().prefix(path).tempdir().unwrap();
        engine_test::kv::new_engine(path.path().to_str().unwrap(), ALL_CFS).unwrap()
    }

    #[test]
    fn test_snap_cache_context() {
        let db = create_engine("test_snap_cache_context");
        let mut snap_cache = SnapCache::new();
        let mut read_context = LocalReadContext::new(&mut snap_cache, None);

<<<<<<< HEAD
        // Have not inited the snap cache
        assert!(read_context.snapshot().is_none());
=======
        assert!(read_context.snapshot().is_none());
        assert!(read_context.snapshot_ts().is_none());
>>>>>>> 0f5058eb

        db.put(b"a1", b"val1").unwrap();

        let compare_ts = monotonic_raw_now();
        // Case 1: snap_cache_context.read_id is None
        assert!(read_context.maybe_update_snapshot(&db, Timespec::new(0, 0)));
<<<<<<< HEAD
        assert!(read_context.snapshot_ts() > compare_ts);
=======
        assert!(read_context.snapshot_ts().unwrap() > compare_ts);
>>>>>>> 0f5058eb
        assert_eq!(
            read_context
                .snapshot()
                .unwrap()
                .get_value(b"a1")
                .unwrap()
                .unwrap(),
            b"val1"
        );

        // snap_cache_context is *not* created with read_id, so calling
        // `maybe_update_snapshot` again will update the snapshot
        let compare_ts = monotonic_raw_now();
        assert!(read_context.maybe_update_snapshot(&db, Timespec::new(0, 0)));
<<<<<<< HEAD
        assert!(read_context.snapshot_ts() > compare_ts);
=======
        assert!(read_context.snapshot_ts().unwrap() > compare_ts);
>>>>>>> 0f5058eb

        let read_id = ThreadReadId::new();
        let read_id_clone = read_id.clone();
        let mut read_context = LocalReadContext::new(&mut snap_cache, Some(read_id));

        let compare_ts = monotonic_raw_now();
        // Case 2: snap_cache_context.read_id is not None but not equals to the
        // snap_cache.cached_read_id
        assert!(read_context.maybe_update_snapshot(&db, Timespec::new(0, 0)));
<<<<<<< HEAD
        assert!(read_context.snapshot_ts() > compare_ts);
        let snap_ts = read_context.snapshot_ts();
=======
        assert!(read_context.snapshot_ts().unwrap() > compare_ts);
        let snap_ts = read_context.snapshot_ts().unwrap();
>>>>>>> 0f5058eb
        assert_eq!(
            read_context
                .snapshot()
                .unwrap()
                .get_value(b"a1")
                .unwrap()
                .unwrap(),
            b"val1"
        );

        let db2 = create_engine("test_snap_cache_context2");
        // snap_cache_context is created with read_id, so calling
        // `maybe_update_snapshot` again will *not* update the snapshot
        // Case 3: snap_cache_context.read_id is not None and equals to the
        // snap_cache.cached_read_id
        assert!(!read_context.maybe_update_snapshot(&db2, Timespec::new(0, 0)));
<<<<<<< HEAD
        assert_eq!(read_context.snapshot_ts(), snap_ts);
=======
        assert_eq!(read_context.snapshot_ts().unwrap(), snap_ts);
>>>>>>> 0f5058eb
        assert_eq!(
            read_context
                .snapshot()
                .unwrap()
                .get_value(b"a1")
                .unwrap()
                .unwrap(),
            b"val1"
        );

        // Case 4: delegate.last_valid_ts is larger than create_time of read_id
        let mut last_valid_ts = read_id_clone.create_time;
        last_valid_ts = last_valid_ts.add(Duration::nanoseconds(1));
        assert!(read_context.maybe_update_snapshot(&db2, last_valid_ts));
<<<<<<< HEAD
        assert!(read_context.snapshot_ts() > snap_ts);
=======
        assert!(read_context.snapshot_ts().unwrap() > snap_ts);
>>>>>>> 0f5058eb
        assert!(
            read_context
                .snapshot()
                .unwrap()
                .get_value(b"a1")
                .unwrap()
                .is_none(),
        );
    }
<<<<<<< HEAD
=======

    #[test]
    fn test_snap_release_for_not_using_cache() {
        let store_id = 2;
        let store_meta = Arc::new(Mutex::new(StoreMeta::new(0)));
        let (_tmp, mut reader, rx) = new_reader("test-local-reader", store_id, store_meta.clone());
        reader.kv_engine.put(b"key", b"value").unwrap();

        let epoch13 = {
            let mut ep = metapb::RegionEpoch::default();
            ep.set_conf_ver(1);
            ep.set_version(3);
            ep
        };
        let term6 = 6;

        // Register region1
        let pr_ids1 = vec![2, 3, 4];
        let prs1 = new_peers(store_id, pr_ids1.clone());
        prepare_read_delegate(store_id, 1, term6, pr_ids1, epoch13.clone(), store_meta);
        let leader1 = prs1[0].clone();

        // Local read
        let mut cmd = RaftCmdRequest::default();
        let mut header = RaftRequestHeader::default();
        header.set_region_id(1);
        header.set_peer(leader1);
        header.set_region_epoch(epoch13);
        header.set_term(term6);
        cmd.set_header(header.clone());
        let mut req = Request::default();
        req.set_cmd_type(CmdType::Snap);
        cmd.set_requests(vec![req].into());

        // using cache and release
        let read_id = ThreadReadId::new();
        let task = RaftCommand::<KvTestSnapshot>::new(
            cmd.clone(),
            Callback::read(Box::new(move |_: ReadResponse<KvTestSnapshot>| {})),
        );
        must_not_redirect_with_read_id(&mut reader, &rx, task, Some(read_id));
        assert!(
            reader
                .kv_engine
                .get_oldest_snapshot_sequence_number()
                .is_some()
        );
        reader.release_snapshot_cache();
        assert!(
            reader
                .kv_engine
                .get_oldest_snapshot_sequence_number()
                .is_none()
        );

        let task = RaftCommand::<KvTestSnapshot>::new(
            cmd.clone(),
            Callback::read(Box::new(move |_: ReadResponse<KvTestSnapshot>| {})),
        );

        // not use cache
        must_not_redirect_with_read_id(&mut reader, &rx, task, None);
        assert!(
            reader
                .kv_engine
                .get_oldest_snapshot_sequence_number()
                .is_none()
        );

        // Stale read
        let mut data = [0u8; 8];
        (&mut data[..]).encode_u64(0).unwrap();
        header.set_flags(header.get_flags() | WriteBatchFlags::STALE_READ.bits());
        header.set_flag_data(data.into());

        cmd.set_header(header);
        let task = RaftCommand::<KvTestSnapshot>::new(
            cmd,
            Callback::read(Box::new(move |_: ReadResponse<KvTestSnapshot>| {})),
        );
        let read_id = ThreadReadId::new();
        must_not_redirect_with_read_id(&mut reader, &rx, task, Some(read_id));
        // Stale read will not use snap cache
        assert!(reader.snap_cache.snapshot.is_none());
        assert!(
            reader
                .kv_engine
                .get_oldest_snapshot_sequence_number()
                .is_none()
        );
    }
>>>>>>> 0f5058eb
}<|MERGE_RESOLUTION|>--- conflicted
+++ resolved
@@ -203,14 +203,11 @@
 {
     read_id: Option<ThreadReadId>,
     snap_cache: &'a mut SnapCache<E>,
-<<<<<<< HEAD
-=======
 
     // Used when read_id is not set, duplicated definition to avoid cache invalidation in case
     // stale read and local read are mixed in one batch.
     snapshot: Option<Arc<E::Snapshot>>,
     snapshot_ts: Option<Timespec>,
->>>>>>> 0f5058eb
 }
 
 impl<'a, E> LocalReadContext<'a, E>
@@ -221,11 +218,8 @@
         Self {
             snap_cache,
             read_id,
-<<<<<<< HEAD
-=======
             snapshot: None,
             snapshot_ts: None,
->>>>>>> 0f5058eb
         }
     }
 
@@ -245,15 +239,6 @@
             }
 
             self.snap_cache.cached_read_id = self.read_id.clone();
-<<<<<<< HEAD
-        }
-
-        self.snap_cache.snapshot = Some(Arc::new(engine.snapshot()));
-
-        // Ensures the snapshot is acquired before getting the time
-        atomic::fence(atomic::Ordering::Release);
-        self.snap_cache.cached_snapshot_ts = monotonic_raw_now();
-=======
             self.snap_cache.snapshot = Some(Arc::new(engine.snapshot()));
 
             // Ensures the snapshot is acquired before getting the time
@@ -268,37 +253,26 @@
             atomic::fence(atomic::Ordering::Release);
             self.snapshot_ts = Some(monotonic_raw_now());
         }
->>>>>>> 0f5058eb
 
         true
     }
 
-<<<<<<< HEAD
-    // Note: must be called after `maybe_update_snapshot`
-    fn snapshot_ts(&self) -> Timespec {
-        self.snap_cache.cached_snapshot_ts
-=======
     fn snapshot_ts(&self) -> Option<Timespec> {
         if self.read_id.is_some() {
             Some(self.snap_cache.cached_snapshot_ts)
         } else {
             self.snapshot_ts
         }
->>>>>>> 0f5058eb
     }
 
     // Note: must be called after `maybe_update_snapshot`
     fn snapshot(&self) -> Option<Arc<E::Snapshot>> {
-<<<<<<< HEAD
-        self.snap_cache.snapshot.clone()
-=======
         // read_id being some means we go through cache
         if self.read_id.is_some() {
             self.snap_cache.snapshot.clone()
         } else {
             self.snapshot.clone()
         }
->>>>>>> 0f5058eb
     }
 }
 
@@ -889,8 +863,6 @@
         } else {
             Ok(None)
         }
-<<<<<<< HEAD
-=======
     }
 
     fn redirect(&mut self, mut cmd: RaftCommand<E::Snapshot>) {
@@ -923,39 +895,6 @@
         };
 
         cmd.callback.set_result(read_resp);
->>>>>>> 0f5058eb
-    }
-
-    fn redirect(&mut self, mut cmd: RaftCommand<E::Snapshot>) {
-        debug!("localreader redirects command"; "command" => ?cmd);
-        let region_id = cmd.request.get_header().get_region_id();
-        let mut err = errorpb::Error::default();
-        match ProposalRouter::send(&self.router, cmd) {
-            Ok(()) => return,
-            Err(TrySendError::Full(c)) => {
-                TLS_LOCAL_READ_METRICS.with(|m| m.borrow_mut().reject_reason.channel_full.inc());
-                err.set_message(RAFTSTORE_IS_BUSY.to_owned());
-                err.mut_server_is_busy()
-                    .set_reason(RAFTSTORE_IS_BUSY.to_owned());
-                cmd = c;
-            }
-            Err(TrySendError::Disconnected(c)) => {
-                TLS_LOCAL_READ_METRICS.with(|m| m.borrow_mut().reject_reason.no_region.inc());
-                err.set_message(format!("region {} is missing", region_id));
-                err.mut_region_not_found().set_region_id(region_id);
-                cmd = c;
-            }
-        }
-
-        let mut resp = RaftCmdResponse::default();
-        resp.mut_header().set_error(err);
-        let read_resp = ReadResponse {
-            response: resp,
-            snapshot: None,
-            txn_extra_op: TxnExtraOp::Noop,
-        };
-
-        cmd.callback.set_result(read_resp);
     }
 
     pub fn propose_raft_command(
@@ -977,11 +916,7 @@
                         snap_updated = local_read_ctx
                             .maybe_update_snapshot(delegate.get_tablet(), last_valid_ts);
 
-<<<<<<< HEAD
-                        let snapshot_ts = local_read_ctx.snapshot_ts();
-=======
                         let snapshot_ts = local_read_ctx.snapshot_ts().unwrap();
->>>>>>> 0f5058eb
                         if !delegate.is_in_leader_lease(snapshot_ts) {
                             fail_point!("localreader_before_redirect", |_| {});
                             // Forward to raftstore.
@@ -1008,13 +943,8 @@
                             return;
                         }
 
-<<<<<<< HEAD
-                        let mut local_read_ctx =
-                            LocalReadContext::new(&mut self.snap_cache, read_id);
-=======
                         // Stale read does not use cache, so we pass None for read_id
                         let mut local_read_ctx = LocalReadContext::new(&mut self.snap_cache, None);
->>>>>>> 0f5058eb
                         snap_updated = local_read_ctx
                             .maybe_update_snapshot(delegate.get_tablet(), last_valid_ts);
 
@@ -1167,11 +1097,7 @@
 
     use crossbeam::channel::TrySendError;
     use engine_test::kv::{KvTestEngine, KvTestSnapshot};
-<<<<<<< HEAD
-    use engine_traits::{Peekable, SyncMutable, ALL_CFS};
-=======
     use engine_traits::{MiscExt, Peekable, SyncMutable, ALL_CFS};
->>>>>>> 0f5058eb
     use kvproto::{metapb::RegionEpoch, raft_cmdpb::*};
     use tempfile::{Builder, TempDir};
     use tikv_util::{codec::number::NumberEncoder, time::monotonic_raw_now};
@@ -1728,22 +1654,14 @@
         let mut delegate = delegate.unwrap();
         assert_eq!(1, delegate.region.id);
         let tablet = delegate.get_tablet();
-<<<<<<< HEAD
-        assert_eq!(kv_engine.as_inner().path(), tablet.as_inner().path());
-=======
         assert_eq!(kv_engine.path(), tablet.path());
->>>>>>> 0f5058eb
 
         let (len, delegate) = store_meta.get_executor_and_len(2);
         assert_eq!(2, len);
         let mut delegate = delegate.unwrap();
         assert_eq!(2, delegate.region.id);
         let tablet = delegate.get_tablet();
-<<<<<<< HEAD
-        assert_eq!(kv_engine.as_inner().path(), tablet.as_inner().path());
-=======
         assert_eq!(kv_engine.path(), tablet.path());
->>>>>>> 0f5058eb
     }
 
     fn prepare_read_delegate(
@@ -1889,24 +1807,15 @@
         let mut snap_cache = SnapCache::new();
         let mut read_context = LocalReadContext::new(&mut snap_cache, None);
 
-<<<<<<< HEAD
-        // Have not inited the snap cache
-        assert!(read_context.snapshot().is_none());
-=======
         assert!(read_context.snapshot().is_none());
         assert!(read_context.snapshot_ts().is_none());
->>>>>>> 0f5058eb
 
         db.put(b"a1", b"val1").unwrap();
 
         let compare_ts = monotonic_raw_now();
         // Case 1: snap_cache_context.read_id is None
         assert!(read_context.maybe_update_snapshot(&db, Timespec::new(0, 0)));
-<<<<<<< HEAD
-        assert!(read_context.snapshot_ts() > compare_ts);
-=======
         assert!(read_context.snapshot_ts().unwrap() > compare_ts);
->>>>>>> 0f5058eb
         assert_eq!(
             read_context
                 .snapshot()
@@ -1921,11 +1830,7 @@
         // `maybe_update_snapshot` again will update the snapshot
         let compare_ts = monotonic_raw_now();
         assert!(read_context.maybe_update_snapshot(&db, Timespec::new(0, 0)));
-<<<<<<< HEAD
-        assert!(read_context.snapshot_ts() > compare_ts);
-=======
         assert!(read_context.snapshot_ts().unwrap() > compare_ts);
->>>>>>> 0f5058eb
 
         let read_id = ThreadReadId::new();
         let read_id_clone = read_id.clone();
@@ -1935,13 +1840,8 @@
         // Case 2: snap_cache_context.read_id is not None but not equals to the
         // snap_cache.cached_read_id
         assert!(read_context.maybe_update_snapshot(&db, Timespec::new(0, 0)));
-<<<<<<< HEAD
-        assert!(read_context.snapshot_ts() > compare_ts);
-        let snap_ts = read_context.snapshot_ts();
-=======
         assert!(read_context.snapshot_ts().unwrap() > compare_ts);
         let snap_ts = read_context.snapshot_ts().unwrap();
->>>>>>> 0f5058eb
         assert_eq!(
             read_context
                 .snapshot()
@@ -1958,11 +1858,7 @@
         // Case 3: snap_cache_context.read_id is not None and equals to the
         // snap_cache.cached_read_id
         assert!(!read_context.maybe_update_snapshot(&db2, Timespec::new(0, 0)));
-<<<<<<< HEAD
-        assert_eq!(read_context.snapshot_ts(), snap_ts);
-=======
         assert_eq!(read_context.snapshot_ts().unwrap(), snap_ts);
->>>>>>> 0f5058eb
         assert_eq!(
             read_context
                 .snapshot()
@@ -1977,11 +1873,7 @@
         let mut last_valid_ts = read_id_clone.create_time;
         last_valid_ts = last_valid_ts.add(Duration::nanoseconds(1));
         assert!(read_context.maybe_update_snapshot(&db2, last_valid_ts));
-<<<<<<< HEAD
-        assert!(read_context.snapshot_ts() > snap_ts);
-=======
         assert!(read_context.snapshot_ts().unwrap() > snap_ts);
->>>>>>> 0f5058eb
         assert!(
             read_context
                 .snapshot()
@@ -1991,8 +1883,6 @@
                 .is_none(),
         );
     }
-<<<<<<< HEAD
-=======
 
     #[test]
     fn test_snap_release_for_not_using_cache() {
@@ -2084,5 +1974,4 @@
                 .is_none()
         );
     }
->>>>>>> 0f5058eb
 }