// Copyright 2020 TiKV Project Authors. Licensed under Apache-2.0.

use std::{
    cmp::{min, Ordering},
    collections::{BinaryHeap, HashMap, HashSet},
    slice::{Iter, IterMut},
    sync::{mpsc::Receiver, Arc},
    time::{Duration, SystemTime},
};

use kvproto::{
    kvrpcpb::KeyRange,
    metapb::{self, Peer},
    pdpb::QueryKind,
};
use pd_client::{merge_bucket_stats, new_bucket_stats, BucketMeta, BucketStat};
use rand::Rng;
use resource_metering::RawRecords;
<<<<<<< HEAD
use tikv_util::{config::Tracker, debug, info, metrics::ThreadInfoStatistics, warn};
=======
use tikv_util::{
    config::Tracker,
    debug, info,
    metrics::ThreadInfoStatistics,
    store::{is_read_query, QueryStats},
    warn,
};
>>>>>>> b448214b

use crate::store::{
    metrics::*,
    util::build_key_range,
<<<<<<< HEAD
    worker::{
        query_stats::{is_read_query, QueryStats},
        split_config::get_sample_num,
        FlowStatistics, SplitConfig, SplitConfigManager,
    },
=======
    worker::{split_config::get_sample_num, FlowStatistics, SplitConfig, SplitConfigManager},
>>>>>>> b448214b
};

const DEFAULT_MAX_SAMPLE_LOOP_COUNT: usize = 10000;
pub const TOP_N: usize = 10;

// It will return prefix sum of the given iter,
// `read` is a function to process the item from the iter.
#[inline(always)]
fn prefix_sum<F, T>(iter: Iter<'_, T>, read: F) -> Vec<usize>
where
    F: Fn(&T) -> usize,
{
    let mut sum = 0;
    iter.map(|item| {
        sum += read(item);
        sum
    })
    .collect()
}

#[inline(always)]
fn prefix_sum_mut<F, T>(iter: IterMut<'_, T>, read: F) -> Vec<usize>
where
    F: Fn(&mut T) -> usize,
{
    let mut sum = 0;
    iter.map(|item| {
        sum += read(item);
        sum
    })
    .collect()
}

// This function uses the distributed/parallel reservoir sampling algorithm.
// It will sample min(sample_num, all_key_ranges_num) key ranges from multiple
// `key_ranges_provider` with the same possibility.
fn sample<F, T>(
    sample_num: usize,
    mut key_ranges_providers: Vec<T>,
    key_ranges_getter: F,
) -> Vec<KeyRange>
where
    F: Fn(&mut T) -> &mut Vec<KeyRange>,
{
    let mut sampled_key_ranges = vec![];
    // Retain the non-empty key ranges.
    // `key_ranges_provider` may return an empty key ranges vector, which will cause
    // the later sampling to fall into a dead loop. So we need to filter it out
    // here.
    key_ranges_providers
        .retain_mut(|key_ranges_provider| !key_ranges_getter(key_ranges_provider).is_empty());
    if key_ranges_providers.is_empty() {
        return sampled_key_ranges;
    }
    let prefix_sum = prefix_sum_mut(key_ranges_providers.iter_mut(), |key_ranges_provider| {
        key_ranges_getter(key_ranges_provider).len()
    });
    // The last sum is the number of all the key ranges.
    let all_key_ranges_num = *prefix_sum.last().unwrap();
    if all_key_ranges_num == 0 {
        return sampled_key_ranges;
    }
    // If the number of key ranges is less than the sample number,
    // we will return them directly without sampling.
    if all_key_ranges_num <= sample_num {
        key_ranges_providers
            .iter_mut()
            .for_each(|key_ranges_provider| {
                sampled_key_ranges.append(key_ranges_getter(key_ranges_provider));
            });
        return sampled_key_ranges;
    }
    // To prevent the sampling from falling into a dead loop.
    let mut sample_loop_count = min(
        sample_num.saturating_mul(100),
        DEFAULT_MAX_SAMPLE_LOOP_COUNT,
    );
    let mut rng = rand::thread_rng();
    // If the number of key ranges is greater than the sample number,
    // we will randomly sample the key ranges.
    while sampled_key_ranges.len() < sample_num && sample_loop_count > 0 {
        sample_loop_count -= 1;
        // Generate a random number in [1, all_key_ranges_num].
        // Starting from 1 is to achieve equal probability.
        // For example, for a `prefix_sum` like [1, 2, 3, 4],
        // if we generate a random number in [0, 4], the probability of choosing the
        // first index is 0.4 rather than 0.25 due to that 0 and 1 will both
        // make `binary_search` get the same result.
        let i = prefix_sum
            .binary_search(&rng.gen_range(1..=all_key_ranges_num))
            .unwrap_or_else(|i| i);
        let key_ranges = key_ranges_getter(&mut key_ranges_providers[i]);
        if !key_ranges.is_empty() {
            let j = rng.gen_range(0..key_ranges.len());
            sampled_key_ranges.push(key_ranges.remove(j)); // Sampling without replacement
        }
    }
    if sample_loop_count == 0 {
        warn!("the number of sampled key ranges could be less than the sample_num, the sampling may fall into a dead loop before";
            "sampled_key_ranges_length" => sampled_key_ranges.len(),
            "sample_num" => sample_num,
        );
    }
    sampled_key_ranges
}

pub struct Sample {
    pub key: Vec<u8>,
    // left means the number of key ranges located on the sample's left.
    pub left: i32,
    // contained means the number of key ranges the sample locates inside.
    pub contained: i32,
    // right means the number of key ranges located on the sample's right.
    pub right: i32,
}

impl Sample {
    fn new(key: &[u8]) -> Sample {
        Sample {
            key: key.to_owned(),
            left: 0,
            contained: 0,
            right: 0,
        }
    }
}

struct Samples(Vec<Sample>);

impl From<Vec<KeyRange>> for Samples {
    fn from(key_ranges: Vec<KeyRange>) -> Self {
        Samples(
            key_ranges
                .iter()
                .fold(HashSet::new(), |mut hash_set, key_range| {
                    hash_set.insert(&key_range.start_key);
                    hash_set.insert(&key_range.end_key);
                    hash_set
                })
                .into_iter()
                .map(|key| Sample::new(key))
                .collect(),
        )
    }
}

impl Samples {
    // evaluate the samples according to the given key range, it will update the
    // sample's left, right and contained counter.
    fn evaluate(&mut self, key_range: &KeyRange) {
        for mut sample in self.0.iter_mut() {
            let order_start = if key_range.start_key.is_empty() {
                Ordering::Greater
            } else {
                sample.key.cmp(&key_range.start_key)
            };

            let order_end = if key_range.end_key.is_empty() {
                Ordering::Less
            } else {
                sample.key.cmp(&key_range.end_key)
            };

            if order_start == Ordering::Greater && order_end == Ordering::Less {
                sample.contained += 1;
            } else if order_start != Ordering::Greater {
                sample.right += 1;
            } else {
                sample.left += 1;
            }
        }
    }

    // split the keys with the given split config and sampled data.
    fn split_key(&self, split_balance_score: f64, split_contained_score: f64) -> Vec<u8> {
        let mut best_index: i32 = -1;
        let mut best_score = 2.0;
        for (index, sample) in self.0.iter().enumerate() {
            if sample.key.is_empty() {
                continue;
            }
            let evaluated_key_num_lr = sample.left + sample.right;
            if evaluated_key_num_lr == 0 {
                LOAD_BASE_SPLIT_EVENT.no_enough_lr_key.inc();
                continue;
            }
            let evaluated_key_num = (sample.contained + evaluated_key_num_lr) as f64;

            // The balance score is the difference in the number of requested keys between
            // the left and right of a sample key. The smaller the balance
            // score, the more balanced the load will be after this splitting.
            let balance_score =
                (sample.left as f64 - sample.right as f64).abs() / evaluated_key_num_lr as f64;
            LOAD_BASE_SPLIT_SAMPLE_VEC
                .with_label_values(&["balance_score"])
                .observe(balance_score);
            if balance_score >= split_balance_score {
                LOAD_BASE_SPLIT_EVENT.no_balance_key.inc();
                continue;
            }

            // The contained score is the ratio of a sample key that are contained in the
            // requested key. The larger the contained score, the more RPCs the
            // cluster will receive after this splitting.
            let contained_score = sample.contained as f64 / evaluated_key_num;
            LOAD_BASE_SPLIT_SAMPLE_VEC
                .with_label_values(&["contained_score"])
                .observe(contained_score);
            if contained_score >= split_contained_score {
                LOAD_BASE_SPLIT_EVENT.no_uncross_key.inc();
                continue;
            }

            // We try to find a split key that has the smallest balance score and the
            // smallest contained score to make the splitting keep the load
            // balanced while not increasing too many RPCs.
            let final_score = balance_score + contained_score;
            if final_score < best_score {
                best_index = index as i32;
                best_score = final_score;
            }
        }
        if best_index >= 0 {
            return self.0[best_index as usize].key.clone();
        }
        vec![]
    }
}

// Recorder is used to record the potential split-able key ranges,
// sample and split them according to the split config appropriately.
pub struct Recorder {
    pub detect_times: usize,
    pub peer: Peer,
    pub key_ranges: Vec<Vec<KeyRange>>,
    pub create_time: SystemTime,
    pub cpu_usage: f64,
    pub hottest_key_range: Option<KeyRange>,
}

impl Recorder {
    fn new(detect_times: u64) -> Recorder {
        Recorder {
            detect_times: detect_times as usize,
            peer: Peer::default(),
            key_ranges: vec![],
            create_time: SystemTime::now(),
            cpu_usage: 0.0,
            hottest_key_range: None,
        }
    }

    fn record(&mut self, key_ranges: Vec<KeyRange>) {
        self.key_ranges.push(key_ranges);
    }

    fn update_peer(&mut self, peer: &Peer) {
        if self.peer != *peer {
            self.peer = peer.clone();
        }
    }

    fn update_cpu_usage(&mut self, cpu_usage: f64) {
        self.cpu_usage = cpu_usage;
    }

    fn update_hottest_key_range(&mut self, key_range: KeyRange) {
        self.hottest_key_range = Some(key_range);
    }

    fn is_ready(&self) -> bool {
        self.key_ranges.len() >= self.detect_times
    }

    // collect the split keys from the recorded key_ranges.
    // This will start a second-level sampling on the previous sampled key ranges,
    // evaluate the samples according to the given key range, and compute the split
    // keys finally.
    fn collect(&self, config: &SplitConfig) -> Vec<u8> {
        let sampled_key_ranges = sample(config.sample_num, self.key_ranges.clone(), |x| x);
        let mut samples = Samples::from(sampled_key_ranges);
        let recorded_key_ranges: Vec<&KeyRange> = self.key_ranges.iter().flatten().collect();
        // Because we need to observe the number of `no_enough_key` of all the actual
        // keys, so we do this check after the samples are calculated.
        if (recorded_key_ranges.len() as u64) < config.sample_threshold {
            LOAD_BASE_SPLIT_EVENT
                .no_enough_sampled_key
                .inc_by(samples.0.len() as u64);
            return vec![];
        }
        recorded_key_ranges.into_iter().for_each(|key_range| {
            samples.evaluate(key_range);
        });
        samples.split_key(config.split_balance_score, config.split_contained_score)
    }
}

// RegionInfo will maintain key_ranges with sample_num length by reservoir
// sampling. And it will save qps num and peer.
#[derive(Debug, Clone)]
pub struct RegionInfo {
    pub sample_num: usize,
    pub query_stats: QueryStats,
    pub peer: Peer,
    pub key_ranges: Vec<KeyRange>,
    pub flow: FlowStatistics,
}

impl RegionInfo {
    fn new(sample_num: usize) -> RegionInfo {
        RegionInfo {
            sample_num,
            query_stats: QueryStats::default(),
            key_ranges: Vec::with_capacity(sample_num),
            peer: Peer::default(),
            flow: FlowStatistics::default(),
        }
    }

    fn get_read_qps(&self) -> usize {
        self.query_stats.get_read_query_num() as usize
    }

    fn get_key_ranges_mut(&mut self) -> &mut Vec<KeyRange> {
        &mut self.key_ranges
    }

    fn add_key_ranges(&mut self, key_ranges: Vec<KeyRange>) {
        for (i, key_range) in key_ranges.into_iter().enumerate() {
            let n = self.get_read_qps() + i;
            if n == 0 || self.key_ranges.len() < self.sample_num {
                self.key_ranges.push(key_range);
            } else {
                let j = rand::thread_rng().gen_range(0..n) as usize;
                if j < self.sample_num {
                    self.key_ranges[j] = key_range;
                }
            }
        }
    }

    fn add_query_num(&mut self, kind: QueryKind, query_num: u64) {
        self.query_stats.add_query_num(kind, query_num);
    }

    fn update_peer(&mut self, peer: &Peer) {
        if self.peer != *peer {
            self.peer = peer.clone();
        }
    }
}

#[derive(Clone, Debug)]
pub struct ReadStats {
    // RegionID -> RegionInfo
    // There're three methods could insert a `RegionInfo` into the map:
    //   1. add_query_num
    //   2. add_query_num_batch
    //   3. add_flow
    // Among these three methods, `add_flow` will not update `key_ranges` of `RegionInfo`,
    // and due to this, an `RegionInfo` without `key_ranges` may occur. The caller should be aware
    // of this.
    pub region_infos: HashMap<u64, RegionInfo>,
    pub sample_num: usize,
    pub region_buckets: HashMap<u64, BucketStat>,
}

impl ReadStats {
    pub fn with_sample_num(sample_num: usize) -> Self {
        ReadStats {
            region_infos: HashMap::default(),
            region_buckets: HashMap::default(),
            sample_num,
        }
    }

    pub fn add_query_num(
        &mut self,
        region_id: u64,
        peer: &Peer,
        key_range: KeyRange,
        kind: QueryKind,
    ) {
        self.add_query_num_batch(region_id, peer, vec![key_range], kind);
    }

    pub fn add_query_num_batch(
        &mut self,
        region_id: u64,
        peer: &Peer,
        key_ranges: Vec<KeyRange>,
        kind: QueryKind,
    ) {
        let sample_num = self.sample_num;
        let query_num = key_ranges.len() as u64;
        let region_info = self
            .region_infos
            .entry(region_id)
            .or_insert_with(|| RegionInfo::new(sample_num));
        region_info.update_peer(peer);
        if is_read_query(kind) {
            region_info.add_key_ranges(key_ranges);
        }
        region_info.add_query_num(kind, query_num);
    }

    pub fn add_flow(
        &mut self,
        region_id: u64,
        buckets: Option<&Arc<BucketMeta>>,
        start: Option<&[u8]>,
        end: Option<&[u8]>,
        write: &FlowStatistics,
        data: &FlowStatistics,
    ) {
        let num = self.sample_num;
        let region_info = self
            .region_infos
            .entry(region_id)
            .or_insert_with(|| RegionInfo::new(num));
        region_info.flow.add(write);
        region_info.flow.add(data);
        if let Some(buckets) = buckets {
            let bucket_stat = self.region_buckets.entry(region_id).or_insert_with(|| {
                let stats = new_bucket_stats(buckets);
                BucketStat::new(buckets.clone(), stats)
            });
            if bucket_stat.meta < *buckets {
                let stats = new_bucket_stats(buckets);
                let mut new = BucketStat::new(buckets.clone(), stats);
                merge_bucket_stats(
                    &new.meta.keys,
                    &mut new.stats,
                    &bucket_stat.meta.keys,
                    &bucket_stat.stats,
                );
                *bucket_stat = new;
            }
            let mut delta = metapb::BucketStats::default();
            delta.set_read_bytes(vec![(write.read_bytes + data.read_bytes) as u64]);
            delta.set_read_keys(vec![(write.read_keys + data.read_keys) as u64]);
            let start = start.unwrap_or_default();
            let end = end.unwrap_or_default();
            merge_bucket_stats(
                &bucket_stat.meta.keys,
                &mut bucket_stat.stats,
                &[start, end],
                &delta,
            );
        }
    }

    pub fn is_empty(&self) -> bool {
        self.region_infos.is_empty()
    }
}

impl Default for ReadStats {
    fn default() -> ReadStats {
        ReadStats {
            sample_num: get_sample_num(),
            region_infos: HashMap::default(),
            region_buckets: HashMap::default(),
        }
    }
}

#[derive(Clone, Debug, Default)]
pub struct WriteStats {
    pub region_infos: HashMap<u64, QueryStats>,
}

impl WriteStats {
    pub fn add_query_num(&mut self, region_id: u64, kind: QueryKind) {
        let query_stats = self
            .region_infos
            .entry(region_id)
            .or_insert_with(QueryStats::default);
        query_stats.add_query_num(kind, 1);
    }

    pub fn is_empty(&self) -> bool {
        self.region_infos.is_empty()
    }
}

pub struct SplitInfo {
    pub region_id: u64,
    pub peer: Peer,
    pub split_key: Option<Vec<u8>>,
    pub start_key: Option<Vec<u8>>,
    pub end_key: Option<Vec<u8>>,
}

impl SplitInfo {
    // Create a SplitInfo with the given region_id, peer and split_key.
    // This is used to split the region with this specified split key later.
    fn with_split_key(region_id: u64, peer: Peer, split_key: Vec<u8>) -> Self {
        SplitInfo {
            region_id,
            peer,
            split_key: Some(split_key),
            start_key: None,
            end_key: None,
        }
    }

    // Create a SplitInfo with the given region_id, peer, start_key and end_key.
    // This is used to split the region on half within the specified start and end
    // keys later.
    fn with_start_end_key(
        region_id: u64,
        peer: Peer,
        start_key: Vec<u8>,
        end_key: Vec<u8>,
    ) -> Self {
        SplitInfo {
            region_id,
            peer,
            split_key: None,
            start_key: Some(start_key),
            end_key: Some(end_key),
        }
    }
}

#[derive(PartialEq, Debug)]
pub enum SplitConfigChange {
    Noop,
    UpdateRegionCpuCollector(bool),
}

pub struct AutoSplitController {
    // RegionID -> Recorder
    pub recorders: HashMap<u64, Recorder>,
    pub cfg: SplitConfig,
    cfg_tracker: Tracker<SplitConfig>,
    // Thread-related info
    max_grpc_thread_count: usize,
    max_unified_read_pool_thread_count: usize,
    unified_read_pool_scale_receiver: Option<Receiver<usize>>,
    grpc_thread_usage_vec: Vec<f64>,
}

impl AutoSplitController {
    pub fn new(
        config_manager: SplitConfigManager,
        max_grpc_thread_count: usize,
        max_unified_read_pool_thread_count: usize,
        unified_read_pool_scale_receiver: Option<Receiver<usize>>,
    ) -> AutoSplitController {
        AutoSplitController {
            recorders: HashMap::default(),
            cfg: config_manager.value().clone(),
            cfg_tracker: config_manager.0.clone().tracker("split_hub".to_owned()),
            max_grpc_thread_count,
            max_unified_read_pool_thread_count,
            unified_read_pool_scale_receiver,
            grpc_thread_usage_vec: vec![],
        }
    }

    pub fn default() -> AutoSplitController {
        AutoSplitController::new(SplitConfigManager::default(), 0, 0, None)
    }

    fn update_grpc_thread_usage(&mut self, grpc_thread_usage: f64) {
        self.grpc_thread_usage_vec.push(grpc_thread_usage);
        let length = self.grpc_thread_usage_vec.len();
        let detect_times = self.cfg.detect_times as usize;
        // Only keep the last `self.cfg.detect_times` elements.
        if length > detect_times {
            self.grpc_thread_usage_vec.drain(..length - detect_times);
        }
    }

    fn get_avg_grpc_thread_usage(&self) -> f64 {
        let length = self.grpc_thread_usage_vec.len();
        if length == 0 {
            return 0.0;
        }
        let sum = self.grpc_thread_usage_vec.iter().sum::<f64>();
        sum / length as f64
<<<<<<< HEAD
    }

    fn should_check_region_cpu(&self) -> bool {
        self.cfg.region_cpu_overload_threshold_ratio > 0.0
    }

    fn is_grpc_poll_busy(&self, avg_grpc_thread_usage: f64) -> bool {
        fail::fail_point!("mock_grpc_poll_is_not_busy", |_| { false });
        if self.max_grpc_thread_count == 0 {
            return false;
        }
        if self.cfg.grpc_thread_cpu_overload_threshold_ratio <= 0.0 {
            return true;
        }
        avg_grpc_thread_usage
            >= self.max_grpc_thread_count as f64 * self.cfg.grpc_thread_cpu_overload_threshold_ratio
    }

    fn is_unified_read_pool_busy(&self, unified_read_pool_thread_usage: f64) -> bool {
        fail::fail_point!("mock_unified_read_pool_is_busy", |_| { true });
        if self.max_unified_read_pool_thread_count == 0 {
            return false;
        }
        let unified_read_pool_cpu_overload_threshold = self.max_unified_read_pool_thread_count
            as f64
            * self
                .cfg
                .unified_read_pool_thread_cpu_overload_threshold_ratio;
        unified_read_pool_thread_usage > 0.0
            && unified_read_pool_thread_usage >= unified_read_pool_cpu_overload_threshold
    }

    fn is_region_busy(&self, unified_read_pool_thread_usage: f64, region_cpu_usage: f64) -> bool {
        fail::fail_point!("mock_region_is_busy", |_| { true });
        if unified_read_pool_thread_usage <= 0.0 || !self.should_check_region_cpu() {
            return false;
        }
        region_cpu_usage / unified_read_pool_thread_usage
            >= self.cfg.region_cpu_overload_threshold_ratio
    }

=======
    }

    fn should_check_region_cpu(&self) -> bool {
        self.cfg.region_cpu_overload_threshold_ratio > 0.0
    }

    fn is_grpc_poll_busy(&self, avg_grpc_thread_usage: f64) -> bool {
        fail::fail_point!("mock_grpc_poll_is_not_busy", |_| { false });
        if self.max_grpc_thread_count == 0 {
            return false;
        }
        if self.cfg.grpc_thread_cpu_overload_threshold_ratio <= 0.0 {
            return true;
        }
        avg_grpc_thread_usage
            >= self.max_grpc_thread_count as f64 * self.cfg.grpc_thread_cpu_overload_threshold_ratio
    }

    fn is_unified_read_pool_busy(&self, unified_read_pool_thread_usage: f64) -> bool {
        fail::fail_point!("mock_unified_read_pool_is_busy", |_| { true });
        if self.max_unified_read_pool_thread_count == 0 {
            return false;
        }
        let unified_read_pool_cpu_overload_threshold = self.max_unified_read_pool_thread_count
            as f64
            * self
                .cfg
                .unified_read_pool_thread_cpu_overload_threshold_ratio;
        unified_read_pool_thread_usage > 0.0
            && unified_read_pool_thread_usage >= unified_read_pool_cpu_overload_threshold
    }

    fn is_region_busy(&self, unified_read_pool_thread_usage: f64, region_cpu_usage: f64) -> bool {
        fail::fail_point!("mock_region_is_busy", |_| { true });
        if unified_read_pool_thread_usage <= 0.0 || !self.should_check_region_cpu() {
            return false;
        }
        region_cpu_usage / unified_read_pool_thread_usage
            >= self.cfg.region_cpu_overload_threshold_ratio
    }

>>>>>>> b448214b
    // collect the read stats from read_stats_vec and dispatch them to a Region
    // HashMap.
    fn collect_read_stats(read_stats_vec: Vec<ReadStats>) -> HashMap<u64, Vec<RegionInfo>> {
        // RegionID -> Vec<RegionInfo>, collect the RegionInfo from different threads.
        let mut region_infos_map = HashMap::default();
        let capacity = read_stats_vec.len();
        for read_stats in read_stats_vec {
            for (region_id, region_info) in read_stats.region_infos {
                let region_infos = region_infos_map
                    .entry(region_id)
                    .or_insert_with(|| Vec::with_capacity(capacity));
                region_infos.push(region_info);
            }
        }
        region_infos_map
    }

    // collect the CPU stats from cpu_stats_vec and dispatch them to a Region
    // HashMap.
    fn collect_cpu_stats(
        &self,
        cpu_stats_vec: Vec<Arc<RawRecords>>,
    ) -> HashMap<u64, (f64, Option<KeyRange>)> {
        // RegionID -> (CPU usage, Hottest Key Range), calculate the CPU usage and its
        // hottest key range.
        let mut region_cpu_map = HashMap::default();
        if !self.should_check_region_cpu() {
            return region_cpu_map;
        }
        // Calculate the Region CPU usage.
        let mut collect_interval_ms = 0;
        let mut region_key_range_cpu_time_map = HashMap::new();
        cpu_stats_vec.iter().for_each(|cpu_stats| {
            cpu_stats.records.iter().for_each(|(tag, record)| {
                // Calculate the Region ID -> CPU Time.
                region_cpu_map
                    .entry(tag.region_id)
                    .and_modify(|(cpu_time, _)| *cpu_time += record.cpu_time as f64)
                    .or_insert_with(|| (record.cpu_time as f64, None));
                // Calculate the (Region ID, Key Range) -> CPU Time.
                tag.key_ranges.iter().for_each(|key_range| {
                    region_key_range_cpu_time_map
                        .entry((tag.region_id, key_range))
                        .and_modify(|cpu_time| *cpu_time += record.cpu_time)
                        .or_insert_with(|| record.cpu_time);
                })
            });
            collect_interval_ms += cpu_stats.duration.as_millis();
        });
        // Calculate the Region CPU usage.
        region_cpu_map.iter_mut().for_each(|(_, (cpu_time, _))| {
            if collect_interval_ms == 0 {
                *cpu_time = 0.0;
            } else {
                *cpu_time /= collect_interval_ms as f64;
            }
        });
        // Choose the hottest key range for each Region.
        let mut hottest_key_range_cpu_time_map = HashMap::with_capacity(region_cpu_map.len());
        region_key_range_cpu_time_map
            .iter()
            .for_each(|((region_id, key_range), cpu_time)| {
                let hottest_key_range_cpu_time = hottest_key_range_cpu_time_map
                    .entry(*region_id)
                    .or_insert_with(|| 0);
                if cpu_time > hottest_key_range_cpu_time {
                    region_cpu_map
                        .entry(*region_id)
                        .and_modify(|(_, old_key_range)| {
                            *old_key_range =
                                Some(build_key_range(&key_range.0, &key_range.1, false));
                        });
                    *hottest_key_range_cpu_time = *cpu_time;
                }
            });
        region_cpu_map
    }

    fn collect_thread_usage(thread_stats: &ThreadInfoStatistics, name: &str) -> f64 {
        thread_stats
            .get_cpu_usages()
            .iter()
            .filter(|(thread_name, _)| thread_name.contains(name))
            .fold(0, |cpu_usage_sum, (_, cpu_usage)| {
                // `cpu_usage` is in [0, 100].
                cpu_usage_sum + cpu_usage
            }) as f64
            / 100.0
    }

    // flush the read stats info into the recorder and check if the region needs to
    // be split according to all the stats info the recorder has collected before.
    pub fn flush(
        &mut self,
        read_stats_vec: Vec<ReadStats>,
        cpu_stats_vec: Vec<Arc<RawRecords>>,
        thread_stats: &ThreadInfoStatistics,
    ) -> (Vec<usize>, Vec<SplitInfo>) {
        let mut top_cpu_usage = vec![];
        let mut top_qps = BinaryHeap::with_capacity(TOP_N);
        let region_infos_map = Self::collect_read_stats(read_stats_vec);
        let region_cpu_map = self.collect_cpu_stats(cpu_stats_vec);
        // Prepare some diagnostic info.
        let (grpc_thread_usage, unified_read_pool_thread_usage) = (
            Self::collect_thread_usage(thread_stats, "grpc-server"),
            Self::collect_thread_usage(thread_stats, "unified-read-po"),
        );
        // Update first before calculating the latest average gRPC poll CPU usage.
        self.update_grpc_thread_usage(grpc_thread_usage);
        let avg_grpc_thread_usage = self.get_avg_grpc_thread_usage();
        let (is_grpc_poll_busy, is_unified_read_pool_busy) = (
            self.is_grpc_poll_busy(avg_grpc_thread_usage),
            self.is_unified_read_pool_busy(unified_read_pool_thread_usage),
        );
        debug!("flush to load base split";
            "max_grpc_thread_count" => self.max_grpc_thread_count,
            "grpc_thread_usage" => grpc_thread_usage,
            "avg_grpc_thread_usage" => avg_grpc_thread_usage,
            "max_unified_read_pool_thread_count" => self.max_unified_read_pool_thread_count,
            "unified_read_pool_thread_usage" => unified_read_pool_thread_usage,
            "is_grpc_poll_busy" => is_grpc_poll_busy,
            "is_unified_read_pool_busy" => is_unified_read_pool_busy,
        );

        // Start to record the read stats info.
        let mut split_infos = vec![];
        for (region_id, region_infos) in region_infos_map {
            let qps_prefix_sum = prefix_sum(region_infos.iter(), RegionInfo::get_read_qps);
            // region_infos is not empty, so it's safe to unwrap here.
            let qps = *qps_prefix_sum.last().unwrap();
            let byte = region_infos
                .iter()
                .fold(0, |flow, region_info| flow + region_info.flow.read_bytes);
            let (cpu_usage, hottest_key_range) = region_cpu_map
                .get(&region_id)
                .map(|(cpu_usage, key_range)| (*cpu_usage, key_range.clone()))
                .unwrap_or((0.0, None));
            let is_region_busy = self.is_region_busy(unified_read_pool_thread_usage, cpu_usage);
            debug!("load base split params";
                "region_id" => region_id,
                "qps" => qps,
                "qps_threshold" => self.cfg.qps_threshold,
                "byte" => byte,
                "byte_threshold" => self.cfg.byte_threshold,
                "cpu_usage" => cpu_usage,
                "is_region_busy" => is_region_busy,
            );

            QUERY_REGION_VEC
                .with_label_values(&["read"])
                .observe(qps as f64);

            // 1. If the QPS or the byte does not meet the threshold, skip.
            // 2. If the Unified Read Pool or the region is not hot enough, skip.
            if qps < self.cfg.qps_threshold
                && byte < self.cfg.byte_threshold
                && (!is_unified_read_pool_busy || !is_region_busy)
            {
                self.recorders.remove_entry(&region_id);
                continue;
            }

            LOAD_BASE_SPLIT_EVENT.load_fit.inc();

            let detect_times = self.cfg.detect_times;
            let recorder = self
                .recorders
                .entry(region_id)
                .or_insert_with(|| Recorder::new(detect_times));
            recorder.update_peer(&region_infos[0].peer);
            recorder.update_cpu_usage(cpu_usage);
            if let Some(hottest_key_range) = hottest_key_range {
                recorder.update_hottest_key_range(hottest_key_range);
            }

            let key_ranges = sample(
                self.cfg.sample_num,
                region_infos,
                RegionInfo::get_key_ranges_mut,
            );
            if key_ranges.is_empty() {
                LOAD_BASE_SPLIT_EVENT.empty_statistical_key.inc();
                continue;
            }
            recorder.record(key_ranges);
            if recorder.is_ready() {
                let key = recorder.collect(&self.cfg);
                if !key.is_empty() {
                    split_infos.push(SplitInfo::with_split_key(
                        region_id,
                        recorder.peer.clone(),
                        key,
                    ));
                    LOAD_BASE_SPLIT_EVENT.ready_to_split.inc();
                    info!("load base split region";
                        "region_id" => region_id,
                        "qps" => qps,
                        "byte" => byte,
                        "cpu_usage" => cpu_usage,
                    );
                    self.recorders.remove(&region_id);
                } else if is_unified_read_pool_busy && is_region_busy {
                    LOAD_BASE_SPLIT_EVENT.cpu_load_fit.inc();
                    top_cpu_usage.push(region_id);
                }
            } else {
                LOAD_BASE_SPLIT_EVENT.not_ready_to_split.inc();
            }

            top_qps.push(qps);
        }

        // Check if the top CPU usage region could be split.
        // TODO: avoid unnecessary split by introducing the feedback mechanism from PD.
        if !top_cpu_usage.is_empty() {
            // Only split the top CPU region when the gRPC poll is not busy.
            if !is_grpc_poll_busy {
                // Calculate by using the latest CPU usage.
                top_cpu_usage.sort_unstable_by(|a, b| {
                    let cpu_usage_a = self.recorders.get(a).unwrap().cpu_usage;
                    let cpu_usage_b = self.recorders.get(b).unwrap().cpu_usage;
                    cpu_usage_b.partial_cmp(&cpu_usage_a).unwrap()
                });
                let region_id = top_cpu_usage[0];
                let recorder = self.recorders.get_mut(&region_id).unwrap();
                if recorder.hottest_key_range.is_some() {
                    split_infos.push(SplitInfo::with_start_end_key(
                        region_id,
                        recorder.peer.clone(),
                        recorder
                            .hottest_key_range
                            .as_ref()
                            .unwrap()
                            .start_key
                            .clone(),
                        recorder.hottest_key_range.as_ref().unwrap().end_key.clone(),
                    ));
                    LOAD_BASE_SPLIT_EVENT.ready_to_split_cpu_top.inc();
                    info!("load base split region";
                        "region_id" => region_id,
                        "start_key" => log_wrappers::Value::key(&recorder.hottest_key_range.as_ref().unwrap().start_key),
                        "end_key" => log_wrappers::Value::key(&recorder.hottest_key_range.as_ref().unwrap().end_key),
                        "cpu_usage" => recorder.cpu_usage,
                    );
                } else {
                    LOAD_BASE_SPLIT_EVENT.empty_hottest_key_range.inc();
                }
            } else {
                LOAD_BASE_SPLIT_EVENT.unable_to_split_cpu_top.inc();
            }
            // Clean up the rest top CPU usage recorders.
            for region_id in top_cpu_usage {
                self.recorders.remove(&region_id);
            }
        }

        (top_qps.into_vec(), split_infos)
    }

    pub fn clear(&mut self) {
        let interval = Duration::from_secs(self.cfg.detect_times * 2);
        self.recorders
            .retain(|_, recorder| match recorder.create_time.elapsed() {
                Ok(life_time) => life_time < interval,
                Err(_) => true,
            });
    }

    pub fn refresh_and_check_cfg(&mut self) -> SplitConfigChange {
        let mut cfg_change = SplitConfigChange::Noop;
        if let Some(incoming) = self.cfg_tracker.any_new() {
            if self.cfg.region_cpu_overload_threshold_ratio <= 0.0
                && incoming.region_cpu_overload_threshold_ratio > 0.0
            {
                cfg_change = SplitConfigChange::UpdateRegionCpuCollector(true);
            }
            if self.cfg.region_cpu_overload_threshold_ratio > 0.0
                && incoming.region_cpu_overload_threshold_ratio <= 0.0
            {
                cfg_change = SplitConfigChange::UpdateRegionCpuCollector(false);
            }
            self.cfg = incoming.clone();
        }
        // Adjust with the size change of the Unified Read Pool.
        if let Some(rx) = &self.unified_read_pool_scale_receiver {
            if let Ok(max_thread_count) = rx.try_recv() {
                self.max_unified_read_pool_thread_count = max_thread_count;
            }
        }
        cfg_change
    }
}

#[cfg(test)]
mod tests {
    use online_config::{ConfigChange, ConfigManager, ConfigValue};
    use resource_metering::{RawRecord, TagInfos};
    use tikv_util::config::VersionTrack;
    use txn_types::Key;

    use super::*;
    use crate::store::worker::split_config::{
        DEFAULT_SAMPLE_NUM, REGION_CPU_OVERLOAD_THRESHOLD_RATIO,
    };

    enum Position {
        Left,
        Right,
        Contained,
    }

    impl Sample {
        fn num(&self, pos: Position) -> i32 {
            match pos {
                Position::Left => self.left,
                Position::Right => self.right,
                Position::Contained => self.contained,
            }
        }
    }

    struct SampleCase {
        key: Vec<u8>,
    }

    impl SampleCase {
        fn sample_key(&self, start_key: &[u8], end_key: &[u8], pos: Position) {
            let mut samples = Samples(vec![Sample::new(&self.key)]);
            let key_range = build_key_range(start_key, end_key, false);
            samples.evaluate(&key_range);
            assert_eq!(
                samples.0[0].num(pos),
                1,
                "start_key is {:?}, end_key is {:?}",
                String::from_utf8(Vec::from(start_key)).unwrap(),
                String::from_utf8(Vec::from(end_key)).unwrap()
            );
        }
    }

    #[test]
    fn test_prefix_sum() {
        let v = vec![1, 2, 3, 4, 5, 6, 7, 8, 9];
        let expect = vec![1, 3, 6, 10, 15, 21, 28, 36, 45];
        let pre = prefix_sum(v.iter(), |x| *x);
        for i in 0..v.len() {
            assert_eq!(expect[i], pre[i]);
        }
    }

    #[test]
    fn test_sample() {
        let sc = SampleCase { key: vec![b'c'] };

        // limit scan
        sc.sample_key(b"a", b"b", Position::Left);
        sc.sample_key(b"a", b"c", Position::Left);
        sc.sample_key(b"a", b"d", Position::Contained);
        sc.sample_key(b"c", b"d", Position::Right);
        sc.sample_key(b"d", b"e", Position::Right);

        // point get
        sc.sample_key(b"a", b"a", Position::Left);
        sc.sample_key(b"c", b"c", Position::Right); // when happened 100 times (a,a) and 100 times (c,c), we will split from c.
        sc.sample_key(b"d", b"d", Position::Right);

        // unlimited scan
        sc.sample_key(b"", b"", Position::Contained);
        sc.sample_key(b"a", b"", Position::Contained);
        sc.sample_key(b"c", b"", Position::Right);
        sc.sample_key(b"d", b"", Position::Right);
        sc.sample_key(b"", b"a", Position::Left);
        sc.sample_key(b"", b"c", Position::Left);
        sc.sample_key(b"", b"d", Position::Contained);
    }

    fn gen_read_stats(region_id: u64, key_ranges: Vec<KeyRange>) -> ReadStats {
        let mut qps_stats = ReadStats::default();
        for key_range in &key_ranges {
            qps_stats.add_query_num(
                region_id,
                &Peer::default(),
                key_range.clone(),
                QueryKind::Get,
            );
        }
        qps_stats
    }

    #[test]
    fn test_recorder() {
        let mut config = SplitConfig::default();
        config.detect_times = 10;
        config.sample_threshold = 20;

        let mut recorder = Recorder::new(config.detect_times);
        for _ in 0..config.detect_times {
            assert!(!recorder.is_ready());
            recorder.record(vec![
                build_key_range(b"a", b"b", false),
                build_key_range(b"b", b"c", false),
            ]);
        }
        assert!(recorder.is_ready());
        let key = recorder.collect(&config);
        assert_eq!(key, b"b");
    }

    #[test]
    fn test_hub() {
        // raw key mode
        let raw_key_ranges = vec![
            build_key_range(b"a", b"b", false),
            build_key_range(b"b", b"c", false),
        ];
        check_split_key(
            b"raw key",
            vec![gen_read_stats(1, raw_key_ranges.clone())],
            vec![b"b"],
        );

        // encoded key mode
        let key_a = Key::from_raw(b"0080").append_ts(2.into());
        let key_b = Key::from_raw(b"0160").append_ts(2.into());
        let key_c = Key::from_raw(b"0240").append_ts(2.into());
        let encoded_key_ranges = vec![
            build_key_range(key_a.as_encoded(), key_b.as_encoded(), false),
            build_key_range(key_b.as_encoded(), key_c.as_encoded(), false),
        ];
        check_split_key(
            b"encoded key",
            vec![gen_read_stats(1, encoded_key_ranges.clone())],
            vec![key_b.as_encoded()],
        );

        // mix mode
        check_split_key(
            b"mix key",
            vec![
                gen_read_stats(1, raw_key_ranges),
                gen_read_stats(2, encoded_key_ranges),
            ],
            vec![b"b", key_b.as_encoded()],
        );

        // test distribution with contained key
        for _ in 0..100 {
            let key_ranges = vec![
                build_key_range(b"a", b"k", false),
                build_key_range(b"b", b"j", false),
                build_key_range(b"c", b"i", false),
                build_key_range(b"d", b"h", false),
                build_key_range(b"e", b"g", false),
                build_key_range(b"f", b"f", false),
            ];
            check_split_key(
                b"isosceles triangle",
                vec![gen_read_stats(1, key_ranges)],
                vec![],
            );

            let key_ranges = vec![
                build_key_range(b"a", b"f", false),
                build_key_range(b"b", b"g", false),
                build_key_range(b"c", b"h", false),
                build_key_range(b"d", b"i", false),
                build_key_range(b"e", b"j", false),
                build_key_range(b"f", b"k", false),
            ];
            check_split_key(
                b"parallelogram",
                vec![gen_read_stats(1, key_ranges)],
                vec![],
            );

            let key_ranges = vec![
                build_key_range(b"a", b"l", false),
                build_key_range(b"a", b"m", false),
            ];
            check_split_key(
                b"right-angle trapezoid",
                vec![gen_read_stats(1, key_ranges)],
                vec![],
            );

            let key_ranges = vec![
                build_key_range(b"a", b"l", false),
                build_key_range(b"b", b"l", false),
            ];
            check_split_key(
                b"right-angle trapezoid",
                vec![gen_read_stats(1, key_ranges)],
                vec![],
            );
        }

        // test high CPU usage
        fail::cfg("mock_grpc_poll_is_not_busy", "return(0)").unwrap();
        fail::cfg("mock_unified_read_pool_is_busy", "return(0)").unwrap();
        fail::cfg("mock_region_is_busy", "return(0)").unwrap();
        for _ in 0..100 {
            let key_ranges = vec![
                build_key_range(b"a", b"l", false),
                build_key_range(b"a", b"m", false),
            ];
            check_split_key_range(
                b"right-angle trapezoid with high CPU usage",
                vec![gen_read_stats(1, key_ranges.clone())],
                vec![gen_cpu_stats(1, key_ranges.clone(), vec![100, 200])],
                b"a",
                b"m",
            );
            check_split_key_range(
                b"right-angle trapezoid with high CPU usage",
                vec![gen_read_stats(1, key_ranges.clone())],
                vec![gen_cpu_stats(1, key_ranges, vec![200, 100])],
                b"a",
                b"l",
            );

            let key_ranges = vec![
                build_key_range(b"a", b"l", false),
                build_key_range(b"b", b"l", false),
            ];
            check_split_key_range(
                b"right-angle trapezoid with high CPU usage",
                vec![gen_read_stats(1, key_ranges.clone())],
                vec![gen_cpu_stats(1, key_ranges.clone(), vec![100, 200])],
                b"b",
                b"l",
            );
            check_split_key_range(
                b"right-angle trapezoid with high CPU usage",
                vec![gen_read_stats(1, key_ranges.clone())],
                vec![gen_cpu_stats(1, key_ranges, vec![200, 100])],
                b"a",
                b"l",
            );
        }
        fail::remove("mock_grpc_poll_is_not_busy");
        fail::remove("mock_unified_read_pool_is_busy");
        fail::remove("mock_region_is_busy");
    }

    fn check_split_key(mode: &[u8], qps_stats: Vec<ReadStats>, split_keys: Vec<&[u8]>) {
        let mode = String::from_utf8(Vec::from(mode)).unwrap();
        let mut hub = AutoSplitController::default();
        hub.cfg.qps_threshold = 1;
        hub.cfg.sample_threshold = 0;

        for i in 0..10 {
            let (_, split_infos) =
                hub.flush(qps_stats.clone(), vec![], &ThreadInfoStatistics::default());
            if (i + 1) % hub.cfg.detect_times != 0 {
                continue;
            }
            // Check the split key.
            assert_eq!(split_infos.len(), split_keys.len(), "mode: {:?}", mode);
            for obtain in &split_infos {
                let mut equal = false;
                for expect in &split_keys {
                    if obtain.split_key.as_ref().unwrap().cmp(&expect.to_vec()) == Ordering::Equal {
                        equal = true;
                        break;
                    }
                }
                assert!(equal, "mode: {:?}", mode);
            }
        }
    }

    fn check_split_key_range(
        mode: &[u8],
        qps_stats: Vec<ReadStats>,
        cpu_stats: Vec<Arc<RawRecords>>,
        start_key: &[u8],
        end_key: &[u8],
    ) {
        let mode = String::from_utf8(Vec::from(mode)).unwrap();
        let mut hub = AutoSplitController::default();
        hub.cfg.qps_threshold = 1;
        hub.cfg.sample_threshold = 0;

        for i in 0..10 {
            let (_, split_infos) = hub.flush(
                qps_stats.clone(),
                cpu_stats.clone(),
                &ThreadInfoStatistics::default(),
            );
            if (i + 1) % hub.cfg.detect_times != 0 {
                continue;
            }
            assert_eq!(split_infos.len(), 1, "mode: {:?}", mode);
            // Check the split key range.
            let split_info = &split_infos[0];
            assert!(split_info.split_key.is_none(), "mode: {:?}", mode);
            assert_eq!(
                split_info
                    .start_key
                    .as_ref()
                    .unwrap()
                    .cmp(&start_key.to_vec()),
                Ordering::Equal,
                "mode: {:?}",
                mode
            );
            assert_eq!(
                split_info.end_key.as_ref().unwrap().cmp(&end_key.to_vec()),
                Ordering::Equal,
                "mode: {:?}",
                mode
            );
        }
    }

    fn gen_cpu_stats(
        region_id: u64,
        key_ranges: Vec<KeyRange>,
        cpu_times: Vec<u32>,
    ) -> Arc<RawRecords> {
        let mut raw_records = RawRecords::default();
        raw_records.duration = Duration::from_millis(100);
        for (idx, key_range) in key_ranges.iter().enumerate() {
            let key_range_tag = Arc::new(TagInfos {
                store_id: 0,
                region_id,
                peer_id: 0,
                key_ranges: vec![(key_range.start_key.clone(), key_range.end_key.clone())],
                extra_attachment: vec![],
            });
            raw_records.records.insert(
                key_range_tag.clone(),
                RawRecord {
                    cpu_time: cpu_times[idx],
                    read_keys: 0,
                    write_keys: 0,
                },
            );
        }
        Arc::new(raw_records)
    }

    #[test]
    fn test_sample_key_num() {
        let mut hub = AutoSplitController::default();
        hub.cfg.qps_threshold = 2000;
        hub.cfg.sample_num = 2000;
        hub.cfg.sample_threshold = 0;

        for _ in 0..100 {
            // qps_stats_vec contains 2000 qps and a readStats with a key range;
            let mut qps_stats_vec = vec![];

            let mut qps_stats = ReadStats::with_sample_num(hub.cfg.sample_num);
            qps_stats.add_query_num(
                1,
                &Peer::default(),
                build_key_range(b"a", b"b", false),
                QueryKind::Get,
            );
            qps_stats_vec.push(qps_stats);

            let mut qps_stats = ReadStats::with_sample_num(hub.cfg.sample_num);
            for _ in 0..2000 {
                qps_stats.add_query_num(
                    1,
                    &Peer::default(),
                    build_key_range(b"b", b"c", false),
                    QueryKind::Get,
                );
            }
            qps_stats_vec.push(qps_stats);
            hub.flush(qps_stats_vec, vec![], &ThreadInfoStatistics::default());
        }

        // Test the empty key ranges.
        let mut qps_stats_vec = vec![];
        let mut qps_stats = ReadStats::with_sample_num(hub.cfg.sample_num);
        qps_stats.add_query_num(1, &Peer::default(), KeyRange::default(), QueryKind::Get);
        qps_stats_vec.push(qps_stats);
        let mut qps_stats = ReadStats::with_sample_num(hub.cfg.sample_num);
        for _ in 0..2000 {
            qps_stats.add_query_num(1, &Peer::default(), KeyRange::default(), QueryKind::Get);
        }
        qps_stats_vec.push(qps_stats);
        hub.flush(qps_stats_vec, vec![], &ThreadInfoStatistics::default());
    }

    fn check_sample_length(key_ranges: Vec<Vec<KeyRange>>) {
        for sample_num in 0..=DEFAULT_SAMPLE_NUM {
            for _ in 0..100 {
                let sampled_key_ranges = sample(sample_num, key_ranges.clone(), |x| x);
                let all_key_ranges_num = *prefix_sum(key_ranges.iter(), Vec::len).last().unwrap();
                assert_eq!(
                    sampled_key_ranges.len(),
                    std::cmp::min(sample_num, all_key_ranges_num)
                );
            }
        }
    }

    #[test]
    fn test_sample_length() {
        // Test the sample_num = key range number.
        let mut key_ranges = vec![];
        for _ in 0..DEFAULT_SAMPLE_NUM {
            key_ranges.push(vec![build_key_range(b"a", b"b", false)]);
        }
        check_sample_length(key_ranges);

        // Test the sample_num < key range number.
        let mut key_ranges = vec![];
        for _ in 0..DEFAULT_SAMPLE_NUM + 1 {
            key_ranges.push(vec![build_key_range(b"a", b"b", false)]);
        }
        check_sample_length(key_ranges);

        let mut key_ranges = vec![];
        let num = 100;
        for _ in 0..num {
            let mut ranges = vec![];
            for _ in 0..num {
                ranges.push(build_key_range(b"a", b"b", false));
            }
            key_ranges.push(ranges);
        }
        check_sample_length(key_ranges);

        // Test the sample_num > key range number.
        check_sample_length(vec![vec![build_key_range(b"a", b"b", false)]]);

        let mut key_ranges = vec![];
        for _ in 0..DEFAULT_SAMPLE_NUM - 1 {
            key_ranges.push(vec![build_key_range(b"a", b"b", false)]);
        }
        check_sample_length(key_ranges);

        // Test the empty key range gap.
        // See https://github.com/tikv/tikv/issues/12185 for more details.
        let test_cases = vec![
            // Case 1: small gap.
            vec![
                vec![],
                vec![build_key_range(b"a", b"b", false)],
                vec![build_key_range(b"a", b"b", false)],
                vec![build_key_range(b"a", b"b", false)],
            ],
            vec![
                vec![build_key_range(b"a", b"b", false)],
                vec![],
                vec![build_key_range(b"a", b"b", false)],
                vec![build_key_range(b"a", b"b", false)],
            ],
            vec![
                vec![build_key_range(b"a", b"b", false)],
                vec![build_key_range(b"a", b"b", false)],
                vec![],
                vec![build_key_range(b"a", b"b", false)],
            ],
            vec![
                vec![build_key_range(b"a", b"b", false)],
                vec![build_key_range(b"a", b"b", false)],
                vec![build_key_range(b"a", b"b", false)],
                vec![],
            ],
            // Case 2: big gap.
            vec![
                vec![],
                vec![
                    build_key_range(b"e", b"f", false),
                    build_key_range(b"g", b"h", false),
                    build_key_range(b"i", b"j", false),
                ],
                vec![build_key_range(b"a", b"b", false)],
                vec![build_key_range(b"c", b"d", false)],
            ],
            vec![
                vec![
                    build_key_range(b"e", b"f", false),
                    build_key_range(b"g", b"h", false),
                    build_key_range(b"i", b"j", false),
                ],
                vec![],
                vec![build_key_range(b"a", b"b", false)],
                vec![build_key_range(b"c", b"d", false)],
            ],
            vec![
                vec![build_key_range(b"a", b"b", false)],
                vec![],
                vec![
                    build_key_range(b"e", b"f", false),
                    build_key_range(b"g", b"h", false),
                    build_key_range(b"i", b"j", false),
                ],
                vec![build_key_range(b"c", b"d", false)],
            ],
            vec![
                vec![build_key_range(b"a", b"b", false)],
                vec![
                    build_key_range(b"e", b"f", false),
                    build_key_range(b"g", b"h", false),
                    build_key_range(b"i", b"j", false),
                ],
                vec![],
                vec![build_key_range(b"c", b"d", false)],
            ],
            vec![
                vec![build_key_range(b"c", b"d", false)],
                vec![build_key_range(b"a", b"b", false)],
                vec![],
                vec![
                    build_key_range(b"e", b"f", false),
                    build_key_range(b"g", b"h", false),
                    build_key_range(b"i", b"j", false),
                ],
            ],
            vec![
                vec![build_key_range(b"c", b"d", false)],
                vec![build_key_range(b"a", b"b", false)],
                vec![
                    build_key_range(b"e", b"f", false),
                    build_key_range(b"g", b"h", false),
                    build_key_range(b"i", b"j", false),
                ],
                vec![],
            ],
            // Case 3: multiple gaps.
            vec![
                vec![],
                vec![
                    build_key_range(b"e", b"f", false),
                    build_key_range(b"g", b"h", false),
                ],
                vec![],
                vec![
                    build_key_range(b"e", b"f", false),
                    build_key_range(b"i", b"j", false),
                ],
                vec![],
                vec![
                    build_key_range(b"g", b"h", false),
                    build_key_range(b"i", b"j", false),
                ],
                vec![],
            ],
            vec![
                vec![
                    build_key_range(b"e", b"f", false),
                    build_key_range(b"g", b"h", false),
                ],
                vec![],
                vec![
                    build_key_range(b"e", b"f", false),
                    build_key_range(b"g", b"h", false),
                    build_key_range(b"i", b"j", false),
                ],
                vec![],
                vec![
                    build_key_range(b"e", b"f", false),
                    build_key_range(b"g", b"h", false),
                ],
            ],
            // Case 4: all empty.
            vec![vec![], vec![], vec![], vec![]],
            // Case 5: multiple one-length gaps.
            vec![
                vec![
                    build_key_range(b"e", b"f", false),
                    build_key_range(b"g", b"h", false),
                    build_key_range(b"e", b"f", false),
                    build_key_range(b"g", b"h", false),
                    build_key_range(b"e", b"f", false),
                ],
                vec![build_key_range(b"e", b"f", false)],
                vec![],
                vec![build_key_range(b"e", b"f", false)],
                vec![],
            ],
        ];
        for test_case in test_cases.iter() {
            check_sample_length(test_case.clone());
        }
    }

    #[test]
    fn test_sample_length_randomly() {
        let mut rng = rand::thread_rng();
        let mut test_case = vec![vec![]; DEFAULT_SAMPLE_NUM / 2];
        for _ in 0..100 {
            for key_ranges in test_case.iter_mut() {
                key_ranges.clear();
                // Make the empty range more likely to appear.
                if rng.gen_range(0..=1) == 0 {
                    continue;
                }
                for _ in 0..rng.gen_range(1..=5) as usize {
                    key_ranges.push(build_key_range(b"a", b"b", false));
                }
            }
            check_sample_length(test_case.clone());
        }
    }

    #[test]
    fn test_samples_from_key_ranges() {
        let key_ranges = vec![];
        assert_eq!(Samples::from(key_ranges).0.len(), 0);

        let key_ranges = vec![build_key_range(b"a", b"b", false)];
        assert_eq!(Samples::from(key_ranges).0.len(), 2);

        let key_ranges = vec![
            build_key_range(b"a", b"a", false),
            build_key_range(b"b", b"c", false),
        ];
        assert_eq!(Samples::from(key_ranges).0.len(), 3);
    }

    fn build_key_ranges(start_key: &[u8], end_key: &[u8], num: usize) -> Vec<KeyRange> {
        let mut key_ranges = vec![];
        for _ in 0..num {
            key_ranges.push(build_key_range(start_key, end_key, false));
        }
        key_ranges
    }

    #[test]
    fn test_add_query() {
        let region_id = 1;
        let mut r = ReadStats::default();
        let key_ranges = build_key_ranges(b"a", b"a", r.sample_num);
        r.add_query_num_batch(region_id, &Peer::default(), key_ranges, QueryKind::Get);
        let key_ranges = build_key_ranges(b"b", b"b", r.sample_num * 1000);
        r.add_query_num_batch(region_id, &Peer::default(), key_ranges, QueryKind::Get);
        let samples = &r.region_infos.get(&region_id).unwrap().key_ranges;
        let num = samples
            .iter()
            .filter(|key_range| key_range.start_key == b"b")
            .count();
        assert!(num >= r.sample_num - 1);
    }

    const REGION_NUM: u64 = 1000;
    const KEY_RANGE_NUM: u64 = 1000;

    fn default_qps_stats() -> ReadStats {
        let mut qps_stats = ReadStats::default();
        for i in 0..REGION_NUM {
            for _j in 0..KEY_RANGE_NUM {
                qps_stats.add_query_num(
                    i,
                    &Peer::default(),
                    build_key_range(b"a", b"b", false),
                    QueryKind::Get,
                )
            }
        }
        qps_stats
    }

    #[test]
    fn test_refresh_and_check_cfg() {
        let split_config = SplitConfig::default();
        let mut split_cfg_manager =
            SplitConfigManager::new(Arc::new(VersionTrack::new(split_config)));
        let mut auto_split_controller =
            AutoSplitController::new(split_cfg_manager.clone(), 0, 0, None);
        assert_eq!(
            auto_split_controller.refresh_and_check_cfg(),
            SplitConfigChange::Noop,
        );
        assert_eq!(
            auto_split_controller
                .cfg
                .region_cpu_overload_threshold_ratio,
            REGION_CPU_OVERLOAD_THRESHOLD_RATIO
        );
        // Set to zero.
        dispatch_split_cfg_change(
            &mut split_cfg_manager,
            "region_cpu_overload_threshold_ratio",
            ConfigValue::F64(0.0),
        );
        assert_eq!(
            auto_split_controller.refresh_and_check_cfg(),
            SplitConfigChange::UpdateRegionCpuCollector(false),
        );
        assert_eq!(
            auto_split_controller
                .cfg
                .region_cpu_overload_threshold_ratio,
            0.0
        );
        assert_eq!(
            auto_split_controller.refresh_and_check_cfg(),
            SplitConfigChange::Noop,
        );
        // Set to non-zero.
        dispatch_split_cfg_change(
            &mut split_cfg_manager,
            "region_cpu_overload_threshold_ratio",
            ConfigValue::F64(REGION_CPU_OVERLOAD_THRESHOLD_RATIO),
        );
        assert_eq!(
            auto_split_controller.refresh_and_check_cfg(),
            SplitConfigChange::UpdateRegionCpuCollector(true),
        );
        assert_eq!(
            auto_split_controller
                .cfg
                .region_cpu_overload_threshold_ratio,
            REGION_CPU_OVERLOAD_THRESHOLD_RATIO
        );
        assert_eq!(
            auto_split_controller.refresh_and_check_cfg(),
            SplitConfigChange::Noop,
        );
    }

    fn dispatch_split_cfg_change(
        split_cfg_manager: &mut SplitConfigManager,
        cfg_name: &str,
        cfg_value: ConfigValue,
    ) {
        let mut config_change = ConfigChange::new();
        config_change.insert(String::from(cfg_name), cfg_value);
        split_cfg_manager.dispatch(config_change).unwrap();
    }

    #[test]
    fn test_collect_cpu_stats() {
        let auto_split_controller = AutoSplitController::default();
        let region_cpu_map = auto_split_controller.collect_cpu_stats(vec![]);
        assert!(region_cpu_map.is_empty());

        let ab_key_range_tag = Arc::new(TagInfos {
            store_id: 0,
            region_id: 1,
            peer_id: 0,
            key_ranges: vec![(b"a".to_vec(), b"b".to_vec())],
            extra_attachment: vec![],
        });
        let cd_key_range_tag = Arc::new(TagInfos {
            store_id: 0,
            region_id: 1,
            peer_id: 0,
            key_ranges: vec![(b"c".to_vec(), b"d".to_vec())],
            extra_attachment: vec![],
        });
        let multiple_key_ranges_tag = Arc::new(TagInfos {
            store_id: 0,
            region_id: 1,
            peer_id: 0,
            key_ranges: vec![
                (b"a".to_vec(), b"b".to_vec()),
                (b"c".to_vec(), b"d".to_vec()),
            ],
            extra_attachment: vec![],
        });
        let empty_key_range_tag = Arc::new(TagInfos {
            store_id: 0,
            region_id: 1,
            peer_id: 0,
            key_ranges: vec![],
            extra_attachment: vec![],
        });

        let test_cases = vec![
            (300, 150, 50, 50, Some(build_key_range(b"a", b"b", false))),
            (150, 300, 50, 50, Some(build_key_range(b"c", b"d", false))),
            (150, 50, 300, 50, Some(build_key_range(b"a", b"b", false))),
            (50, 150, 300, 50, Some(build_key_range(b"c", b"d", false))),
            (150, 50, 50, 300, Some(build_key_range(b"a", b"b", false))),
            (100, 0, 0, 0, Some(build_key_range(b"a", b"b", false))),
            (50, 0, 0, 50, Some(build_key_range(b"a", b"b", false))),
            (50, 0, 0, 100, Some(build_key_range(b"a", b"b", false))),
            (50, 0, 50, 0, Some(build_key_range(b"a", b"b", false))),
            (0, 50, 50, 0, Some(build_key_range(b"c", b"d", false))),
            (0, 0, 0, 100, None),
            (0, 0, 0, 0, None),
        ];
        for (i, test_case) in test_cases.iter().enumerate() {
            let mut raw_records = RawRecords::default();
            raw_records.duration = Duration::from_millis(100);
            // ["a", "b"] with (test_case.0)ms CPU time.
            raw_records.records.insert(
                ab_key_range_tag.clone(),
                RawRecord {
                    cpu_time: test_case.0,
                    read_keys: 0,
                    write_keys: 0,
                },
            );
            // ["c", "d"] with (test_case.1)ms CPU time.
            raw_records.records.insert(
                cd_key_range_tag.clone(),
                RawRecord {
                    cpu_time: test_case.1,
                    read_keys: 0,
                    write_keys: 0,
                },
            );
            // Multiple key ranges with (test_case.2)ms CPU time.
            raw_records.records.insert(
                multiple_key_ranges_tag.clone(),
                RawRecord {
                    cpu_time: test_case.2,
                    read_keys: 0,
                    write_keys: 0,
                },
            );
            // Empty key range with (test_case.3)ms CPU time.
            raw_records.records.insert(
                empty_key_range_tag.clone(),
                RawRecord {
                    cpu_time: test_case.3,
                    read_keys: 0,
                    write_keys: 0,
                },
            );
            let region_cpu_map =
                auto_split_controller.collect_cpu_stats(vec![Arc::new(raw_records)]);
            assert_eq!(
                region_cpu_map.len(),
                1,
                "test_collect_cpu_stats case: {}",
                i
            );
            assert_eq!(
                region_cpu_map.get(&1).unwrap().0,
                (test_case.0 + test_case.1 + test_case.2 + test_case.3) as f64 / 100.0,
                "test_collect_cpu_stats case: {}",
                i
            );
            assert_eq!(
                region_cpu_map.get(&1).unwrap().1,
                test_case.4,
                "test_collect_cpu_stats case: {}",
                i
            );
        }
    }

    #[test]
    fn test_avg_grpc_thread_cpu_usage_calculation() {
        let mut auto_split_controller = AutoSplitController::default();
        let detect_times = auto_split_controller.cfg.detect_times as f64;
        for grpc_thread_usage in 1..=5 {
            auto_split_controller.update_grpc_thread_usage(grpc_thread_usage as f64);
        }
        assert_eq!(
            auto_split_controller.get_avg_grpc_thread_usage(),
            [1.0, 2.0, 3.0, 4.0, 5.0].iter().sum::<f64>() / 5.0,
        );
        for grpc_thread_usage in 6..=10 {
            auto_split_controller.update_grpc_thread_usage(grpc_thread_usage as f64);
        }
        assert_eq!(
            auto_split_controller.get_avg_grpc_thread_usage(),
            [1.0, 2.0, 3.0, 4.0, 5.0, 6.0, 7.0, 8.0, 9.0, 10.0]
                .iter()
                .sum::<f64>()
                / detect_times,
        );
        for grpc_thread_usage in 11..=15 {
            auto_split_controller.update_grpc_thread_usage(grpc_thread_usage as f64);
        }
        assert_eq!(
            auto_split_controller.get_avg_grpc_thread_usage(),
            [6.0, 7.0, 8.0, 9.0, 10.0, 11.0, 12.0, 13.0, 14.0, 15.0]
                .iter()
                .sum::<f64>()
                / detect_times,
        );
        for grpc_thread_usage in 1..=10 {
            auto_split_controller.update_grpc_thread_usage(grpc_thread_usage as f64);
        }
        assert_eq!(
            auto_split_controller.get_avg_grpc_thread_usage(),
            [1.0, 2.0, 3.0, 4.0, 5.0, 6.0, 7.0, 8.0, 9.0, 10.0]
                .iter()
                .sum::<f64>()
                / detect_times,
        );
        // Change the `detect_times` to a smaller value.
        auto_split_controller.cfg.detect_times = 5;
        let detect_times = auto_split_controller.cfg.detect_times as f64;
        auto_split_controller.update_grpc_thread_usage(11.0);
        assert_eq!(
            auto_split_controller.get_avg_grpc_thread_usage(),
            [7.0, 8.0, 9.0, 10.0, 11.0].iter().sum::<f64>() / detect_times,
        );
        // Change the `detect_times` to a bigger value.
        auto_split_controller.cfg.detect_times = 6;
        let detect_times = auto_split_controller.cfg.detect_times as f64;
        auto_split_controller.update_grpc_thread_usage(12.0);
        assert_eq!(
            auto_split_controller.get_avg_grpc_thread_usage(),
            [7.0, 8.0, 9.0, 10.0, 11.0, 12.0].iter().sum::<f64>() / detect_times,
        );
        auto_split_controller.update_grpc_thread_usage(13.0);
        assert_eq!(
            auto_split_controller.get_avg_grpc_thread_usage(),
            [8.0, 9.0, 10.0, 11.0, 12.0, 13.0].iter().sum::<f64>() / detect_times,
        );
    }

    #[bench]
    fn samples_evaluate(b: &mut test::Bencher) {
        let mut samples = Samples(vec![Sample::new(b"c")]);
        let key_range = build_key_range(b"a", b"b", false);
        b.iter(|| {
            samples.evaluate(&key_range);
        });
    }

    #[bench]
    fn hub_flush(b: &mut test::Bencher) {
        let mut other_qps_stats = vec![];
        for _i in 0..10 {
            other_qps_stats.push(default_qps_stats());
        }
        b.iter(|| {
            let mut hub = AutoSplitController::default();
            hub.flush(
                other_qps_stats.clone(),
                vec![],
                &ThreadInfoStatistics::default(),
            );
        });
    }

    #[bench]
    fn qps_scan(b: &mut test::Bencher) {
        let mut qps_stats = default_qps_stats();
        let start_key = Key::from_raw(b"a");
        let end_key = Some(Key::from_raw(b"b"));

        b.iter(|| {
            if let Ok(start_key) = start_key.to_owned().into_raw() {
                let mut key = vec![];
                if let Some(end_key) = &end_key {
                    if let Ok(end_key) = end_key.to_owned().into_raw() {
                        key = end_key;
                    }
                }
                qps_stats.add_query_num(
                    1,
                    &Peer::default(),
                    build_key_range(&start_key, &key, false),
                    QueryKind::Scan,
                );
            }
        });
    }

    #[bench]
    fn qps_add(b: &mut test::Bencher) {
        let mut qps_stats = default_qps_stats();
        b.iter(|| {
            qps_stats.add_query_num(
                1,
                &Peer::default(),
                build_key_range(b"a", b"b", false),
                QueryKind::Get,
            );
        });
    }
}<|MERGE_RESOLUTION|>--- conflicted
+++ resolved
@@ -16,9 +16,6 @@
 use pd_client::{merge_bucket_stats, new_bucket_stats, BucketMeta, BucketStat};
 use rand::Rng;
 use resource_metering::RawRecords;
-<<<<<<< HEAD
-use tikv_util::{config::Tracker, debug, info, metrics::ThreadInfoStatistics, warn};
-=======
 use tikv_util::{
     config::Tracker,
     debug, info,
@@ -26,20 +23,11 @@
     store::{is_read_query, QueryStats},
     warn,
 };
->>>>>>> b448214b
 
 use crate::store::{
     metrics::*,
     util::build_key_range,
-<<<<<<< HEAD
-    worker::{
-        query_stats::{is_read_query, QueryStats},
-        split_config::get_sample_num,
-        FlowStatistics, SplitConfig, SplitConfigManager,
-    },
-=======
     worker::{split_config::get_sample_num, FlowStatistics, SplitConfig, SplitConfigManager},
->>>>>>> b448214b
 };
 
 const DEFAULT_MAX_SAMPLE_LOOP_COUNT: usize = 10000;
@@ -623,7 +611,6 @@
         }
         let sum = self.grpc_thread_usage_vec.iter().sum::<f64>();
         sum / length as f64
-<<<<<<< HEAD
     }
 
     fn should_check_region_cpu(&self) -> bool {
@@ -665,49 +652,6 @@
             >= self.cfg.region_cpu_overload_threshold_ratio
     }
 
-=======
-    }
-
-    fn should_check_region_cpu(&self) -> bool {
-        self.cfg.region_cpu_overload_threshold_ratio > 0.0
-    }
-
-    fn is_grpc_poll_busy(&self, avg_grpc_thread_usage: f64) -> bool {
-        fail::fail_point!("mock_grpc_poll_is_not_busy", |_| { false });
-        if self.max_grpc_thread_count == 0 {
-            return false;
-        }
-        if self.cfg.grpc_thread_cpu_overload_threshold_ratio <= 0.0 {
-            return true;
-        }
-        avg_grpc_thread_usage
-            >= self.max_grpc_thread_count as f64 * self.cfg.grpc_thread_cpu_overload_threshold_ratio
-    }
-
-    fn is_unified_read_pool_busy(&self, unified_read_pool_thread_usage: f64) -> bool {
-        fail::fail_point!("mock_unified_read_pool_is_busy", |_| { true });
-        if self.max_unified_read_pool_thread_count == 0 {
-            return false;
-        }
-        let unified_read_pool_cpu_overload_threshold = self.max_unified_read_pool_thread_count
-            as f64
-            * self
-                .cfg
-                .unified_read_pool_thread_cpu_overload_threshold_ratio;
-        unified_read_pool_thread_usage > 0.0
-            && unified_read_pool_thread_usage >= unified_read_pool_cpu_overload_threshold
-    }
-
-    fn is_region_busy(&self, unified_read_pool_thread_usage: f64, region_cpu_usage: f64) -> bool {
-        fail::fail_point!("mock_region_is_busy", |_| { true });
-        if unified_read_pool_thread_usage <= 0.0 || !self.should_check_region_cpu() {
-            return false;
-        }
-        region_cpu_usage / unified_read_pool_thread_usage
-            >= self.cfg.region_cpu_overload_threshold_ratio
-    }
-
->>>>>>> b448214b
     // collect the read stats from read_stats_vec and dispatch them to a Region
     // HashMap.
     fn collect_read_stats(read_stats_vec: Vec<ReadStats>) -> HashMap<u64, Vec<RegionInfo>> {
