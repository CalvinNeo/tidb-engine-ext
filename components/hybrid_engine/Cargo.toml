[package]
name = "hybrid_engine"
version = "0.0.1"
edition = "2021"
publish = false
license = "Apache-2.0"

[features]
testexport = ["raftstore/testexport"]
failpoints = ["fail/failpoints"]

[[test]]
name = "failpoints"
path = "tests/failpoints/mod.rs"
required-features = ["failpoints"]

[dependencies]
crossbeam = { workspace = true }
engine_rocks = { workspace = true }
engine_traits = { workspace = true }
fail = "0.5"
kvproto = { workspace = true }
lazy_static = "1.4.0"
online_config = { workspace = true }
<<<<<<< HEAD
prometheus = { version = "0.13", default-features = false, features = ["nightly"] }
prometheus-static-metric = "0.5"
raft = { workspace = true }
raftstore = { workspace = true }
range_cache_memory_engine = { workspace = true }
slog = { workspace = true }
slog-global = { workspace = true }
tempfile = "3.0"
tikv_util = { workspace = true }
txn_types = { workspace = true }
=======
in_memory_engine = { workspace = true }
slog = { workspace = true }
slog-global = { workspace = true }
tempfile = "3.0"
prometheus = { version = "0.13", default-features = false, features = [
    "nightly",
] }
prometheus-static-metric = "0.5"
lazy_static = "1.4.0"
crossbeam = { workspace = true }
fail = "0.5"
raftstore = { workspace = true }
raft = { workspace = true }
kvproto = { workspace = true }
keys = { workspace = true }
>>>>>>> f520bdfb

[dev-dependencies]
tempfile = "3.0"
test_util = { workspace = true }<|MERGE_RESOLUTION|>--- conflicted
+++ resolved
@@ -19,37 +19,22 @@
 engine_rocks = { workspace = true }
 engine_traits = { workspace = true }
 fail = "0.5"
+in_memory_engine = { workspace = true }
+keys = { workspace = true }
 kvproto = { workspace = true }
 lazy_static = "1.4.0"
 online_config = { workspace = true }
-<<<<<<< HEAD
-prometheus = { version = "0.13", default-features = false, features = ["nightly"] }
+prometheus = { version = "0.13", default-features = false, features = [
+    "nightly",
+] }
 prometheus-static-metric = "0.5"
 raft = { workspace = true }
 raftstore = { workspace = true }
-range_cache_memory_engine = { workspace = true }
 slog = { workspace = true }
 slog-global = { workspace = true }
 tempfile = "3.0"
 tikv_util = { workspace = true }
 txn_types = { workspace = true }
-=======
-in_memory_engine = { workspace = true }
-slog = { workspace = true }
-slog-global = { workspace = true }
-tempfile = "3.0"
-prometheus = { version = "0.13", default-features = false, features = [
-    "nightly",
-] }
-prometheus-static-metric = "0.5"
-lazy_static = "1.4.0"
-crossbeam = { workspace = true }
-fail = "0.5"
-raftstore = { workspace = true }
-raft = { workspace = true }
-kvproto = { workspace = true }
-keys = { workspace = true }
->>>>>>> f520bdfb
 
 [dev-dependencies]
 tempfile = "3.0"
