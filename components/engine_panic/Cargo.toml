[package]
name = "engine_panic"
version = "0.0.1"
description = "An example TiKV storage engine that does nothing but panic"
edition = "2018"
publish = false

[dependencies]
engine_traits = { workspace = true }
<<<<<<< HEAD
kvproto = { git = "https://github.com/pingcap/kvproto.git" }
=======
kvproto = { workspace = true }
>>>>>>> 7a3764fc
raft = { version = "0.7.0", default-features = false, features = ["protobuf-codec"] }
tikv_alloc = { workspace = true }
# FIXME: Remove this dep from the engine_traits interface
tikv_util = { workspace = true }
tracker = { workspace = true }
txn_types = { workspace = true }<|MERGE_RESOLUTION|>--- conflicted
+++ resolved
@@ -7,11 +7,7 @@
 
 [dependencies]
 engine_traits = { workspace = true }
-<<<<<<< HEAD
-kvproto = { git = "https://github.com/pingcap/kvproto.git" }
-=======
 kvproto = { workspace = true }
->>>>>>> 7a3764fc
 raft = { version = "0.7.0", default-features = false, features = ["protobuf-codec"] }
 tikv_alloc = { workspace = true }
 # FIXME: Remove this dep from the engine_traits interface
