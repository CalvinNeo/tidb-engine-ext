// Copyright 2021 TiKV Project Authors. Licensed under Apache-2.0.
use std::path::Path;

#[cfg(feature = "cloud-aws")]
use aws::{AwsKms, STORAGE_VENDOR_NAME_AWS};
#[cfg(feature = "cloud-azure")]
use azure::{AzureKms, STORAGE_VENDOR_NAME_AZURE};
use cloud::kms::Config as CloudConfig;
#[cfg(feature = "cloud-aws")]
pub use encryption::KmsBackend;
pub use encryption::{
<<<<<<< HEAD
    clean_up_dir, clean_up_trash, from_engine_encryption_method, trash_dir_all, Backend,
    DataKeyManager, DataKeyManagerArgs, DecrypterReader, EncryptionConfig, Error, FileConfig, Iv,
    KmsConfig, MasterKeyConfig, Result,
=======
    clean_up_dir, clean_up_trash, from_engine_encryption_method, trash_dir_all, AzureConfig,
    Backend, DataKeyImporter, DataKeyManager, DataKeyManagerArgs, DecrypterReader,
    EncryptionConfig, Error, FileConfig, Iv, KmsConfig, MasterKeyConfig, Result,
>>>>>>> 993eb2f6
};
use encryption::{cloud_convert_error, FileBackend, PlaintextBackend};
use tikv_util::{box_err, error, info};

pub fn data_key_manager_from_config(
    config: &EncryptionConfig,
    dict_path: &str,
) -> Result<Option<DataKeyManager>> {
    let master_key = create_backend(&config.master_key).map_err(|e| {
        error!("failed to access master key, {}", e);
        e
    })?;
    let args = DataKeyManagerArgs::from_encryption_config(dict_path, config);
    let previous_master_key_conf = config.previous_master_key.clone();
    let previous_master_key = Box::new(move || create_backend(&previous_master_key_conf));
    DataKeyManager::new(master_key, previous_master_key, args)
}

pub fn create_backend(config: &MasterKeyConfig) -> Result<Box<dyn Backend>> {
    let result = create_backend_inner(config);
    if let Err(e) = result {
        error!("failed to access master key, {}", e);
        return Err(e);
    };
    result
}

pub fn create_cloud_backend(config: &KmsConfig) -> Result<Box<dyn Backend>> {
    info!("Encryption init aws backend";
        "region" => &config.region,
        "endpoint" => &config.endpoint,
        "key_id" => &config.key_id,
        "vendor" => &config.vendor,
    );
    match config.vendor.as_str() {
        #[cfg(feature = "cloud-aws")]
        STORAGE_VENDOR_NAME_AWS | "" => {
            let conf = CloudConfig::from_proto(config.clone().into_proto())
                .map_err(cloud_convert_error("aws from proto".to_owned()))?;
            let kms_provider =
                Box::new(AwsKms::new(conf).map_err(cloud_convert_error("new AWS KMS".to_owned()))?);
            Ok(Box::new(KmsBackend::new(kms_provider)?) as Box<dyn Backend>)
        }
        #[cfg(feature = "cloud-azure")]
        STORAGE_VENDOR_NAME_AZURE => {
            if config.azure.is_none() {
                return Err(Error::Other(box_err!(
                    "invalid configurations for Azure KMS"
                )));
            }
            let (mk, azure_kms_cfg) = config.clone().convert_to_azure_kms_config();
            let conf = CloudConfig::from_azure_kms_config(mk, azure_kms_cfg)
                .map_err(cloud_convert_error("azure from proto".to_owned()))?;
            let keyvault_provider = Box::new(
                AzureKms::new(conf).map_err(cloud_convert_error("new Azure KMS".to_owned()))?,
            );
            Ok(Box::new(KmsBackend::new(keyvault_provider)?) as Box<dyn Backend>)
        }
        provider => Err(Error::Other(box_err!("provider not found {}", provider))),
    }
}

fn create_backend_inner(config: &MasterKeyConfig) -> Result<Box<dyn Backend>> {
    Ok(match config {
        MasterKeyConfig::Plaintext => Box::new(PlaintextBackend {}) as _,
        MasterKeyConfig::File { config } => {
            Box::new(FileBackend::new(Path::new(&config.path))?) as _
        }
        MasterKeyConfig::Kms { config } => return create_cloud_backend(config),
    })
}

#[cfg(test)]
mod tests {
    use super::*;

    #[test]
    #[cfg(feature = "cloud-azure")]
    fn test_kms_cloud_backend_azure() {
        let config = KmsConfig {
            key_id: "key_id".to_owned(),
            region: "region".to_owned(),
            endpoint: "endpoint".to_owned(),
            vendor: STORAGE_VENDOR_NAME_AZURE.to_owned(),
            azure: Some(AzureConfig {
                tenant_id: "tenant_id".to_owned(),
                client_id: "client_id".to_owned(),
                keyvault_url: "https://keyvault_url.vault.azure.net".to_owned(),
                hsm_name: "hsm_name".to_owned(),
                hsm_url: "https://hsm_url.managedhsm.azure.net/".to_owned(),
                client_secret: Some("client_secret".to_owned()),
                ..AzureConfig::default()
            }),
        };
        let invalid_config = KmsConfig {
            azure: None,
            ..config.clone()
        };
        create_cloud_backend(&invalid_config).unwrap_err();
        let backend = create_cloud_backend(&config).unwrap();
        assert!(backend.is_secure());
    }
}<|MERGE_RESOLUTION|>--- conflicted
+++ resolved
@@ -9,15 +9,9 @@
 #[cfg(feature = "cloud-aws")]
 pub use encryption::KmsBackend;
 pub use encryption::{
-<<<<<<< HEAD
-    clean_up_dir, clean_up_trash, from_engine_encryption_method, trash_dir_all, Backend,
-    DataKeyManager, DataKeyManagerArgs, DecrypterReader, EncryptionConfig, Error, FileConfig, Iv,
-    KmsConfig, MasterKeyConfig, Result,
-=======
     clean_up_dir, clean_up_trash, from_engine_encryption_method, trash_dir_all, AzureConfig,
     Backend, DataKeyImporter, DataKeyManager, DataKeyManagerArgs, DecrypterReader,
     EncryptionConfig, Error, FileConfig, Iv, KmsConfig, MasterKeyConfig, Result,
->>>>>>> 993eb2f6
 };
 use encryption::{cloud_convert_error, FileBackend, PlaintextBackend};
 use tikv_util::{box_err, error, info};
