--- conflicted
+++ resolved
@@ -1307,11 +1307,7 @@
         // When the master key is invalid, the key manager left a empty file dict and
         // return errors.
         assert!(result.is_err());
-<<<<<<< HEAD
-        let previous = Box::new(PlaintextBackend::default()) as Box<dyn Backend>;
-=======
         let previous = Box::<PlaintextBackend>::default() as Box<dyn Backend>;
->>>>>>> 616b4402
         new_key_manager(&tmp_dir, None, right_key, previous).unwrap();
     }
 
