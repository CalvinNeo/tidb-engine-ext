--- conflicted
+++ resolved
@@ -43,12 +43,8 @@
 /// SSTImporter manages SST files that are waiting for ingesting.
 pub struct SSTImporter {
     dir: ImportDir,
-<<<<<<< HEAD
     pub key_manager: Option<Arc<DataKeyManager>>,
-=======
-    key_manager: Option<Arc<DataKeyManager>>,
     switcher: ImportModeSwitcher,
->>>>>>> edfbdf86
 }
 
 impl SSTImporter {
