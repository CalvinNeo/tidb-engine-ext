// Copyright 2018 TiKV Project Authors. Licensed under Apache-2.0.

use std::{
    borrow::Cow,
    collections::HashMap,
    fs::File,
    io::{self, BufReader, Read},
    ops::Bound,
    path::{Path, PathBuf},
    sync::{
        atomic::{AtomicU64, Ordering},
        Arc,
    },
    time::Duration,
};

use dashmap::DashMap;
use encryption::{to_engine_encryption_method, DataKeyManager};
use engine_rocks::{get_env, RocksSstReader};
use engine_traits::{
    name_to_cf, util::check_key_in_range, CfName, EncryptionKeyManager, FileEncryptionInfo,
    IterOptions, Iterator, KvEngine, RefIterable, SstCompressionType, SstExt, SstMetaInfo,
    SstReader, SstWriter, SstWriterBuilder, CF_DEFAULT, CF_WRITE,
<<<<<<< HEAD
=======
};
use external_storage_export::{
    compression_reader_dispatcher, encrypt_wrap_reader, ExternalStorage, RestoreConfig,
>>>>>>> 7a3764fc
};
use external_storage_export::{compression_reader_dispatcher, encrypt_wrap_reader, RestoreConfig};
use file_system::{get_io_rate_limiter, OpenOptions};
use kvproto::{
    brpb::{CipherInfo, StorageBackend},
    import_sstpb::*,
    kvrpcpb::ApiVersion,
};
use tikv_util::{
    codec::stream_event::{EventEncoder, EventIterator, Iterator as EIterator},
    config::ReadableSize,
    stream::block_on_external_io,
    sys::SysQuota,
    time::{Instant, Limiter},
};
use tokio::runtime::{Handle, Runtime};
use txn_types::{Key, TimeStamp, WriteRef};

use crate::{
    caching::cache_map::CacheMap,
    import_file::{ImportDir, ImportFile},
    import_mode::{ImportModeSwitcher, RocksDbMetricsFn},
    metrics::*,
    sst_writer::{RawSstWriter, TxnSstWriter},
    util, Config, Error, Result,
};

<<<<<<< HEAD
=======
#[derive(Default, Debug, Clone)]
pub struct DownloadExt<'a> {
    cache_key: Option<&'a str>,
}

impl<'a> DownloadExt<'a> {
    pub fn cache_key(self, key: &'a str) -> Self {
        Self {
            cache_key: Some(key),
        }
    }
}

>>>>>>> 7a3764fc
#[derive(Clone, PartialEq, Debug)]
pub enum CacheKvFile {
    Mem(Arc<Vec<u8>>),
    Fs(Arc<PathBuf>),
}

impl CacheKvFile {
    // get the ref count of item.
    pub fn ref_count(&self) -> usize {
        match self {
            CacheKvFile::Mem(buff) => Arc::strong_count(buff),
            CacheKvFile::Fs(path) => Arc::strong_count(path),
        }
    }

    // check the item is expired.
    pub fn is_expired(&self, start: &Instant) -> bool {
        match self {
            // The expired duration for memeory is 60s.
            CacheKvFile::Mem(_) => start.saturating_elapsed() >= Duration::from_secs(60),
            // The expired duration for local file is 10min.
            CacheKvFile::Fs(_) => start.saturating_elapsed() >= Duration::from_secs(600),
        }
    }
}

/// SstImporter manages SST files that are waiting for ingesting.
pub struct SstImporter {
    dir: ImportDir,
    key_manager: Option<Arc<DataKeyManager>>,
    switcher: ImportModeSwitcher,
    // TODO: lift api_version as a type parameter.
    api_version: ApiVersion,
    compression_types: HashMap<CfName, SstCompressionType>,
<<<<<<< HEAD
=======

    cached_storage: CacheMap<StorageBackend>,
    download_rt: Runtime,
>>>>>>> 7a3764fc
    file_locks: Arc<DashMap<String, (CacheKvFile, Instant)>>,
    mem_use: AtomicU64,
    mem_limit: ReadableSize,
}

impl SstImporter {
    pub fn new<P: AsRef<Path>>(
        cfg: &Config,
        root: P,
        key_manager: Option<Arc<DataKeyManager>>,
        api_version: ApiVersion,
    ) -> Result<SstImporter> {
        let switcher = ImportModeSwitcher::new(cfg);
<<<<<<< HEAD
=======
        let cached_storage = CacheMap::default();
        let download_rt = tokio::runtime::Builder::new_current_thread()
            .enable_all()
            .build()?;
        download_rt.spawn(cached_storage.gc_loop());
>>>>>>> 7a3764fc

        let memory_limit = (SysQuota::memory_limit_in_bytes() as f64) * cfg.memory_use_ratio;
        info!("sst importer memory limit when apply"; "size" => ?memory_limit);

        Ok(SstImporter {
            dir: ImportDir::new(root)?,
            key_manager,
            switcher,
            api_version,
            compression_types: HashMap::with_capacity(2),
            file_locks: Arc::new(DashMap::default()),
<<<<<<< HEAD
=======
            cached_storage,
            download_rt,
>>>>>>> 7a3764fc
            mem_use: AtomicU64::new(0),
            mem_limit: ReadableSize(memory_limit as u64),
        })
    }

    pub fn set_compression_type(
        &mut self,
        cf_name: CfName,
        compression_type: Option<SstCompressionType>,
    ) {
        if let Some(ct) = compression_type {
            self.compression_types.insert(cf_name, ct);
        } else {
            self.compression_types.remove(cf_name);
        }
    }

    pub fn start_switch_mode_check<E: KvEngine>(&self, executor: &Handle, db: E) {
        self.switcher.start(executor, db);
    }

    pub fn get_path(&self, meta: &SstMeta) -> PathBuf {
        let path = self.dir.join(meta).unwrap();
        path.save
    }

    pub fn create(&self, meta: &SstMeta) -> Result<ImportFile> {
        match self.dir.create(meta, self.key_manager.clone()) {
            Ok(f) => {
                info!("create"; "file" => ?f);
                Ok(f)
            }
            Err(e) => {
                error!(%e; "create failed"; "meta" => ?meta,);
                Err(e)
            }
        }
    }

    pub fn delete(&self, meta: &SstMeta) -> Result<()> {
        match self.dir.delete(meta, self.key_manager.as_deref()) {
            Ok(path) => {
                info!("delete"; "path" => ?path);
                Ok(())
            }
            Err(e) => {
                error!(%e; "delete failed"; "meta" => ?meta,);
                Err(e)
            }
        }
    }

    pub fn remove_dir(&self, prefix: &str) -> Result<()> {
        let path = self.dir.get_root_dir().join(prefix);
        if path.exists() {
            file_system::remove_dir_all(&path)?;
            info!("directory {:?} has been removed", path);
        }
        Ok(())
    }

    pub fn validate(&self, meta: &SstMeta) -> Result<SstMetaInfo> {
        self.dir.validate(meta, self.key_manager.clone())
    }

    /// check if api version of sst files are compatible
    pub fn check_api_version(&self, metas: &[SstMeta]) -> Result<bool> {
        self.dir
            .check_api_version(metas, self.key_manager.clone(), self.api_version)
    }

    pub fn ingest<E: KvEngine>(&self, metas: &[SstMetaInfo], engine: &E) -> Result<()> {
        match self
            .dir
            .ingest(metas, engine, self.key_manager.clone(), self.api_version)
        {
            Ok(..) => {
                info!("ingest"; "metas" => ?metas);
                Ok(())
            }
            Err(e) => {
                error!(%e; "ingest failed"; "metas" => ?metas, );
                Err(e)
            }
        }
    }

    pub fn verify_checksum(&self, metas: &[SstMeta]) -> Result<()> {
        self.dir.verify_checksum(metas, self.key_manager.clone())
    }

    pub fn exist(&self, meta: &SstMeta) -> bool {
        self.dir.exist(meta).unwrap_or(false)
    }

    // Downloads an SST file from an external storage.
    //
    // This method is blocking. It performs the following transformations before
    // writing to disk:
    //
    //  1. only KV pairs in the *inclusive* range (`[start, end]`) are used.
    //     (set the range to `["", ""]` to import everything).
    //  2. keys are rewritten according to the given rewrite rule.
    //
    // Both the range and rewrite keys are specified using origin keys. However,
    // the SST itself should be data keys (contain the `z` prefix). The range
    // should be specified using keys after rewriting, to be consistent with the
    // region info in PD.
    //
    // This method returns the *inclusive* key range (`[start, end]`) of SST
    // file created, or returns None if the SST is empty.
    pub async fn download_ext<E: KvEngine>(
        &self,
        meta: &SstMeta,
        backend: &StorageBackend,
        name: &str,
        rewrite_rule: &RewriteRule,
        crypter: Option<CipherInfo>,
        speed_limiter: Limiter,
        engine: E,
        ext: DownloadExt<'_>,
    ) -> Result<Option<Range>> {
        debug!("download start";
            "meta" => ?meta,
            "url" => ?backend,
            "name" => name,
            "rewrite_rule" => ?rewrite_rule,
            "speed_limit" => speed_limiter.speed_limit(),
        );
        let r = self.do_download_ext::<E>(
            meta,
            backend,
            name,
            rewrite_rule,
            crypter,
            &speed_limiter,
            engine,
            ext,
        );
        match r.await {
            Ok(r) => {
                info!("download"; "meta" => ?meta, "name" => name, "range" => ?r);
                Ok(r)
            }
            Err(e) => {
                error!(%e; "download failed"; "meta" => ?meta, "name" => name,);
                Err(e)
            }
        }
    }

    pub fn enter_normal_mode<E: KvEngine>(&self, db: E, mf: RocksDbMetricsFn) -> Result<bool> {
        self.switcher.enter_normal_mode(&db, mf)
    }

    pub fn enter_import_mode<E: KvEngine>(&self, db: E, mf: RocksDbMetricsFn) -> Result<bool> {
        self.switcher.enter_import_mode(&db, mf)
    }

    pub fn get_mode(&self) -> SwitchMode {
        self.switcher.get_mode()
    }

    fn download_file_from_external_storage(
        &self,
        file_length: u64,
        src_file_name: &str,
        dst_file: std::path::PathBuf,
        backend: &StorageBackend,
        support_kms: bool,
        speed_limiter: &Limiter,
        restore_config: external_storage_export::RestoreConfig,
    ) -> Result<()> {
<<<<<<< HEAD
        let start_read = Instant::now();
        if let Some(p) = dst_file.parent() {
            file_system::create_dir_all(p).or_else(|e| {
                if e.kind() == io::ErrorKind::AlreadyExists {
                    Ok(())
                } else {
                    Err(e)
                }
            })?;
        }
=======
        self.download_rt
            .block_on(self.async_download_file_from_external_storage(
                file_length,
                src_file_name,
                dst_file,
                backend,
                support_kms,
                speed_limiter,
                "",
                restore_config,
            ))
    }

    /// Create an external storage by the backend, and cache it with the key.
    /// If the cache exists, return it directly.
    pub fn external_storage_or_cache(
        &self,
        backend: &StorageBackend,
        cache_id: &str,
    ) -> Result<Arc<dyn ExternalStorage>> {
>>>>>>> 7a3764fc
        // prepare to download the file from the external_storage
        // TODO: pass a config to support hdfs
        let ext_storage = if cache_id.is_empty() {
            EXT_STORAGE_CACHE_COUNT.with_label_values(&["skip"]).inc();
            let s = external_storage_export::create_storage(backend, Default::default())?;
            Arc::from(s)
        } else {
            self.cached_storage.cached_or_create(cache_id, backend)?
        };
        Ok(ext_storage)
    }

<<<<<<< HEAD
        let ext_storage: Box<dyn external_storage_export::ExternalStorage> = if support_kms {
            if let Some(key_manager) = &self.key_manager {
                Box::new(external_storage_export::EncryptedExternalStorage {
                    key_manager: (*key_manager).clone(),
                    storage: ext_storage,
                }) as _
            } else {
                ext_storage as _
            }
        } else {
            ext_storage as _
        };

        let result = ext_storage.restore(
            src_file_name,
            dst_file.clone(),
            file_length,
            speed_limiter,
            restore_config,
        );
=======
    async fn async_download_file_from_external_storage(
        &self,
        file_length: u64,
        src_file_name: &str,
        dst_file: std::path::PathBuf,
        backend: &StorageBackend,
        support_kms: bool,
        speed_limiter: &Limiter,
        cache_key: &str,
        restore_config: external_storage_export::RestoreConfig,
    ) -> Result<()> {
        let start_read = Instant::now();
        if let Some(p) = dst_file.parent() {
            file_system::create_dir_all(p).or_else(|e| {
                if e.kind() == io::ErrorKind::AlreadyExists {
                    Ok(())
                } else {
                    Err(e)
                }
            })?;
        }

        let ext_storage = self.external_storage_or_cache(backend, cache_key)?;
        let ext_storage = self.wrap_kms(ext_storage, support_kms);

        let result = ext_storage
            .restore(
                src_file_name,
                dst_file.clone(),
                file_length,
                speed_limiter,
                restore_config,
            )
            .await;
>>>>>>> 7a3764fc
        IMPORTER_DOWNLOAD_BYTES.observe(file_length as _);
        result.map_err(|e| Error::CannotReadExternalStorage {
            url: util::url_for(&ext_storage),
            name: src_file_name.to_owned(),
            local_path: dst_file.clone(),
            err: e,
        })?;

        OpenOptions::new()
            .append(true)
            .open(dst_file)?
            .sync_data()?;

        IMPORTER_DOWNLOAD_DURATION
            .with_label_values(&["read"])
            .observe(start_read.saturating_elapsed().as_secs_f64());

        debug!("downloaded file succeed";
            "name" => src_file_name,
            "url"  => %util::url_for(&ext_storage),
        );
        Ok(())
    }

    pub fn shrink_by_tick(&self) -> usize {
        let mut shrink_buff_size: usize = 0;
        let mut retain_buff_size: usize = 0;
        let mut shrink_files: Vec<PathBuf> = Vec::default();
        let mut retain_file_count = 0_usize;

        self.file_locks.retain(|_, (c, start)| {
            let mut need_retain = true;
            match c {
                CacheKvFile::Mem(buff) => {
                    let buflen = buff.len();
                    // The term of recycle memeory is 60s.
                    if c.ref_count() == 1 && c.is_expired(start) {
                        need_retain = false;
                        shrink_buff_size += buflen;
                    } else {
                        retain_buff_size += buflen;
                    }
                }
                CacheKvFile::Fs(path) => {
                    let p = path.to_path_buf();
                    // The term of recycle file is 10min.
                    if c.ref_count() == 1 && c.is_expired(start) {
                        need_retain = false;
                        shrink_files.push(p);
                    } else {
                        retain_file_count += 1;
                    }
                }
            }

            need_retain
        });

        if self.import_support_download() {
            let shrink_file_count = shrink_files.len();
            info!("shrink space by tick"; "shrink files count" => shrink_file_count, "retain files count" => retain_file_count);

            for f in shrink_files {
                if let Err(e) = file_system::remove_file(&f) {
                    info!("failed to remove file"; "filename" => ?f, "error" => ?e);
                }
            }
            shrink_file_count
        } else {
            info!("shrink cache by tick"; "shrink size" => shrink_buff_size, "retain size" => retain_buff_size);
            self.dec_mem(shrink_buff_size as _);
            shrink_buff_size
        }
    }

    // If mem_limit is 0, which represent download kv-file when import.
    // Or read kv-file into buffer directly.
    pub fn import_support_download(&self) -> bool {
        self.mem_limit == ReadableSize(0)
    }

    fn inc_mem_and_check(&self, meta: &KvMeta) -> bool {
        let size = meta.get_length();
        let old = self.mem_use.fetch_add(size, Ordering::SeqCst);

        // If the memory is limited, roll backup the mem_use and return false.
        if old + size > self.mem_limit.0 {
            self.mem_use.fetch_sub(size, Ordering::SeqCst);
            false
        } else {
            true
        }
    }

    fn dec_mem(&self, size: u64) {
        self.mem_use.fetch_sub(size, Ordering::SeqCst);
    }

    pub fn do_read_kv_file(
        &self,
        meta: &KvMeta,
        rewrite_rule: &RewriteRule,
        ext_storage: Arc<dyn external_storage_export::ExternalStorage>,
        speed_limiter: &Limiter,
    ) -> Result<CacheKvFile> {
        let start = Instant::now();
        let dst_name = format!("{}_{}", meta.get_name(), meta.get_range_offset());

        let mut lock = self
            .file_locks
            .entry(dst_name)
            .or_insert((CacheKvFile::Mem(Arc::default()), Instant::now()));

        if let CacheKvFile::Mem(buff) = &lock.0 {
            if !buff.is_empty() {
                lock.1 = Instant::now();
                return Ok(lock.0.clone());
            }
        }

        if !self.inc_mem_and_check(meta) {
            return Err(Error::ResourceNotEnough(String::from("memory is limited")));
        }

        let expected_sha256 = {
            let sha256 = meta.get_sha256().to_vec();
            if !sha256.is_empty() {
                Some(sha256)
            } else {
                None
            }
        };
        let file_length = meta.get_length();
        let range = {
            let range_length = meta.get_range_length();
            if range_length == 0 {
                None
            } else {
                Some((meta.get_range_offset(), range_length))
            }
        };
        let restore_config = external_storage_export::RestoreConfig {
            range,
            compression_type: Some(meta.get_compression_type()),
            expected_sha256,
            file_crypter: None,
        };

        let buff = self.read_kv_files_from_external_storage(
            file_length,
            meta.get_name(),
            ext_storage,
            speed_limiter,
            restore_config,
        )?;

        IMPORTER_DOWNLOAD_BYTES.observe(file_length as _);
        IMPORTER_APPLY_DURATION
            .with_label_values(&["download"])
            .observe(start.saturating_elapsed().as_secs_f64());

        let rewrite_buff = self.rewrite_kv_file(buff, rewrite_rule)?;
        *lock = (CacheKvFile::Mem(Arc::new(rewrite_buff)), Instant::now());
        Ok(lock.0.clone())
    }

<<<<<<< HEAD
    pub fn create_external_storage(
        &self,
        backend: &StorageBackend,
        support_kms: bool,
    ) -> Result<Box<dyn external_storage_export::ExternalStorage>> {
        let ext_storage = external_storage_export::create_storage(backend, Default::default())?;
=======
    pub fn wrap_kms(
        &self,
        ext_storage: Arc<dyn ExternalStorage>,
        support_kms: bool,
    ) -> Arc<dyn external_storage_export::ExternalStorage> {
>>>>>>> 7a3764fc
        // kv-files needn't are decrypted with KMS when download currently because these
        // files are not encrypted when log-backup. It is different from
        // sst-files because sst-files is encrypted when saved with rocksdb env
        // with KMS. to do: support KMS when log-backup and restore point.
<<<<<<< HEAD
        let ext_storage = match (support_kms, self.key_manager.clone()) {
            (true, Some(key_manager)) => {
                Box::new(external_storage_export::EncryptedExternalStorage {
=======
        match (support_kms, self.key_manager.clone()) {
            (true, Some(key_manager)) => {
                Arc::new(external_storage_export::EncryptedExternalStorage {
>>>>>>> 7a3764fc
                    key_manager,
                    storage: ext_storage,
                })
            }
            _ => ext_storage,
<<<<<<< HEAD
        };
        Ok(ext_storage)
=======
        }
>>>>>>> 7a3764fc
    }

    fn read_kv_files_from_external_storage(
        &self,
        file_length: u64,
        file_name: &str,
        ext_storage: Arc<dyn external_storage_export::ExternalStorage>,
        speed_limiter: &Limiter,
        restore_config: RestoreConfig,
    ) -> Result<Vec<u8>> {
        let RestoreConfig {
            range,
            compression_type,
            expected_sha256,
            file_crypter,
        } = restore_config;

        let mut reader = {
            let inner = if let Some((off, len)) = range {
                ext_storage.read_part(file_name, off, len)
            } else {
                ext_storage.read(file_name)
            };

            let inner = compression_reader_dispatcher(compression_type, inner)?;
            encrypt_wrap_reader(file_crypter, inner)?
        };

        let r = block_on_external_io(external_storage_export::read_external_storage_info_buff(
            &mut reader,
            speed_limiter,
            file_length,
            expected_sha256,
            external_storage_export::MIN_READ_SPEED,
        ));
        let url = ext_storage.url()?.to_string();
        let buff = r.map_err(|e| Error::CannotReadExternalStorage {
            url: url.to_string(),
            name: file_name.to_string(),
            err: e,
            local_path: PathBuf::default(),
        })?;

        Ok(buff)
    }

    pub fn read_from_kv_file(
        &self,
        meta: &KvMeta,
        rewrite_rule: &RewriteRule,
        ext_storage: Arc<dyn external_storage_export::ExternalStorage>,
        backend: &StorageBackend,
        speed_limiter: &Limiter,
    ) -> Result<Arc<Vec<u8>>> {
        let c = if self.import_support_download() {
            self.do_download_kv_file(meta, backend, speed_limiter)?
        } else {
            self.do_read_kv_file(meta, rewrite_rule, ext_storage, speed_limiter)?
        };
        match c {
            // If cache memroy, it has been rewrite, return buffer directly.
            CacheKvFile::Mem(buff) => Ok(buff),
            // If cache file name, it need to read and rewrite.
            CacheKvFile::Fs(path) => {
                let file = File::open(path.as_ref())?;
                let mut reader = BufReader::new(file);
                let mut buffer = Vec::new();
                reader.read_to_end(&mut buffer)?;

                let rewrite_buff = self.rewrite_kv_file(buffer, rewrite_rule)?;
                Ok(Arc::new(rewrite_buff))
            }
        }
    }

    pub fn do_download_kv_file(
        &self,
        meta: &KvMeta,
        backend: &StorageBackend,
        speed_limiter: &Limiter,
    ) -> Result<CacheKvFile> {
        let offset = meta.get_range_offset();
        let src_name = meta.get_name();
        let dst_name = format!("{}_{}", src_name, offset);
        let path = self.dir.get_import_path(&dst_name)?;
        let start = Instant::now();
        let sha256 = meta.get_sha256().to_vec();
        let expected_sha256 = if !sha256.is_empty() {
            Some(sha256)
        } else {
            None
        };

        let mut lock = self
            .file_locks
            .entry(dst_name)
            .or_insert((CacheKvFile::Fs(Arc::new(path.save.clone())), Instant::now()));

        if path.save.exists() {
            lock.1 = Instant::now();
            return Ok(lock.0.clone());
        }

        let range_length = meta.get_range_length();
        let range = if range_length == 0 {
            None
        } else {
            Some((offset, range_length))
        };
        let restore_config = external_storage_export::RestoreConfig {
            range,
            compression_type: Some(meta.compression_type),
            expected_sha256,
            file_crypter: None,
        };
        self.download_file_from_external_storage(
            meta.get_length(),
            src_name,
            path.temp.clone(),
            backend,
            false,
            // don't support encrypt for now.
            speed_limiter,
            restore_config,
        )?;
        info!(
            "download file finished {}, offset {}, length {}",
            src_name,
            offset,
            meta.get_length()
        );

        if let Some(p) = path.save.parent() {
            // we have v1 prefix in file name.
            file_system::create_dir_all(p).or_else(|e| {
                if e.kind() == io::ErrorKind::AlreadyExists {
                    Ok(())
                } else {
                    Err(e)
                }
            })?;
        }

        file_system::rename(path.temp, path.save)?;
        IMPORTER_APPLY_DURATION
            .with_label_values(&["download"])
            .observe(start.saturating_elapsed().as_secs_f64());

        lock.1 = Instant::now();
        Ok(lock.0.clone())
    }

    pub fn rewrite_kv_file(
        &self,
        file_buff: Vec<u8>,
        rewrite_rule: &RewriteRule,
    ) -> Result<Vec<u8>> {
        let old_prefix = rewrite_rule.get_old_key_prefix();
        let new_prefix = rewrite_rule.get_new_key_prefix();
        // if old_prefix equals new_prefix, do not need rewrite.
        if old_prefix == new_prefix {
            return Ok(file_buff);
        }

        // perform iteration and key rewrite.
        let mut new_buff = Vec::with_capacity(file_buff.len());
        let mut event_iter = EventIterator::new(file_buff.as_slice());
        let mut key = new_prefix.to_vec();
        let new_prefix_data_key_len = key.len();

        let start = Instant::now();
        loop {
            if !event_iter.valid() {
                break;
            }
            event_iter.next()?;

            // perform rewrite
            let old_key = event_iter.key();
            if !old_key.starts_with(old_prefix) {
                return Err(Error::WrongKeyPrefix {
                    what: "Key in file",
                    key: old_key.to_vec(),
                    prefix: old_prefix.to_vec(),
                });
            }
            key.truncate(new_prefix_data_key_len);
            key.extend_from_slice(&old_key[old_prefix.len()..]);
            let value = event_iter.value();

            let encoded = EventEncoder::encode_event(&key, value);
            for slice in encoded {
                new_buff.append(&mut slice.as_ref().to_owned());
            }
        }

        IMPORTER_APPLY_DURATION
            .with_label_values(&["rewrite"])
            .observe(start.saturating_elapsed().as_secs_f64());
        Ok(new_buff)
    }

    pub fn do_apply_kv_file(
        &self,
        start_key: &[u8],
        end_key: &[u8],
        start_ts: u64,
        restore_ts: u64,
        file_buff: Arc<Vec<u8>>,
        build_fn: &mut dyn FnMut(Vec<u8>, Vec<u8>),
    ) -> Result<Option<Range>> {
        let mut event_iter = EventIterator::new(file_buff.as_slice());
        let mut smallest_key = None;
        let mut largest_key = None;
        let mut total_key = 0;
        let mut ts_not_expected = 0;
        let mut not_in_range = 0;
        let start = Instant::now();

        loop {
            if !event_iter.valid() {
                break;
            }
            total_key += 1;
            event_iter.next()?;
            INPORTER_APPLY_COUNT.with_label_values(&["key_meet"]).inc();

            let key = event_iter.key().to_vec();
            let value = event_iter.value().to_vec();
            let ts = Key::decode_ts_from(&key)?;
            if ts < TimeStamp::new(start_ts) || ts > TimeStamp::new(restore_ts) {
                // we assume the keys in file are sorted by ts.
                // so if we met the key not satisfy the ts.
                // we can easily filter the remain keys.
                ts_not_expected += 1;
                continue;
            }
            if check_key_in_range(&key, 0, start_key, end_key).is_err() {
                // key not in range, we can simply skip this key here.
                // the client make sure the correct region will download and apply the same
                // file.
                INPORTER_APPLY_COUNT
                    .with_label_values(&["key_not_in_region"])
                    .inc();
                not_in_range += 1;
                continue;
            }

            build_fn(key.clone(), value);
            smallest_key = smallest_key
                .map_or_else(|| Some(key.clone()), |v: Vec<u8>| Some(v.min(key.clone())));
            largest_key = largest_key
                .map_or_else(|| Some(key.clone()), |v: Vec<u8>| Some(v.max(key.clone())));
        }
        if total_key != not_in_range {
            info!("build download request file done"; "total keys" => %total_key,
            "ts filtered keys" => %ts_not_expected,
            "range filtered keys" => %not_in_range);
        }

        IMPORTER_APPLY_DURATION
            .with_label_values(&["normal"])
            .observe(start.saturating_elapsed().as_secs_f64());

        match (smallest_key, largest_key) {
            (Some(sk), Some(lk)) => {
                let mut final_range = Range::default();
                final_range.set_start(sk);
                final_range.set_end(lk);
                Ok(Some(final_range))
            }
            _ => Ok(None),
        }
    }

    // raw download, without ext, compatibility to old tests.
    #[cfg(test)]
    fn download<E: KvEngine>(
        &self,
        meta: &SstMeta,
        backend: &StorageBackend,
        name: &str,
        rewrite_rule: &RewriteRule,
        crypter: Option<CipherInfo>,
        speed_limiter: Limiter,
        engine: E,
    ) -> Result<Option<Range>> {
        self.download_rt.block_on(self.download_ext(
            meta,
            backend,
            name,
            rewrite_rule,
            crypter,
            speed_limiter,
            engine,
            DownloadExt::default(),
        ))
    }

    async fn do_download_ext<E: KvEngine>(
        &self,
        meta: &SstMeta,
        backend: &StorageBackend,
        name: &str,
        rewrite_rule: &RewriteRule,
        crypter: Option<CipherInfo>,
        speed_limiter: &Limiter,
        engine: E,
        ext: DownloadExt<'_>,
    ) -> Result<Option<Range>> {
        let path = self.dir.join(meta)?;

        let file_crypter = crypter.map(|c| FileEncryptionInfo {
            method: to_engine_encryption_method(c.cipher_type),
            key: c.cipher_key,
            iv: meta.cipher_iv.to_owned(),
        });

        let restore_config = external_storage_export::RestoreConfig {
            file_crypter,
            ..Default::default()
        };

<<<<<<< HEAD
        self.download_file_from_external_storage(
=======
        self.async_download_file_from_external_storage(
>>>>>>> 7a3764fc
            meta.length,
            name,
            path.temp.clone(),
            backend,
            true,
            speed_limiter,
<<<<<<< HEAD
            restore_config,
        )?;
=======
            ext.cache_key.unwrap_or(""),
            restore_config,
        )
        .await?;
>>>>>>> 7a3764fc

        // now validate the SST file.
        let env = get_env(self.key_manager.clone(), get_io_rate_limiter())?;
        // Use abstracted SstReader after Env is abstracted.
        let dst_file_name = path.temp.to_str().unwrap();
        let sst_reader = RocksSstReader::open_with_env(dst_file_name, Some(env))?;
        sst_reader.verify_checksum()?;

        debug!("downloaded file and verified";
            "meta" => ?meta,
            "name" => name,
            "path" => dst_file_name,
        );

        // undo key rewrite so we could compare with the keys inside SST
        let old_prefix = rewrite_rule.get_old_key_prefix();
        let new_prefix = rewrite_rule.get_new_key_prefix();

        let range_start = meta.get_range().get_start();
        let range_end = meta.get_range().get_end();
        let range_start_bound = key_to_bound(range_start);
        let range_end_bound = if meta.get_end_key_exclusive() {
            key_to_exclusive_bound(range_end)
        } else {
            key_to_bound(range_end)
        };

        let range_start =
            keys::rewrite::rewrite_prefix_of_start_bound(new_prefix, old_prefix, range_start_bound)
                .map_err(|_| Error::WrongKeyPrefix {
                    what: "SST start range",
                    key: range_start.to_vec(),
                    prefix: new_prefix.to_vec(),
                })?;
        let range_end =
            keys::rewrite::rewrite_prefix_of_end_bound(new_prefix, old_prefix, range_end_bound)
                .map_err(|_| Error::WrongKeyPrefix {
                    what: "SST end range",
                    key: range_end.to_vec(),
                    prefix: new_prefix.to_vec(),
                })?;

        let start_rename_rewrite = Instant::now();
        // read the first and last keys from the SST, determine if we could
        // simply move the entire SST instead of iterating and generate a new one.
        let mut iter = sst_reader.iter(IterOptions::default())?;
        let direct_retval = (|| -> Result<Option<_>> {
            if rewrite_rule.old_key_prefix != rewrite_rule.new_key_prefix
                || rewrite_rule.new_timestamp != 0
            {
                // must iterate if we perform key rewrite
                return Ok(None);
            }
            if !iter.seek_to_first()? {
                // the SST is empty, so no need to iterate at all (should be impossible?)
                return Ok(Some(meta.get_range().clone()));
            }
            let start_key = keys::origin_key(iter.key());
            if is_before_start_bound(start_key, &range_start) {
                // SST's start is before the range to consume, so needs to iterate to skip over
                return Ok(None);
            }
            let start_key = start_key.to_vec();

            // seek to end and fetch the last (inclusive) key of the SST.
            iter.seek_to_last()?;
            let last_key = keys::origin_key(iter.key());
            if is_after_end_bound(last_key, &range_end) {
                // SST's end is after the range to consume
                return Ok(None);
            }

            // range contained the entire SST, no need to iterate, just moving the file is
            // ok
            let mut range = Range::default();
            range.set_start(start_key);
            range.set_end(last_key.to_vec());
            Ok(Some(range))
        })()?;

        if let Some(range) = direct_retval {
            if let Some(key_manager) = &self.key_manager {
                let temp_str = path
                    .temp
                    .to_str()
                    .ok_or_else(|| Error::InvalidSstPath(path.temp.clone()))?;
                let save_str = path
                    .save
                    .to_str()
                    .ok_or_else(|| Error::InvalidSstPath(path.save.clone()))?;
                key_manager.link_file(temp_str, save_str)?;
                let r = file_system::rename(&path.temp, &path.save);
                let del_file = if r.is_ok() { temp_str } else { save_str };
                if let Err(e) = key_manager.delete_file(del_file) {
                    warn!("fail to remove encryption metadata during 'do_download'"; "err" => ?e);
                }
                r?;
            } else {
                file_system::rename(&path.temp, &path.save)?;
            }
            IMPORTER_DOWNLOAD_DURATION
                .with_label_values(&["rename"])
                .observe(start_rename_rewrite.saturating_elapsed().as_secs_f64());
            return Ok(Some(range));
        }

        // perform iteration and key rewrite.
        let mut key = keys::data_key(new_prefix);
        let new_prefix_data_key_len = key.len();
        let mut first_key = None;

        match range_start {
            Bound::Unbounded => iter.seek_to_first()?,
            Bound::Included(s) => iter.seek(&keys::data_key(&s))?,
            Bound::Excluded(_) => unreachable!(),
        };
        // SST writer must not be opened in gRPC threads, because it may be
        // blocked for a long time due to IO, especially, when encryption at rest
        // is enabled, and it leads to gRPC keepalive timeout.
        let cf_name = name_to_cf(meta.get_cf_name()).unwrap();
        let mut sst_writer = <E as SstExt>::SstWriterBuilder::new()
            .set_db(&engine)
            .set_cf(cf_name)
            .set_compression_type(self.compression_types.get(cf_name).copied())
            .build(path.save.to_str().unwrap())
            .unwrap();

        while iter.valid()? {
            let old_key = keys::origin_key(iter.key());
            if is_after_end_bound(old_key, &range_end) {
                break;
            }
            if !old_key.starts_with(old_prefix) {
                return Err(Error::WrongKeyPrefix {
                    what: "Key in SST",
                    key: keys::origin_key(iter.key()).to_vec(),
                    prefix: old_prefix.to_vec(),
                });
            }
            key.truncate(new_prefix_data_key_len);
            key.extend_from_slice(&old_key[old_prefix.len()..]);
            let mut value = Cow::Borrowed(iter.value());

            if rewrite_rule.new_timestamp != 0 {
                key = Key::from_encoded(key)
                    .truncate_ts()
                    .map_err(|e| {
                        Error::BadFormat(format!(
                            "key {}: {}",
                            log_wrappers::Value::key(keys::origin_key(iter.key())),
                            e
                        ))
                    })?
                    .append_ts(TimeStamp::new(rewrite_rule.new_timestamp))
                    .into_encoded();
                if meta.get_cf_name() == CF_WRITE {
                    let mut write = WriteRef::parse(iter.value()).map_err(|e| {
                        Error::BadFormat(format!(
                            "write {}: {}",
                            log_wrappers::Value::key(keys::origin_key(iter.key())),
                            e
                        ))
                    })?;
                    write.start_ts = TimeStamp::new(rewrite_rule.new_timestamp);
                    value = Cow::Owned(write.to_bytes());
                }
            }

            sst_writer.put(&key, &value)?;
            iter.next()?;
            if first_key.is_none() {
                first_key = Some(keys::origin_key(&key).to_vec());
            }
        }

        let _ = file_system::remove_file(&path.temp);

        IMPORTER_DOWNLOAD_DURATION
            .with_label_values(&["rewrite"])
            .observe(start_rename_rewrite.saturating_elapsed().as_secs_f64());

        if let Some(start_key) = first_key {
            let start_finish = Instant::now();
            sst_writer.finish()?;
            IMPORTER_DOWNLOAD_DURATION
                .with_label_values(&["finish"])
                .observe(start_finish.saturating_elapsed().as_secs_f64());

            let mut final_range = Range::default();
            final_range.set_start(start_key);
            final_range.set_end(keys::origin_key(&key).to_vec());
            Ok(Some(final_range))
        } else {
            // nothing is written: prevents finishing the SST at all.
            Ok(None)
        }
    }

    pub fn list_ssts(&self) -> Result<Vec<SstMeta>> {
        self.dir.list_ssts()
    }

    pub fn new_txn_writer<E: KvEngine>(&self, db: &E, meta: SstMeta) -> Result<TxnSstWriter<E>> {
        let mut default_meta = meta.clone();
        default_meta.set_cf_name(CF_DEFAULT.to_owned());
        let default_path = self.dir.join(&default_meta)?;
        let default = E::SstWriterBuilder::new()
            .set_db(db)
            .set_cf(CF_DEFAULT)
            .set_compression_type(self.compression_types.get(CF_DEFAULT).copied())
            .build(default_path.temp.to_str().unwrap())
            .unwrap();

        let mut write_meta = meta;
        write_meta.set_cf_name(CF_WRITE.to_owned());
        let write_path = self.dir.join(&write_meta)?;
        let write = E::SstWriterBuilder::new()
            .set_db(db)
            .set_cf(CF_WRITE)
            .set_compression_type(self.compression_types.get(CF_WRITE).copied())
            .build(write_path.temp.to_str().unwrap())
            .unwrap();

        Ok(TxnSstWriter::new(
            default,
            write,
            default_path,
            write_path,
            default_meta,
            write_meta,
            self.key_manager.clone(),
            self.api_version,
        ))
    }

    pub fn new_raw_writer<E: KvEngine>(
        &self,
        db: &E,
        mut meta: SstMeta,
    ) -> Result<RawSstWriter<E>> {
        meta.set_cf_name(CF_DEFAULT.to_owned());
        let default_path = self.dir.join(&meta)?;
        let default = E::SstWriterBuilder::new()
            .set_db(db)
            .set_cf(CF_DEFAULT)
            .build(default_path.temp.to_str().unwrap())
            .unwrap();
        Ok(RawSstWriter::new(
            default,
            default_path,
            meta,
            self.key_manager.clone(),
            self.api_version,
        ))
    }
}

fn key_to_bound(key: &[u8]) -> Bound<&[u8]> {
    if key.is_empty() {
        Bound::Unbounded
    } else {
        Bound::Included(key)
    }
}

fn key_to_exclusive_bound(key: &[u8]) -> Bound<&[u8]> {
    if key.is_empty() {
        Bound::Unbounded
    } else {
        Bound::Excluded(key)
    }
}

fn is_before_start_bound<K: AsRef<[u8]>>(value: &[u8], bound: &Bound<K>) -> bool {
    match bound {
        Bound::Unbounded => false,
        Bound::Included(b) => *value < *b.as_ref(),
        Bound::Excluded(b) => *value <= *b.as_ref(),
    }
}

fn is_after_end_bound<K: AsRef<[u8]>>(value: &[u8], bound: &Bound<K>) -> bool {
    match bound {
        Bound::Unbounded => false,
        Bound::Included(b) => *value > *b.as_ref(),
        Bound::Excluded(b) => *value >= *b.as_ref(),
    }
}

#[cfg(test)]
mod tests {
    use std::{
        io::{self, BufWriter, Write},
        ops::Sub,
        usize,
    };

    use engine_traits::{
        collect, EncryptionMethod, Error as TraitError, ExternalSstFileInfo, Iterable, Iterator,
        RefIterable, SstReader, SstWriter, CF_DEFAULT, DATA_CFS,
    };
    use external_storage_export::read_external_storage_info_buff;
    use file_system::File;
    use openssl::hash::{Hasher, MessageDigest};
    use tempfile::Builder;
    use test_sst_importer::*;
    use test_util::new_test_key_manager;
    use tikv_util::{codec::stream_event::EventEncoder, stream::block_on_external_io};
    use txn_types::{Value, WriteType};
    use uuid::Uuid;

    use super::*;
    use crate::{import_file::ImportPath, *};

    fn do_test_import_dir(key_manager: Option<Arc<DataKeyManager>>) {
        let temp_dir = Builder::new().prefix("test_import_dir").tempdir().unwrap();
        let dir = ImportDir::new(temp_dir.path()).unwrap();

        let mut meta = SstMeta::default();
        meta.set_uuid(Uuid::new_v4().as_bytes().to_vec());

        let path = dir.join(&meta).unwrap();

        // Test ImportDir::create()
        {
            let _file = dir.create(&meta, key_manager.clone()).unwrap();
            check_file_exists(&path.temp, key_manager.as_deref());
            check_file_not_exists(&path.save, key_manager.as_deref());
            check_file_not_exists(&path.clone, key_manager.as_deref());

            // Cannot create the same file again.
            dir.create(&meta, key_manager.clone()).unwrap_err();
        }

        // Test ImportDir::delete()
        {
            if let Some(ref manager) = key_manager {
                manager.create_file_for_write(&path.temp).unwrap();
                manager.create_file_for_write(&path.save).unwrap();
                manager.create_file_for_write(&path.clone).unwrap();
            } else {
                File::create(&path.temp).unwrap();
                File::create(&path.save).unwrap();
                File::create(&path.clone).unwrap();
            }

            dir.delete(&meta, key_manager.as_deref()).unwrap();
            check_file_not_exists(&path.temp, key_manager.as_deref());
            check_file_not_exists(&path.save, key_manager.as_deref());
            check_file_not_exists(&path.clone, key_manager.as_deref());
        }

        // Test ImportDir::ingest()

        let db_path = temp_dir.path().join("db");
        let env = get_env(key_manager.clone(), None /* io_rate_limiter */).unwrap();
        let db = new_test_engine_with_env(db_path.to_str().unwrap(), &[CF_DEFAULT], env);

        let cases = vec![(0, 10), (5, 15), (10, 20), (0, 100)];

        let mut ingested = Vec::new();

        for (i, &range) in cases.iter().enumerate() {
            let path = temp_dir.path().join(format!("{}.sst", i));
            let (meta, data) = gen_sst_file(path, range);

            let mut f = dir.create(&meta, key_manager.clone()).unwrap();
            f.append(&data).unwrap();
            f.finish().unwrap();
            let info = SstMetaInfo {
                total_bytes: 0,
                total_kvs: 0,
                meta: meta.to_owned(),
            };
            let api_version = info.meta.api_version;
            dir.ingest(&[info], &db, key_manager.clone(), api_version)
                .unwrap();
            check_db_range(&db, range);

            ingested.push(meta);
        }

        let ssts = dir.list_ssts().unwrap();
        assert_eq!(ssts.len(), ingested.len());
        for sst in &ssts {
            ingested
                .iter()
                .find(|s| s.get_uuid() == sst.get_uuid())
                .unwrap();
            dir.delete(sst, key_manager.as_deref()).unwrap();
        }
        assert!(dir.list_ssts().unwrap().is_empty());
    }

    #[test]
    fn test_import_dir() {
        do_test_import_dir(None);

        let (_tmp_dir, key_manager) = new_key_manager_for_test();
        do_test_import_dir(Some(key_manager));
    }

    fn do_test_import_file(data_key_manager: Option<Arc<DataKeyManager>>) {
        let temp_dir = Builder::new().prefix("test_import_file").tempdir().unwrap();

        let path = ImportPath {
            save: temp_dir.path().join("save"),
            temp: temp_dir.path().join("temp"),
            clone: temp_dir.path().join("clone"),
        };

        let data = b"test_data";
        let crc32 = calc_data_crc32(data);

        let mut meta = SstMeta::default();

        {
            let mut f =
                ImportFile::create(meta.clone(), path.clone(), data_key_manager.clone()).unwrap();
            // Cannot create the same file again.
            ImportFile::create(meta.clone(), path.clone(), data_key_manager.clone()).unwrap_err();
            f.append(data).unwrap();
            // Invalid crc32 and length.
            f.finish().unwrap_err();
            check_file_exists(&path.temp, data_key_manager.as_deref());
            check_file_not_exists(&path.save, data_key_manager.as_deref());
        }

        meta.set_crc32(crc32);
        meta.set_length(data.len() as u64);

        {
            let mut f = ImportFile::create(meta, path.clone(), data_key_manager.clone()).unwrap();
            f.append(data).unwrap();
            f.finish().unwrap();
            check_file_not_exists(&path.temp, data_key_manager.as_deref());
            check_file_exists(&path.save, data_key_manager.as_deref());
        }
    }

    fn check_file_not_exists(path: &Path, key_manager: Option<&DataKeyManager>) {
        assert!(!path.exists());
        if let Some(manager) = key_manager {
            let info = manager.get_file(path.to_str().unwrap()).unwrap();
            assert!(info.is_empty());
            assert_eq!(info.method, EncryptionMethod::Plaintext);
        }
    }

    fn check_file_exists(path: &Path, key_manager: Option<&DataKeyManager>) {
        assert!(path.exists());
        if let Some(manager) = key_manager {
            let info = manager.get_file(path.to_str().unwrap()).unwrap();
            // the returned encryption info must not be default value
            assert_ne!(info.method, EncryptionMethod::Plaintext);
            assert!(!info.key.is_empty() && !info.iv.is_empty());
        }
    }

    fn check_file_is_same(path_a: &Path, path_b: &Path) -> bool {
        assert!(path_a.exists());
        assert!(path_b.exists());

        let content_a = file_system::read(path_a).unwrap();
        let content_b = file_system::read(path_b).unwrap();
        content_a == content_b
    }

    fn new_key_manager_for_test() -> (tempfile::TempDir, Arc<DataKeyManager>) {
        // test with tde
        let tmp_dir = tempfile::TempDir::new().unwrap();
        let key_manager = new_test_key_manager(&tmp_dir, None, None, None);
        (tmp_dir, Arc::new(key_manager.unwrap().unwrap()))
    }

    #[test]
    fn test_import_file() {
        // test without tde
        do_test_import_file(None);

        // test with tde
        let (_tmp_dir, key_manager) = new_key_manager_for_test();
        do_test_import_file(Some(key_manager));
    }

    fn create_external_sst_file_with_write_fn<F>(
        write_fn: F,
    ) -> Result<(tempfile::TempDir, StorageBackend, SstMeta)>
    where
        F: FnOnce(&mut RocksSstWriter) -> Result<()>,
    {
        let ext_sst_dir = tempfile::tempdir()?;
        let mut sst_writer =
            new_sst_writer(ext_sst_dir.path().join("sample.sst").to_str().unwrap());
        write_fn(&mut sst_writer)?;
        let sst_info = sst_writer.finish()?;

        // make up the SST meta for downloading.
        let mut meta = SstMeta::default();
        let uuid = Uuid::new_v4();
        meta.set_uuid(uuid.as_bytes().to_vec());
        meta.set_cf_name(CF_DEFAULT.to_owned());
        meta.set_length(sst_info.file_size());
        meta.set_region_id(4);
        meta.mut_region_epoch().set_conf_ver(5);
        meta.mut_region_epoch().set_version(6);

        let backend = external_storage_export::make_local_backend(ext_sst_dir.path());
        Ok((ext_sst_dir, backend, meta))
    }

    fn create_sample_external_sst_file() -> Result<(tempfile::TempDir, StorageBackend, SstMeta)> {
        create_external_sst_file_with_write_fn(|writer| {
            writer.put(b"zt123_r01", b"abc")?;
            writer.put(b"zt123_r04", b"xyz")?;
            writer.put(b"zt123_r07", b"pqrst")?;
            // writer.delete(b"t123_r10")?; // FIXME: can't handle DELETE ops yet.
            writer.put(b"zt123_r13", b"www")?;
            Ok(())
        })
    }

    fn create_sample_external_kv_file()
    -> Result<(tempfile::TempDir, StorageBackend, KvMeta, Vec<u8>)> {
        let ext_dir = tempfile::tempdir()?;
        let file_name = "v1/t000001/abc.log";
        let file_path = ext_dir.path().join(file_name);
        std::fs::create_dir_all(file_path.parent().unwrap())?;
        let file = File::create(file_path).unwrap();
        let mut buff = BufWriter::new(file);

        let kvs = vec![
            (b"t1_r01".to_vec(), b"tidb".to_vec()),
            (b"t1_r02".to_vec(), b"tikv".to_vec()),
            (b"t1_r03".to_vec(), b"pingcap".to_vec()),
            (b"t1_r04".to_vec(), b"test for PITR".to_vec()),
        ];

        let mut sha256 = Hasher::new(MessageDigest::sha256()).unwrap();
        let mut len = 0;
        for kv in kvs {
            let encoded = EventEncoder::encode_event(&kv.0, &kv.1);
            for slice in encoded {
                len += buff.write(slice.as_ref()).unwrap();
                sha256.update(slice.as_ref()).unwrap();
            }
        }

        let mut kv_meta = KvMeta::default();
        kv_meta.set_name(file_name.to_string());
        kv_meta.set_cf(String::from("default"));
        kv_meta.set_is_delete(false);
        kv_meta.set_length(len as _);
        kv_meta.set_sha256(sha256.finish().unwrap().to_vec());

        let backend = external_storage_export::make_local_backend(ext_dir.path());
        Ok((ext_dir, backend, kv_meta, buff.buffer().to_vec()))
    }

    fn create_sample_external_rawkv_sst_file(
        start_key: &[u8],
        end_key: &[u8],
        end_key_exclusive: bool,
    ) -> Result<(tempfile::TempDir, StorageBackend, SstMeta)> {
        let (dir, backend, mut meta) = create_external_sst_file_with_write_fn(|writer| {
            writer.put(b"za", b"v1")?;
            writer.put(b"zb", b"v2")?;
            writer.put(b"zb\x00", b"v3")?;
            writer.put(b"zc", b"v4")?;
            writer.put(b"zc\x00", b"v5")?;
            writer.put(b"zc\x00\x00", b"v6")?;
            writer.put(b"zd", b"v7")?;
            Ok(())
        })?;
        meta.mut_range().set_start(start_key.to_vec());
        meta.mut_range().set_end(end_key.to_vec());
        meta.set_end_key_exclusive(end_key_exclusive);
        Ok((dir, backend, meta))
    }

    fn get_encoded_key(key: &[u8], ts: u64) -> Vec<u8> {
        keys::data_key(
            txn_types::Key::from_raw(key)
                .append_ts(TimeStamp::new(ts))
                .as_encoded(),
        )
    }

    fn get_write_value(
        write_type: WriteType,
        start_ts: u64,
        short_value: Option<Value>,
    ) -> Vec<u8> {
        txn_types::Write::new(write_type, TimeStamp::new(start_ts), short_value)
            .as_ref()
            .to_bytes()
    }

    fn create_sample_external_sst_file_txn_default()
    -> Result<(tempfile::TempDir, StorageBackend, SstMeta)> {
        let ext_sst_dir = tempfile::tempdir()?;
        let mut sst_writer = new_sst_writer(
            ext_sst_dir
                .path()
                .join("sample_default.sst")
                .to_str()
                .unwrap(),
        );
        sst_writer.put(&get_encoded_key(b"t123_r01", 1), b"abc")?;
        sst_writer.put(&get_encoded_key(b"t123_r04", 3), b"xyz")?;
        sst_writer.put(&get_encoded_key(b"t123_r07", 7), b"pqrst")?;
        // sst_writer.delete(b"t123_r10")?; // FIXME: can't handle DELETE ops yet.
        let sst_info = sst_writer.finish()?;

        // make up the SST meta for downloading.
        let mut meta = SstMeta::default();
        let uuid = Uuid::new_v4();
        meta.set_uuid(uuid.as_bytes().to_vec());
        meta.set_cf_name(CF_DEFAULT.to_owned());
        meta.set_length(sst_info.file_size());
        meta.set_region_id(4);
        meta.mut_region_epoch().set_conf_ver(5);
        meta.mut_region_epoch().set_version(6);

        let backend = external_storage_export::make_local_backend(ext_sst_dir.path());
        Ok((ext_sst_dir, backend, meta))
    }

    fn create_sample_external_sst_file_txn_write()
    -> Result<(tempfile::TempDir, StorageBackend, SstMeta)> {
        let ext_sst_dir = tempfile::tempdir()?;
        let mut sst_writer = new_sst_writer(
            ext_sst_dir
                .path()
                .join("sample_write.sst")
                .to_str()
                .unwrap(),
        );
        sst_writer.put(
            &get_encoded_key(b"t123_r01", 5),
            &get_write_value(WriteType::Put, 1, None),
        )?;
        sst_writer.put(
            &get_encoded_key(b"t123_r02", 5),
            &get_write_value(WriteType::Delete, 1, None),
        )?;
        sst_writer.put(
            &get_encoded_key(b"t123_r04", 4),
            &get_write_value(WriteType::Put, 3, None),
        )?;
        sst_writer.put(
            &get_encoded_key(b"t123_r07", 8),
            &get_write_value(WriteType::Put, 7, None),
        )?;
        sst_writer.put(
            &get_encoded_key(b"t123_r13", 8),
            &get_write_value(WriteType::Put, 7, Some(b"www".to_vec())),
        )?;
        let sst_info = sst_writer.finish()?;

        // make up the SST meta for downloading.
        let mut meta = SstMeta::default();
        let uuid = Uuid::new_v4();
        meta.set_uuid(uuid.as_bytes().to_vec());
        meta.set_cf_name(CF_WRITE.to_owned());
        meta.set_length(sst_info.file_size());
        meta.set_region_id(4);
        meta.mut_region_epoch().set_conf_ver(5);
        meta.mut_region_epoch().set_version(6);

        let backend = external_storage_export::make_local_backend(ext_sst_dir.path());
        Ok((ext_sst_dir, backend, meta))
    }

    fn new_rewrite_rule(
        old_key_prefix: &[u8],
        new_key_prefix: &[u8],
        new_timestamp: u64,
    ) -> RewriteRule {
        let mut rule = RewriteRule::default();
        rule.set_old_key_prefix(old_key_prefix.to_vec());
        rule.set_new_key_prefix(new_key_prefix.to_vec());
        rule.set_new_timestamp(new_timestamp);
        rule
    }

    fn create_sst_test_engine() -> Result<TestEngine> {
        let temp_dir = Builder::new().prefix("test_import_dir").tempdir().unwrap();
        let db_path = temp_dir.path().join("db");
        let db = new_test_engine(db_path.to_str().unwrap(), DATA_CFS);
        Ok(db)
    }

    #[test]
    fn test_read_external_storage_into_file() {
        let data = &b"some input data"[..];
        let mut input = data;
        let mut output = Vec::new();
        let input_len = input.len() as u64;

        let mut hasher = Hasher::new(MessageDigest::sha256()).unwrap();
        hasher.update(data).unwrap();
        let hash256 = hasher.finish().unwrap().to_vec();

        block_on_external_io(external_storage_export::read_external_storage_into_file(
            &mut input,
            &mut output,
            &Limiter::new(f64::INFINITY),
            input_len,
            Some(hash256),
            8192,
        ))
        .unwrap();
        assert_eq!(&*output, data);
    }

    #[test]
    fn test_read_external_storage_into_file_timed_out() {
        use futures_util::stream::{pending, TryStreamExt};

        let mut input = pending::<io::Result<&[u8]>>().into_async_read();
        let mut output = Vec::new();
        let err = block_on_external_io(external_storage_export::read_external_storage_into_file(
            &mut input,
            &mut output,
            &Limiter::new(f64::INFINITY),
            0,
            None,
            usize::MAX,
        ))
        .unwrap_err();
        assert_eq!(err.kind(), io::ErrorKind::TimedOut);
    }

    #[test]
    fn test_read_external_storage_info_buff() {
        let data = &b"input some data, used to test read buff"[..];
        let mut reader = data;
        let len = reader.len() as _;
        let sha_256 = {
            let mut hasher = Hasher::new(MessageDigest::sha256()).unwrap();
            hasher.update(data).unwrap();
            hasher.finish().unwrap().to_vec()
        };

        // test successfully.
        let output = block_on_external_io(read_external_storage_info_buff(
            &mut reader,
            &Limiter::new(f64::INFINITY),
            len,
            Some(sha_256.clone()),
            0,
        ))
        .unwrap();
        assert_eq!(&output, data);

        // test without expected_sha245.
        reader = data;
        let output = block_on_external_io(read_external_storage_info_buff(
            &mut reader,
            &Limiter::new(f64::INFINITY),
            len,
            None,
            0,
        ))
        .unwrap();
        assert_eq!(&output, data);

        // test with wrong expectd_len.
        reader = data;
        let err = block_on_external_io(read_external_storage_info_buff(
            &mut reader,
            &Limiter::new(f64::INFINITY),
            len + 1,
            Some(sha_256.clone()),
            0,
        ))
        .unwrap_err();
        assert!(err.to_string().contains("length not match"));

        // test with wrong expected_sha256.
        reader = data;
        let err = block_on_external_io(read_external_storage_info_buff(
            &mut reader,
            &Limiter::new(f64::INFINITY),
            len,
            Some(sha_256[..sha_256.len() - 1].to_vec()),
            0,
        ))
        .unwrap_err();
        assert!(err.to_string().contains("sha256 not match"));
    }

    #[test]
    fn test_read_external_storage_info_buff_timed_out() {
        use futures_util::stream::{pending, TryStreamExt};

        let mut input = pending::<io::Result<&[u8]>>().into_async_read();
        let err = block_on_external_io(read_external_storage_info_buff(
            &mut input,
            &Limiter::new(f64::INFINITY),
            0,
            None,
            usize::MAX,
        ))
        .unwrap_err();
        assert_eq!(err.kind(), io::ErrorKind::TimedOut);
    }

    #[test]
    fn test_do_read_kv_file() {
        // create a sample kv file.
        let (_temp_dir, backend, kv_meta, buff) = create_sample_external_kv_file().unwrap();

        // create importer object.
        let import_dir = tempfile::tempdir().unwrap();
        let (_, key_manager) = new_key_manager_for_test();
        let importer = SstImporter::new(
            &Config::default(),
            import_dir,
            Some(key_manager),
            ApiVersion::V1,
        )
        .unwrap();
        let ext_storage = {
<<<<<<< HEAD
            let inner = importer.create_external_storage(&backend, false).unwrap();
            Arc::new(inner)
=======
            let inner = importer.wrap_kms(
                importer.external_storage_or_cache(&backend, "").unwrap(),
                false,
            );
            inner
>>>>>>> 7a3764fc
        };

        // test do_read_kv_file()
        let rewrite_rule = &new_rewrite_rule(b"", b"", 12345);
        let output = importer
            .do_read_kv_file(
                &kv_meta,
                rewrite_rule,
                ext_storage,
                &Limiter::new(f64::INFINITY),
            )
            .unwrap();

        assert_eq!(CacheKvFile::Mem(Arc::new(buff.clone())), output);

        // Do not shrint nothing.
        let shrink_size = importer.shrink_by_tick();
        assert_eq!(shrink_size, 0);
        assert_eq!(importer.file_locks.len(), 1);

        // drop the refcnt
        drop(output);
        let shrink_size = importer.shrink_by_tick();
        assert_eq!(shrink_size, 0);
        assert_eq!(importer.file_locks.len(), 1);

        // set expired instance in Dashmap
        for mut kv in importer.file_locks.iter_mut() {
            kv.1 = Instant::now().sub(Duration::from_secs(61));
        }
        let shrink_size = importer.shrink_by_tick();
        assert_eq!(shrink_size, buff.len());
        assert!(importer.file_locks.is_empty());
    }

    #[test]
    fn test_read_kv_files_from_external_storage() {
        // create a sample kv file.
        let (_temp_dir, backend, kv_meta, buff) = create_sample_external_kv_file().unwrap();

        // create importer object.
        let import_dir = tempfile::tempdir().unwrap();
        let (_, key_manager) = new_key_manager_for_test();
        let importer = SstImporter::new(
            &Config::default(),
            import_dir,
            Some(key_manager),
            ApiVersion::V1,
        )
        .unwrap();
        let ext_storage = {
<<<<<<< HEAD
            let inner = importer.create_external_storage(&backend, false).unwrap();
=======
            let inner = importer.wrap_kms(
                importer.external_storage_or_cache(&backend, "").unwrap(),
                false,
            );
>>>>>>> 7a3764fc
            Arc::new(inner)
        };

        // test read all of the file.
        let restore_config = external_storage_export::RestoreConfig {
            expected_sha256: Some(kv_meta.get_sha256().to_vec()),
            ..Default::default()
        };

        let output = importer
            .read_kv_files_from_external_storage(
                kv_meta.get_length(),
                kv_meta.get_name(),
                ext_storage.clone(),
                &Limiter::new(f64::INFINITY),
                restore_config,
            )
            .unwrap();
        assert_eq!(
            buff,
            output,
            "we are testing addition with {} and {}",
            buff.len(),
            output.len()
        );

        // test read range of the file.
        let (offset, len) = (5, 16);
        let restore_config = external_storage_export::RestoreConfig {
            range: Some((offset, len)),
            ..Default::default()
        };

        let output = importer
            .read_kv_files_from_external_storage(
                len,
                kv_meta.get_name(),
                ext_storage,
                &Limiter::new(f64::INFINITY),
                restore_config,
            )
            .unwrap();
        assert_eq!(&buff[offset as _..(offset + len) as _], &output[..]);
    }

    #[test]
    fn test_do_download_kv_file() {
        // create a sample kv file.
        let (_temp_dir, backend, kv_meta, buff) = create_sample_external_kv_file().unwrap();

        // create importer object.
        let import_dir = tempfile::tempdir().unwrap();
        let (_, key_manager) = new_key_manager_for_test();
        let cfg = Config {
            memory_use_ratio: 0.0,
            ..Default::default()
        };
        let importer =
            SstImporter::new(&cfg, import_dir, Some(key_manager), ApiVersion::V1).unwrap();
        let rewrite_rule = &new_rewrite_rule(b"", b"", 12345);
        let ext_storage = {
<<<<<<< HEAD
            let inner = importer.create_external_storage(&backend, false).unwrap();
            Arc::new(inner)
=======
            importer.wrap_kms(
                importer.external_storage_or_cache(&backend, "").unwrap(),
                false,
            )
>>>>>>> 7a3764fc
        };
        let path = importer
            .dir
            .get_import_path(
                format!("{}_{}", kv_meta.get_name(), kv_meta.get_range_offset()).as_str(),
            )
            .unwrap();

        // test do_download_kv_file().
        assert!(importer.import_support_download());
        let output = importer
            .read_from_kv_file(
                &kv_meta,
                rewrite_rule,
                ext_storage,
                &backend,
                &Limiter::new(f64::INFINITY),
            )
            .unwrap();
        assert_eq!(*output, buff);
        check_file_exists(&path.save, None);

        // test shrink nothing.
        let shrint_files_cnt = importer.shrink_by_tick();
        assert_eq!(shrint_files_cnt, 0);

        // set expired instance in Dashmap.
        for mut kv in importer.file_locks.iter_mut() {
            kv.1 = Instant::now().sub(Duration::from_secs(601));
        }
        let shrint_files_cnt = importer.shrink_by_tick();
        assert_eq!(shrint_files_cnt, 1);
        check_file_not_exists(&path.save, None);
    }

    #[test]
    fn test_download_file_from_external_storage_for_sst() {
        // creates a sample SST file.
        let (_ext_sst_dir, backend, meta) = create_sample_external_sst_file().unwrap();

        // create importer object.
        let import_dir = tempfile::tempdir().unwrap();
        let (_, key_manager) = new_key_manager_for_test();
        let importer = SstImporter::new(
            &Config::default(),
            import_dir,
            Some(key_manager.clone()),
            ApiVersion::V1,
        )
        .unwrap();

        // perform download file into .temp dir.
        let file_name = "sample.sst";
        let path = importer.dir.get_import_path(file_name).unwrap();
        let restore_config = external_storage_export::RestoreConfig::default();
        importer
            .download_file_from_external_storage(
                meta.get_length(),
                file_name,
                path.temp.clone(),
                &backend,
                true,
                &Limiter::new(f64::INFINITY),
                restore_config,
            )
            .unwrap();
        check_file_exists(&path.temp, Some(&key_manager));
        assert!(!check_file_is_same(
            &_ext_sst_dir.path().join(file_name),
            &path.temp,
        ));
    }

    #[test]
    fn test_download_file_from_external_storage_for_kv() {
        let (_temp_dir, backend, kv_meta, _) = create_sample_external_kv_file().unwrap();
        let (_, key_manager) = new_key_manager_for_test();

        let import_dir = tempfile::tempdir().unwrap();
        let importer = SstImporter::new(
            &Config::default(),
            import_dir,
            Some(key_manager),
            ApiVersion::V1,
        )
        .unwrap();

        let path = importer.dir.get_import_path(kv_meta.get_name()).unwrap();
        let restore_config = external_storage_export::RestoreConfig {
            expected_sha256: Some(kv_meta.get_sha256().to_vec()),
            ..Default::default()
        };
        importer
            .download_file_from_external_storage(
                kv_meta.get_length(),
                kv_meta.get_name(),
                path.temp.clone(),
                &backend,
                false,
                &Limiter::new(f64::INFINITY),
                restore_config,
            )
            .unwrap();

        assert!(check_file_is_same(
            &_temp_dir.path().join(kv_meta.get_name()),
            &path.temp,
        ));
    }

    #[test]
    fn test_download_sst_no_key_rewrite() {
        // creates a sample SST file.
        let (_ext_sst_dir, backend, meta) = create_sample_external_sst_file().unwrap();

        // performs the download.
        let importer_dir = tempfile::tempdir().unwrap();
        let cfg = Config::default();
        let importer = SstImporter::new(&cfg, &importer_dir, None, ApiVersion::V1).unwrap();
        let db = create_sst_test_engine().unwrap();

        let range = importer
            .download::<TestEngine>(
                &meta,
                &backend,
                "sample.sst",
                &RewriteRule::default(),
                None,
                Limiter::new(f64::INFINITY),
                db,
            )
            .unwrap()
            .unwrap();

        assert_eq!(range.get_start(), b"t123_r01");
        assert_eq!(range.get_end(), b"t123_r13");

        // verifies that the file is saved to the correct place.
        let sst_file_path = importer.dir.join(&meta).unwrap().save;
        let sst_file_metadata = sst_file_path.metadata().unwrap();
        assert!(sst_file_metadata.is_file());
        assert_eq!(sst_file_metadata.len(), meta.get_length());

        // verifies the SST content is correct.
        let sst_reader = new_sst_reader(sst_file_path.to_str().unwrap(), None);
        sst_reader.verify_checksum().unwrap();
        let mut iter = sst_reader.iter(IterOptions::default()).unwrap();
        iter.seek_to_first().unwrap();
        assert_eq!(
            collect(iter),
            vec![
                (b"zt123_r01".to_vec(), b"abc".to_vec()),
                (b"zt123_r04".to_vec(), b"xyz".to_vec()),
                (b"zt123_r07".to_vec(), b"pqrst".to_vec()),
                (b"zt123_r13".to_vec(), b"www".to_vec()),
            ]
        );
    }

    #[test]
    fn test_download_sst_no_key_rewrite_with_encrypted() {
        // creates a sample SST file.
        let (_ext_sst_dir, backend, meta) = create_sample_external_sst_file().unwrap();

        // performs the download.
        let importer_dir = tempfile::tempdir().unwrap();
        let cfg = Config::default();
        let (temp_dir, key_manager) = new_key_manager_for_test();
        let importer = SstImporter::new(
            &cfg,
            &importer_dir,
            Some(key_manager.clone()),
            ApiVersion::V1,
        )
        .unwrap();

        let db_path = temp_dir.path().join("db");
        let env = get_env(Some(key_manager), None /* io_rate_limiter */).unwrap();
        let db = new_test_engine_with_env(db_path.to_str().unwrap(), DATA_CFS, env.clone());

        let range = importer
            .download::<TestEngine>(
                &meta,
                &backend,
                "sample.sst",
                &RewriteRule::default(),
                None,
                Limiter::new(f64::INFINITY),
                db,
            )
            .unwrap()
            .unwrap();

        assert_eq!(range.get_start(), b"t123_r01");
        assert_eq!(range.get_end(), b"t123_r13");

        // verifies that the file is saved to the correct place.
        let sst_file_path = importer.dir.join(&meta).unwrap().save;
        let sst_file_metadata = sst_file_path.metadata().unwrap();
        assert!(sst_file_metadata.is_file());
        assert_eq!(sst_file_metadata.len(), meta.get_length());

        // verifies the SST content is correct.
        let sst_reader = new_sst_reader(sst_file_path.to_str().unwrap(), Some(env));
        sst_reader.verify_checksum().unwrap();
        let mut iter = sst_reader.iter(IterOptions::default()).unwrap();
        iter.seek_to_first().unwrap();
        assert_eq!(
            collect(iter),
            vec![
                (b"zt123_r01".to_vec(), b"abc".to_vec()),
                (b"zt123_r04".to_vec(), b"xyz".to_vec()),
                (b"zt123_r07".to_vec(), b"pqrst".to_vec()),
                (b"zt123_r13".to_vec(), b"www".to_vec()),
            ]
        );
    }

    #[test]
    fn test_download_sst_with_key_rewrite() {
        // creates a sample SST file.
        let (_ext_sst_dir, backend, meta) = create_sample_external_sst_file().unwrap();

        // performs the download.
        let importer_dir = tempfile::tempdir().unwrap();
        let cfg = Config::default();
        let importer = SstImporter::new(&cfg, &importer_dir, None, ApiVersion::V1).unwrap();
        let db = create_sst_test_engine().unwrap();

        let range = importer
            .download::<TestEngine>(
                &meta,
                &backend,
                "sample.sst",
                &new_rewrite_rule(b"t123", b"t567", 0),
                None,
                Limiter::new(f64::INFINITY),
                db,
            )
            .unwrap()
            .unwrap();

        assert_eq!(range.get_start(), b"t567_r01");
        assert_eq!(range.get_end(), b"t567_r13");

        // verifies that the file is saved to the correct place.
        // (the file size may be changed, so not going to check the file size)
        let sst_file_path = importer.dir.join(&meta).unwrap().save;
        assert!(sst_file_path.is_file());

        // verifies the SST content is correct.
        let sst_reader = new_sst_reader(sst_file_path.to_str().unwrap(), None);
        sst_reader.verify_checksum().unwrap();
        let mut iter = sst_reader.iter(IterOptions::default()).unwrap();
        iter.seek_to_first().unwrap();
        assert_eq!(
            collect(iter),
            vec![
                (b"zt567_r01".to_vec(), b"abc".to_vec()),
                (b"zt567_r04".to_vec(), b"xyz".to_vec()),
                (b"zt567_r07".to_vec(), b"pqrst".to_vec()),
                (b"zt567_r13".to_vec(), b"www".to_vec()),
            ]
        );
    }

    #[test]
    fn test_download_sst_with_key_rewrite_ts_default() {
        // performs the download.
        let importer_dir = tempfile::tempdir().unwrap();
        let cfg = Config::default();
        let importer = SstImporter::new(&cfg, &importer_dir, None, ApiVersion::V1).unwrap();

        // creates a sample SST file.
        let (_ext_sst_dir, backend, meta) = create_sample_external_sst_file_txn_default().unwrap();
        let db = create_sst_test_engine().unwrap();

        let _ = importer
            .download::<TestEngine>(
                &meta,
                &backend,
                "sample_default.sst",
                &new_rewrite_rule(b"", b"", 16),
                None,
                Limiter::new(f64::INFINITY),
                db,
            )
            .unwrap()
            .unwrap();

        // verifies that the file is saved to the correct place.
        // (the file size may be changed, so not going to check the file size)
        let sst_file_path = importer.dir.join(&meta).unwrap().save;
        assert!(sst_file_path.is_file());

        // verifies the SST content is correct.
        let sst_reader = new_sst_reader(sst_file_path.to_str().unwrap(), None);
        sst_reader.verify_checksum().unwrap();
        let mut iter = sst_reader.iter(IterOptions::default()).unwrap();
        iter.seek_to_first().unwrap();
        assert_eq!(
            collect(iter),
            vec![
                (get_encoded_key(b"t123_r01", 16), b"abc".to_vec()),
                (get_encoded_key(b"t123_r04", 16), b"xyz".to_vec()),
                (get_encoded_key(b"t123_r07", 16), b"pqrst".to_vec()),
            ]
        );
    }

    #[test]
    fn test_download_sst_with_key_rewrite_ts_write() {
        // performs the download.
        let importer_dir = tempfile::tempdir().unwrap();
        let cfg = Config::default();
        let importer = SstImporter::new(&cfg, &importer_dir, None, ApiVersion::V1).unwrap();

        // creates a sample SST file.
        let (_ext_sst_dir, backend, meta) = create_sample_external_sst_file_txn_write().unwrap();
        let db = create_sst_test_engine().unwrap();

        let _ = importer
            .download::<TestEngine>(
                &meta,
                &backend,
                "sample_write.sst",
                &new_rewrite_rule(b"", b"", 16),
                None,
                Limiter::new(f64::INFINITY),
                db,
            )
            .unwrap()
            .unwrap();

        // verifies that the file is saved to the correct place.
        // (the file size may be changed, so not going to check the file size)
        let sst_file_path = importer.dir.join(&meta).unwrap().save;
        assert!(sst_file_path.is_file());

        // verifies the SST content is correct.
        let sst_reader = new_sst_reader(sst_file_path.to_str().unwrap(), None);
        sst_reader.verify_checksum().unwrap();
        let mut iter = sst_reader.iter(IterOptions::default()).unwrap();
        iter.seek_to_first().unwrap();
        assert_eq!(
            collect(iter),
            vec![
                (
                    get_encoded_key(b"t123_r01", 16),
                    get_write_value(WriteType::Put, 16, None)
                ),
                (
                    get_encoded_key(b"t123_r02", 16),
                    get_write_value(WriteType::Delete, 16, None)
                ),
                (
                    get_encoded_key(b"t123_r04", 16),
                    get_write_value(WriteType::Put, 16, None)
                ),
                (
                    get_encoded_key(b"t123_r07", 16),
                    get_write_value(WriteType::Put, 16, None)
                ),
                (
                    get_encoded_key(b"t123_r13", 16),
                    get_write_value(WriteType::Put, 16, Some(b"www".to_vec()))
                ),
            ]
        );
    }

    #[test]
    fn test_download_sst_then_ingest() {
        for cf in &[CF_DEFAULT, CF_WRITE] {
            // creates a sample SST file.
            let (_ext_sst_dir, backend, mut meta) = create_sample_external_sst_file().unwrap();
            meta.set_cf_name((*cf).to_string());

            // performs the download.
            let importer_dir = tempfile::tempdir().unwrap();
            let cfg = Config::default();
            let importer = SstImporter::new(&cfg, &importer_dir, None, ApiVersion::V1).unwrap();
            let db = create_sst_test_engine().unwrap();

            let range = importer
                .download::<TestEngine>(
                    &meta,
                    &backend,
                    "sample.sst",
                    &new_rewrite_rule(b"t123", b"t9102", 0),
                    None,
                    Limiter::new(f64::INFINITY),
                    db,
                )
                .unwrap()
                .unwrap();

            assert_eq!(range.get_start(), b"t9102_r01");
            assert_eq!(range.get_end(), b"t9102_r13");

            // performs the ingest
            let ingest_dir = tempfile::tempdir().unwrap();
            let db = new_test_engine(ingest_dir.path().to_str().unwrap(), DATA_CFS);

            meta.set_length(0); // disable validation.
            meta.set_crc32(0);
            let meta_info = importer.validate(&meta).unwrap();
            importer.ingest(&[meta_info.clone()], &db).unwrap();
            // key1 = "zt9102_r01", value1 = "abc", len = 13
            // key2 = "zt9102_r04", value2 = "xyz", len = 13
            // key3 = "zt9102_r07", value3 = "pqrst", len = 15
            // key4 = "zt9102_r13", value4 = "www", len = 13
            // total_bytes = (13 + 13 + 15 + 13) + 4 * 8 = 86
            // don't no why each key has extra 8 byte length in raw_key_size(), but it seems
            // tolerable. https://docs.rs/rocks/0.1.0/rocks/table_properties/struct.TableProperties.html#method.raw_key_size
            assert_eq!(meta_info.total_bytes, 86);
            assert_eq!(meta_info.total_kvs, 4);

            // verifies the DB content is correct.
            let mut iter = db.iterator(cf).unwrap();
            iter.seek_to_first().unwrap();
            assert_eq!(
                collect(iter),
                vec![
                    (b"zt9102_r01".to_vec(), b"abc".to_vec()),
                    (b"zt9102_r04".to_vec(), b"xyz".to_vec()),
                    (b"zt9102_r07".to_vec(), b"pqrst".to_vec()),
                    (b"zt9102_r13".to_vec(), b"www".to_vec()),
                ]
            );

            // check properties
            let start = keys::data_key(b"");
            let end = keys::data_end_key(b"");
            let collection = db.get_range_properties_cf(cf, &start, &end).unwrap();
            assert!(!collection.is_empty());
            for (_, v) in collection.iter() {
                assert!(!v.user_collected_properties().is_empty());
                assert_eq!(
                    v.user_collected_properties()
                        .get(PROP_TEST_MARKER_CF_NAME)
                        .unwrap(),
                    cf.as_bytes()
                );
            }
        }
    }

    #[test]
    fn test_download_sst_partial_range() {
        let (_ext_sst_dir, backend, mut meta) = create_sample_external_sst_file().unwrap();
        let importer_dir = tempfile::tempdir().unwrap();
        let cfg = Config::default();
        let importer = SstImporter::new(&cfg, &importer_dir, None, ApiVersion::V1).unwrap();
        let db = create_sst_test_engine().unwrap();
        // note: the range doesn't contain the DATA_PREFIX 'z'.
        meta.mut_range().set_start(b"t123_r02".to_vec());
        meta.mut_range().set_end(b"t123_r12".to_vec());

        let range = importer
            .download::<TestEngine>(
                &meta,
                &backend,
                "sample.sst",
                &RewriteRule::default(),
                None,
                Limiter::new(f64::INFINITY),
                db,
            )
            .unwrap()
            .unwrap();

        assert_eq!(range.get_start(), b"t123_r04");
        assert_eq!(range.get_end(), b"t123_r07");

        // verifies that the file is saved to the correct place.
        // (the file size is changed, so not going to check the file size)
        let sst_file_path = importer.dir.join(&meta).unwrap().save;
        assert!(sst_file_path.is_file());

        // verifies the SST content is correct.
        let sst_reader = new_sst_reader(sst_file_path.to_str().unwrap(), None);
        sst_reader.verify_checksum().unwrap();
        let mut iter = sst_reader.iter(IterOptions::default()).unwrap();
        iter.seek_to_first().unwrap();
        assert_eq!(
            collect(iter),
            vec![
                (b"zt123_r04".to_vec(), b"xyz".to_vec()),
                (b"zt123_r07".to_vec(), b"pqrst".to_vec()),
            ]
        );
    }

    #[test]
    fn test_download_sst_partial_range_with_key_rewrite() {
        let (_ext_sst_dir, backend, mut meta) = create_sample_external_sst_file().unwrap();
        let importer_dir = tempfile::tempdir().unwrap();
        let cfg = Config::default();
        let importer = SstImporter::new(&cfg, &importer_dir, None, ApiVersion::V1).unwrap();
        let db = create_sst_test_engine().unwrap();
        meta.mut_range().set_start(b"t5_r02".to_vec());
        meta.mut_range().set_end(b"t5_r12".to_vec());

        let range = importer
            .download::<TestEngine>(
                &meta,
                &backend,
                "sample.sst",
                &new_rewrite_rule(b"t123", b"t5", 0),
                None,
                Limiter::new(f64::INFINITY),
                db,
            )
            .unwrap()
            .unwrap();

        assert_eq!(range.get_start(), b"t5_r04");
        assert_eq!(range.get_end(), b"t5_r07");

        // verifies that the file is saved to the correct place.
        let sst_file_path = importer.dir.join(&meta).unwrap().save;
        assert!(sst_file_path.is_file());

        // verifies the SST content is correct.
        let sst_reader = new_sst_reader(sst_file_path.to_str().unwrap(), None);
        sst_reader.verify_checksum().unwrap();
        let mut iter = sst_reader.iter(IterOptions::default()).unwrap();
        iter.seek_to_first().unwrap();
        assert_eq!(
            collect(iter),
            vec![
                (b"zt5_r04".to_vec(), b"xyz".to_vec()),
                (b"zt5_r07".to_vec(), b"pqrst".to_vec()),
            ]
        );
    }

    #[test]
    fn test_download_sst_invalid() {
        let ext_sst_dir = tempfile::tempdir().unwrap();
        file_system::write(ext_sst_dir.path().join("sample.sst"), b"not an SST file").unwrap();
        let mut meta = SstMeta::default();
        meta.set_uuid(vec![0u8; 16]);
        let importer_dir = tempfile::tempdir().unwrap();
        let cfg = Config::default();
        let importer = SstImporter::new(&cfg, &importer_dir, None, ApiVersion::V1).unwrap();
        let db = create_sst_test_engine().unwrap();
        let backend = external_storage_export::make_local_backend(ext_sst_dir.path());

        let result = importer.download::<TestEngine>(
            &meta,
            &backend,
            "sample.sst",
            &RewriteRule::default(),
            None,
            Limiter::new(f64::INFINITY),
            db,
        );
        match &result {
            Err(Error::EngineTraits(TraitError::Engine(s)))
                if s.state().starts_with("Corruption:") => {}
            _ => panic!("unexpected download result: {:?}", result),
        }
    }

    #[test]
    fn test_download_sst_empty() {
        let (_ext_sst_dir, backend, mut meta) = create_sample_external_sst_file().unwrap();
        let importer_dir = tempfile::tempdir().unwrap();
        let cfg = Config::default();
        let importer = SstImporter::new(&cfg, &importer_dir, None, ApiVersion::V1).unwrap();
        let db = create_sst_test_engine().unwrap();
        meta.mut_range().set_start(vec![b'x']);
        meta.mut_range().set_end(vec![b'y']);

        let result = importer.download::<TestEngine>(
            &meta,
            &backend,
            "sample.sst",
            &RewriteRule::default(),
            None,
            Limiter::new(f64::INFINITY),
            db,
        );

        match result {
            Ok(None) => {}
            _ => panic!("unexpected download result: {:?}", result),
        }
    }

    #[test]
    fn test_download_sst_wrong_key_prefix() {
        let (_ext_sst_dir, backend, meta) = create_sample_external_sst_file().unwrap();
        let importer_dir = tempfile::tempdir().unwrap();
        let cfg = Config::default();
        let importer = SstImporter::new(&cfg, &importer_dir, None, ApiVersion::V1).unwrap();
        let db = create_sst_test_engine().unwrap();

        let result = importer.download::<TestEngine>(
            &meta,
            &backend,
            "sample.sst",
            &new_rewrite_rule(b"xxx", b"yyy", 0),
            None,
            Limiter::new(f64::INFINITY),
            db,
        );

        match &result {
            Err(Error::WrongKeyPrefix { key, prefix, .. }) => {
                assert_eq!(key, b"t123_r01");
                assert_eq!(prefix, b"xxx");
            }
            _ => panic!("unexpected download result: {:?}", result),
        }
    }

    #[test]
    fn test_download_rawkv_sst() {
        test_download_rawkv_sst_impl(ApiVersion::V1);
        test_download_rawkv_sst_impl(ApiVersion::V1ttl);
        test_download_rawkv_sst_impl(ApiVersion::V2);
    }

    fn test_download_rawkv_sst_impl(api_version: ApiVersion) {
        // creates a sample SST file.
        let (_ext_sst_dir, backend, meta) =
            create_sample_external_rawkv_sst_file(b"0", b"z", false).unwrap();

        // performs the download.
        let importer_dir = tempfile::tempdir().unwrap();
        let cfg = Config::default();
        let importer = SstImporter::new(&cfg, &importer_dir, None, api_version).unwrap();
        let db = create_sst_test_engine().unwrap();

        let range = importer
            .download::<TestEngine>(
                &meta,
                &backend,
                "sample.sst",
                &RewriteRule::default(),
                None,
                Limiter::new(f64::INFINITY),
                db,
            )
            .unwrap()
            .unwrap();

        assert_eq!(range.get_start(), b"a");
        assert_eq!(range.get_end(), b"d");

        // verifies that the file is saved to the correct place.
        let sst_file_path = importer.dir.join(&meta).unwrap().save;
        let sst_file_metadata = sst_file_path.metadata().unwrap();
        assert!(sst_file_metadata.is_file());
        assert_eq!(sst_file_metadata.len(), meta.get_length());

        // verifies the SST content is correct.
        let sst_reader = new_sst_reader(sst_file_path.to_str().unwrap(), None);
        sst_reader.verify_checksum().unwrap();
        let mut iter = sst_reader.iter(IterOptions::default()).unwrap();
        iter.seek_to_first().unwrap();
        assert_eq!(
            collect(iter),
            vec![
                (b"za".to_vec(), b"v1".to_vec()),
                (b"zb".to_vec(), b"v2".to_vec()),
                (b"zb\x00".to_vec(), b"v3".to_vec()),
                (b"zc".to_vec(), b"v4".to_vec()),
                (b"zc\x00".to_vec(), b"v5".to_vec()),
                (b"zc\x00\x00".to_vec(), b"v6".to_vec()),
                (b"zd".to_vec(), b"v7".to_vec()),
            ]
        );
    }

    #[test]
    fn test_download_rawkv_sst_partial() {
        test_download_rawkv_sst_partial_impl(ApiVersion::V1);
        test_download_rawkv_sst_partial_impl(ApiVersion::V1ttl);
        test_download_rawkv_sst_partial_impl(ApiVersion::V2);
    }

    fn test_download_rawkv_sst_partial_impl(api_version: ApiVersion) {
        // creates a sample SST file.
        let (_ext_sst_dir, backend, meta) =
            create_sample_external_rawkv_sst_file(b"b", b"c\x00", false).unwrap();

        // performs the download.
        let importer_dir = tempfile::tempdir().unwrap();
        let cfg = Config::default();
        let importer = SstImporter::new(&cfg, &importer_dir, None, api_version).unwrap();
        let db = create_sst_test_engine().unwrap();

        let range = importer
            .download::<TestEngine>(
                &meta,
                &backend,
                "sample.sst",
                &RewriteRule::default(),
                None,
                Limiter::new(f64::INFINITY),
                db,
            )
            .unwrap()
            .unwrap();

        assert_eq!(range.get_start(), b"b");
        assert_eq!(range.get_end(), b"c\x00");

        // verifies that the file is saved to the correct place.
        let sst_file_path = importer.dir.join(&meta).unwrap().save;
        let sst_file_metadata = sst_file_path.metadata().unwrap();
        assert!(sst_file_metadata.is_file());

        // verifies the SST content is correct.
        let sst_reader = new_sst_reader(sst_file_path.to_str().unwrap(), None);
        sst_reader.verify_checksum().unwrap();
        let mut iter = sst_reader.iter(IterOptions::default()).unwrap();
        iter.seek_to_first().unwrap();
        assert_eq!(
            collect(iter),
            vec![
                (b"zb".to_vec(), b"v2".to_vec()),
                (b"zb\x00".to_vec(), b"v3".to_vec()),
                (b"zc".to_vec(), b"v4".to_vec()),
                (b"zc\x00".to_vec(), b"v5".to_vec()),
            ]
        );
    }

    #[test]
    fn test_download_rawkv_sst_partial_exclusive_end_key() {
        test_download_rawkv_sst_partial_exclusive_end_key_impl(ApiVersion::V1);
        test_download_rawkv_sst_partial_exclusive_end_key_impl(ApiVersion::V1ttl);
        test_download_rawkv_sst_partial_exclusive_end_key_impl(ApiVersion::V2);
    }

    fn test_download_rawkv_sst_partial_exclusive_end_key_impl(api_version: ApiVersion) {
        // creates a sample SST file.
        let (_ext_sst_dir, backend, meta) =
            create_sample_external_rawkv_sst_file(b"b", b"c\x00", true).unwrap();

        // performs the download.
        let importer_dir = tempfile::tempdir().unwrap();
        let cfg = Config::default();
        let importer = SstImporter::new(&cfg, &importer_dir, None, api_version).unwrap();
        let db = create_sst_test_engine().unwrap();

        let range = importer
            .download::<TestEngine>(
                &meta,
                &backend,
                "sample.sst",
                &RewriteRule::default(),
                None,
                Limiter::new(f64::INFINITY),
                db,
            )
            .unwrap()
            .unwrap();

        assert_eq!(range.get_start(), b"b");
        assert_eq!(range.get_end(), b"c");

        // verifies that the file is saved to the correct place.
        let sst_file_path = importer.dir.join(&meta).unwrap().save;
        let sst_file_metadata = sst_file_path.metadata().unwrap();
        assert!(sst_file_metadata.is_file());

        // verifies the SST content is correct.
        let sst_reader = new_sst_reader(sst_file_path.to_str().unwrap(), None);
        sst_reader.verify_checksum().unwrap();
        let mut iter = sst_reader.iter(IterOptions::default()).unwrap();
        iter.seek_to_first().unwrap();
        assert_eq!(
            collect(iter),
            vec![
                (b"zb".to_vec(), b"v2".to_vec()),
                (b"zb\x00".to_vec(), b"v3".to_vec()),
                (b"zc".to_vec(), b"v4".to_vec()),
            ]
        );
    }

    #[test]
    fn test_download_compression() {
        // creates a sample SST file.
        let (_ext_sst_dir, backend, meta) = create_sample_external_sst_file().unwrap();

        // performs the download.
        let importer_dir = tempfile::tempdir().unwrap();
        let cfg = Config::default();
        let mut importer = SstImporter::new(&cfg, &importer_dir, None, ApiVersion::V1).unwrap();
        importer.set_compression_type(CF_DEFAULT, Some(SstCompressionType::Snappy));
        let db = create_sst_test_engine().unwrap();

        importer
            .download::<TestEngine>(
                &meta,
                &backend,
                "sample.sst",
                &new_rewrite_rule(b"t123", b"t789", 0),
                None,
                Limiter::new(f64::INFINITY),
                db,
            )
            .unwrap()
            .unwrap();

        // verifies the SST is compressed using Snappy.
        let sst_file_path = importer.dir.join(&meta).unwrap().save;
        assert!(sst_file_path.is_file());

        let sst_reader = new_sst_reader(sst_file_path.to_str().unwrap(), None);
        assert_eq!(sst_reader.compression_name(), "Snappy");
    }

    #[test]
    fn test_write_compression() {
        let mut meta = SstMeta::default();
        meta.set_uuid(Uuid::new_v4().as_bytes().to_vec());

        let importer_dir = tempfile::tempdir().unwrap();
        let cfg = Config::default();
        let mut importer = SstImporter::new(&cfg, &importer_dir, None, ApiVersion::V1).unwrap();
        importer.set_compression_type(CF_DEFAULT, Some(SstCompressionType::Zstd));
        let db_path = importer_dir.path().join("db");
        let db = new_test_engine(db_path.to_str().unwrap(), DATA_CFS);

        let mut w = importer.new_txn_writer::<TestEngine>(&db, meta).unwrap();
        let mut batch = WriteBatch::default();
        let mut pairs = vec![];

        // put short value kv in write cf
        let mut pair = Pair::default();
        pair.set_key(b"k1".to_vec());
        pair.set_value(b"short_value".to_vec());
        pairs.push(pair);

        // put big value kv in default cf
        let big_value = vec![42; 256];
        let mut pair = Pair::default();
        pair.set_key(b"k2".to_vec());
        pair.set_value(big_value);
        pairs.push(pair);

        // generate two cf metas
        batch.set_commit_ts(10);
        batch.set_pairs(pairs.into());
        w.write(batch).unwrap();

        let metas = w.finish().unwrap();
        assert_eq!(metas.len(), 2);

        // verifies SST compression algorithm...
        for meta in metas {
            let sst_file_path = importer.dir.join(&meta).unwrap().save;
            assert!(sst_file_path.is_file());

            let sst_reader = new_sst_reader(sst_file_path.to_str().unwrap(), None);
            let expected_compression_name = match &*meta.cf_name {
                CF_DEFAULT => "ZSTD",
                CF_WRITE => "LZ4", // Lz4 is the default if unspecified.
                _ => unreachable!(),
            };
            assert_eq!(sst_reader.compression_name(), expected_compression_name);
        }
    }

    #[test]
    fn test_import_support_download() {
        let import_dir = tempfile::tempdir().unwrap();
        let importer =
            SstImporter::new(&Config::default(), import_dir, None, ApiVersion::V1).unwrap();
        assert_eq!(importer.import_support_download(), false);

        let import_dir = tempfile::tempdir().unwrap();
        let importer = SstImporter::new(
            &Config {
                memory_use_ratio: 0.0,
                ..Default::default()
            },
            import_dir,
            None,
            ApiVersion::V1,
        )
        .unwrap();
        assert_eq!(importer.import_support_download(), true);
    }

    #[test]
    fn test_inc_mem_and_check() {
        // create importer object.
        let import_dir = tempfile::tempdir().unwrap();
        let importer =
            SstImporter::new(&Config::default(), import_dir, None, ApiVersion::V1).unwrap();
        assert_eq!(importer.mem_use.load(Ordering::SeqCst), 0);

        // test inc_mem_and_check() and dec_mem() successfully.
        let meta = KvMeta {
            length: 100,
            ..Default::default()
        };
        let check = importer.inc_mem_and_check(&meta);
        assert!(check);
        assert_eq!(importer.mem_use.load(Ordering::SeqCst), meta.get_length());

        importer.dec_mem(meta.get_length());
        assert_eq!(importer.mem_use.load(Ordering::SeqCst), 0);

        // test inc_mem_and_check() failed.
        let meta = KvMeta {
            length: u64::MAX,
            ..Default::default()
        };
        let check = importer.inc_mem_and_check(&meta);
        assert!(!check);
    }

    #[test]
    fn test_dashmap_lock() {
        let import_dir = tempfile::tempdir().unwrap();
        let importer =
            SstImporter::new(&Config::default(), import_dir, None, ApiVersion::V1).unwrap();

        let key = "file1";
        let value = (CacheKvFile::Mem(Arc::default()), Instant::now());
        let lock = importer.file_locks.entry(key.to_string()).or_insert(value);

        // test locked by try_entry()
        let lock2 = importer.file_locks.try_entry(key.to_string());
        assert!(lock2.is_none());
        let lock2 = importer.file_locks.try_get(key);
        assert!(lock2.is_locked());

        // test unlocked by entry()
        drop(lock);
        let v = importer.file_locks.get(key).unwrap();
        assert_eq!(v.0.ref_count(), 1);

        let _buff = v.0.clone();
        assert_eq!(v.0.ref_count(), 2);
    }
}<|MERGE_RESOLUTION|>--- conflicted
+++ resolved
@@ -21,14 +21,10 @@
     name_to_cf, util::check_key_in_range, CfName, EncryptionKeyManager, FileEncryptionInfo,
     IterOptions, Iterator, KvEngine, RefIterable, SstCompressionType, SstExt, SstMetaInfo,
     SstReader, SstWriter, SstWriterBuilder, CF_DEFAULT, CF_WRITE,
-<<<<<<< HEAD
-=======
 };
 use external_storage_export::{
     compression_reader_dispatcher, encrypt_wrap_reader, ExternalStorage, RestoreConfig,
->>>>>>> 7a3764fc
 };
-use external_storage_export::{compression_reader_dispatcher, encrypt_wrap_reader, RestoreConfig};
 use file_system::{get_io_rate_limiter, OpenOptions};
 use kvproto::{
     brpb::{CipherInfo, StorageBackend},
@@ -54,8 +50,6 @@
     util, Config, Error, Result,
 };
 
-<<<<<<< HEAD
-=======
 #[derive(Default, Debug, Clone)]
 pub struct DownloadExt<'a> {
     cache_key: Option<&'a str>,
@@ -69,7 +63,6 @@
     }
 }
 
->>>>>>> 7a3764fc
 #[derive(Clone, PartialEq, Debug)]
 pub enum CacheKvFile {
     Mem(Arc<Vec<u8>>),
@@ -104,12 +97,9 @@
     // TODO: lift api_version as a type parameter.
     api_version: ApiVersion,
     compression_types: HashMap<CfName, SstCompressionType>,
-<<<<<<< HEAD
-=======
 
     cached_storage: CacheMap<StorageBackend>,
     download_rt: Runtime,
->>>>>>> 7a3764fc
     file_locks: Arc<DashMap<String, (CacheKvFile, Instant)>>,
     mem_use: AtomicU64,
     mem_limit: ReadableSize,
@@ -123,14 +113,11 @@
         api_version: ApiVersion,
     ) -> Result<SstImporter> {
         let switcher = ImportModeSwitcher::new(cfg);
-<<<<<<< HEAD
-=======
         let cached_storage = CacheMap::default();
         let download_rt = tokio::runtime::Builder::new_current_thread()
             .enable_all()
             .build()?;
         download_rt.spawn(cached_storage.gc_loop());
->>>>>>> 7a3764fc
 
         let memory_limit = (SysQuota::memory_limit_in_bytes() as f64) * cfg.memory_use_ratio;
         info!("sst importer memory limit when apply"; "size" => ?memory_limit);
@@ -142,11 +129,8 @@
             api_version,
             compression_types: HashMap::with_capacity(2),
             file_locks: Arc::new(DashMap::default()),
-<<<<<<< HEAD
-=======
             cached_storage,
             download_rt,
->>>>>>> 7a3764fc
             mem_use: AtomicU64::new(0),
             mem_limit: ReadableSize(memory_limit as u64),
         })
@@ -320,18 +304,6 @@
         speed_limiter: &Limiter,
         restore_config: external_storage_export::RestoreConfig,
     ) -> Result<()> {
-<<<<<<< HEAD
-        let start_read = Instant::now();
-        if let Some(p) = dst_file.parent() {
-            file_system::create_dir_all(p).or_else(|e| {
-                if e.kind() == io::ErrorKind::AlreadyExists {
-                    Ok(())
-                } else {
-                    Err(e)
-                }
-            })?;
-        }
-=======
         self.download_rt
             .block_on(self.async_download_file_from_external_storage(
                 file_length,
@@ -352,7 +324,6 @@
         backend: &StorageBackend,
         cache_id: &str,
     ) -> Result<Arc<dyn ExternalStorage>> {
->>>>>>> 7a3764fc
         // prepare to download the file from the external_storage
         // TODO: pass a config to support hdfs
         let ext_storage = if cache_id.is_empty() {
@@ -365,28 +336,6 @@
         Ok(ext_storage)
     }
 
-<<<<<<< HEAD
-        let ext_storage: Box<dyn external_storage_export::ExternalStorage> = if support_kms {
-            if let Some(key_manager) = &self.key_manager {
-                Box::new(external_storage_export::EncryptedExternalStorage {
-                    key_manager: (*key_manager).clone(),
-                    storage: ext_storage,
-                }) as _
-            } else {
-                ext_storage as _
-            }
-        } else {
-            ext_storage as _
-        };
-
-        let result = ext_storage.restore(
-            src_file_name,
-            dst_file.clone(),
-            file_length,
-            speed_limiter,
-            restore_config,
-        );
-=======
     async fn async_download_file_from_external_storage(
         &self,
         file_length: u64,
@@ -421,7 +370,6 @@
                 restore_config,
             )
             .await;
->>>>>>> 7a3764fc
         IMPORTER_DOWNLOAD_BYTES.observe(file_length as _);
         result.map_err(|e| Error::CannotReadExternalStorage {
             url: util::url_for(&ext_storage),
@@ -588,44 +536,24 @@
         Ok(lock.0.clone())
     }
 
-<<<<<<< HEAD
-    pub fn create_external_storage(
-        &self,
-        backend: &StorageBackend,
-        support_kms: bool,
-    ) -> Result<Box<dyn external_storage_export::ExternalStorage>> {
-        let ext_storage = external_storage_export::create_storage(backend, Default::default())?;
-=======
     pub fn wrap_kms(
         &self,
         ext_storage: Arc<dyn ExternalStorage>,
         support_kms: bool,
     ) -> Arc<dyn external_storage_export::ExternalStorage> {
->>>>>>> 7a3764fc
         // kv-files needn't are decrypted with KMS when download currently because these
         // files are not encrypted when log-backup. It is different from
         // sst-files because sst-files is encrypted when saved with rocksdb env
         // with KMS. to do: support KMS when log-backup and restore point.
-<<<<<<< HEAD
-        let ext_storage = match (support_kms, self.key_manager.clone()) {
-            (true, Some(key_manager)) => {
-                Box::new(external_storage_export::EncryptedExternalStorage {
-=======
         match (support_kms, self.key_manager.clone()) {
             (true, Some(key_manager)) => {
                 Arc::new(external_storage_export::EncryptedExternalStorage {
->>>>>>> 7a3764fc
                     key_manager,
                     storage: ext_storage,
                 })
             }
             _ => ext_storage,
-<<<<<<< HEAD
-        };
-        Ok(ext_storage)
-=======
-        }
->>>>>>> 7a3764fc
+        }
     }
 
     fn read_kv_files_from_external_storage(
@@ -949,26 +877,17 @@
             ..Default::default()
         };
 
-<<<<<<< HEAD
-        self.download_file_from_external_storage(
-=======
         self.async_download_file_from_external_storage(
->>>>>>> 7a3764fc
             meta.length,
             name,
             path.temp.clone(),
             backend,
             true,
             speed_limiter,
-<<<<<<< HEAD
-            restore_config,
-        )?;
-=======
             ext.cache_key.unwrap_or(""),
             restore_config,
         )
         .await?;
->>>>>>> 7a3764fc
 
         // now validate the SST file.
         let env = get_env(self.key_manager.clone(), get_io_rate_limiter())?;
@@ -1794,16 +1713,11 @@
         )
         .unwrap();
         let ext_storage = {
-<<<<<<< HEAD
-            let inner = importer.create_external_storage(&backend, false).unwrap();
-            Arc::new(inner)
-=======
             let inner = importer.wrap_kms(
                 importer.external_storage_or_cache(&backend, "").unwrap(),
                 false,
             );
             inner
->>>>>>> 7a3764fc
         };
 
         // test do_read_kv_file()
@@ -1855,14 +1769,10 @@
         )
         .unwrap();
         let ext_storage = {
-<<<<<<< HEAD
-            let inner = importer.create_external_storage(&backend, false).unwrap();
-=======
             let inner = importer.wrap_kms(
                 importer.external_storage_or_cache(&backend, "").unwrap(),
                 false,
             );
->>>>>>> 7a3764fc
             Arc::new(inner)
         };
 
@@ -1924,15 +1834,10 @@
             SstImporter::new(&cfg, import_dir, Some(key_manager), ApiVersion::V1).unwrap();
         let rewrite_rule = &new_rewrite_rule(b"", b"", 12345);
         let ext_storage = {
-<<<<<<< HEAD
-            let inner = importer.create_external_storage(&backend, false).unwrap();
-            Arc::new(inner)
-=======
             importer.wrap_kms(
                 importer.external_storage_or_cache(&backend, "").unwrap(),
                 false,
             )
->>>>>>> 7a3764fc
         };
         let path = importer
             .dir
