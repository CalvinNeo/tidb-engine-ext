// Copyright 2018 TiKV Project Authors. Licensed under Apache-2.0.

use std::{error::Error, result::Result};

use tikv_util::config::ReadableDuration;

#[derive(Clone, Serialize, Deserialize, PartialEq, Debug)]
#[serde(default)]
#[serde(rename_all = "kebab-case")]
pub struct Config {
    pub num_threads: usize,
    pub stream_channel_window: usize,
    /// The timeout for going back into normal mode from import mode.
    ///
    /// Default is 10m.
    pub import_mode_timeout: ReadableDuration,
    /// the ratio of system memory used for import.
    pub memory_use_ratio: f64,
}

impl Default for Config {
    fn default() -> Config {
        Config {
            num_threads: 8,
            stream_channel_window: 128,
            import_mode_timeout: ReadableDuration::minutes(10),
            memory_use_ratio: 0.3,
        }
    }
}

impl Config {
    pub fn validate(&mut self) -> Result<(), Box<dyn Error>> {
        let default_cfg = Config::default();
        if self.num_threads == 0 {
            warn!(
                "import.num_threads can not be 0, change it to {}",
                default_cfg.num_threads
            );
            self.num_threads = default_cfg.num_threads;
        }
        if self.stream_channel_window == 0 {
            warn!(
                "import.stream_channel_window can not be 0, change it to {}",
                default_cfg.stream_channel_window
            );
            self.stream_channel_window = default_cfg.stream_channel_window;
<<<<<<< HEAD
=======
        }
        if self.memory_use_ratio > 0.5 || self.memory_use_ratio < 0.0 {
            warn!(
                "import.mem_ratio should belong to [0.0, 0.5], change it to {}",
                default_cfg.memory_use_ratio,
            );
            self.memory_use_ratio = default_cfg.memory_use_ratio;
>>>>>>> 0f1d45a8
        }
        Ok(())
    }
}<|MERGE_RESOLUTION|>--- conflicted
+++ resolved
@@ -45,8 +45,6 @@
                 default_cfg.stream_channel_window
             );
             self.stream_channel_window = default_cfg.stream_channel_window;
-<<<<<<< HEAD
-=======
         }
         if self.memory_use_ratio > 0.5 || self.memory_use_ratio < 0.0 {
             warn!(
@@ -54,7 +52,6 @@
                 default_cfg.memory_use_ratio,
             );
             self.memory_use_ratio = default_cfg.memory_use_ratio;
->>>>>>> 0f1d45a8
         }
         Ok(())
     }
