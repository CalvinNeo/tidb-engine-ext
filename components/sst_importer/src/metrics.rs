--- conflicted
+++ resolved
@@ -106,8 +106,6 @@
         "The operations over storage cache",
         &["operation"]
     ).unwrap();
-<<<<<<< HEAD
-=======
 
     pub static ref CACHED_FILE_IN_MEM: IntGauge = register_int_gauge!(
         "tikv_import_apply_cached_bytes",
@@ -118,5 +116,4 @@
         "The events of caching. event = {add, remove, out-of-quota}",
         &["type"]
     ).unwrap();
->>>>>>> 2ab52016
 }