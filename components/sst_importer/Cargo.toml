[package]
name = "sst_importer"
version = "0.1.0"
edition = "2018"
publish = false

[features]
default = ["protobuf-codec", "cloud-aws", "cloud-gcp"]
cloud-aws = ["external_storage_export/cloud-aws"]
cloud-gcp = ["external_storage_export/cloud-gcp"]
cloud-storage-grpc = ["external_storage_export/cloud-storage-grpc"]
cloud-storage-dylib = ["external_storage_export/cloud-storage-dylib"]
protobuf-codec = [
  "encryption/protobuf-codec",
  "engine_rocks/protobuf-codec",
  "engine_traits/protobuf-codec",
  "error_code/protobuf-codec",
  "external_storage_export/protobuf-codec",
  "grpcio/protobuf-codec",
  "keys/protobuf-codec",
  "kvproto/protobuf-codec",
  "tikv_util/protobuf-codec",
  "txn_types/protobuf-codec",
  "file_system/protobuf-codec",
]
prost-codec = [
  "encryption/prost-codec",
  "engine_rocks/prost-codec",
  "engine_traits/prost-codec",
  "error_code/prost-codec",
  "external_storage_export/prost-codec",
  "grpcio/prost-codec",
  "keys/prost-codec",
  "kvproto/prost-codec",
  "tikv_util/prost-codec",
  "txn_types/prost-codec",
  "file_system/prost-codec",
]

[dependencies]
crc32fast = "1.2"
encryption = { path = "../encryption", default-features = false }
engine_rocks = { path = "../engine_rocks", default-features = false }
engine_traits = { path = "../engine_traits", default-features = false }
error_code = { path = "../error_code", default-features = false }
external_storage_export = { path = "../external_storage/export", default-features = false }
file_system = { path = "../file_system", default-features = false }
futures = { version = "0.3", features = ["thread-pool"] }
futures-util = { version = "0.3", default-features = false, features = ["io"] }
<<<<<<< HEAD
grpcio = { version = "0.8",  default-features = false }
=======
grpcio = { version = "0.9",  default-features = false, features = ["openssl-vendored"] }
>>>>>>> 527a79da
keys = { path = "../keys", default-features = false }
kvproto = { rev = "7a046020d1c091638e1e8aba623c8c1e8962219d", git = "https://github.com/pingcap/kvproto.git", default-features = false }
lazy_static = "1.3"
log_wrappers = { path = "../log_wrappers" }
prometheus = { version = "0.10", default-features = false }
serde = "1.0"
serde_derive = "1.0"
slog = { version = "2.3", features = ["max_level_trace", "release_max_level_debug"] }
slog-global = { version = "0.1", git = "https://github.com/breeswish/slog-global.git", rev = "d592f88e4dbba5eb439998463054f1a44fbf17b9" }
thiserror = "1.0"
tikv_alloc = { path = "../tikv_alloc" }
tikv_util = { path = "../tikv_util", default-features = false }
tokio = { version = "0.2.13", features = ["time", "rt-threaded", "macros"] }
txn_types = { path = "../txn_types", default-features = false }
uuid = { version = "0.8.1", features = ["serde", "v4"] }

[dev-dependencies]
tempfile = "3.0"
test_sst_importer = { path = "../test_sst_importer", default-features = false }
test_util = { path = "../test_util", default-features = false }<|MERGE_RESOLUTION|>--- conflicted
+++ resolved
@@ -47,11 +47,7 @@
 file_system = { path = "../file_system", default-features = false }
 futures = { version = "0.3", features = ["thread-pool"] }
 futures-util = { version = "0.3", default-features = false, features = ["io"] }
-<<<<<<< HEAD
-grpcio = { version = "0.8",  default-features = false }
-=======
-grpcio = { version = "0.9",  default-features = false, features = ["openssl-vendored"] }
->>>>>>> 527a79da
+grpcio = { version = "0.9",  default-features = false }
 keys = { path = "../keys", default-features = false }
 kvproto = { rev = "7a046020d1c091638e1e8aba623c8c1e8962219d", git = "https://github.com/pingcap/kvproto.git", default-features = false }
 lazy_static = "1.3"
