--- conflicted
+++ resolved
@@ -19,17 +19,10 @@
     },
     observer::BackupStreamObserver,
     router::Router,
-<<<<<<< HEAD
-    Endpoint, GetCheckpointResult, RegionCheckpointOperation, RegionSet, Task,
-};
-use futures::{executor::block_on, AsyncWriteExt, Future};
-use grpcio::ChannelBuilder;
-=======
     Endpoint, GetCheckpointResult, RegionCheckpointOperation, RegionSet, Service, Task,
 };
 use futures::{executor::block_on, AsyncWriteExt, Future, Stream, StreamExt, TryStreamExt};
 use grpcio::{ChannelBuilder, Server, ServerBuilder};
->>>>>>> 0f1d45a8
 use kvproto::{
     brpb::{CompressionType, Local, Metadata, StorageBackend},
     kvrpcpb::*,
@@ -165,11 +158,8 @@
             },
             obs: Default::default(),
             tikv_cli: Default::default(),
-<<<<<<< HEAD
-=======
             log_backup_cli: Default::default(),
             servers: Default::default(),
->>>>>>> 0f1d45a8
             env: Arc::new(grpcio::Environment::new(1)),
             cluster,
 
@@ -186,11 +176,8 @@
         cfg_f(&mut cfg);
         for id in 1..=(n as u64) {
             suite.start_endpoint(id, cfg.clone());
-<<<<<<< HEAD
-=======
             let cli = suite.start_log_backup_client_on(id);
             suite.log_backup_cli.insert(id, cli);
->>>>>>> 0f1d45a8
         }
         // We must wait until the endpoints get ready to watching the metastore, or some
         // modifies may be lost. Either make Endpoint::with_client wait until watch did
@@ -285,8 +272,6 @@
         worker
     }
 
-<<<<<<< HEAD
-=======
     /// create a subscription stream. this has simply asserted no error, because
     /// in theory observing flushing should not emit error. change that if
     /// needed.
@@ -332,7 +317,6 @@
         client
     }
 
->>>>>>> 0f1d45a8
     fn start_endpoint(&mut self, id: u64, mut cfg: BackupStreamConfig) {
         let cluster = &mut self.cluster;
         let worker = self.endpoints.get_mut(&id).unwrap();
@@ -546,11 +530,7 @@
                     decoder.close().await.unwrap();
                     let content = decoder.into_inner();
 
-<<<<<<< HEAD
-                    let mut iter = EventIterator::new(content);
-=======
                     let mut iter = EventIterator::new(&content);
->>>>>>> 0f1d45a8
                     loop {
                         if !iter.valid() {
                             break;
@@ -821,15 +801,10 @@
         errors::Error, router::TaskSelector, GetCheckpointResult, RegionCheckpointOperation,
         RegionSet, Task,
     };
-<<<<<<< HEAD
-    use pd_client::PdClient;
-    use tikv_util::{box_err, defer, info, HandyRwLock};
-=======
     use futures::{Stream, StreamExt};
     use pd_client::PdClient;
     use tikv_util::{box_err, defer, info, HandyRwLock};
     use tokio::time::timeout;
->>>>>>> 0f1d45a8
     use txn_types::{Key, TimeStamp};
 
     use crate::{
@@ -1254,8 +1229,6 @@
             expected_tso,
             checkpoint
         );
-<<<<<<< HEAD
-=======
     }
 
     async fn collect_current<T>(mut s: impl Stream<Item = T> + Unpin, goal: usize) -> Vec<T> {
@@ -1312,6 +1285,5 @@
             suite.flushed_files.path(),
             round1.union(&round2).map(|x| x.as_slice()),
         ));
->>>>>>> 0f1d45a8
     }
 }