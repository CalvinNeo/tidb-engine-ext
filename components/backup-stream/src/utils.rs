--- conflicted
+++ resolved
@@ -21,10 +21,7 @@
 use futures::{channel::mpsc, executor::block_on, ready, task::Poll, FutureExt, StreamExt};
 use kvproto::{
     brpb::CompressionType,
-<<<<<<< HEAD
-=======
     metapb::Region,
->>>>>>> 25261c8a
     raft_cmdpb::{CmdType, Request},
 };
 use raft::StateRole;
@@ -748,8 +745,6 @@
     }
 }
 
-<<<<<<< HEAD
-=======
 /// make a pair of key range to impl Debug which prints [start_key,$end_key).
 pub fn debug_key_range<'ret, 'a: 'ret, 'b: 'ret>(
     start: &'a [u8],
@@ -853,7 +848,6 @@
     }
 }
 
->>>>>>> 25261c8a
 #[cfg(test)]
 mod test {
     use std::{
@@ -866,17 +860,12 @@
 
     use engine_traits::WriteOptions;
     use futures::executor::block_on;
-<<<<<<< HEAD
-=======
     use kvproto::metapb::{Region, RegionEpoch};
->>>>>>> 25261c8a
     use tokio::io::{AsyncWriteExt, BufReader};
 
     use crate::utils::{is_in_range, CallbackWaitGroup, SegmentMap};
 
     #[test]
-<<<<<<< HEAD
-=======
     fn test_redact() {
         log_wrappers::set_redact_info_log(true);
         let mut region = Region::default();
@@ -901,7 +890,6 @@
     }
 
     #[test]
->>>>>>> 25261c8a
     fn test_range_functions() {
         #[derive(Debug)]
         struct InRangeCase<'a> {
