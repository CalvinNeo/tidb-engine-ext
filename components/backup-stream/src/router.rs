--- conflicted
+++ resolved
@@ -1188,7 +1188,6 @@
 
             // flush log file to storage.
             self.flush_log(&mut metadata_info).await?;
-<<<<<<< HEAD
 
             // the field `min_resolved_ts` of metadata will be updated
             // only after flush is done.
@@ -1197,16 +1196,6 @@
                 .max(Some(resolved_ts_provided.into_inner()));
             let rts = metadata_info.min_resolved_ts;
 
-=======
-
-            // the field `min_resolved_ts` of metadata will be updated
-            // only after flush is done.
-            metadata_info.min_resolved_ts = metadata_info
-                .min_resolved_ts
-                .max(Some(resolved_ts_provided.into_inner()));
-            let rts = metadata_info.min_resolved_ts;
-
->>>>>>> 7a3764fc
             // compress length
             let file_size_vec = metadata_info
                 .file_groups
@@ -1517,16 +1506,10 @@
 
 #[cfg(test)]
 mod tests {
-    use std::{ffi::OsStr, marker::Unpin, time::Duration};
-
-<<<<<<< HEAD
-    use external_storage::NoopStorage;
-    use futures::AsyncReadExt;
-    use futures_io::AsyncRead;
-=======
+    use std::{ffi::OsStr, time::Duration};
+
     use external_storage::{ExternalData, NoopStorage};
     use futures::AsyncReadExt;
->>>>>>> 7a3764fc
     use kvproto::brpb::{Local, Noop, StorageBackend, StreamBackupTaskInfo};
     use tikv_util::{
         codec::number::NumberEncoder,
@@ -1949,16 +1932,7 @@
             self.inner.read(name)
         }
 
-<<<<<<< HEAD
-        fn read_part(
-            &self,
-            name: &str,
-            off: u64,
-            len: u64,
-        ) -> Box<dyn futures::AsyncRead + Unpin + '_> {
-=======
         fn read_part(&self, name: &str, off: u64, len: u64) -> ExternalData<'_> {
->>>>>>> 7a3764fc
             self.inner.read_part(name, off, len)
         }
     }
@@ -2297,19 +2271,11 @@
             }
         }
 
-<<<<<<< HEAD
-        fn read(&self, name: &str) -> Box<dyn AsyncRead + Unpin + '_> {
-            self.s.read(name)
-        }
-
-        fn read_part(&self, name: &str, off: u64, len: u64) -> Box<dyn AsyncRead + Unpin + '_> {
-=======
         fn read(&self, name: &str) -> external_storage::ExternalData<'_> {
             self.s.read(name)
         }
 
         fn read_part(&self, name: &str, off: u64, len: u64) -> external_storage::ExternalData<'_> {
->>>>>>> 7a3764fc
             self.s.read_part(name, off, len)
         }
     }
