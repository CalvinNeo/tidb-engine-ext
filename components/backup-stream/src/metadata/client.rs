--- conflicted
+++ resolved
@@ -595,16 +595,6 @@
         defer! {
             super::metrics::METADATA_OPERATION_LATENCY.with_label_values(&["checkpoints_of"]).observe(now.saturating_elapsed().as_secs_f64())
         }
-<<<<<<< HEAD
-        let task = self.get_task(task_name).await?;
-        if task.is_none() {
-            return Err(Error::NoSuchTask {
-                task_name: task_name.to_owned(),
-            });
-        }
-
-=======
->>>>>>> b5329ee0
         let snap = self.meta_store.snapshot().await?;
         let checkpoints = snap
             .get(Keys::Prefix(MetaKey::next_backup_ts(task_name)))
@@ -615,14 +605,8 @@
                     .map_err(|err| warn!("br-stream: failed to parse next_backup_ts."; "key" => ?kv.0, "err" => %err))
                     .ok()
             })
-<<<<<<< HEAD
-            .min()
-            .unwrap_or(task.unwrap().info.start_ts);
-        Ok(global_ts)
-=======
             .collect();
         Ok(checkpoints)
->>>>>>> b5329ee0
     }
 
     async fn get_task_start_ts_checkpoint(&self, task_name: &str) -> Result<Checkpoint> {
