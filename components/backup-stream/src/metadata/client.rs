--- conflicted
+++ resolved
@@ -1,10 +1,6 @@
 // Copyright 2022 TiKV Project Authors. Licensed under Apache-2.0.
 
-<<<<<<< HEAD
-use std::{cmp::Ordering, collections::HashMap, fmt::Debug, path::Path, time::Duration};
-=======
 use std::{cmp::Ordering, collections::HashMap, fmt::Debug, path::Path};
->>>>>>> b448214b
 
 use kvproto::{
     brpb::{StreamBackupError, StreamBackupTaskInfo},
@@ -17,13 +13,8 @@
 use super::{
     keys::{self, KeyValue, MetaKey},
     store::{
-<<<<<<< HEAD
-        CondTransaction, Condition, GetExtra, Keys, KvEvent, KvEventType, MetaStore, PutOption,
-        Snapshot, Subscription, Transaction, WithRevision,
-=======
         CondTransaction, Condition, GetExtra, Keys, KvEvent, KvEventType, MetaStore, Snapshot,
         Subscription, Transaction, WithRevision,
->>>>>>> b448214b
     },
 };
 use crate::{
@@ -680,40 +671,6 @@
             .await
     }
 
-<<<<<<< HEAD
-    /// upload a region-level checkpoint.
-    pub async fn upload_region_checkpoint(
-        &self,
-        task_name: &str,
-        checkpoints: &[(Region, TimeStamp)],
-    ) -> Result<()> {
-        let txn = checkpoints
-            .iter()
-            .fold(Transaction::default(), |txn, (region, cp)| {
-                txn.put_opt(
-                    KeyValue(
-                        MetaKey::next_bakcup_ts_of_region(task_name, region),
-                        (*cp).into_inner().to_be_bytes().to_vec(),
-                    ),
-                    PutOption {
-                        ttl: Duration::from_secs(600),
-                    },
-                )
-            });
-        self.meta_store.txn(txn).await
-    }
-
-    pub async fn clear_region_checkpoint(&self, task_name: &str, regions: &[Region]) -> Result<()> {
-        let txn = regions.iter().fold(Transaction::default(), |txn, region| {
-            txn.delete(Keys::Key(MetaKey::next_bakcup_ts_of_region(
-                task_name, region,
-            )))
-        });
-        self.meta_store.txn(txn).await
-    }
-
-=======
->>>>>>> b448214b
     pub async fn global_checkpoint_of(&self, task: &str) -> Result<Option<Checkpoint>> {
         let cps = self.checkpoints_of(task).await?;
         let mut min_checkpoint = None;
