// Copyright 2022 TiKV Project Authors. Licensed under Apache-2.0.

use std::{
<<<<<<< HEAD
    convert::AsRef,
=======
    collections::HashSet,
>>>>>>> b5329ee0
    fmt,
    marker::PhantomData,
    path::PathBuf,
    sync::{atomic::Ordering, Arc},
    time::Duration,
};

use concurrency_manager::ConcurrencyManager;
use engine_traits::KvEngine;
use error_code::ErrorCodeExt;
use futures::FutureExt;
use kvproto::{
    brpb::{StreamBackupError, StreamBackupTaskInfo},
    metapb::Region,
};
use online_config::ConfigChange;
use pd_client::PdClient;
use raftstore::{
    coprocessor::{CmdBatch, ObserveHandle, RegionInfoProvider},
    router::RaftStoreRouter,
};
use tikv::config::BackupStreamConfig;
use tikv_util::{
    box_err,
    config::ReadableDuration,
    debug, defer, info,
    sys::thread::ThreadBuildWrapper,
    time::{Instant, Limiter},
    warn,
    worker::{Runnable, Scheduler},
    HandyRwLock,
};
use tokio::{
    io::Result as TokioResult,
    runtime::{Handle, Runtime},
    sync::oneshot,
};
use tokio_stream::StreamExt;
use txn_types::TimeStamp;

use super::metrics::HANDLE_EVENT_DURATION_HISTOGRAM;
use crate::{
    annotate,
    checkpoint_manager::{
        BasicFlushObserver, CheckpointManager, CheckpointV2FlushObserver,
        CheckpointV3FlushObserver, FlushObserver, GetCheckpointResult, RegionIdWithVersion,
    },
    errors::{Error, Result},
    event_loader::{InitialDataLoader, PendingMemoryQuota},
    future,
    metadata::{store::MetaStore, MetadataClient, MetadataEvent, StreamTask},
    metrics::{self, TaskStatus},
    observer::BackupStreamObserver,
    router::{ApplyEvents, Router, TaskSelector},
    subscription_manager::{RegionSubscriptionManager, ResolvedRegions},
    subscription_track::SubscriptionTracer,
    try_send,
    utils::{self, CallbackWaitGroup, StopWatch, Work},
};

const SLOW_EVENT_THRESHOLD: f64 = 120.0;
/// CHECKPOINT_SAFEPOINT_TTL_IF_ERROR specifies the safe point TTL(24 hour) if
/// task has fatal error.
const CHECKPOINT_SAFEPOINT_TTL_IF_ERROR: u64 = 24;
/// The timeout for tick updating the checkpoint.
/// Generally, it would take ~100ms.
/// 5s would be enough for it.
const TICK_UPDATE_TIMEOUT: Duration = Duration::from_secs(5);

pub struct Endpoint<S, R, E, RT, PDC> {
    // Note: those fields are more like a shared context between components.
    // For now, we copied them everywhere, maybe we'd better extract them into a
    // context type.
    pub(crate) meta_client: MetadataClient<S>,
    pub(crate) scheduler: Scheduler<Task>,
    pub(crate) store_id: u64,
    pub(crate) regions: R,
    pub(crate) engine: PhantomData<E>,
    pub(crate) router: RT,
    pub(crate) pd_client: Arc<PDC>,
    pub(crate) subs: SubscriptionTracer,
    pub(crate) concurrency_manager: ConcurrencyManager,

    range_router: Router,
    observer: BackupStreamObserver,
    pool: Runtime,
    initial_scan_memory_quota: PendingMemoryQuota,
    initial_scan_throughput_quota: Limiter,
    region_operator: RegionSubscriptionManager<S, R, PDC>,
    failover_time: Option<Instant>,
    config: BackupStreamConfig,
    checkpoint_mgr: CheckpointManager,
}

impl<S, R, E, RT, PDC> Endpoint<S, R, E, RT, PDC>
where
    R: RegionInfoProvider + 'static + Clone,
    E: KvEngine,
    RT: RaftStoreRouter<E> + 'static,
    PDC: PdClient + 'static,
    S: MetaStore + 'static,
{
    pub fn new(
        store_id: u64,
        store: S,
        config: BackupStreamConfig,
        scheduler: Scheduler<Task>,
        observer: BackupStreamObserver,
        accessor: R,
        router: RT,
        pd_client: Arc<PDC>,
        concurrency_manager: ConcurrencyManager,
    ) -> Self {
        crate::metrics::STREAM_ENABLED.inc();
        let pool = create_tokio_runtime((config.num_threads / 2).max(1), "backup-stream")
            .expect("failed to create tokio runtime for backup stream worker.");

        let meta_client = MetadataClient::new(store, store_id);
        let range_router = Router::new(
            PathBuf::from(config.temp_path.clone()),
            scheduler.clone(),
            config.file_size_limit.0,
            config.max_flush_interval.0,
        );

        // spawn a worker to watch task changes from etcd periodically.
        let meta_client_clone = meta_client.clone();
        let scheduler_clone = scheduler.clone();
        // TODO build a error handle mechanism #error 2
        pool.spawn(async {
            if let Err(err) = Self::start_and_watch_tasks(meta_client_clone, scheduler_clone).await
            {
                err.report("failed to start watch tasks");
            }
        });

        pool.spawn(Self::starts_flush_ticks(range_router.clone()));

        let initial_scan_memory_quota =
            PendingMemoryQuota::new(config.initial_scan_pending_memory_quota.0 as _);
        let limit = if config.initial_scan_rate_limit.0 > 0 {
            config.initial_scan_rate_limit.0 as f64
        } else {
            f64::INFINITY
        };
        let initial_scan_throughput_quota = Limiter::new(limit);
        info!("the endpoint of stream backup started"; "path" => %config.temp_path);
        let subs = SubscriptionTracer::default();
        let (region_operator, op_loop) = RegionSubscriptionManager::start(
            InitialDataLoader::new(
                router.clone(),
                accessor.clone(),
                range_router.clone(),
                subs.clone(),
                scheduler.clone(),
                initial_scan_memory_quota.clone(),
                pool.handle().clone(),
                initial_scan_throughput_quota.clone(),
            ),
            observer.clone(),
            meta_client.clone(),
            pd_client.clone(),
            ((config.num_threads + 1) / 2).max(1),
        );
        pool.spawn(op_loop);
        Endpoint {
            meta_client,
            range_router,
            scheduler,
            observer,
            pool,
            store_id,
            regions: accessor,
            engine: PhantomData,
            router,
            pd_client,
            subs,
            concurrency_manager,
            initial_scan_memory_quota,
            initial_scan_throughput_quota,
            region_operator,
            failover_time: None,
            config,
            checkpoint_mgr: Default::default(),
        }
    }
}

impl<S, R, E, RT, PDC> Endpoint<S, R, E, RT, PDC>
where
    S: MetaStore + 'static,
    R: RegionInfoProvider + Clone + 'static,
    E: KvEngine,
    RT: RaftStoreRouter<E> + 'static,
    PDC: PdClient + 'static,
{
    fn get_meta_client(&self) -> MetadataClient<S> {
        self.meta_client.clone()
    }

<<<<<<< HEAD
    fn on_fatal_error(&self, task: String, err: Box<Error>) {
        // Let's pause the task first.
        self.unload_task(&task);
        err.report_fatal();
        metrics::update_task_status(TaskStatus::Error, &task);

        let meta_cli = self.get_meta_client();
        let pdc = self.pd_client.clone();
        let store_id = self.store_id;
        let sched = self.scheduler.clone();
        let safepoint_name = self.pause_guard_id_for_task(&task);
        let safepoint_ttl = self.pause_guard_duration();
        self.pool.block_on(async move {
            let err_fut = async {
                let safepoint = meta_cli.global_progress_of_task(&task).await?;
                pdc.update_service_safe_point(
                    safepoint_name,
                    TimeStamp::new(safepoint),
                    safepoint_ttl,
                )
                .await?;
                meta_cli.pause(&task).await?;
                let mut last_error = StreamBackupError::new();
                last_error.set_error_code(err.error_code().code.to_owned());
                last_error.set_error_message(err.to_string());
                last_error.set_store_id(store_id);
                last_error.set_happen_at(TimeStamp::physical_now());
                meta_cli.report_last_error(&task, last_error).await?;
                Result::Ok(())
            };
            if let Err(err_report) = err_fut.await {
                err_report.report(format_args!("failed to upload error {}", err_report));
                // Let's retry reporting after 5s.
                tokio::task::spawn(async move {
                    tokio::time::sleep(Duration::from_secs(5)).await;
                    try_send!(sched, Task::FatalError(task, err));
                });
            }
        })
=======
    fn on_fatal_error(&self, select: TaskSelector, err: Box<Error>) {
        err.report_fatal();
        let tasks = self
            .pool
            .block_on(self.range_router.select_task(select.reference()));
        warn!("fatal error reporting"; "selector" => ?select, "selected" => ?tasks, "err" => %err);
        for task in tasks {
            // Let's pause the task first.
            self.unload_task(&task);
            metrics::update_task_status(TaskStatus::Error, &task);

            let meta_cli = self.get_meta_client();
            let pdc = self.pd_client.clone();
            let store_id = self.store_id;
            let sched = self.scheduler.clone();
            let safepoint_name = self.pause_guard_id_for_task(&task);
            let safepoint_ttl = self.pause_guard_duration();
            let code = err.error_code().code.to_owned();
            let msg = err.to_string();
            self.pool.block_on(async move {
                let err_fut = async {
                    let safepoint = meta_cli.global_progress_of_task(&task).await?;
                    pdc.update_service_safe_point(
                        safepoint_name,
                        TimeStamp::new(safepoint - 1),
                        safepoint_ttl,
                    )
                    .await?;
                    meta_cli.pause(&task).await?;
                    let mut last_error = StreamBackupError::new();
                    last_error.set_error_code(code);
                    last_error.set_error_message(msg.clone());
                    last_error.set_store_id(store_id);
                    last_error.set_happen_at(TimeStamp::physical_now());
                    meta_cli.report_last_error(&task, last_error).await?;
                    Result::Ok(())
                };
                if let Err(err_report) = err_fut.await {
                    err_report.report(format_args!("failed to upload error {}", err_report));
                    // Let's retry reporting after 5s.
                    tokio::task::spawn(async move {
                        tokio::time::sleep(Duration::from_secs(5)).await;
                        try_send!(
                            sched,
                            Task::FatalError(
                                TaskSelector::ByName(task.to_owned()),
                                Box::new(annotate!(err_report, "origin error: {}", msg))
                            )
                        );
                    });
                }
            });
        }
>>>>>>> b5329ee0
    }

    async fn starts_flush_ticks(router: Router) {
        loop {
            // check every 5s.
            // TODO: maybe use global timer handle in the `tikv_utils::timer` (instead of
            // enabling timing in the current runtime)?
            tokio::time::sleep(Duration::from_secs(5)).await;
            debug!("backup stream trigger flush tick");
            router.tick().await;
        }
    }

    // TODO find a proper way to exit watch tasks
    async fn start_and_watch_tasks(
        meta_client: MetadataClient<S>,
        scheduler: Scheduler<Task>,
    ) -> Result<()> {
        let tasks = meta_client.get_tasks().await?;
        for task in tasks.inner {
            info!("backup stream watch task"; "task" => ?task);
            if task.is_paused {
                continue;
            }
            // We have meet task upon store start, we must in a failover.
            scheduler.schedule(Task::MarkFailover(Instant::now()))?;
            // move task to schedule
            scheduler.schedule(Task::WatchTask(TaskOp::AddTask(task)))?;
        }

        let revision = tasks.revision;
        let meta_client_clone = meta_client.clone();
        let scheduler_clone = scheduler.clone();

        Handle::current().spawn(async move {
            if let Err(err) =
                Self::starts_watch_task(meta_client_clone, scheduler_clone, revision).await
            {
                err.report("failed to start watch tasks");
            }
        });

        Handle::current().spawn(async move {
            if let Err(err) = Self::starts_watch_pause(meta_client, scheduler, revision).await {
                err.report("failed to start watch pause");
            }
        });

        Ok(())
    }

    async fn starts_watch_task(
        meta_client: MetadataClient<S>,
        scheduler: Scheduler<Task>,
        revision: i64,
    ) -> Result<()> {
        let mut revision_new = revision;
        loop {
            let watcher = meta_client.events_from(revision_new).await;
            let mut watcher = match watcher {
                Ok(w) => w,
                Err(e) => {
                    e.report("failed to start watch pause");
                    tokio::time::sleep(Duration::from_secs(5)).await;
                    continue;
                }
            };

            loop {
                if let Some(event) = watcher.stream.next().await {
                    info!("backup stream watch event from etcd"; "event" => ?event);

                    let revision = meta_client.get_reversion().await;
                    if let Ok(r) = revision {
                        revision_new = r;
                    }

                    match event {
                        MetadataEvent::AddTask { task } => {
                            scheduler.schedule(Task::WatchTask(TaskOp::AddTask(task)))?;
                        }
                        MetadataEvent::RemoveTask { task } => {
                            scheduler.schedule(Task::WatchTask(TaskOp::RemoveTask(task)))?;
                        }
                        MetadataEvent::Error { err } => {
                            err.report("metadata client watch meet error");
                            tokio::time::sleep(Duration::from_secs(2)).await;
                            break;
                        }
<<<<<<< HEAD
                        _ => panic!("BUG: invalid event {:?}", event),
=======
                        _ => warn!("BUG: invalid event"; "event" => ?event),
>>>>>>> b5329ee0
                    }
                } else {
                    tokio::time::sleep(Duration::from_secs(1)).await;
                    break;
                }
            }
        }
    }

    async fn starts_watch_pause(
        meta_client: MetadataClient<S>,
        scheduler: Scheduler<Task>,
        revision: i64,
    ) -> Result<()> {
        let mut revision_new = revision;

        loop {
            let watcher = meta_client.events_from_pause(revision_new).await;
            let mut watcher = match watcher {
                Ok(w) => w,
                Err(e) => {
                    e.report("failed to start watch pause");
                    tokio::time::sleep(Duration::from_secs(2)).await;
                    continue;
                }
            };

            loop {
                if let Some(event) = watcher.stream.next().await {
                    info!("backup stream watch event from etcd"; "event" => ?event);
                    let revision = meta_client.get_reversion().await;
                    if let Ok(r) = revision {
                        revision_new = r;
                    }

                    match event {
                        MetadataEvent::PauseTask { task } => {
                            scheduler.schedule(Task::WatchTask(TaskOp::PauseTask(task)))?;
                        }
                        MetadataEvent::ResumeTask { task } => {
                            scheduler.schedule(Task::WatchTask(TaskOp::ResumeTask(task)))?;
                        }
                        MetadataEvent::Error { err } => {
                            err.report("metadata client watch meet error");
                            tokio::time::sleep(Duration::from_secs(2)).await;
                            break;
                        }
<<<<<<< HEAD
                        _ => panic!("BUG: invalid event {:?}", event),
=======
                        _ => warn!("BUG: invalid event"; "event" => ?event),
>>>>>>> b5329ee0
                    }
                } else {
                    tokio::time::sleep(Duration::from_secs(1)).await;
                    break;
                }
            }
        }
    }

    fn flush_observer(&self) -> Box<dyn FlushObserver> {
        let basic = BasicFlushObserver::new(self.pd_client.clone(), self.store_id);
        if self.config.use_checkpoint_v3 {
            Box::new(CheckpointV3FlushObserver::new(
                self.scheduler.clone(),
                self.meta_client.clone(),
                self.subs.clone(),
                basic,
            ))
        } else {
            Box::new(CheckpointV2FlushObserver::new(
                self.meta_client.clone(),
                self.make_flush_guard(),
                self.subs.clone(),
                basic,
            ))
        }
    }

    /// Convert a batch of events to the cmd batch, and update the resolver
    /// status.
    fn record_batch(subs: SubscriptionTracer, batch: CmdBatch) -> Option<ApplyEvents> {
        let region_id = batch.region_id;
        let mut resolver = match subs.get_subscription_of(region_id) {
            Some(rts) => rts,
            None => {
                debug!("the region isn't registered (no resolver found) but sent to backup_batch, maybe stale."; "region_id" => %region_id);
                return None;
            }
        };
        // Stale data is acceptable, while stale locks may block the checkpoint
        // advancing.
        // ```text
        // Let L be the instant some key locked, U be the instant it unlocked,
        // +---------*-------L-----------U--*-------------+
        //           ^   ^----(1)----^      ^ We get the snapshot for initial scanning at here.
        //           +- If we issue refresh resolver at here, and the cmd batch (1) is the last cmd batch of the first observing.
        //              ...the background initial scanning may keep running, and the lock would be sent to the scanning.
        //              ...note that (1) is the last cmd batch of first observing, so the unlock event would never be sent to us.
        //              ...then the lock would get an eternal life in the resolver :|
        //                 (Before we refreshing the resolver for this region again)
        // ```
        if batch.pitr_id != resolver.value().handle.id {
            debug!("stale command"; "region_id" => %region_id, "now" => ?resolver.value().handle.id, "remote" => ?batch.pitr_id);
            return None;
        }

        let kvs = ApplyEvents::from_cmd_batch(batch, resolver.value_mut().resolver());
        Some(kvs)
    }

    fn backup_batch(&self, batch: CmdBatch, work: Work) {
        let mut sw = StopWatch::new();

        let router = self.range_router.clone();
        let sched = self.scheduler.clone();
        let subs = self.subs.clone();
        self.pool.spawn(async move {
            let region_id = batch.region_id;
            let kvs = Self::record_batch(subs, batch);
            if kvs.as_ref().map(|x| x.is_empty()).unwrap_or(true) {
                return;
            }
            let kvs = kvs.unwrap();

            HANDLE_EVENT_DURATION_HISTOGRAM
                .with_label_values(&["to_stream_event"])
                .observe(sw.lap().as_secs_f64());
            let kv_count = kvs.len();
            let total_size = kvs.size();
            metrics::HEAP_MEMORY
                .add(total_size as _);
            utils::handle_on_event_result(&sched, router.on_events(kvs).await);
            metrics::HEAP_MEMORY
                .sub(total_size as _);
            let time_cost = sw.lap().as_secs_f64();
            if time_cost > SLOW_EVENT_THRESHOLD {
                warn!("write to temp file too slow."; "time_cost" => ?time_cost, "region_id" => %region_id, "len" => %kv_count);
            }
            HANDLE_EVENT_DURATION_HISTOGRAM
                .with_label_values(&["save_to_temp_file"])
                .observe(time_cost);
            drop(work)
        });
    }

    /// Make an initial data loader using the resource of the endpoint.
    pub fn make_initial_loader(&self) -> InitialDataLoader<E, R, RT> {
        InitialDataLoader::new(
            self.router.clone(),
            self.regions.clone(),
            self.range_router.clone(),
            self.subs.clone(),
            self.scheduler.clone(),
            self.initial_scan_memory_quota.clone(),
            self.pool.handle().clone(),
            self.initial_scan_throughput_quota.clone(),
        )
    }

    pub fn handle_watch_task(&self, op: TaskOp) {
        match op {
            TaskOp::AddTask(task) => {
                self.on_register(task);
            }
            TaskOp::RemoveTask(task_name) => {
                self.on_unregister(&task_name);
            }
            TaskOp::PauseTask(task_name) => {
                self.on_pause(&task_name);
            }
            TaskOp::ResumeTask(task) => {
                self.on_resume(task);
            }
        }
    }

    async fn observe_and_scan_region(
        &self,
        init: InitialDataLoader<E, R, RT>,
        task: &StreamTask,
        start_key: Vec<u8>,
        end_key: Vec<u8>,
    ) -> Result<()> {
        let start = Instant::now_coarse();
        let success = self
            .observer
            .ranges
            .wl()
            .add((start_key.clone(), end_key.clone()));
        if !success {
            warn!("backup stream task ranges overlapped, which hasn't been supported for now";
                "task" => ?task,
                "start_key" => utils::redact(&start_key),
                "end_key" => utils::redact(&end_key),
            );
        }
        // Assuming the `region info provider` would read region info form `StoreMeta`
        // directly and this would be fast. If this gets slow, maybe make it async
        // again. (Will that bring race conditions? say `Start` handled after
        // `ResfreshResolver` of some region.)
        let range_init_result = init.initialize_range(start_key.clone(), end_key.clone());
        match range_init_result {
            Ok(()) => {
                info!("backup stream success to initialize"; 
                        "start_key" => utils::redact(&start_key),
                        "end_key" => utils::redact(&end_key),
                        "take" => ?start.saturating_elapsed(),)
            }
            Err(e) => {
                e.report("backup stream initialize failed");
            }
        }
        Ok(())
    }

    // register task ranges
    pub fn on_register(&self, task: StreamTask) {
        let name = task.info.name.clone();
        let start_ts = task.info.start_ts;
        self.load_task(task);

        metrics::STORE_CHECKPOINT_TS
            .with_label_values(&[name.as_str()])
            .set(start_ts as _);
    }

    /// Load the task into memory: this would make the endpint start to observe.
    fn load_task(&self, task: StreamTask) {
        let cli = self.meta_client.clone();
        let init = self.make_initial_loader();
        let range_router = self.range_router.clone();
        let use_v3 = self.config.use_checkpoint_v3;

        info!(
            "register backup stream task";
            "task" => ?task,
        );

<<<<<<< HEAD
            let task_name = task.info.get_name().to_owned();
            // clean the safepoint created at pause(if there is)
            self.pool.spawn(
                self.pd_client
                    .update_service_safe_point(
                        self.pause_guard_id_for_task(task.info.get_name()),
                        TimeStamp::zero(),
                        Duration::new(0, 0),
                    )
                    .map(|r| {
                        r.map_err(|err| Error::from(err).report("removing safe point for pausing"))
                    }),
            );
            self.pool.block_on(async move {
=======
        let task_name = task.info.get_name().to_owned();
        // clean the safepoint created at pause(if there is)
        self.pool.spawn(
            self.pd_client
                .update_service_safe_point(
                    self.pause_guard_id_for_task(task.info.get_name()),
                    TimeStamp::zero(),
                    Duration::new(0, 0),
                )
                .map(|r| {
                    r.map_err(|err| Error::from(err).report("removing safe point for pausing"))
                }),
        );
        self.pool.block_on(async move {
            let task_clone = task.clone();
            let run = async move {
>>>>>>> b5329ee0
                let task_name = task.info.get_name();
                if !use_v3 {
                    cli.init_task(&task.info).await?;
                }
                let ranges = cli.ranges_of_task(task_name).await?;
                info!(
                    "register backup stream ranges";
                    "task" => ?task,
                    "ranges-count" => ranges.inner.len(),
                );
                let ranges = ranges
                    .inner
                    .into_iter()
                    .map(|(start_key, end_key)| {
                        (utils::wrap_key(start_key), utils::wrap_key(end_key))
                    })
                    .collect::<Vec<_>>();
                range_router
                    .register_task(task.clone(), ranges.clone(), self.config.file_size_limit.0)
                    .await?;

                for (start_key, end_key) in ranges {
                    let init = init.clone();

                    self.observe_and_scan_region(init, &task, start_key, end_key)
                        .await?
                }
                info!(
                    "finish register backup stream ranges";
                    "task" => ?task,
                );
                Result::Ok(())
            };
            if let Err(e) = run.await {
                e.report(format!(
                    "failed to register backup stream task {} to router: ranges not found",
                    task_clone.info.get_name()
                ));
            }
        });
        metrics::update_task_status(TaskStatus::Running, &task_name);
    }

    fn pause_guard_id_for_task(&self, task: &str) -> String {
        format!("{}-{}-pause-guard", task, self.store_id)
    }

    fn pause_guard_duration(&self) -> Duration {
<<<<<<< HEAD
        ReadableDuration::hours(24).0
=======
        ReadableDuration::hours(CHECKPOINT_SAFEPOINT_TTL_IF_ERROR).0
>>>>>>> b5329ee0
    }

    pub fn on_pause(&self, task: &str) {
        self.unload_task(task);

        metrics::update_task_status(TaskStatus::Paused, task);
    }

    pub fn on_resume(&self, task_name: String) {
<<<<<<< HEAD
        if let Some(cli) = self.meta_client.as_ref() {
            let task = self.pool.block_on(cli.get_task(&task_name));
            match task {
                Ok(Some(stream_task)) => self.load_task(stream_task),
                Ok(None) => {
                    info!("backup stream task not existed"; "task" => %task_name);
                }
                Err(err) => {
                    err.report(format!("failed to resume backup stream task {}", task_name));
                    let sched = self.scheduler.clone();
                    tokio::task::spawn(async move {
                        tokio::time::sleep(Duration::from_secs(5)).await;
                        sched
                            .schedule(Task::WatchTask(TaskOp::ResumeTask(task_name)))
                            .unwrap();
                    });
                }
=======
        let task = self.pool.block_on(self.meta_client.get_task(&task_name));
        match task {
            Ok(Some(stream_task)) => self.load_task(stream_task),
            Ok(None) => {
                info!("backup stream task not existed"; "task" => %task_name);
            }
            Err(err) => {
                err.report(format!("failed to resume backup stream task {}", task_name));
                let sched = self.scheduler.clone();
                tokio::task::spawn(async move {
                    tokio::time::sleep(Duration::from_secs(5)).await;
                    sched
                        .schedule(Task::WatchTask(TaskOp::ResumeTask(task_name)))
                        .unwrap();
                });
>>>>>>> b5329ee0
            }
        }
    }

    pub fn on_unregister(&self, task: &str) -> Option<StreamBackupTaskInfo> {
        let info = self.unload_task(task);
        self.remove_metrics_after_unregister(task);
        info
    }

    fn remove_metrics_after_unregister(&self, task: &str) {
        // remove metrics of the task so it won't mislead the metrics.
        let _ = metrics::STORE_CHECKPOINT_TS
            .remove_label_values(&[task])
            .map_err(
                |err| info!("failed to remove checkpoint ts metric"; "task" => task, "err" => %err),
            );
        let _ = metrics::remove_task_status_metric(task).map_err(
            |err| info!("failed to remove checkpoint ts metric"; "task" => task, "err" => %err),
        );
    }

    /// unload a task from memory: this would stop observe the changes required
    /// by the task temporarily.
    fn unload_task(&self, task: &str) -> Option<StreamBackupTaskInfo> {
        let router = self.range_router.clone();

        // for now, we support one concurrent task only.
        // so simply clear all info would be fine.
        self.observer.ranges.wl().clear();
        self.subs.clear();
        self.pool.block_on(router.unregister_task(task))
    }

<<<<<<< HEAD
    /// try advance the resolved ts by the pd tso.
    async fn try_resolve(
        cm: &ConcurrencyManager,
        pd_client: Arc<PDC>,
        resolvers: SubscriptionTracer,
    ) -> TimeStamp {
        let pd_tso = pd_client
            .get_tso()
            .await
            .map_err(|err| Error::from(err).report("failed to get tso from pd"))
            .unwrap_or_default();
        let min_ts = cm.global_min_lock_ts().unwrap_or(TimeStamp::max());
        let tso = Ord::min(pd_tso, min_ts);
        let ts = resolvers.resolve_with(tso);
        resolvers.warn_if_gap_too_huge(ts);
        ts
    }

    async fn flush_for_task(
        task: String,
        store_id: u64,
        router: Router,
        pd_cli: Arc<PDC>,
        resolvers: SubscriptionTracer,
        meta_cli: MetadataClient<S>,
        concurrency_manager: ConcurrencyManager,
    ) {
        let start = Instant::now_coarse();
        // NOTE: Maybe push down the resolve step to the router?
        //       Or if there are too many duplicated `Flush` command, we may do some useless works.
        let new_rts = Self::try_resolve(&concurrency_manager, pd_cli.clone(), resolvers).await;
        #[cfg(feature = "failpoints")]
        fail::fail_point!("delay_on_flush");
        metrics::FLUSH_DURATION
            .with_label_values(&["resolve_by_now"])
            .observe(start.saturating_elapsed_secs());
        if let Some(rts) = router.do_flush(&task, store_id, new_rts).await {
            info!("flushing and refreshing checkpoint ts.";
                "checkpoint_ts" => %rts,
                "task" => %task,
            );
            if rts == 0 {
                // We cannot advance the resolved ts for now.
                return;
            }
            concurrency_manager.update_max_ts(TimeStamp::new(rts));
            let in_flight = crate::observer::IN_FLIGHT_START_OBSERVE_MESSAGE.load(Ordering::SeqCst);
            if in_flight > 0 {
                warn!("inflight leader detected, skipping advancing resolved ts"; "in_flight" => %in_flight);
                return;
            }
            if let Err(err) = pd_cli
                .update_service_safe_point(
                    format!("backup-stream-{}-{}", task, store_id),
                    TimeStamp::new(rts),
                    // Add a service safe point for 30 mins (6x the default flush interval).
                    // It would probably be safe.
                    Duration::from_secs(1800),
                )
                .await
=======
    /// Make a guard for checking whether we can flush the checkpoint ts.
    fn make_flush_guard(&self) -> impl FnOnce() -> bool + Send {
        let failover = self.failover_time;
        let flush_duration = self.config.max_flush_interval;
        move || {
            if failover
                .as_ref()
                .map(|failover_t| failover_t.saturating_elapsed() < flush_duration.0 * 2)
                .unwrap_or(false)
>>>>>>> b5329ee0
            {
                warn!("during failover, skipping advancing resolved ts"; 
                    "failover_time_ago" => ?failover.map(|failover_t| failover_t.saturating_elapsed()));
                return false;
            }
            let in_flight = crate::observer::IN_FLIGHT_START_OBSERVE_MESSAGE.load(Ordering::SeqCst);
            if in_flight > 0 {
                warn!("inflight leader detected, skipping advancing resolved ts"; "in_flight" => %in_flight);
                return false;
            }
            true
        }
    }

    fn prepare_min_ts(&self) -> future![TimeStamp] {
        let pd_cli = self.pd_client.clone();
        let cm = self.concurrency_manager.clone();
        async move {
            let pd_tso = pd_cli
                .get_tso()
                .await
                .map_err(|err| Error::from(err).report("failed to get tso from pd"))
                .unwrap_or_default();
            cm.update_max_ts(pd_tso);
            let min_ts = cm.global_min_lock_ts().unwrap_or(TimeStamp::max());
            Ord::min(pd_tso, min_ts)
        }
    }

    fn get_resolved_regions(&self, min_ts: TimeStamp) -> future![Result<ResolvedRegions>] {
        let (tx, rx) = oneshot::channel();
        let op = self.region_operator.clone();
        async move {
            let req = ObserveOp::ResolveRegions {
                callback: Box::new(move |rs| {
                    let _ = tx.send(rs);
                }),
                min_ts,
            };
            op.request(req).await;
            rx.await
                .map_err(|err| annotate!(err, "failed to send request for resolve regions"))
        }
    }

    fn do_flush(&self, task: String, min_ts: TimeStamp) -> future![Result<()>] {
        let get_rts = self.get_resolved_regions(min_ts);
        let router = self.range_router.clone();
        let store_id = self.store_id;
        let mut flush_ob = self.flush_observer();
        async move {
            let mut resolved = get_rts.await?;
            let mut new_rts = resolved.global_checkpoint();
            fail::fail_point!("delay_on_flush");
            flush_ob.before(resolved.take_region_checkpoints()).await;
            if let Some(rewritten_rts) = flush_ob.rewrite_resolved_ts(&task).await {
                info!("rewriting resolved ts"; "old" => %new_rts, "new" => %rewritten_rts);
                new_rts = rewritten_rts.min(new_rts);
            }
            if let Some(rts) = router.do_flush(&task, store_id, new_rts).await {
                info!("flushing and refreshing checkpoint ts.";
                    "checkpoint_ts" => %rts,
                    "task" => %task,
                );
                if rts == 0 {
                    // We cannot advance the resolved ts for now.
                    return Ok(());
                }
                flush_ob.after(&task, rts).await?
            }
            Ok(())
        }
    }

    pub fn on_force_flush(&self, task: String) {
        self.pool.block_on(async move {
            let info = self.range_router.get_task_info(&task).await;
            // This should only happen in testing, it would be to unwrap...
            let _ = info.unwrap().set_flushing_status_cas(false, true);
            let mts = self.prepare_min_ts().await;
            try_send!(self.scheduler, Task::FlushWithMinTs(task, mts));
        });
    }

    pub fn on_flush(&self, task: String) {
        self.pool.block_on(async move {
            let mts = self.prepare_min_ts().await;
            info!("min_ts prepared for flushing"; "min_ts" => %mts);
            try_send!(self.scheduler, Task::FlushWithMinTs(task, mts));
        })
    }

    fn on_flush_with_min_ts(&self, task: String, min_ts: TimeStamp) {
        self.pool.spawn(self.do_flush(task, min_ts).map(|r| {
            if let Err(err) = r {
                err.report("during updating flush status")
            }
        }));
    }

<<<<<<< HEAD
    /// Modify observe over some region.
    /// This would register the region to the RaftStore.
    pub fn on_modify_observe(&self, op: ObserveOp) {
        info!("backup stream: on_modify_observe"; "op" => ?op);
        match op {
            ObserveOp::Start {
                region,
                needs_initial_scanning,
            } => {
                #[cfg(feature = "failpoints")]
                fail::fail_point!("delay_on_start_observe");
                self.start_observe(region, needs_initial_scanning);
                metrics::INITIAL_SCAN_REASON
                    .with_label_values(&["leader-changed"])
                    .inc();
                crate::observer::IN_FLIGHT_START_OBSERVE_MESSAGE.fetch_sub(1, Ordering::SeqCst);
            }
            ObserveOp::Stop { ref region } => {
                self.subs.deregister_region(region, |_, _| true);
            }
            ObserveOp::CheckEpochAndStop { ref region } => {
                self.subs.deregister_region(region, |old, new| {
                    raftstore::store::util::compare_region_epoch(
                        old.meta.get_region_epoch(),
                        new,
                        true,
                        true,
                        false,
                    )
                    .map_err(|err| warn!("check epoch and stop failed."; "err" => %err))
                    .is_ok()
                });
=======
    fn update_global_checkpoint(&self, task: String) -> future![()] {
        let meta_client = self.meta_client.clone();
        let router = self.range_router.clone();
        let store_id = self.store_id;
        async move {
            #[cfg(feature = "failpoints")]
            {
                // fail-rs doesn't support async code blocks now.
                // let's borrow the feature name and do it ourselves :3
                if std::env::var("LOG_BACKUP_UGC_SLEEP_AND_RETURN").is_ok() {
                    tokio::time::sleep(Duration::from_secs(100)).await;
                    return;
                }
>>>>>>> b5329ee0
            }
            let ts = meta_client.global_progress_of_task(&task).await;
            match ts {
                Ok(global_checkpoint) => {
                    let r = router
                        .update_global_checkpoint(&task, global_checkpoint, store_id)
                        .await;
                    match r {
                        Ok(true) => {
                            if let Err(err) = meta_client
                                .set_storage_checkpoint(&task, global_checkpoint)
                                .await
                            {
                                warn!("backup stream failed to set global checkpoint.";
                                    "task" => ?task,
                                    "global-checkpoint" => global_checkpoint,
                                    "err" => ?err,
                                );
                            }
                        }
                        Ok(false) => {
                            debug!("backup stream no need update global checkpoint.";
                                "task" => ?task,
                                "global-checkpoint" => global_checkpoint,
                            );
                        }
                        Err(e) => {
                            warn!("backup stream failed to update global checkpoint.";
                                "task" => ?task,
                                "err" => ?e
                            );
                        }
                    }
                }
                Err(e) => {
                    warn!("backup stream failed to get global checkpoint.";
                        "task" => ?task,
                        "err" => ?e
                    );
                }
            }
        }
    }

    fn on_update_global_checkpoint(&self, task: String) {
        let _guard = self.pool.handle().enter();
        let result = self.pool.block_on(tokio::time::timeout(
            TICK_UPDATE_TIMEOUT,
            self.update_global_checkpoint(task),
        ));
        if let Err(err) = result {
            warn!("log backup update global checkpoint timed out"; "err" => %err)
        }
    }

    /// Modify observe over some region.
    /// This would register the region to the RaftStore.
    pub fn on_modify_observe(&self, op: ObserveOp) {
        self.pool.block_on(self.region_operator.request(op));
    }

<<<<<<< HEAD
    pub fn run_task(&self, task: Task) {
=======
    pub fn run_task(&mut self, task: Task) {
>>>>>>> b5329ee0
        debug!("run backup stream task"; "task" => ?task, "store_id" => %self.store_id);
        let now = Instant::now_coarse();
        let label = task.label();
        defer! {
            metrics::INTERNAL_ACTOR_MESSAGE_HANDLE_DURATION.with_label_values(&[label])
                .observe(now.saturating_elapsed_secs())
        }
        match task {
            Task::WatchTask(op) => self.handle_watch_task(op),
            Task::BatchEvent(events) => self.do_backup(events),
            Task::Flush(task) => self.on_flush(task),
            Task::ModifyObserve(op) => self.on_modify_observe(op),
            Task::ForceFlush(task) => self.on_force_flush(task),
            Task::FatalError(task, err) => self.on_fatal_error(task, err),
            Task::ChangeConfig(_) => {
                warn!("change config online isn't supported for now.")
            }
            Task::Sync(cb, mut cond) => {
                if cond(&self.range_router) {
                    cb()
                } else {
                    let sched = self.scheduler.clone();
                    self.pool.spawn(async move {
                        tokio::time::sleep(Duration::from_millis(500)).await;
                        sched.schedule(Task::Sync(cb, cond)).unwrap();
                    });
                }
            }
            Task::MarkFailover(t) => self.failover_time = Some(t),
            Task::FlushWithMinTs(task, min_ts) => self.on_flush_with_min_ts(task, min_ts),
            Task::RegionCheckpointsOp(s) => self.handle_region_checkpoints_op(s),
            Task::UpdateGlobalCheckpoint(task) => self.on_update_global_checkpoint(task),
        }
    }

    pub fn handle_region_checkpoints_op(&mut self, op: RegionCheckpointOperation) {
        match op {
            RegionCheckpointOperation::Update(u) => {
                // Let's clear all stale checkpoints first.
                // Or they may slow down the global checkpoint.
                self.checkpoint_mgr.clear();
                for (region, checkpoint) in u {
                    debug!("setting region checkpoint"; "region" => %region.get_id(), "ts" => %checkpoint);
                    self.checkpoint_mgr
                        .update_region_checkpoint(&region, checkpoint)
                }
            }
            RegionCheckpointOperation::Get(g, cb) => {
                let _guard = self.pool.handle().enter();
                match g {
                    RegionSet::Universal => cb(self
                        .checkpoint_mgr
                        .get_all()
                        .into_iter()
                        .map(|c| GetCheckpointResult::ok(c.region.clone(), c.checkpoint))
                        .collect()),
                    RegionSet::Regions(rs) => cb(rs
                        .iter()
                        .map(|(id, version)| {
                            self.checkpoint_mgr
                                .get_from_region(RegionIdWithVersion::new(*id, *version))
                        })
                        .collect()),
                }
            }
        }
    }

    pub fn do_backup(&self, events: Vec<CmdBatch>) {
        let wg = CallbackWaitGroup::new();
        for batch in events {
            self.backup_batch(batch, wg.clone().work());
        }
        self.pool.block_on(wg.wait())
    }
}

/// Create a standard tokio runtime
/// (which allows io and time reactor, involve thread memory accessor),
fn create_tokio_runtime(thread_count: usize, thread_name: &str) -> TokioResult<Runtime> {
    info!("create tokio runtime for backup stream"; "thread_name" => thread_name, "thread-count" => thread_count);

    tokio::runtime::Builder::new_multi_thread()
        .thread_name(thread_name)
        // Maybe make it more configurable?
        // currently, blocking threads would be used for tokio local I/O.
        // (`File` API in `tokio::io` would use this pool.)
        .max_blocking_threads(thread_count * 8)
        .worker_threads(thread_count)
        .enable_io()
        .enable_time()
        .after_start_wrapper(|| {
            tikv_alloc::add_thread_memory_accessor();
        })
        .before_stop_wrapper(|| {
            tikv_alloc::remove_thread_memory_accessor();
        })
        .build()
}

#[derive(Debug)]
pub enum RegionSet {
    /// The universal set.
    Universal,
    /// A subset.
    Regions(HashSet<(u64, u64)>),
}

pub enum RegionCheckpointOperation {
    Update(Vec<(Region, TimeStamp)>),
    Get(RegionSet, Box<dyn FnOnce(Vec<GetCheckpointResult>) + Send>),
}

impl fmt::Debug for RegionCheckpointOperation {
    fn fmt(&self, f: &mut fmt::Formatter<'_>) -> fmt::Result {
        match self {
            Self::Update(arg0) => f.debug_tuple("Update").field(arg0).finish(),
            Self::Get(arg0, _) => f.debug_tuple("Get").field(arg0).finish(),
        }
    }
}

pub enum Task {
    WatchTask(TaskOp),
    BatchEvent(Vec<CmdBatch>),
    ChangeConfig(ConfigChange),
    /// Change the observe status of some region.
    ModifyObserve(ObserveOp),
    /// Convert status of some task into `flushing` and do flush then.
    ForceFlush(String),
    /// FatalError pauses the task and set the error.
    FatalError(TaskSelector, Box<Error>),
    /// Run the callback when see this message. Only for test usage.
    /// NOTE: Those messages for testing are not guarded by `#[cfg(test)]` for
    /// now, because the integration test would not enable test config when
    /// compiling (why?)
    Sync(
        // Run the closure if ...
        Box<dyn FnOnce() + Send>,
        // This returns `true`.
        Box<dyn FnMut(&Router) -> bool + Send>,
    ),
    /// Mark the store as a failover store.
    /// This would prevent store from updating its checkpoint ts for a while.
    /// Because we are not sure whether the regions in the store have new leader
    /// -- we keep a safe checkpoint so they can choose a safe `from_ts` for
    /// initial scanning.
    MarkFailover(Instant),
    /// Flush the task with name.
    Flush(String),
    /// Execute the flush with the calculated `min_ts`.
    /// This is an internal command only issued by the `Flush` task.
    FlushWithMinTs(String, TimeStamp),
    /// The command for getting region checkpoints.
    RegionCheckpointsOp(RegionCheckpointOperation),
    /// update global-checkpoint-ts to storage.
    UpdateGlobalCheckpoint(String),
}

#[derive(Debug)]
pub enum TaskOp {
    AddTask(StreamTask),
    RemoveTask(String),
    PauseTask(String),
    ResumeTask(String),
}

/// The callback for resolving region.
type ResolveRegionsCallback = Box<dyn FnOnce(ResolvedRegions) + 'static + Send>;

pub enum ObserveOp {
    Start {
        region: Region,
    },
    Stop {
        region: Region,
    },
    /// Destroy the region subscription.
    /// Unlike `Stop`, this will assume the region would never go back.
    /// For now, the effect of "never go back" is that we won't try to hint
    /// other store the checkpoint ts of this region.
    Destroy {
        region: Region,
    },
    RefreshResolver {
        region: Region,
    },
    NotifyFailToStartObserve {
        region: Region,
        handle: ObserveHandle,
        err: Box<Error>,
    },
    ResolveRegions {
        callback: ResolveRegionsCallback,
        min_ts: TimeStamp,
    },
}

impl std::fmt::Debug for ObserveOp {
    fn fmt(&self, f: &mut fmt::Formatter<'_>) -> fmt::Result {
        match self {
            Self::Start { region } => f.debug_struct("Start").field("region", region).finish(),
            Self::Stop { region } => f.debug_struct("Stop").field("region", region).finish(),
            Self::Destroy { region } => f.debug_struct("Destroy").field("region", region).finish(),
            Self::RefreshResolver { region } => f
                .debug_struct("RefreshResolver")
                .field("region", region)
                .finish(),
            Self::NotifyFailToStartObserve {
                region,
                handle,
                err,
            } => f
                .debug_struct("NotifyFailToStartObserve")
                .field("region", region)
                .field("handle", handle)
                .field("err", err)
                .finish(),
            Self::ResolveRegions { min_ts, .. } => f
                .debug_struct("ResolveRegions")
                .field("min_ts", min_ts)
                .field("callback", &format_args!("fn {{ .. }}"))
                .finish(),
        }
    }
}

impl fmt::Debug for Task {
    fn fmt(&self, f: &mut fmt::Formatter<'_>) -> fmt::Result {
        match self {
            Self::WatchTask(arg0) => f.debug_tuple("WatchTask").field(arg0).finish(),
            Self::BatchEvent(arg0) => f
                .debug_tuple("BatchEvent")
                .field(&format!("[{} events...]", arg0.len()))
                .finish(),
            Self::ChangeConfig(arg0) => f.debug_tuple("ChangeConfig").field(arg0).finish(),
            Self::Flush(arg0) => f.debug_tuple("Flush").field(arg0).finish(),
            Self::ModifyObserve(op) => f.debug_tuple("ModifyObserve").field(op).finish(),
            Self::ForceFlush(arg0) => f.debug_tuple("ForceFlush").field(arg0).finish(),
            Self::FatalError(task, err) => {
                f.debug_tuple("FatalError").field(task).field(err).finish()
            }
            Self::Sync(..) => f.debug_tuple("Sync").finish(),
            Self::MarkFailover(t) => f
                .debug_tuple("MarkFailover")
                .field(&format_args!("{:?} ago", t.saturating_elapsed()))
                .finish(),
            Self::FlushWithMinTs(arg0, arg1) => f
                .debug_tuple("FlushWithMinTs")
                .field(arg0)
                .field(arg1)
                .finish(),
            Self::RegionCheckpointsOp(s) => f.debug_tuple("GetRegionCheckpoints").field(s).finish(),
            Self::UpdateGlobalCheckpoint(task) => {
                f.debug_tuple("UpdateGlobalCheckpoint").field(task).finish()
            }
        }
    }
}

impl fmt::Display for Task {
    fn fmt(&self, f: &mut fmt::Formatter<'_>) -> fmt::Result {
        write!(f, "{:?}", self)
    }
}

impl Task {
    fn label(&self) -> &'static str {
        match self {
            Task::WatchTask(w) => match w {
                TaskOp::AddTask(_) => "watch_task.add",
                TaskOp::RemoveTask(_) => "watch_task.remove",
                TaskOp::PauseTask(_) => "watch_task.pause",
                TaskOp::ResumeTask(_) => "watch_task.resume",
            },
            Task::BatchEvent(_) => "batch_event",
            Task::ChangeConfig(_) => "change_config",
            Task::Flush(_) => "flush",
            Task::ModifyObserve(o) => match o {
                ObserveOp::Start { .. } => "modify_observe.start",
                ObserveOp::Stop { .. } => "modify_observe.stop",
                ObserveOp::Destroy { .. } => "modify_observe.destroy",
                ObserveOp::RefreshResolver { .. } => "modify_observe.refresh_resolver",
                ObserveOp::NotifyFailToStartObserve { .. } => "modify_observe.retry",
                ObserveOp::ResolveRegions { .. } => "modify_observe.resolve",
            },
            Task::ForceFlush(_) => "force_flush",
            Task::FatalError(..) => "fatal_error",
            Task::Sync(..) => "sync",
            Task::MarkFailover(_) => "mark_failover",
            Task::FlushWithMinTs(..) => "flush_with_min_ts",
            Task::RegionCheckpointsOp(..) => "get_checkpoints",
            Task::UpdateGlobalCheckpoint(..) => "update_global_checkpoint",
        }
    }
}

impl<S, R, E, RT, PDC> Runnable for Endpoint<S, R, E, RT, PDC>
where
    S: MetaStore + 'static,
    R: RegionInfoProvider + Clone + 'static,
    E: KvEngine,
    RT: RaftStoreRouter<E> + 'static,
    PDC: PdClient + 'static,
{
    type Task = Task;

    fn run(&mut self, task: Task) {
        self.run_task(task)
    }
}<|MERGE_RESOLUTION|>--- conflicted
+++ resolved
@@ -1,11 +1,7 @@
 // Copyright 2022 TiKV Project Authors. Licensed under Apache-2.0.
 
 use std::{
-<<<<<<< HEAD
-    convert::AsRef,
-=======
     collections::HashSet,
->>>>>>> b5329ee0
     fmt,
     marker::PhantomData,
     path::PathBuf,
@@ -206,47 +202,6 @@
         self.meta_client.clone()
     }
 
-<<<<<<< HEAD
-    fn on_fatal_error(&self, task: String, err: Box<Error>) {
-        // Let's pause the task first.
-        self.unload_task(&task);
-        err.report_fatal();
-        metrics::update_task_status(TaskStatus::Error, &task);
-
-        let meta_cli = self.get_meta_client();
-        let pdc = self.pd_client.clone();
-        let store_id = self.store_id;
-        let sched = self.scheduler.clone();
-        let safepoint_name = self.pause_guard_id_for_task(&task);
-        let safepoint_ttl = self.pause_guard_duration();
-        self.pool.block_on(async move {
-            let err_fut = async {
-                let safepoint = meta_cli.global_progress_of_task(&task).await?;
-                pdc.update_service_safe_point(
-                    safepoint_name,
-                    TimeStamp::new(safepoint),
-                    safepoint_ttl,
-                )
-                .await?;
-                meta_cli.pause(&task).await?;
-                let mut last_error = StreamBackupError::new();
-                last_error.set_error_code(err.error_code().code.to_owned());
-                last_error.set_error_message(err.to_string());
-                last_error.set_store_id(store_id);
-                last_error.set_happen_at(TimeStamp::physical_now());
-                meta_cli.report_last_error(&task, last_error).await?;
-                Result::Ok(())
-            };
-            if let Err(err_report) = err_fut.await {
-                err_report.report(format_args!("failed to upload error {}", err_report));
-                // Let's retry reporting after 5s.
-                tokio::task::spawn(async move {
-                    tokio::time::sleep(Duration::from_secs(5)).await;
-                    try_send!(sched, Task::FatalError(task, err));
-                });
-            }
-        })
-=======
     fn on_fatal_error(&self, select: TaskSelector, err: Box<Error>) {
         err.report_fatal();
         let tasks = self
@@ -300,7 +255,6 @@
                 }
             });
         }
->>>>>>> b5329ee0
     }
 
     async fn starts_flush_ticks(router: Router) {
@@ -390,11 +344,7 @@
                             tokio::time::sleep(Duration::from_secs(2)).await;
                             break;
                         }
-<<<<<<< HEAD
-                        _ => panic!("BUG: invalid event {:?}", event),
-=======
                         _ => warn!("BUG: invalid event"; "event" => ?event),
->>>>>>> b5329ee0
                     }
                 } else {
                     tokio::time::sleep(Duration::from_secs(1)).await;
@@ -442,11 +392,7 @@
                             tokio::time::sleep(Duration::from_secs(2)).await;
                             break;
                         }
-<<<<<<< HEAD
-                        _ => panic!("BUG: invalid event {:?}", event),
-=======
                         _ => warn!("BUG: invalid event"; "event" => ?event),
->>>>>>> b5329ee0
                     }
                 } else {
                     tokio::time::sleep(Duration::from_secs(1)).await;
@@ -635,22 +581,6 @@
             "task" => ?task,
         );
 
-<<<<<<< HEAD
-            let task_name = task.info.get_name().to_owned();
-            // clean the safepoint created at pause(if there is)
-            self.pool.spawn(
-                self.pd_client
-                    .update_service_safe_point(
-                        self.pause_guard_id_for_task(task.info.get_name()),
-                        TimeStamp::zero(),
-                        Duration::new(0, 0),
-                    )
-                    .map(|r| {
-                        r.map_err(|err| Error::from(err).report("removing safe point for pausing"))
-                    }),
-            );
-            self.pool.block_on(async move {
-=======
         let task_name = task.info.get_name().to_owned();
         // clean the safepoint created at pause(if there is)
         self.pool.spawn(
@@ -667,7 +597,6 @@
         self.pool.block_on(async move {
             let task_clone = task.clone();
             let run = async move {
->>>>>>> b5329ee0
                 let task_name = task.info.get_name();
                 if !use_v3 {
                     cli.init_task(&task.info).await?;
@@ -716,11 +645,7 @@
     }
 
     fn pause_guard_duration(&self) -> Duration {
-<<<<<<< HEAD
-        ReadableDuration::hours(24).0
-=======
         ReadableDuration::hours(CHECKPOINT_SAFEPOINT_TTL_IF_ERROR).0
->>>>>>> b5329ee0
     }
 
     pub fn on_pause(&self, task: &str) {
@@ -730,25 +655,6 @@
     }
 
     pub fn on_resume(&self, task_name: String) {
-<<<<<<< HEAD
-        if let Some(cli) = self.meta_client.as_ref() {
-            let task = self.pool.block_on(cli.get_task(&task_name));
-            match task {
-                Ok(Some(stream_task)) => self.load_task(stream_task),
-                Ok(None) => {
-                    info!("backup stream task not existed"; "task" => %task_name);
-                }
-                Err(err) => {
-                    err.report(format!("failed to resume backup stream task {}", task_name));
-                    let sched = self.scheduler.clone();
-                    tokio::task::spawn(async move {
-                        tokio::time::sleep(Duration::from_secs(5)).await;
-                        sched
-                            .schedule(Task::WatchTask(TaskOp::ResumeTask(task_name)))
-                            .unwrap();
-                    });
-                }
-=======
         let task = self.pool.block_on(self.meta_client.get_task(&task_name));
         match task {
             Ok(Some(stream_task)) => self.load_task(stream_task),
@@ -764,7 +670,6 @@
                         .schedule(Task::WatchTask(TaskOp::ResumeTask(task_name)))
                         .unwrap();
                 });
->>>>>>> b5329ee0
             }
         }
     }
@@ -799,68 +704,6 @@
         self.pool.block_on(router.unregister_task(task))
     }
 
-<<<<<<< HEAD
-    /// try advance the resolved ts by the pd tso.
-    async fn try_resolve(
-        cm: &ConcurrencyManager,
-        pd_client: Arc<PDC>,
-        resolvers: SubscriptionTracer,
-    ) -> TimeStamp {
-        let pd_tso = pd_client
-            .get_tso()
-            .await
-            .map_err(|err| Error::from(err).report("failed to get tso from pd"))
-            .unwrap_or_default();
-        let min_ts = cm.global_min_lock_ts().unwrap_or(TimeStamp::max());
-        let tso = Ord::min(pd_tso, min_ts);
-        let ts = resolvers.resolve_with(tso);
-        resolvers.warn_if_gap_too_huge(ts);
-        ts
-    }
-
-    async fn flush_for_task(
-        task: String,
-        store_id: u64,
-        router: Router,
-        pd_cli: Arc<PDC>,
-        resolvers: SubscriptionTracer,
-        meta_cli: MetadataClient<S>,
-        concurrency_manager: ConcurrencyManager,
-    ) {
-        let start = Instant::now_coarse();
-        // NOTE: Maybe push down the resolve step to the router?
-        //       Or if there are too many duplicated `Flush` command, we may do some useless works.
-        let new_rts = Self::try_resolve(&concurrency_manager, pd_cli.clone(), resolvers).await;
-        #[cfg(feature = "failpoints")]
-        fail::fail_point!("delay_on_flush");
-        metrics::FLUSH_DURATION
-            .with_label_values(&["resolve_by_now"])
-            .observe(start.saturating_elapsed_secs());
-        if let Some(rts) = router.do_flush(&task, store_id, new_rts).await {
-            info!("flushing and refreshing checkpoint ts.";
-                "checkpoint_ts" => %rts,
-                "task" => %task,
-            );
-            if rts == 0 {
-                // We cannot advance the resolved ts for now.
-                return;
-            }
-            concurrency_manager.update_max_ts(TimeStamp::new(rts));
-            let in_flight = crate::observer::IN_FLIGHT_START_OBSERVE_MESSAGE.load(Ordering::SeqCst);
-            if in_flight > 0 {
-                warn!("inflight leader detected, skipping advancing resolved ts"; "in_flight" => %in_flight);
-                return;
-            }
-            if let Err(err) = pd_cli
-                .update_service_safe_point(
-                    format!("backup-stream-{}-{}", task, store_id),
-                    TimeStamp::new(rts),
-                    // Add a service safe point for 30 mins (6x the default flush interval).
-                    // It would probably be safe.
-                    Duration::from_secs(1800),
-                )
-                .await
-=======
     /// Make a guard for checking whether we can flush the checkpoint ts.
     fn make_flush_guard(&self) -> impl FnOnce() -> bool + Send {
         let failover = self.failover_time;
@@ -870,7 +713,6 @@
                 .as_ref()
                 .map(|failover_t| failover_t.saturating_elapsed() < flush_duration.0 * 2)
                 .unwrap_or(false)
->>>>>>> b5329ee0
             {
                 warn!("during failover, skipping advancing resolved ts"; 
                     "failover_time_ago" => ?failover.map(|failover_t| failover_t.saturating_elapsed()));
@@ -971,40 +813,6 @@
         }));
     }
 
-<<<<<<< HEAD
-    /// Modify observe over some region.
-    /// This would register the region to the RaftStore.
-    pub fn on_modify_observe(&self, op: ObserveOp) {
-        info!("backup stream: on_modify_observe"; "op" => ?op);
-        match op {
-            ObserveOp::Start {
-                region,
-                needs_initial_scanning,
-            } => {
-                #[cfg(feature = "failpoints")]
-                fail::fail_point!("delay_on_start_observe");
-                self.start_observe(region, needs_initial_scanning);
-                metrics::INITIAL_SCAN_REASON
-                    .with_label_values(&["leader-changed"])
-                    .inc();
-                crate::observer::IN_FLIGHT_START_OBSERVE_MESSAGE.fetch_sub(1, Ordering::SeqCst);
-            }
-            ObserveOp::Stop { ref region } => {
-                self.subs.deregister_region(region, |_, _| true);
-            }
-            ObserveOp::CheckEpochAndStop { ref region } => {
-                self.subs.deregister_region(region, |old, new| {
-                    raftstore::store::util::compare_region_epoch(
-                        old.meta.get_region_epoch(),
-                        new,
-                        true,
-                        true,
-                        false,
-                    )
-                    .map_err(|err| warn!("check epoch and stop failed."; "err" => %err))
-                    .is_ok()
-                });
-=======
     fn update_global_checkpoint(&self, task: String) -> future![()] {
         let meta_client = self.meta_client.clone();
         let router = self.range_router.clone();
@@ -1018,7 +826,6 @@
                     tokio::time::sleep(Duration::from_secs(100)).await;
                     return;
                 }
->>>>>>> b5329ee0
             }
             let ts = meta_client.global_progress_of_task(&task).await;
             match ts {
@@ -1080,11 +887,7 @@
         self.pool.block_on(self.region_operator.request(op));
     }
 
-<<<<<<< HEAD
-    pub fn run_task(&self, task: Task) {
-=======
     pub fn run_task(&mut self, task: Task) {
->>>>>>> b5329ee0
         debug!("run backup stream task"; "task" => ?task, "store_id" => %self.store_id);
         let now = Instant::now_coarse();
         let label = task.label();
