// Copyright 2022 TiKV Project Authors. Licensed under Apache-2.0.

use lazy_static::lazy_static;
use prometheus::*;

/// The status of a task.
/// The ordering of this imples the priority for presenting to the user.
/// max(TASK_STATUS) of all stores would be probably the state of the task.
<<<<<<< HEAD
#[derive(Debug, Clone, Copy, PartialEq, Eq)]
=======
#[derive(Debug, Clone, Copy, PartialEq)]
>>>>>>> b5329ee0
pub enum TaskStatus {
    Running = 0,
    Paused,
    Error,
}

pub fn update_task_status(status: TaskStatus, task: &str) {
    let g = TASK_STATUS.with_label_values(&[task]);
    // The state transform graph:
    // ┌─────────┐      ┌────────┐      ┌───────┐
    // │ RUNNING ├──────► PAUSED ├──────► ERROR │
    // └────▲────┘      └───┬────┘      └───┬───┘
    //      └───────────────┴───────────────┘
    if g.get() < status as _ || status == TaskStatus::Running {
        g.set(status as _);
    }
<<<<<<< HEAD
=======
}

pub fn remove_task_status_metric(task: &str) -> Result<()> {
    TASK_STATUS.remove_label_values(&[task])
>>>>>>> b5329ee0
}

lazy_static! {
    pub static ref INTERNAL_ACTOR_MESSAGE_HANDLE_DURATION: HistogramVec = register_histogram_vec!(
        "tikv_log_backup_interal_actor_acting_duration_sec",
        "The internal actor message handling duration.",
        &["message"],
        exponential_buckets(0.001, 2.0, 16).unwrap()
    )
    .unwrap();
    pub static ref INITIAL_SCAN_REASON: IntCounterVec = register_int_counter_vec!(
        "tikv_log_backup_initial_scan_reason",
        "The reason of doing initial scanning",
        &["reason"]
    )
    .unwrap();
    pub static ref HANDLE_EVENT_DURATION_HISTOGRAM: HistogramVec = register_histogram_vec!(
        "tikv_log_backup_event_handle_duration_sec",
        "The duration of handling an cmd batch.",
        &["stage"],
        exponential_buckets(0.001, 2.0, 16).unwrap()
    )
    .unwrap();
    pub static ref HANDLE_KV_HISTOGRAM: Histogram = register_histogram!(
        "tikv_log_backup_handle_kv_batch",
        "The total kv pair change handle by the stream backup",
        exponential_buckets(1.0, 2.0, 16).unwrap()
    )
    .unwrap();
    pub static ref INCREMENTAL_SCAN_DISK_READ: Counter = register_counter!(
        "tikv_log_backup_initial_scan_disk_read",
        "The total count of disk read bytes."
    )
    .unwrap();
    pub static ref INCREMENTAL_SCAN_SIZE: Histogram = register_histogram!(
        "tikv_log_backup_incremental_scan_bytes",
        "The size of scanning.",
        exponential_buckets(64.0, 2.0, 16).unwrap()
    )
    .unwrap();
    pub static ref SKIP_KV_COUNTER: Counter = register_counter!(
        "tikv_log_backup_skip_kv_count",
        "The total kv size skipped by the streaming",
    )
    .unwrap();
    pub static ref STREAM_ERROR: IntCounterVec = register_int_counter_vec!(
        "tikv_log_backup_errors",
        "The errors during stream backup.",
        &["type"]
    )
    .unwrap();
    pub static ref STREAM_FATAL_ERROR: IntCounterVec = register_int_counter_vec!(
        "tikv_log_backup_fatal_errors",
        "The errors during stream backup.",
        &["type"]
    )
    .unwrap();
    pub static ref HEAP_MEMORY: IntGauge = register_int_gauge!(
        "tikv_log_backup_heap_memory",
        "The heap memory allocating by stream backup."
    )
    .unwrap();
    pub static ref ON_EVENT_COST_HISTOGRAM: HistogramVec = register_histogram_vec!(
        "tikv_log_backup_on_event_duration_seconds",
        "The time cost of handling events.",
        &["stage"],
        exponential_buckets(0.001, 2.0, 16).unwrap()
    )
    .unwrap();
    pub static ref STORE_CHECKPOINT_TS: IntGaugeVec = register_int_gauge_vec!(
        "tikv_log_backup_store_checkpoint_ts",
        "The checkpoint ts (next backup ts) of task",
        &["task"],
    )
    .unwrap();
    pub static ref FLUSH_DURATION: HistogramVec = register_histogram_vec!(
        "tikv_log_backup_flush_duration_sec",
        "The time cost of flushing a task.",
        &["stage"],
        exponential_buckets(1.0, 2.0, 16).unwrap()
    )
    .unwrap();
    pub static ref FLUSH_FILE_SIZE: Histogram = register_histogram!(
        "tikv_log_backup_flush_file_size",
        "Some statistics of flushing of this run.",
        exponential_buckets(1024.0, 2.0, 16).unwrap()
    )
    .unwrap();
    pub static ref INITIAL_SCAN_DURATION: Histogram = register_histogram!(
        "tikv_log_backup_initial_scan_duration_sec",
        "The duration of initial scanning.",
        exponential_buckets(0.001, 2.0, 16).unwrap()
    )
    .unwrap();
    pub static ref SKIP_RETRY: IntCounterVec = register_int_counter_vec!(
        "tikv_log_backup_skip_retry_observe",
        "The reason of giving up observing region when meeting error.",
        &["reason"],
    )
    .unwrap();
    pub static ref INITIAL_SCAN_STAT: IntCounterVec = register_int_counter_vec!(
        "tikv_log_backup_initial_scan_operations",
        "The operations over rocksdb during initial scanning.",
        &["cf", "op"],
    )
    .unwrap();
    pub static ref STREAM_ENABLED: IntCounter = register_int_counter!(
        "tikv_log_backup_enabled",
        "When gt 0, this node enabled streaming."
    )
    .unwrap();
    pub static ref TRACK_REGION: IntGauge = register_int_gauge!(
        "tikv_log_backup_observed_region",
        "the region being observed by the current store.",
    )
    .unwrap();
    static ref TASK_STATUS: IntGaugeVec = register_int_gauge_vec!(
        "tikv_log_backup_task_status",
        "The status of tasks",
        &["task"]
    )
    .unwrap();
    pub static ref PENDING_INITIAL_SCAN_LEN: IntGaugeVec = register_int_gauge_vec!(
        "tikv_log_backup_pending_initial_scan",
        "The pending initial scan",
        &["stage"]
    )
    .unwrap();
}<|MERGE_RESOLUTION|>--- conflicted
+++ resolved
@@ -6,11 +6,7 @@
 /// The status of a task.
 /// The ordering of this imples the priority for presenting to the user.
 /// max(TASK_STATUS) of all stores would be probably the state of the task.
-<<<<<<< HEAD
-#[derive(Debug, Clone, Copy, PartialEq, Eq)]
-=======
 #[derive(Debug, Clone, Copy, PartialEq)]
->>>>>>> b5329ee0
 pub enum TaskStatus {
     Running = 0,
     Paused,
@@ -27,13 +23,10 @@
     if g.get() < status as _ || status == TaskStatus::Running {
         g.set(status as _);
     }
-<<<<<<< HEAD
-=======
 }
 
 pub fn remove_task_status_metric(task: &str) -> Result<()> {
     TASK_STATUS.remove_label_values(&[task])
->>>>>>> b5329ee0
 }
 
 lazy_static! {
