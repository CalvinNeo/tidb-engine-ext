// Copyright 2021 TiKV Project Authors. Licensed under Apache-2.0.

//! This module startups all the components of a TiKV server.
//!
//! It is responsible for reading from configs, starting up the various server
//! components, and handling errors (mostly by aborting and reporting to the
//! user).
//!
//! The entry point is `run_tikv`.
//!
//! Components are often used to initialize other components, and/or must be
//! explicitly stopped. We keep these components in the `TikvServer` struct.

use std::{
    cmp,
    collections::HashMap,
    convert::TryFrom,
    env, fmt,
    net::SocketAddr,
    path::{Path, PathBuf},
    str::FromStr,
    sync::{
        atomic::{AtomicU32, AtomicU64, Ordering},
        mpsc, Arc, Mutex,
    },
    time::Duration,
    u64,
};

use api_version::{dispatch_api_version, KvFormat};
use backup_stream::{
    config::BackupStreamConfigManager,
    metadata::{ConnectionConfig, LazyEtcdClient},
    observer::BackupStreamObserver,
};
<<<<<<< HEAD
use causal_ts::{BatchTsoProvider, CausalTsProvider};
=======
use causal_ts::CausalTsProviderImpl;
>>>>>>> b448214b
use cdc::{CdcConfigManager, MemoryQuota};
use concurrency_manager::ConcurrencyManager;
use encryption_export::{data_key_manager_from_config, DataKeyManager};
use engine_rocks::{
    from_rocks_compression_type,
    raw::{Cache, Env},
    FlowInfo, RocksEngine,
};
use engine_rocks_helper::sst_recovery::{RecoveryRunner, DEFAULT_CHECK_INTERVAL};
use engine_traits::{
    CfOptions, CfOptionsExt, Engines, FlowControlFactorsExt, KvEngine, MiscExt, RaftEngine,
    TabletFactory, CF_DEFAULT, CF_LOCK, CF_WRITE,
};
use error_code::ErrorCodeExt;
use file_system::{
    get_io_rate_limiter, set_io_rate_limiter, BytesFetcher, File, IoBudgetAdjustor,
    MetricsManager as IoMetricsManager,
};
use futures::executor::block_on;
use grpcio::{EnvBuilder, Environment};
use grpcio_health::HealthService;
use kvproto::{
    brpb::create_backup, cdcpb::create_change_data, deadlock::create_deadlock,
    debugpb::create_debug, diagnosticspb::create_diagnostics, import_sstpb::create_import_sst,
<<<<<<< HEAD
    kvrpcpb::ApiVersion, logbackuppb::create_log_backup,
=======
    kvrpcpb::ApiVersion, logbackuppb::create_log_backup, recoverdatapb::create_recover_data,
>>>>>>> b448214b
    resource_usage_agent::create_resource_metering_pub_sub,
};
use pd_client::{PdClient, RpcClient};
use raft_log_engine::RaftLogEngine;
use raftstore::{
    coprocessor::{
        config::SplitCheckConfigManager, BoxConsistencyCheckObserver, ConsistencyCheckMethod,
        CoprocessorHost, RawConsistencyCheckObserver, RegionInfoAccessor,
    },
    router::ServerRaftStoreRouter,
    store::{
        config::RaftstoreConfigManager,
        fsm,
        fsm::store::{
            RaftBatchSystem, RaftRouter, StoreMeta, MULTI_FILES_SNAPSHOT_FEATURE, PENDING_MSG_CAP,
        },
        memory::MEMTRACE_ROOT as MEMTRACE_RAFTSTORE,
        AutoSplitController, CheckLeaderRunner, GlobalReplicationState, LocalReader, SnapManager,
        SnapManagerBuilder, SplitCheckRunner, SplitConfigManager, StoreMetaDelegate,
    },
    RaftRouterCompactedEventSender,
};
use security::SecurityManager;
use snap_recovery::RecoveryService;
use tikv::{
    config::{ConfigController, DbConfigManger, DbType, LogConfigManager, TikvConfig},
    coprocessor::{self, MEMTRACE_ROOT as MEMTRACE_COPROCESSOR},
    coprocessor_v2,
    import::{ImportSstService, SstImporter},
    read_pool::{build_yatp_read_pool, ReadPool, ReadPoolConfigManager},
    server::{
        config::{Config as ServerConfig, ServerConfigManager},
        create_raft_storage,
        gc_worker::{AutoGcConfig, GcWorker},
        lock_manager::LockManager,
        raftkv::ReplicaReadLockChecker,
        resolve,
        service::{DebugService, DiagnosticsService},
        status_server::StatusServer,
        ttl::TtlChecker,
        KvEngineFactoryBuilder, Node, RaftKv, Server, CPU_CORES_QUOTA_GAUGE, DEFAULT_CLUSTER_ID,
        GRPC_THREAD_PREFIX,
    },
    storage::{
        self,
        config_manager::StorageConfigManger,
        mvcc::MvccConsistencyCheckObserver,
        txn::flow_controller::{EngineFlowController, FlowController},
        Engine,
    },
};
use tikv_util::{
    check_environment_variables,
    config::{ensure_dir_exist, RaftDataStateMachine, VersionTrack},
    math::MovingAvgU32,
    metrics::INSTANCE_BACKEND_CPU_QUOTA,
    quota_limiter::{QuotaLimitConfigManager, QuotaLimiter},
    sys::{cpu_time::ProcessStat, disk, register_memory_usage_high_water, SysQuota},
    thread_group::GroupProperties,
    time::{Instant, Monitor},
    worker::{Builder as WorkerBuilder, LazyWorker, Scheduler, Worker},
};
use tokio::runtime::Builder;

use crate::{
    memory::*, raft_engine_switch::*, setup::*, signal_handler,
    tikv_util::sys::thread::ThreadBuildWrapper,
};

// minimum number of core kept for background requests
const BACKGROUND_REQUEST_CORE_LOWER_BOUND: f64 = 1.0;
// max ratio of core quota for background requests
const BACKGROUND_REQUEST_CORE_MAX_RATIO: f64 = 0.95;
// default ratio of core quota for background requests = core_number * 0.5
const BACKGROUND_REQUEST_CORE_DEFAULT_RATIO: f64 = 0.5;
// indication of TiKV instance is short of cpu
const SYSTEM_BUSY_THRESHOLD: f64 = 0.80;
// indication of TiKV instance in healthy state when cpu usage is in [0.5, 0.80)
const SYSTEM_HEALTHY_THRESHOLD: f64 = 0.50;
// pace of cpu quota adjustment
const CPU_QUOTA_ADJUSTMENT_PACE: f64 = 200.0; // 0.2 vcpu

#[inline]
fn run_impl<CER: ConfiguredRaftEngine, F: KvFormat>(config: TikvConfig) {
    let mut tikv = TikvServer::<CER>::init::<F>(config);

    // Must be called after `TikvServer::init`.
    let memory_limit = tikv.config.memory_usage_limit.unwrap().0;
    let high_water = (tikv.config.memory_usage_high_water * memory_limit as f64) as u64;
    register_memory_usage_high_water(high_water);

    tikv.check_conflict_addr();
    tikv.init_fs();
    tikv.init_yatp();
    tikv.init_encryption();
    let fetcher = tikv.init_io_utility();
    let listener = tikv.init_flow_receiver();
    let (engines, engines_info) = tikv.init_raw_engines(listener);
    tikv.init_engines(engines.clone());
    let server_config = tikv.init_servers::<F>();
    tikv.register_services();
    tikv.init_metrics_flusher(fetcher, engines_info);
    tikv.init_storage_stats_task(engines);
    tikv.run_server(server_config);
    tikv.run_status_server();
    tikv.init_quota_tuning_task(tikv.quota_limiter.clone());

    signal_handler::wait_for_signal(Some(tikv.engines.take().unwrap().engines));
    tikv.stop();
}

/// Run a TiKV server. Returns when the server is shutdown by the user, in which
/// case the server will be properly stopped.
pub fn run_tikv(config: TikvConfig) {
    // Sets the global logger ASAP.
    // It is okay to use the config w/o `validate()`,
    // because `initial_logger()` handles various conditions.
    initial_logger(&config);

    // Print version information.
    let build_timestamp = option_env!("TIKV_BUILD_TIME");
    tikv::log_tikv_info(build_timestamp);

    // Print resource quota.
    SysQuota::log_quota();
    CPU_CORES_QUOTA_GAUGE.set(SysQuota::cpu_cores_quota());

    // Do some prepare works before start.
    pre_start();

    let _m = Monitor::default();

    dispatch_api_version!(config.storage.api_version(), {
        if !config.raft_engine.enable {
            run_impl::<RocksEngine, API>(config)
        } else {
            run_impl::<RaftLogEngine, API>(config)
        }
    })
}

const RESERVED_OPEN_FDS: u64 = 1000;

const DEFAULT_METRICS_FLUSH_INTERVAL: Duration = Duration::from_millis(10_000);
const DEFAULT_MEMTRACE_FLUSH_INTERVAL: Duration = Duration::from_millis(1_000);
const DEFAULT_ENGINE_METRICS_RESET_INTERVAL: Duration = Duration::from_millis(60_000);
const DEFAULT_STORAGE_STATS_INTERVAL: Duration = Duration::from_secs(1);
const DEFAULT_QUOTA_LIMITER_TUNE_INTERVAL: Duration = Duration::from_secs(5);

/// A complete TiKV server.
struct TikvServer<ER: RaftEngine> {
    config: TikvConfig,
    cfg_controller: Option<ConfigController>,
    security_mgr: Arc<SecurityManager>,
    pd_client: Arc<RpcClient>,
    router: RaftRouter<RocksEngine, ER>,
    flow_info_sender: Option<mpsc::Sender<FlowInfo>>,
    flow_info_receiver: Option<mpsc::Receiver<FlowInfo>>,
    system: Option<RaftBatchSystem<RocksEngine, ER>>,
    resolver: resolve::PdStoreAddrResolver,
    state: Arc<Mutex<GlobalReplicationState>>,
    store_path: PathBuf,
    snap_mgr: Option<SnapManager>, // Will be filled in `init_servers`.
    encryption_key_manager: Option<Arc<DataKeyManager>>,
    engines: Option<TikvEngines<RocksEngine, ER>>,
    servers: Option<Servers<RocksEngine, ER>>,
    region_info_accessor: RegionInfoAccessor,
    coprocessor_host: Option<CoprocessorHost<RocksEngine>>,
    to_stop: Vec<Box<dyn Stop>>,
    lock_files: Vec<File>,
    concurrency_manager: ConcurrencyManager,
    env: Arc<Environment>,
    background_worker: Worker,
    sst_worker: Option<Box<LazyWorker<String>>>,
    quota_limiter: Arc<QuotaLimiter>,
<<<<<<< HEAD
    causal_ts_provider: Option<Arc<BatchTsoProvider<RpcClient>>>, // used for rawkv apiv2
    tablet_factory: Option<Arc<dyn TabletFactory<RocksEngine> + Send + Sync>>,
=======
    causal_ts_provider: Option<Arc<CausalTsProviderImpl>>, // used for rawkv apiv2
    tablet_factory: Option<Arc<dyn TabletFactory<RocksEngine> + Send + Sync>>,
    br_snap_recovery_mode: bool, // use for br snapshot recovery
>>>>>>> b448214b
}

struct TikvEngines<EK: KvEngine, ER: RaftEngine> {
    engines: Engines<EK, ER>,
    store_meta: Arc<Mutex<StoreMeta>>,
    engine: RaftKv<EK, ServerRaftStoreRouter<EK, ER>>,
}

struct Servers<EK: KvEngine, ER: RaftEngine> {
    lock_mgr: LockManager,
    server: LocalServer<EK, ER>,
    node: Node<RpcClient, EK, ER>,
    importer: Arc<SstImporter>,
    cdc_scheduler: tikv_util::worker::Scheduler<cdc::Task>,
    cdc_memory_quota: MemoryQuota,
    rsmeter_pubsub_service: resource_metering::PubSubService,
    backup_stream_scheduler: Option<tikv_util::worker::Scheduler<backup_stream::Task>>,
}

type LocalServer<EK, ER> =
    Server<RaftRouter<EK, ER>, resolve::PdStoreAddrResolver, LocalRaftKv<EK, ER>>;
type LocalRaftKv<EK, ER> = RaftKv<EK, ServerRaftStoreRouter<EK, ER>>;

impl<ER> TikvServer<ER>
where
    ER: RaftEngine,
{
    fn init<F: KvFormat>(mut config: TikvConfig) -> TikvServer<ER> {
        tikv_util::thread_group::set_properties(Some(GroupProperties::default()));
        // It is okay use pd config and security config before `init_config`,
        // because these configs must be provided by command line, and only
        // used during startup process.
        let security_mgr = Arc::new(
            SecurityManager::new(&config.security)
                .unwrap_or_else(|e| fatal!("failed to create security manager: {}", e)),
        );
        let env = Arc::new(
            EnvBuilder::new()
                .cq_count(config.server.grpc_concurrency)
                .name_prefix(thd_name!(GRPC_THREAD_PREFIX))
                .build(),
        );
        let pd_client =
            Self::connect_to_pd_cluster(&mut config, env.clone(), Arc::clone(&security_mgr));
        // check if TiKV need to run in snapshot recovery mode
        let is_recovering_marked = match pd_client.is_recovering_marked() {
            Err(e) => {
                warn!(
                    "failed to get recovery mode from PD";
                    "error" => ?e,
                );
                false
            }
            Ok(marked) => marked,
        };

        if is_recovering_marked {
            // Run a TiKV server in recovery modeß
            info!("TiKV running in Snapshot Recovery Mode");
            snap_recovery::init_cluster::enter_snap_recovery_mode(&mut config);
            // connect_to_pd_cluster retreived the cluster id from pd
            let cluster_id = config.server.cluster_id;
            snap_recovery::init_cluster::start_recovery(
                config.clone(),
                cluster_id,
                pd_client.clone(),
            );
        }

        // Initialize and check config
        let cfg_controller = Self::init_config(config);
        let config = cfg_controller.get_current();

        let store_path = Path::new(&config.storage.data_dir).to_owned();

        // Initialize raftstore channels.
        let (router, system) = fsm::create_raft_batch_system(&config.raft_store);

        let thread_count = config.server.background_thread_count;
        let background_worker = WorkerBuilder::new("background")
            .thread_count(thread_count)
            .create();
        let (resolver, state) =
            resolve::new_resolver(Arc::clone(&pd_client), &background_worker, router.clone());

        let mut coprocessor_host = Some(CoprocessorHost::new(
            router.clone(),
            config.coprocessor.clone(),
        ));
        let region_info_accessor = RegionInfoAccessor::new(coprocessor_host.as_mut().unwrap());

        // Initialize concurrency manager
        let latest_ts = block_on(pd_client.get_tso()).expect("failed to get timestamp from PD");
        let concurrency_manager = ConcurrencyManager::new(latest_ts);

        // use different quota for front-end and back-end requests
        let quota_limiter = Arc::new(QuotaLimiter::new(
            config.quota.foreground_cpu_time,
            config.quota.foreground_write_bandwidth,
            config.quota.foreground_read_bandwidth,
            config.quota.background_cpu_time,
            config.quota.background_write_bandwidth,
            config.quota.background_read_bandwidth,
            config.quota.max_delay_duration,
            config.quota.enable_auto_tune,
        ));

        let mut causal_ts_provider = None;
        if let ApiVersion::V2 = F::TAG {
            let tso = block_on(causal_ts::BatchTsoProvider::new_opt(
                pd_client.clone(),
                config.causal_ts.renew_interval.0,
<<<<<<< HEAD
                config.causal_ts.available_interval.0,
=======
                config.causal_ts.alloc_ahead_buffer.0,
>>>>>>> b448214b
                config.causal_ts.renew_batch_min_size,
                config.causal_ts.renew_batch_max_size,
            ));
            if let Err(e) = tso {
                fatal!("Causal timestamp provider initialize failed: {:?}", e);
            }
<<<<<<< HEAD
            causal_ts_provider = Some(Arc::new(tso.unwrap()));
=======
            causal_ts_provider = Some(Arc::new(tso.unwrap().into()));
>>>>>>> b448214b
            info!("Causal timestamp provider startup.");
        }

        TikvServer {
            config,
            cfg_controller: Some(cfg_controller),
            security_mgr,
            pd_client,
            router,
            system: Some(system),
            resolver,
            state,
            store_path,
            snap_mgr: None,
            encryption_key_manager: None,
            engines: None,
            servers: None,
            region_info_accessor,
            coprocessor_host,
            to_stop: vec![],
            lock_files: vec![],
            concurrency_manager,
            env,
            background_worker,
            flow_info_sender: None,
            flow_info_receiver: None,
            sst_worker: None,
            quota_limiter,
            causal_ts_provider,
            tablet_factory: None,
<<<<<<< HEAD
=======
            br_snap_recovery_mode: is_recovering_marked,
>>>>>>> b448214b
        }
    }

    /// Initialize and check the config
    ///
    /// Warnings are logged and fatal errors exist.
    ///
    /// #  Fatal errors
    ///
    /// - If `dynamic config` feature is enabled and failed to register config
    ///   to PD
    /// - If some critical configs (like data dir) are differrent from last run
    /// - If the config can't pass `validate()`
    /// - If the max open file descriptor limit is not high enough to support
    ///   the main database and the raft database.
    fn init_config(mut config: TikvConfig) -> ConfigController {
        validate_and_persist_config(&mut config, true);

        ensure_dir_exist(&config.storage.data_dir).unwrap();
        if !config.rocksdb.wal_dir.is_empty() {
            ensure_dir_exist(&config.rocksdb.wal_dir).unwrap();
        }
        if config.raft_engine.enable {
            ensure_dir_exist(&config.raft_engine.config().dir).unwrap();
        } else {
            ensure_dir_exist(&config.raft_store.raftdb_path).unwrap();
            if !config.raftdb.wal_dir.is_empty() {
                ensure_dir_exist(&config.raftdb.wal_dir).unwrap();
            }
        }

        check_system_config(&config);

        tikv_util::set_panic_hook(config.abort_on_panic, &config.storage.data_dir);

        info!(
            "using config";
            "config" => serde_json::to_string(&config).unwrap(),
        );
        if config.panic_when_unexpected_key_or_data {
            info!("panic-when-unexpected-key-or-data is on");
            tikv_util::set_panic_when_unexpected_key_or_data(true);
        }

        config.write_into_metrics();

        ConfigController::new(config)
    }

    fn connect_to_pd_cluster(
        config: &mut TikvConfig,
        env: Arc<Environment>,
        security_mgr: Arc<SecurityManager>,
    ) -> Arc<RpcClient> {
        let pd_client = Arc::new(
            RpcClient::new(&config.pd, Some(env), security_mgr)
                .unwrap_or_else(|e| fatal!("failed to create rpc client: {}", e)),
        );

        let cluster_id = pd_client
            .get_cluster_id()
            .unwrap_or_else(|e| fatal!("failed to get cluster id: {}", e));
        if cluster_id == DEFAULT_CLUSTER_ID {
            fatal!("cluster id can't be {}", DEFAULT_CLUSTER_ID);
        }
        config.server.cluster_id = cluster_id;
        info!(
            "connect to PD cluster";
            "cluster_id" => cluster_id
        );

        pd_client
    }

    fn check_conflict_addr(&mut self) {
        let cur_addr: SocketAddr = self
            .config
            .server
            .addr
            .parse()
            .expect("failed to parse into a socket address");
        let cur_ip = cur_addr.ip();
        let cur_port = cur_addr.port();
        let lock_dir = get_lock_dir();

        let search_base = env::temp_dir().join(&lock_dir);
        file_system::create_dir_all(&search_base)
            .unwrap_or_else(|_| panic!("create {} failed", search_base.display()));

        for entry in file_system::read_dir(&search_base).unwrap().flatten() {
            if !entry.file_type().unwrap().is_file() {
                continue;
            }
            let file_path = entry.path();
            let file_name = file_path.file_name().unwrap().to_str().unwrap();
            if let Ok(addr) = file_name.replace('_', ":").parse::<SocketAddr>() {
                let ip = addr.ip();
                let port = addr.port();
                if cur_port == port
                    && (cur_ip == ip || cur_ip.is_unspecified() || ip.is_unspecified())
                {
                    let _ = try_lock_conflict_addr(file_path);
                }
            }
        }

        let cur_path = search_base.join(cur_addr.to_string().replace(':', "_"));
        let cur_file = try_lock_conflict_addr(cur_path);
        self.lock_files.push(cur_file);
    }

    fn init_fs(&mut self) {
        let lock_path = self.store_path.join(Path::new("LOCK"));

        let f = File::create(lock_path.as_path())
            .unwrap_or_else(|e| fatal!("failed to create lock at {}: {}", lock_path.display(), e));
        if f.try_lock_exclusive().is_err() {
            fatal!(
                "lock {} failed, maybe another instance is using this directory.",
                self.store_path.display()
            );
        }
        self.lock_files.push(f);

        if tikv_util::panic_mark_file_exists(&self.config.storage.data_dir) {
            fatal!(
                "panic_mark_file {} exists, there must be something wrong with the db. \
                     Do not remove the panic_mark_file and force the TiKV node to restart. \
                     Please contact TiKV maintainers to investigate the issue. \
                     If needed, use scale in and scale out to replace the TiKV node. \
                     https://docs.pingcap.com/tidb/stable/scale-tidb-using-tiup",
                tikv_util::panic_mark_file_path(&self.config.storage.data_dir).display()
            );
        }

        // We truncate a big file to make sure that both raftdb and kvdb of TiKV have
        // enough space to do compaction and region migration when TiKV recover.
        // This file is created in data_dir rather than db_path, because we must not
        // increase store size of db_path.
        let disk_stats = fs2::statvfs(&self.config.storage.data_dir).unwrap();
        let mut capacity = disk_stats.total_space();
        if self.config.raft_store.capacity.0 > 0 {
            capacity = cmp::min(capacity, self.config.raft_store.capacity.0);
        }
        let mut reserve_space = self.config.storage.reserve_space.0;
        if self.config.storage.reserve_space.0 != 0 {
            reserve_space = cmp::max(
                (capacity as f64 * 0.05) as u64,
                self.config.storage.reserve_space.0,
            );
        }
        disk::set_disk_reserved_space(reserve_space);
        let path =
            Path::new(&self.config.storage.data_dir).join(file_system::SPACE_PLACEHOLDER_FILE);
        if let Err(e) = file_system::remove_file(&path) {
            warn!("failed to remove space holder on starting: {}", e);
        }

        let available = disk_stats.available_space();
        // place holder file size is 20% of total reserved space.
        if available > reserve_space {
            file_system::reserve_space_for_recover(
                &self.config.storage.data_dir,
                reserve_space / 5,
            )
            .map_err(|e| panic!("Failed to reserve space for recovery: {}.", e))
            .unwrap();
        } else {
            warn!("no enough disk space left to create the place holder file");
        }
    }

    fn init_yatp(&self) {
        yatp::metrics::set_namespace(Some("tikv"));
        prometheus::register(Box::new(yatp::metrics::MULTILEVEL_LEVEL0_CHANCE.clone())).unwrap();
        prometheus::register(Box::new(yatp::metrics::MULTILEVEL_LEVEL_ELAPSED.clone())).unwrap();
    }

    fn init_encryption(&mut self) {
        self.encryption_key_manager = data_key_manager_from_config(
            &self.config.security.encryption,
            &self.config.storage.data_dir,
        )
        .map_err(|e| {
            panic!(
                "Encryption failed to initialize: {}. code: {}",
                e,
                e.error_code()
            )
        })
        .unwrap()
        .map(Arc::new);
    }

    fn init_flow_receiver(&mut self) -> engine_rocks::FlowListener {
        let (tx, rx) = mpsc::channel();
        self.flow_info_sender = Some(tx.clone());
        self.flow_info_receiver = Some(rx);
        engine_rocks::FlowListener::new(tx)
    }

    fn init_engines(&mut self, engines: Engines<RocksEngine, ER>) {
        let store_meta = Arc::new(Mutex::new(StoreMeta::new(PENDING_MSG_CAP)));
        let engine = RaftKv::new(
            ServerRaftStoreRouter::new(
                self.router.clone(),
                LocalReader::new(
                    engines.kv.clone(),
                    StoreMetaDelegate::new(store_meta.clone(), engines.kv.clone()),
                    self.router.clone(),
                ),
            ),
            engines.kv.clone(),
            self.region_info_accessor.region_leaders(),
        );

        self.engines = Some(TikvEngines {
            engines,
            store_meta,
            engine,
        });
    }

    fn init_gc_worker(
        &mut self,
    ) -> GcWorker<
        RaftKv<RocksEngine, ServerRaftStoreRouter<RocksEngine, ER>>,
        RaftRouter<RocksEngine, ER>,
    > {
        let engines = self.engines.as_ref().unwrap();
        let gc_worker = GcWorker::new(
            engines.engine.clone(),
            self.router.clone(),
            self.flow_info_sender.take().unwrap(),
            self.config.gc.clone(),
            self.pd_client.feature_gate().clone(),
            Arc::new(self.region_info_accessor.clone()),
        );

        let cfg_controller = self.cfg_controller.as_mut().unwrap();
        cfg_controller.register(
            tikv::config::Module::Gc,
            Box::new(gc_worker.get_config_manager()),
        );

        gc_worker
    }

    fn init_servers<F: KvFormat>(&mut self) -> Arc<VersionTrack<ServerConfig>> {
        let flow_controller = Arc::new(FlowController::Singleton(EngineFlowController::new(
            &self.config.storage.flow_control,
            self.engines.as_ref().unwrap().engine.kv_engine().unwrap(),
            self.flow_info_receiver.take().unwrap(),
        )));
        let mut gc_worker = self.init_gc_worker();
        let mut ttl_checker = Box::new(LazyWorker::new("ttl-checker"));
        let ttl_scheduler = ttl_checker.scheduler();

        let cfg_controller = self.cfg_controller.as_mut().unwrap();

        cfg_controller.register(
            tikv::config::Module::Quota,
            Box::new(QuotaLimitConfigManager::new(Arc::clone(
                &self.quota_limiter,
            ))),
        );

        cfg_controller.register(tikv::config::Module::Log, Box::new(LogConfigManager));

        // Create cdc.
        let mut cdc_worker = Box::new(LazyWorker::new("cdc"));
        let cdc_scheduler = cdc_worker.scheduler();
        let txn_extra_scheduler = cdc::CdcTxnExtraScheduler::new(cdc_scheduler.clone());

        self.engines
            .as_mut()
            .unwrap()
            .engine
            .set_txn_extra_scheduler(Arc::new(txn_extra_scheduler));

        let lock_mgr = LockManager::new(&self.config.pessimistic_txn);
        cfg_controller.register(
            tikv::config::Module::PessimisticTxn,
            Box::new(lock_mgr.config_manager()),
        );
        lock_mgr.register_detector_role_change_observer(self.coprocessor_host.as_mut().unwrap());

        let engines = self.engines.as_ref().unwrap();

        let pd_worker = LazyWorker::new("pd-worker");
        let pd_sender = pd_worker.scheduler();

        if let Some(sst_worker) = &mut self.sst_worker {
            let sst_runner = RecoveryRunner::new(
                engines.engines.kv.clone(),
                engines.store_meta.clone(),
                self.config.storage.background_error_recovery_window.into(),
                DEFAULT_CHECK_INTERVAL,
            );
            sst_worker.start_with_timer(sst_runner);
        }

        let unified_read_pool = if self.config.readpool.is_unified_pool_enabled() {
            Some(build_yatp_read_pool(
                &self.config.readpool.unified,
                pd_sender.clone(),
                engines.engine.clone(),
            ))
        } else {
            None
        };

        // The `DebugService` and `DiagnosticsService` will share the same thread pool
        let props = tikv_util::thread_group::current_properties();
        let debug_thread_pool = Arc::new(
            Builder::new_multi_thread()
                .thread_name(thd_name!("debugger"))
                .worker_threads(1)
                .after_start_wrapper(move || {
                    tikv_alloc::add_thread_memory_accessor();
                    tikv_util::thread_group::set_properties(props.clone());
                })
                .before_stop_wrapper(tikv_alloc::remove_thread_memory_accessor)
                .build()
                .unwrap(),
        );

        // Start resource metering.
        let (recorder_notifier, collector_reg_handle, resource_tag_factory, recorder_worker) =
            resource_metering::init_recorder(self.config.resource_metering.precision.as_millis());
        self.to_stop.push(recorder_worker);
        let (reporter_notifier, data_sink_reg_handle, reporter_worker) =
            resource_metering::init_reporter(
                self.config.resource_metering.clone(),
                collector_reg_handle.clone(),
            );
        self.to_stop.push(reporter_worker);
        let (address_change_notifier, single_target_worker) = resource_metering::init_single_target(
            self.config.resource_metering.receiver_address.clone(),
            self.env.clone(),
            data_sink_reg_handle.clone(),
        );
        self.to_stop.push(single_target_worker);
        let rsmeter_pubsub_service = resource_metering::PubSubService::new(data_sink_reg_handle);

        let cfg_manager = resource_metering::ConfigManager::new(
            self.config.resource_metering.clone(),
            recorder_notifier,
            reporter_notifier,
            address_change_notifier,
        );
        cfg_controller.register(
            tikv::config::Module::ResourceMetering,
            Box::new(cfg_manager),
        );

        let storage_read_pool_handle = if self.config.readpool.storage.use_unified_pool() {
            unified_read_pool.as_ref().unwrap().handle()
        } else {
            let storage_read_pools = ReadPool::from(storage::build_read_pool(
                &self.config.readpool.storage,
                pd_sender.clone(),
                engines.engine.clone(),
            ));
            storage_read_pools.handle()
        };

        let storage = create_raft_storage::<_, _, _, F, _>(
            engines.engine.clone(),
            &self.config.storage,
            storage_read_pool_handle,
            lock_mgr.clone(),
            self.concurrency_manager.clone(),
            lock_mgr.get_storage_dynamic_configs(),
            flow_controller.clone(),
            pd_sender.clone(),
            resource_tag_factory.clone(),
            Arc::clone(&self.quota_limiter),
            self.pd_client.feature_gate().clone(),
            self.causal_ts_provider.clone(),
        )
        .unwrap_or_else(|e| fatal!("failed to create raft storage: {}", e));
        cfg_controller.register(
            tikv::config::Module::Storage,
            Box::new(StorageConfigManger::new(
                self.tablet_factory.as_ref().unwrap().clone(),
                self.config.storage.block_cache.shared,
                ttl_scheduler,
                flow_controller,
                storage.get_scheduler(),
            )),
        );

        ReplicaReadLockChecker::new(self.concurrency_manager.clone())
            .register(self.coprocessor_host.as_mut().unwrap());

        // Create snapshot manager, server.
        let snap_path = self
            .store_path
            .join(Path::new("snap"))
            .to_str()
            .unwrap()
            .to_owned();

        let bps = i64::try_from(self.config.server.snap_max_write_bytes_per_sec.0)
            .unwrap_or_else(|_| fatal!("snap_max_write_bytes_per_sec > i64::max_value"));

        let snap_mgr = SnapManagerBuilder::default()
            .max_write_bytes_per_sec(bps)
            .max_total_size(self.config.server.snap_max_total_size.0)
            .encryption_key_manager(self.encryption_key_manager.clone())
            .max_per_file_size(self.config.raft_store.max_snapshot_file_raw_size.0)
            .enable_multi_snapshot_files(
                self.pd_client
                    .feature_gate()
                    .can_enable(MULTI_FILES_SNAPSHOT_FEATURE),
            )
            .build(snap_path);

        // Create coprocessor endpoint.
        let cop_read_pool_handle = if self.config.readpool.coprocessor.use_unified_pool() {
            unified_read_pool.as_ref().unwrap().handle()
        } else {
            let cop_read_pools = ReadPool::from(coprocessor::readpool_impl::build_read_pool(
                &self.config.readpool.coprocessor,
                pd_sender,
                engines.engine.clone(),
            ));
            cop_read_pools.handle()
        };

        let mut unified_read_pool_scale_receiver = None;
        if self.config.readpool.is_unified_pool_enabled() {
            let (unified_read_pool_scale_notifier, rx) = mpsc::sync_channel(10);
            cfg_controller.register(
                tikv::config::Module::Readpool,
                Box::new(ReadPoolConfigManager::new(
                    unified_read_pool.as_ref().unwrap().handle(),
                    unified_read_pool_scale_notifier,
<<<<<<< HEAD
=======
                    &self.background_worker,
                    self.config.readpool.unified.max_thread_count,
                    self.config.readpool.unified.auto_adjust_pool_size,
>>>>>>> b448214b
                )),
            );
            unified_read_pool_scale_receiver = Some(rx);
        }

        // Register cdc.
        let cdc_ob = cdc::CdcObserver::new(cdc_scheduler.clone(), F::TAG);
        cdc_ob.register_to(self.coprocessor_host.as_mut().unwrap());
        // Register cdc config manager.
        cfg_controller.register(
            tikv::config::Module::Cdc,
            Box::new(CdcConfigManager(cdc_worker.scheduler())),
        );

        // Create resolved ts worker
        let rts_worker = if self.config.resolved_ts.enable {
            let worker = Box::new(LazyWorker::new("resolved-ts"));
            // Register the resolved ts observer
            let resolved_ts_ob = resolved_ts::Observer::new(worker.scheduler());
            resolved_ts_ob.register_to(self.coprocessor_host.as_mut().unwrap());
            // Register config manager for resolved ts worker
            cfg_controller.register(
                tikv::config::Module::ResolvedTs,
                Box::new(resolved_ts::ResolvedTsConfigManager::new(
                    worker.scheduler(),
                )),
            );
            Some(worker)
        } else {
            None
        };

<<<<<<< HEAD
        // Register causal observer for RawKV API V2
        if let Some(provider) = self.causal_ts_provider.clone() {
            let causal_ob = causal_ts::CausalObserver::new(provider, cdc_ob.clone());
            causal_ob.register_to(self.coprocessor_host.as_mut().unwrap());
        };

=======
>>>>>>> b448214b
        let check_leader_runner = CheckLeaderRunner::new(
            engines.store_meta.clone(),
            self.coprocessor_host.clone().unwrap(),
        );
        let check_leader_scheduler = self
            .background_worker
            .start("check-leader", check_leader_runner);

        let server_config = Arc::new(VersionTrack::new(self.config.server.clone()));

        self.config
            .raft_store
            .validate(
                self.config.coprocessor.region_split_size,
                self.config.coprocessor.enable_region_bucket,
                self.config.coprocessor.region_bucket_size,
            )
            .unwrap_or_else(|e| fatal!("failed to validate raftstore config {}", e));
        let raft_store = Arc::new(VersionTrack::new(self.config.raft_store.clone()));
        let health_service = HealthService::default();
        let mut node = Node::new(
            self.system.take().unwrap(),
            &server_config.value().clone(),
            raft_store.clone(),
            self.config.storage.api_version(),
            self.pd_client.clone(),
            self.state.clone(),
            self.background_worker.clone(),
            Some(health_service.clone()),
            None,
        );
        node.try_bootstrap_store(engines.engines.clone())
            .unwrap_or_else(|e| fatal!("failed to bootstrap node id: {}", e));

        self.snap_mgr = Some(snap_mgr.clone());
        // Create server
        let server = Server::new(
            node.id(),
            &server_config,
            &self.security_mgr,
            storage,
            coprocessor::Endpoint::new(
                &server_config.value(),
                cop_read_pool_handle,
                self.concurrency_manager.clone(),
                resource_tag_factory,
                Arc::clone(&self.quota_limiter),
            ),
            coprocessor_v2::Endpoint::new(&self.config.coprocessor_v2),
            self.router.clone(),
            self.resolver.clone(),
            snap_mgr.clone(),
            gc_worker.clone(),
            check_leader_scheduler,
            self.env.clone(),
            unified_read_pool,
            debug_thread_pool,
            health_service,
        )
        .unwrap_or_else(|e| fatal!("failed to create server: {}", e));
        cfg_controller.register(
            tikv::config::Module::Server,
            Box::new(ServerConfigManager::new(
                server.get_snap_worker_scheduler(),
                server_config.clone(),
                server.get_grpc_mem_quota().clone(),
            )),
        );

        // Start backup stream
        let backup_stream_scheduler = if self.config.backup_stream.enable {
            // Create backup stream.
            let mut backup_stream_worker = Box::new(LazyWorker::new("backup-stream"));
            let backup_stream_scheduler = backup_stream_worker.scheduler();

            // Register backup-stream observer.
            let backup_stream_ob = BackupStreamObserver::new(backup_stream_scheduler.clone());
            backup_stream_ob.register_to(self.coprocessor_host.as_mut().unwrap());
            // Register config manager.
            cfg_controller.register(
                tikv::config::Module::BackupStream,
                Box::new(BackupStreamConfigManager(backup_stream_worker.scheduler())),
            );

            let etcd_cli = LazyEtcdClient::new(
                self.config.pd.endpoints.as_slice(),
                ConnectionConfig {
                    keep_alive_interval: self.config.server.grpc_keepalive_time.0,
                    keep_alive_timeout: self.config.server.grpc_keepalive_timeout.0,
                    tls: self.security_mgr.tonic_tls_config(),
                },
            );
            let backup_stream_endpoint = backup_stream::Endpoint::new(
                node.id(),
                etcd_cli,
                self.config.backup_stream.clone(),
                backup_stream_scheduler.clone(),
                backup_stream_ob,
                self.region_info_accessor.clone(),
                self.router.clone(),
                self.pd_client.clone(),
                self.concurrency_manager.clone(),
            );
            backup_stream_worker.start(backup_stream_endpoint);
            self.to_stop.push(backup_stream_worker);
            Some(backup_stream_scheduler)
        } else {
            None
        };

        let import_path = self.store_path.join("import");
        let mut importer = SstImporter::new(
            &self.config.import,
            import_path,
            self.encryption_key_manager.clone(),
            self.config.storage.api_version(),
        )
        .unwrap();
        for (cf_name, compression_type) in &[
            (
                CF_DEFAULT,
                self.config.rocksdb.defaultcf.bottommost_level_compression,
            ),
            (
                CF_WRITE,
                self.config.rocksdb.writecf.bottommost_level_compression,
            ),
        ] {
            importer.set_compression_type(cf_name, from_rocks_compression_type(*compression_type));
        }
        let importer = Arc::new(importer);

        let split_check_runner = SplitCheckRunner::new(
            engines.engines.kv.clone(),
            self.router.clone(),
            self.coprocessor_host.clone().unwrap(),
        );
        let split_check_scheduler = self
            .background_worker
            .start("split-check", split_check_runner);
        cfg_controller.register(
            tikv::config::Module::Coprocessor,
            Box::new(SplitCheckConfigManager(split_check_scheduler.clone())),
        );

        let split_config_manager =
            SplitConfigManager::new(Arc::new(VersionTrack::new(self.config.split.clone())));
        cfg_controller.register(
            tikv::config::Module::Split,
            Box::new(split_config_manager.clone()),
        );

        let auto_split_controller = AutoSplitController::new(
            split_config_manager,
            self.config.server.grpc_concurrency,
            self.config.readpool.unified.max_thread_count,
            unified_read_pool_scale_receiver,
        );

        // `ConsistencyCheckObserver` must be registered before `Node::start`.
        let safe_point = Arc::new(AtomicU64::new(0));
        let observer = match self.config.coprocessor.consistency_check_method {
            ConsistencyCheckMethod::Mvcc => BoxConsistencyCheckObserver::new(
                MvccConsistencyCheckObserver::new(safe_point.clone()),
            ),
            ConsistencyCheckMethod::Raw => {
                BoxConsistencyCheckObserver::new(RawConsistencyCheckObserver::default())
            }
        };
        self.coprocessor_host
            .as_mut()
            .unwrap()
            .registry
            .register_consistency_check_observer(100, observer);

        node.start(
            engines.engines.clone(),
            server.transport(),
            snap_mgr,
            pd_worker,
            engines.store_meta.clone(),
            self.coprocessor_host.clone().unwrap(),
            importer.clone(),
            split_check_scheduler,
            auto_split_controller,
            self.concurrency_manager.clone(),
            collector_reg_handle,
            self.causal_ts_provider.clone(),
        )
        .unwrap_or_else(|e| fatal!("failed to start node: {}", e));

        // Start auto gc. Must after `Node::start` because `node_id` is initialized
        // there.
        assert!(node.id() > 0); // Node id should never be 0.
        let auto_gc_config = AutoGcConfig::new(
            self.pd_client.clone(),
            self.region_info_accessor.clone(),
            node.id(),
        );
        gc_worker
            .start(node.id())
            .unwrap_or_else(|e| fatal!("failed to start gc worker: {}", e));
        gc_worker
            .start_observe_lock_apply(
                self.coprocessor_host.as_mut().unwrap(),
                self.concurrency_manager.clone(),
            )
            .unwrap_or_else(|e| fatal!("gc worker failed to observe lock apply: {}", e));
        if let Err(e) = gc_worker.start_auto_gc(auto_gc_config, safe_point) {
            fatal!("failed to start auto_gc on storage, error: {}", e);
        }

        initial_metric(&self.config.metric);
        if self.config.storage.enable_ttl {
            ttl_checker.start_with_timer(TtlChecker::new(
                self.engines.as_ref().unwrap().engine.kv_engine().unwrap(),
                self.region_info_accessor.clone(),
                self.config.storage.ttl_check_poll_interval.into(),
            ));
            self.to_stop.push(ttl_checker);
        }

        // Start CDC.
        let cdc_memory_quota = MemoryQuota::new(self.config.cdc.sink_memory_quota.0 as _);
        let cdc_endpoint = cdc::Endpoint::new(
            self.config.server.cluster_id,
            &self.config.cdc,
            self.config.storage.api_version(),
            self.pd_client.clone(),
            cdc_scheduler.clone(),
            self.router.clone(),
            self.engines.as_ref().unwrap().engines.kv.clone(),
            cdc_ob,
            engines.store_meta.clone(),
            self.concurrency_manager.clone(),
            server.env(),
            self.security_mgr.clone(),
            cdc_memory_quota.clone(),
<<<<<<< HEAD
            self.causal_ts_provider
                .clone()
                .map(|provider| provider as Arc<dyn CausalTsProvider>),
=======
            self.causal_ts_provider.clone(),
>>>>>>> b448214b
        );
        cdc_worker.start_with_timer(cdc_endpoint);
        self.to_stop.push(cdc_worker);

        // Start resolved ts
        if let Some(mut rts_worker) = rts_worker {
            let rts_endpoint = resolved_ts::Endpoint::new(
                &self.config.resolved_ts,
                rts_worker.scheduler(),
                self.router.clone(),
                engines.store_meta.clone(),
                self.pd_client.clone(),
                self.concurrency_manager.clone(),
                server.env(),
                self.security_mgr.clone(),
                // TODO: replace to the cdc sinker
                resolved_ts::DummySinker::new(),
            );
            rts_worker.start_with_timer(rts_endpoint);
            self.to_stop.push(rts_worker);
        }

        cfg_controller.register(
            tikv::config::Module::Raftstore,
            Box::new(RaftstoreConfigManager::new(
                node.refresh_config_scheduler(),
                raft_store,
            )),
        );

        self.servers = Some(Servers {
            lock_mgr,
            server,
            node,
            importer,
            cdc_scheduler,
            cdc_memory_quota,
            rsmeter_pubsub_service,
            backup_stream_scheduler,
        });

        server_config
    }

    fn register_services(&mut self) {
        let servers = self.servers.as_mut().unwrap();
        let engines = self.engines.as_ref().unwrap();

        // Import SST service.
        let import_service = ImportSstService::new(
            self.config.import.clone(),
            self.config.raft_store.raft_entry_max_size,
            self.router.clone(),
            engines.engines.kv.clone(),
            servers.importer.clone(),
        );
        if servers
            .server
            .register_service(create_import_sst(import_service))
            .is_some()
        {
            fatal!("failed to register import service");
        }

        // Debug service.
        let debug_service = DebugService::new(
            engines.engines.clone(),
            servers.server.get_debug_thread_pool().clone(),
            self.router.clone(),
            self.cfg_controller.as_ref().unwrap().clone(),
        );
        if servers
            .server
            .register_service(create_debug(debug_service))
            .is_some()
        {
            fatal!("failed to register debug service");
        }

        // Create Diagnostics service
        let diag_service = DiagnosticsService::new(
            servers.server.get_debug_thread_pool().clone(),
            self.config.log.file.filename.clone(),
            self.config.slow_log_file.clone(),
        );
        if servers
            .server
            .register_service(create_diagnostics(diag_service))
            .is_some()
        {
            fatal!("failed to register diagnostics service");
        }

        // Lock manager.
        if servers
            .server
            .register_service(create_deadlock(servers.lock_mgr.deadlock_service()))
            .is_some()
        {
            fatal!("failed to register deadlock service");
        }

        servers
            .lock_mgr
            .start(
                servers.node.id(),
                self.pd_client.clone(),
                self.resolver.clone(),
                self.security_mgr.clone(),
                &self.config.pessimistic_txn,
            )
            .unwrap_or_else(|e| fatal!("failed to start lock manager: {}", e));

        // Backup service.
        let mut backup_worker = Box::new(self.background_worker.lazy_build("backup-endpoint"));
        let backup_scheduler = backup_worker.scheduler();
        let backup_service = backup::Service::<RocksEngine, RaftRouter<RocksEngine, ER>>::new(
            backup_scheduler,
            self.router.clone(),
        );
        if servers
            .server
            .register_service(create_backup(backup_service))
            .is_some()
        {
            fatal!("failed to register backup service");
        }

        let backup_endpoint = backup::Endpoint::new(
            servers.node.id(),
            engines.engine.clone(),
            self.region_info_accessor.clone(),
            engines.engines.kv.clone(),
            self.config.backup.clone(),
            self.concurrency_manager.clone(),
            self.config.storage.api_version(),
<<<<<<< HEAD
            self.causal_ts_provider
                .clone()
                .map(|provider| provider as Arc<dyn CausalTsProvider>),
=======
            self.causal_ts_provider.clone(),
>>>>>>> b448214b
        );
        self.cfg_controller.as_mut().unwrap().register(
            tikv::config::Module::Backup,
            Box::new(backup_endpoint.get_config_manager()),
        );
        backup_worker.start(backup_endpoint);

        let cdc_service = cdc::Service::new(
            servers.cdc_scheduler.clone(),
            servers.cdc_memory_quota.clone(),
        );
        if servers
            .server
            .register_service(create_change_data(cdc_service))
            .is_some()
        {
            fatal!("failed to register cdc service");
        }
        if servers
            .server
            .register_service(create_resource_metering_pub_sub(
                servers.rsmeter_pubsub_service.clone(),
            ))
            .is_some()
        {
            warn!("failed to register resource metering pubsub service");
        }

        if let Some(sched) = servers.backup_stream_scheduler.take() {
            let pitr_service = backup_stream::Service::new(sched);
            if servers
                .server
                .register_service(create_log_backup(pitr_service))
                .is_some()
            {
                fatal!("failed to register log backup service");
            }
        }
<<<<<<< HEAD
=======

        // the present tikv in recovery mode, start recovery service
        if self.br_snap_recovery_mode {
            let recovery_service =
                RecoveryService::new(engines.engines.clone(), self.router.clone());

            if servers
                .server
                .register_service(create_recover_data(recovery_service))
                .is_some()
            {
                fatal!("failed to register recovery service");
            }
        }
>>>>>>> b448214b
    }

    fn init_io_utility(&mut self) -> BytesFetcher {
        let stats_collector_enabled = file_system::init_io_stats_collector()
            .map_err(|e| warn!("failed to init I/O stats collector: {}", e))
            .is_ok();

        let limiter = Arc::new(
            self.config
                .storage
                .io_rate_limit
                .build(!stats_collector_enabled /* enable_statistics */),
        );
        let fetcher = if stats_collector_enabled {
            BytesFetcher::FromIoStatsCollector()
        } else {
            BytesFetcher::FromRateLimiter(limiter.statistics().unwrap())
        };
        // Set up IO limiter even when rate limit is disabled, so that rate limits can
        // be dynamically applied later on.
        set_io_rate_limiter(Some(limiter));
        fetcher
    }

    fn init_metrics_flusher(
        &mut self,
        fetcher: BytesFetcher,
        engines_info: Arc<EnginesResourceInfo>,
    ) {
        let mut engine_metrics = EngineMetricsManager::<RocksEngine, ER>::new(
            self.engines.as_ref().unwrap().engines.clone(),
        );
        let mut io_metrics = IoMetricsManager::new(fetcher);
        let engines_info_clone = engines_info.clone();

        // region_id -> (suffix, tablet)
        // `update` of EnginesResourceInfo is called perodically which needs this map
        // for recording the latest tablet for each region.
        // `cached_latest_tablets` is passed to `update` to avoid memory
        // allocation each time when calling `update`.
        let mut cached_latest_tablets: HashMap<u64, (u64, RocksEngine)> = HashMap::new();
        self.background_worker
            .spawn_interval_task(DEFAULT_METRICS_FLUSH_INTERVAL, move || {
                let now = Instant::now();
                engine_metrics.flush(now);
                io_metrics.flush(now);
                engines_info_clone.update(now, &mut cached_latest_tablets);
            });
        if let Some(limiter) = get_io_rate_limiter() {
            limiter.set_low_priority_io_adjustor_if_needed(Some(engines_info));
        }

        let mut mem_trace_metrics = MemoryTraceManager::default();
        mem_trace_metrics.register_provider(MEMTRACE_RAFTSTORE.clone());
        mem_trace_metrics.register_provider(MEMTRACE_COPROCESSOR.clone());
        self.background_worker
            .spawn_interval_task(DEFAULT_MEMTRACE_FLUSH_INTERVAL, move || {
                let now = Instant::now();
                mem_trace_metrics.flush(now);
            });
    }

    // Only background cpu quota tuning is implemented at present. iops and frontend
    // quota tuning is on the way
    fn init_quota_tuning_task(&self, quota_limiter: Arc<QuotaLimiter>) {
        // No need to do auto tune when capacity is really low
        if SysQuota::cpu_cores_quota() * BACKGROUND_REQUEST_CORE_MAX_RATIO
            < BACKGROUND_REQUEST_CORE_LOWER_BOUND
        {
            return;
        };

        // Determine the base cpu quota
        let base_cpu_quota =
            // if cpu quota is not specified, start from optimistic case
            if quota_limiter.cputime_limiter(false).is_infinite() {
                1000_f64
                    * f64::max(
                        BACKGROUND_REQUEST_CORE_LOWER_BOUND,
                        SysQuota::cpu_cores_quota() * BACKGROUND_REQUEST_CORE_DEFAULT_RATIO,
                    )
            } else {
                quota_limiter.cputime_limiter(false) / 1000_f64
            };

        // Calculate the celling and floor quota
        let celling_quota = f64::min(
            base_cpu_quota * 2.0,
            1_000_f64 * SysQuota::cpu_cores_quota() * BACKGROUND_REQUEST_CORE_MAX_RATIO,
        );
        let floor_quota = f64::max(
            base_cpu_quota * 0.5,
            1_000_f64 * BACKGROUND_REQUEST_CORE_LOWER_BOUND,
        );

        let mut proc_stats: ProcessStat = ProcessStat::cur_proc_stat().unwrap();
        self.background_worker.spawn_interval_task(
            DEFAULT_QUOTA_LIMITER_TUNE_INTERVAL,
            move || {
                if quota_limiter.auto_tune_enabled() {
                    let cputime_limit = quota_limiter.cputime_limiter(false);
                    let old_quota = if cputime_limit.is_infinite() {
                        base_cpu_quota
                    } else {
                        cputime_limit / 1000_f64
                    };
                    let cpu_usage = match proc_stats.cpu_usage() {
                        Ok(r) => r,
                        Err(_e) => 0.0,
                    };
                    // Try tuning quota when cpu_usage is correctly collected.
                    // rule based tuning:
                    // - if instance is busy, shrink cpu quota for analyze by one quota pace until
                    //   lower bound is hit;
                    // - if instance cpu usage is healthy, no op;
                    // - if instance is idle, increase cpu quota by one quota pace  until upper
                    //   bound is hit.
                    if cpu_usage > 0.0f64 {
                        let mut target_quota = old_quota;

                        let cpu_util = cpu_usage / SysQuota::cpu_cores_quota();
                        if cpu_util >= SYSTEM_BUSY_THRESHOLD {
                            target_quota =
                                f64::max(target_quota - CPU_QUOTA_ADJUSTMENT_PACE, floor_quota);
                        } else if cpu_util < SYSTEM_HEALTHY_THRESHOLD {
                            target_quota =
                                f64::min(target_quota + CPU_QUOTA_ADJUSTMENT_PACE, celling_quota);
                        }

                        if old_quota != target_quota {
                            quota_limiter.set_cpu_time_limit(target_quota as usize, false);
                            debug!(
                                "cpu_time_limiter tuned for backend request";
                                "cpu_util" => ?cpu_util,
                                "new quota" => ?target_quota);
                            INSTANCE_BACKEND_CPU_QUOTA.set(target_quota as i64);
                        }
                    }
                }
            },
        );
    }

    fn init_storage_stats_task(&self, engines: Engines<RocksEngine, ER>) {
        let config_disk_capacity: u64 = self.config.raft_store.capacity.0;
        let data_dir = self.config.storage.data_dir.clone();
        let store_path = self.store_path.clone();
        let snap_mgr = self.snap_mgr.clone().unwrap();
        let reserve_space = disk::get_disk_reserved_space();
        if reserve_space == 0 {
            info!("disk space checker not enabled");
            return;
        }

        let almost_full_threshold = reserve_space;
        let already_full_threshold = reserve_space / 2;
        self.background_worker
            .spawn_interval_task(DEFAULT_STORAGE_STATS_INTERVAL, move || {
                let disk_stats = match fs2::statvfs(&store_path) {
                    Err(e) => {
                        error!(
                            "get disk stat for kv store failed";
                            "kv path" => store_path.to_str(),
                            "err" => ?e
                        );
                        return;
                    }
                    Ok(stats) => stats,
                };
                let disk_cap = disk_stats.total_space();
                let snap_size = snap_mgr.get_total_snap_size().unwrap();

                let kv_size = engines
                    .kv
                    .get_engine_used_size()
                    .expect("get kv engine size");

                let raft_size = engines
                    .raft
                    .get_engine_size()
                    .expect("get raft engine size");

                let placeholer_file_path = PathBuf::from_str(&data_dir)
                    .unwrap()
                    .join(Path::new(file_system::SPACE_PLACEHOLDER_FILE));

                let placeholder_size: u64 =
                    file_system::get_file_size(&placeholer_file_path).unwrap_or(0);

                let used_size = snap_size + kv_size + raft_size + placeholder_size;
                let capacity = if config_disk_capacity == 0 || disk_cap < config_disk_capacity {
                    disk_cap
                } else {
                    config_disk_capacity
                };

                let mut available = capacity.checked_sub(used_size).unwrap_or_default();
                available = cmp::min(available, disk_stats.available_space());

                let prev_disk_status = disk::get_disk_status(0); //0 no need care about failpoint.
                let cur_disk_status = if available <= already_full_threshold {
                    disk::DiskUsage::AlreadyFull
                } else if available <= almost_full_threshold {
                    disk::DiskUsage::AlmostFull
                } else {
                    disk::DiskUsage::Normal
                };
                if prev_disk_status != cur_disk_status {
                    warn!(
                        "disk usage {:?}->{:?}, available={},snap={},kv={},raft={},capacity={}",
                        prev_disk_status,
                        cur_disk_status,
                        available,
                        snap_size,
                        kv_size,
                        raft_size,
                        capacity
                    );
                }
                disk::set_disk_status(cur_disk_status);
            })
    }

    fn init_sst_recovery_sender(&mut self) -> Option<Scheduler<String>> {
        if !self
            .config
            .storage
            .background_error_recovery_window
            .is_zero()
        {
            let sst_worker = Box::new(LazyWorker::new("sst-recovery"));
            let scheduler = sst_worker.scheduler();
            self.sst_worker = Some(sst_worker);
            Some(scheduler)
        } else {
            None
        }
    }

    fn run_server(&mut self, server_config: Arc<VersionTrack<ServerConfig>>) {
        let server = self.servers.as_mut().unwrap();
        server
            .server
            .build_and_bind()
            .unwrap_or_else(|e| fatal!("failed to build server: {}", e));
        server
            .server
            .start(server_config, self.security_mgr.clone())
            .unwrap_or_else(|e| fatal!("failed to start server: {}", e));
    }

    fn run_status_server(&mut self) {
        // Create a status server.
        let status_enabled = !self.config.server.status_addr.is_empty();
        if status_enabled {
            let mut status_server = match StatusServer::new(
                self.config.server.status_thread_pool_size,
                self.cfg_controller.take().unwrap(),
                Arc::new(self.config.security.clone()),
                self.router.clone(),
                self.store_path.clone(),
            ) {
                Ok(status_server) => Box::new(status_server),
                Err(e) => {
                    error_unknown!(%e; "failed to start runtime for status service");
                    return;
                }
            };
            // Start the status server.
            if let Err(e) = status_server.start(self.config.server.status_addr.clone()) {
                error_unknown!(%e; "failed to bind addr for status service");
            } else {
                self.to_stop.push(status_server);
            }
        }
    }

    fn stop(self) {
        tikv_util::thread_group::mark_shutdown();
        let mut servers = self.servers.unwrap();
        servers
            .server
            .stop()
            .unwrap_or_else(|e| fatal!("failed to stop server: {}", e));

        servers.node.stop();
        self.region_info_accessor.stop();

        servers.lock_mgr.stop();

        if let Some(sst_worker) = self.sst_worker {
            sst_worker.stop_worker();
        }

        self.to_stop.into_iter().for_each(|s| s.stop());
    }
}

pub trait ConfiguredRaftEngine: RaftEngine {
    fn build(
        _: &TikvConfig,
        _: &Arc<Env>,
        _: &Option<Arc<DataKeyManager>>,
        _: &Option<Cache>,
    ) -> Self;
    fn as_rocks_engine(&self) -> Option<&RocksEngine> {
        None
    }
    fn register_config(&self, _cfg_controller: &mut ConfigController, _share_cache: bool) {}
}

impl ConfiguredRaftEngine for RocksEngine {
    fn build(
        config: &TikvConfig,
        env: &Arc<Env>,
        key_manager: &Option<Arc<DataKeyManager>>,
        block_cache: &Option<Cache>,
    ) -> Self {
        let mut raft_data_state_machine = RaftDataStateMachine::new(
            &config.storage.data_dir,
            &config.raft_engine.config().dir,
            &config.raft_store.raftdb_path,
        );
        let should_dump = raft_data_state_machine.before_open_target();

        let raft_db_path = &config.raft_store.raftdb_path;
        let config_raftdb = &config.raftdb;
        let mut raft_db_opts = config_raftdb.build_opt();
        raft_db_opts.set_env(env.clone());
        let raft_cf_opts = config_raftdb.build_cf_opts(block_cache);
        let mut raftdb =
            engine_rocks::util::new_engine_opt(raft_db_path, raft_db_opts, raft_cf_opts)
                .expect("failed to open raftdb");
        raftdb.set_shared_block_cache(block_cache.is_some());

        if should_dump {
            let raft_engine =
                RaftLogEngine::new(config.raft_engine.config(), key_manager.clone(), None)
                    .expect("failed to open raft engine for migration");
            dump_raft_engine_to_raftdb(&raft_engine, &raftdb, 8 /* threads */);
            raft_engine.stop();
            drop(raft_engine);
            raft_data_state_machine.after_dump_data();
        }
        raftdb
    }

    fn as_rocks_engine(&self) -> Option<&RocksEngine> {
        Some(self)
    }

    fn register_config(&self, cfg_controller: &mut ConfigController, share_cache: bool) {
        cfg_controller.register(
            tikv::config::Module::Raftdb,
            Box::new(DbConfigManger::new(
                Arc::new(self.clone()),
                DbType::Raft,
                share_cache,
            )),
        );
    }
}

impl ConfiguredRaftEngine for RaftLogEngine {
    fn build(
        config: &TikvConfig,
        env: &Arc<Env>,
        key_manager: &Option<Arc<DataKeyManager>>,
        block_cache: &Option<Cache>,
    ) -> Self {
        let mut raft_data_state_machine = RaftDataStateMachine::new(
            &config.storage.data_dir,
            &config.raft_store.raftdb_path,
            &config.raft_engine.config().dir,
        );
        let should_dump = raft_data_state_machine.before_open_target();

        let raft_config = config.raft_engine.config();
        let raft_engine =
            RaftLogEngine::new(raft_config, key_manager.clone(), get_io_rate_limiter())
                .expect("failed to open raft engine");

        if should_dump {
            let config_raftdb = &config.raftdb;
            let mut raft_db_opts = config_raftdb.build_opt();
            raft_db_opts.set_env(env.clone());
            let raft_cf_opts = config_raftdb.build_cf_opts(block_cache);
            let raftdb = engine_rocks::util::new_engine_opt(
                &config.raft_store.raftdb_path,
                raft_db_opts,
                raft_cf_opts,
            )
            .expect("failed to open raftdb for migration");
            dump_raftdb_to_raft_engine(&raftdb, &raft_engine, 8 /* threads */);
            raftdb.stop();
            drop(raftdb);
            raft_data_state_machine.after_dump_data();
        }
        raft_engine
    }
}

impl<CER: ConfiguredRaftEngine> TikvServer<CER> {
    fn init_raw_engines(
        &mut self,
        flow_listener: engine_rocks::FlowListener,
    ) -> (Engines<RocksEngine, CER>, Arc<EnginesResourceInfo>) {
        let block_cache = self.config.storage.block_cache.build_shared_cache();
        let env = self
            .config
            .build_shared_rocks_env(self.encryption_key_manager.clone(), get_io_rate_limiter())
            .unwrap();

        // Create raft engine
        let raft_engine = CER::build(
            &self.config,
            &env,
            &self.encryption_key_manager,
            &block_cache,
        );

        // Create kv engine.
        let mut builder = KvEngineFactoryBuilder::new(env, &self.config, &self.store_path)
            .compaction_event_sender(Arc::new(RaftRouterCompactedEventSender {
                router: Mutex::new(self.router.clone()),
            }))
            .region_info_accessor(self.region_info_accessor.clone())
            .sst_recovery_sender(self.init_sst_recovery_sender())
            .flow_listener(flow_listener);
        if let Some(cache) = block_cache {
            builder = builder.block_cache(cache);
        }
        let factory = Arc::new(builder.build());
        let kv_engine = factory
            .create_shared_db()
            .unwrap_or_else(|s| fatal!("failed to create kv engine: {}", s));
        let engines = Engines::new(kv_engine, raft_engine);

        let cfg_controller = self.cfg_controller.as_mut().unwrap();
        cfg_controller.register(
            tikv::config::Module::Rocksdb,
            Box::new(DbConfigManger::new(
                factory.clone(),
                DbType::Kv,
                self.config.storage.block_cache.shared,
            )),
        );
        self.tablet_factory = Some(factory.clone());
        engines
            .raft
            .register_config(cfg_controller, self.config.storage.block_cache.shared);

        let engines_info = Arc::new(EnginesResourceInfo::new(
            factory,
            engines.raft.as_rocks_engine().cloned(),
            180, // max_samples_to_preserve
        ));

        (engines, engines_info)
    }
}

/// Various sanity-checks and logging before running a server.
///
/// Warnings are logged.
///
/// # Logs
///
/// The presence of these environment variables that affect the database
/// behavior is logged.
///
/// - `GRPC_POLL_STRATEGY`
/// - `http_proxy` and `https_proxy`
///
/// # Warnings
///
/// - if `net.core.somaxconn` < 32768
/// - if `net.ipv4.tcp_syncookies` is not 0
/// - if `vm.swappiness` is not 0
/// - if data directories are not on SSDs
/// - if the "TZ" environment variable is not set on unix
fn pre_start() {
    check_environment_variables();
    for e in tikv_util::config::check_kernel() {
        warn!(
            "check: kernel";
            "err" => %e
        );
    }
}

fn check_system_config(config: &TikvConfig) {
    info!("beginning system configuration check");
    let mut rocksdb_max_open_files = config.rocksdb.max_open_files;
    if config.rocksdb.titan.enabled {
        // Titan engine maintains yet another pool of blob files and uses the same max
        // number of open files setup as rocksdb does. So we double the max required
        // open files here
        rocksdb_max_open_files *= 2;
    }
    if let Err(e) = tikv_util::config::check_max_open_fds(
        RESERVED_OPEN_FDS + (rocksdb_max_open_files + config.raftdb.max_open_files) as u64,
    ) {
        fatal!("{}", e);
    }

    // Check RocksDB data dir
    if let Err(e) = tikv_util::config::check_data_dir(&config.storage.data_dir) {
        warn!(
            "check: rocksdb-data-dir";
            "path" => &config.storage.data_dir,
            "err" => %e
        );
    }
    // Check raft data dir
    if let Err(e) = tikv_util::config::check_data_dir(&config.raft_store.raftdb_path) {
        warn!(
            "check: raftdb-path";
            "path" => &config.raft_store.raftdb_path,
            "err" => %e
        );
    }
}

fn try_lock_conflict_addr<P: AsRef<Path>>(path: P) -> File {
    let f = File::create(path.as_ref()).unwrap_or_else(|e| {
        fatal!(
            "failed to create lock at {}: {}",
            path.as_ref().display(),
            e
        )
    });

    if f.try_lock_exclusive().is_err() {
        fatal!(
            "{} already in use, maybe another instance is binding with this address.",
            path.as_ref().file_name().unwrap().to_str().unwrap()
        );
    }
    f
}

#[cfg(unix)]
fn get_lock_dir() -> String {
    format!("{}_TIKV_LOCK_FILES", unsafe { libc::getuid() })
}

#[cfg(not(unix))]
fn get_lock_dir() -> String {
    "TIKV_LOCK_FILES".to_owned()
}

/// A small trait for components which can be trivially stopped. Lets us keep
/// a list of these in `TiKV`, rather than storing each component individually.
trait Stop {
    fn stop(self: Box<Self>);
}

impl<E, R> Stop for StatusServer<E, R>
where
    E: 'static,
    R: 'static + Send,
{
    fn stop(self: Box<Self>) {
        (*self).stop()
    }
}

impl Stop for Worker {
    fn stop(self: Box<Self>) {
        Worker::stop(&self);
    }
}

impl<T: fmt::Display + Send + 'static> Stop for LazyWorker<T> {
    fn stop(self: Box<Self>) {
        self.stop_worker();
    }
}

pub struct EngineMetricsManager<EK: KvEngine, R: RaftEngine> {
    engines: Engines<EK, R>,
    last_reset: Instant,
}

impl<EK: KvEngine, R: RaftEngine> EngineMetricsManager<EK, R> {
    pub fn new(engines: Engines<EK, R>) -> Self {
        EngineMetricsManager {
            engines,
            last_reset: Instant::now(),
        }
    }

    pub fn flush(&mut self, now: Instant) {
        KvEngine::flush_metrics(&self.engines.kv, "kv");
        self.engines.raft.flush_metrics("raft");
        if now.saturating_duration_since(self.last_reset) >= DEFAULT_ENGINE_METRICS_RESET_INTERVAL {
            KvEngine::reset_statistics(&self.engines.kv);
            self.engines.raft.reset_statistics();
            self.last_reset = now;
        }
    }
}

pub struct EnginesResourceInfo {
    tablet_factory: Arc<dyn TabletFactory<RocksEngine> + Sync + Send>,
    raft_engine: Option<RocksEngine>,
    latest_normalized_pending_bytes: AtomicU32,
    normalized_pending_bytes_collector: MovingAvgU32,
}

impl EnginesResourceInfo {
    const SCALE_FACTOR: u64 = 100;

    fn new(
        tablet_factory: Arc<dyn TabletFactory<RocksEngine> + Sync + Send>,
        raft_engine: Option<RocksEngine>,
        max_samples_to_preserve: usize,
    ) -> Self {
        EnginesResourceInfo {
            tablet_factory,
            raft_engine,
            latest_normalized_pending_bytes: AtomicU32::new(0),
            normalized_pending_bytes_collector: MovingAvgU32::new(max_samples_to_preserve),
        }
    }

    pub fn update(
        &self,
        _now: Instant,
        cached_latest_tablets: &mut HashMap<u64, (u64, RocksEngine)>,
    ) {
        let mut normalized_pending_bytes = 0;

        fn fetch_engine_cf(engine: &RocksEngine, cf: &str, normalized_pending_bytes: &mut u32) {
            if let Ok(cf_opts) = engine.get_options_cf(cf) {
                if let Ok(Some(b)) = engine.get_cf_pending_compaction_bytes(cf) {
                    if cf_opts.get_soft_pending_compaction_bytes_limit() > 0 {
                        *normalized_pending_bytes = std::cmp::max(
                            *normalized_pending_bytes,
                            (b * EnginesResourceInfo::SCALE_FACTOR
                                / cf_opts.get_soft_pending_compaction_bytes_limit())
                                as u32,
                        );
                    }
                }
            }
        }

        if let Some(raft_engine) = &self.raft_engine {
            fetch_engine_cf(raft_engine, CF_DEFAULT, &mut normalized_pending_bytes);
        }

        self.tablet_factory
            .for_each_opened_tablet(
                &mut |id, suffix, db: &RocksEngine| match cached_latest_tablets.entry(id) {
                    collections::HashMapEntry::Occupied(mut slot) => {
                        if slot.get().0 < suffix {
                            slot.insert((suffix, db.clone()));
                        }
                    }
                    collections::HashMapEntry::Vacant(slot) => {
                        slot.insert((suffix, db.clone()));
                    }
                },
            );

        // todo(SpadeA): Now, there's a potential race condition problem where the
        // tablet could be destroyed after the clone and before the fetching
        // which could result in programme panic. It's okay now as the single global
        // kv_engine will not be destroyed in normal operation and v2 is not
        // ready for operation. Furthermore, this race condition is general to v2 as
        // tablet clone is not a case exclusively happened here. We should
        // propose another PR to tackle it such as destory tablet lazily in a GC
        // thread.

        for (_, (_, tablet)) in cached_latest_tablets.iter() {
            for cf in &[CF_DEFAULT, CF_WRITE, CF_LOCK] {
                fetch_engine_cf(tablet, cf, &mut normalized_pending_bytes);
            }
        }

        // Clear ensures that these tablets are not hold forever.
        cached_latest_tablets.clear();

        let (_, avg) = self
            .normalized_pending_bytes_collector
            .add(normalized_pending_bytes);
        self.latest_normalized_pending_bytes.store(
            std::cmp::max(normalized_pending_bytes, avg),
            Ordering::Relaxed,
        );
    }
}

impl IoBudgetAdjustor for EnginesResourceInfo {
    fn adjust(&self, total_budgets: usize) -> usize {
        let score = self.latest_normalized_pending_bytes.load(Ordering::Relaxed) as f32
            / Self::SCALE_FACTOR as f32;
        // Two reasons for adding `sqrt` on top:
        // 1) In theory the convergence point is independent of the value of pending
        //    bytes (as long as backlog generating rate equals consuming rate, which is
        //    determined by compaction budgets), a convex helps reach that point while
        //    maintaining low level of pending bytes.
        // 2) Variance of compaction pending bytes grows with its magnitude, a filter
        //    with decreasing derivative can help balance such trend.
        let score = score.sqrt();
        // The target global write flow slides between Bandwidth / 2 and Bandwidth.
        let score = 0.5 + score / 2.0;
        (total_budgets as f32 * score) as usize
    }
}

#[cfg(test)]
mod test {
    use std::{
        collections::HashMap,
        sync::{atomic::Ordering, Arc},
    };

    use engine_rocks::{raw::Env, RocksEngine};
    use engine_traits::{
        FlowControlFactorsExt, MiscExt, OpenOptions, SyncMutable, TabletFactory, CF_DEFAULT,
    };
    use tempfile::Builder;
    use tikv::{config::TikvConfig, server::KvEngineFactoryBuilder};
    use tikv_util::{config::ReadableSize, time::Instant};

    use super::EnginesResourceInfo;

    #[test]
    fn test_engines_resource_info_update() {
        let mut config = TikvConfig::default();
        config.rocksdb.defaultcf.disable_auto_compactions = true;
        config.rocksdb.defaultcf.soft_pending_compaction_bytes_limit = Some(ReadableSize(1));
        config.rocksdb.writecf.soft_pending_compaction_bytes_limit = Some(ReadableSize(1));
        config.rocksdb.lockcf.soft_pending_compaction_bytes_limit = Some(ReadableSize(1));
        let env = Arc::new(Env::default());
        let path = Builder::new().prefix("test-update").tempdir().unwrap();

        let builder = KvEngineFactoryBuilder::new(env, &config, path.path());
        let factory = builder.build_v2();

        for i in 1..6 {
            let _ = factory
                .open_tablet(i, Some(10), OpenOptions::default().set_create_new(true))
                .unwrap();
        }

        let tablet = factory
            .open_tablet(1, Some(10), OpenOptions::default().set_cache_only(true))
            .unwrap();
        // Prepare some data for two tablets of the same region. So we can test whether
        // we fetch the bytes from the latest one.
        for i in 1..21 {
            tablet.put_cf(CF_DEFAULT, b"key", b"val").unwrap();
            if i % 2 == 0 {
                tablet.flush_cf(CF_DEFAULT, true).unwrap();
            }
        }
        let old_pending_compaction_bytes = tablet
            .get_cf_pending_compaction_bytes(CF_DEFAULT)
            .unwrap()
            .unwrap();

        let tablet = factory
            .open_tablet(1, Some(20), OpenOptions::default().set_create_new(true))
            .unwrap();

        for i in 1..11 {
            tablet.put_cf(CF_DEFAULT, b"key", b"val").unwrap();
            if i % 2 == 0 {
                tablet.flush_cf(CF_DEFAULT, true).unwrap();
            }
        }
        let new_pending_compaction_bytes = tablet
            .get_cf_pending_compaction_bytes(CF_DEFAULT)
            .unwrap()
            .unwrap();

        assert!(old_pending_compaction_bytes > new_pending_compaction_bytes);

        let engines_info = Arc::new(EnginesResourceInfo::new(Arc::new(factory), None, 10));

        let mut cached_latest_tablets: HashMap<u64, (u64, RocksEngine)> = HashMap::new();
        engines_info.update(Instant::now(), &mut cached_latest_tablets);

        // The memory allocation should be reserved
        assert!(cached_latest_tablets.capacity() >= 5);
        // The tablet cache should be cleared
        assert!(cached_latest_tablets.is_empty());

        // The latest_normalized_pending_bytes should be equal to the pending compaction
        // bytes of tablet_1_20
        assert_eq!(
            (new_pending_compaction_bytes * 100) as u32,
            engines_info
                .latest_normalized_pending_bytes
                .load(Ordering::Relaxed)
        );
    }
}<|MERGE_RESOLUTION|>--- conflicted
+++ resolved
@@ -33,11 +33,7 @@
     metadata::{ConnectionConfig, LazyEtcdClient},
     observer::BackupStreamObserver,
 };
-<<<<<<< HEAD
-use causal_ts::{BatchTsoProvider, CausalTsProvider};
-=======
 use causal_ts::CausalTsProviderImpl;
->>>>>>> b448214b
 use cdc::{CdcConfigManager, MemoryQuota};
 use concurrency_manager::ConcurrencyManager;
 use encryption_export::{data_key_manager_from_config, DataKeyManager};
@@ -62,11 +58,7 @@
 use kvproto::{
     brpb::create_backup, cdcpb::create_change_data, deadlock::create_deadlock,
     debugpb::create_debug, diagnosticspb::create_diagnostics, import_sstpb::create_import_sst,
-<<<<<<< HEAD
-    kvrpcpb::ApiVersion, logbackuppb::create_log_backup,
-=======
     kvrpcpb::ApiVersion, logbackuppb::create_log_backup, recoverdatapb::create_recover_data,
->>>>>>> b448214b
     resource_usage_agent::create_resource_metering_pub_sub,
 };
 use pd_client::{PdClient, RpcClient};
@@ -242,14 +234,9 @@
     background_worker: Worker,
     sst_worker: Option<Box<LazyWorker<String>>>,
     quota_limiter: Arc<QuotaLimiter>,
-<<<<<<< HEAD
-    causal_ts_provider: Option<Arc<BatchTsoProvider<RpcClient>>>, // used for rawkv apiv2
-    tablet_factory: Option<Arc<dyn TabletFactory<RocksEngine> + Send + Sync>>,
-=======
     causal_ts_provider: Option<Arc<CausalTsProviderImpl>>, // used for rawkv apiv2
     tablet_factory: Option<Arc<dyn TabletFactory<RocksEngine> + Send + Sync>>,
     br_snap_recovery_mode: bool, // use for br snapshot recovery
->>>>>>> b448214b
 }
 
 struct TikvEngines<EK: KvEngine, ER: RaftEngine> {
@@ -362,22 +349,14 @@
             let tso = block_on(causal_ts::BatchTsoProvider::new_opt(
                 pd_client.clone(),
                 config.causal_ts.renew_interval.0,
-<<<<<<< HEAD
-                config.causal_ts.available_interval.0,
-=======
                 config.causal_ts.alloc_ahead_buffer.0,
->>>>>>> b448214b
                 config.causal_ts.renew_batch_min_size,
                 config.causal_ts.renew_batch_max_size,
             ));
             if let Err(e) = tso {
                 fatal!("Causal timestamp provider initialize failed: {:?}", e);
             }
-<<<<<<< HEAD
-            causal_ts_provider = Some(Arc::new(tso.unwrap()));
-=======
             causal_ts_provider = Some(Arc::new(tso.unwrap().into()));
->>>>>>> b448214b
             info!("Causal timestamp provider startup.");
         }
 
@@ -408,10 +387,7 @@
             quota_limiter,
             causal_ts_provider,
             tablet_factory: None,
-<<<<<<< HEAD
-=======
             br_snap_recovery_mode: is_recovering_marked,
->>>>>>> b448214b
         }
     }
 
@@ -851,19 +827,16 @@
                 Box::new(ReadPoolConfigManager::new(
                     unified_read_pool.as_ref().unwrap().handle(),
                     unified_read_pool_scale_notifier,
-<<<<<<< HEAD
-=======
                     &self.background_worker,
                     self.config.readpool.unified.max_thread_count,
                     self.config.readpool.unified.auto_adjust_pool_size,
->>>>>>> b448214b
                 )),
             );
             unified_read_pool_scale_receiver = Some(rx);
         }
 
         // Register cdc.
-        let cdc_ob = cdc::CdcObserver::new(cdc_scheduler.clone(), F::TAG);
+        let cdc_ob = cdc::CdcObserver::new(cdc_scheduler.clone());
         cdc_ob.register_to(self.coprocessor_host.as_mut().unwrap());
         // Register cdc config manager.
         cfg_controller.register(
@@ -889,15 +862,6 @@
             None
         };
 
-<<<<<<< HEAD
-        // Register causal observer for RawKV API V2
-        if let Some(provider) = self.causal_ts_provider.clone() {
-            let causal_ob = causal_ts::CausalObserver::new(provider, cdc_ob.clone());
-            causal_ob.register_to(self.coprocessor_host.as_mut().unwrap());
-        };
-
-=======
->>>>>>> b448214b
         let check_leader_runner = CheckLeaderRunner::new(
             engines.store_meta.clone(),
             self.coprocessor_host.clone().unwrap(),
@@ -1136,13 +1100,7 @@
             server.env(),
             self.security_mgr.clone(),
             cdc_memory_quota.clone(),
-<<<<<<< HEAD
-            self.causal_ts_provider
-                .clone()
-                .map(|provider| provider as Arc<dyn CausalTsProvider>),
-=======
             self.causal_ts_provider.clone(),
->>>>>>> b448214b
         );
         cdc_worker.start_with_timer(cdc_endpoint);
         self.to_stop.push(cdc_worker);
@@ -1279,13 +1237,7 @@
             self.config.backup.clone(),
             self.concurrency_manager.clone(),
             self.config.storage.api_version(),
-<<<<<<< HEAD
-            self.causal_ts_provider
-                .clone()
-                .map(|provider| provider as Arc<dyn CausalTsProvider>),
-=======
             self.causal_ts_provider.clone(),
->>>>>>> b448214b
         );
         self.cfg_controller.as_mut().unwrap().register(
             tikv::config::Module::Backup,
@@ -1324,8 +1276,6 @@
                 fatal!("failed to register log backup service");
             }
         }
-<<<<<<< HEAD
-=======
 
         // the present tikv in recovery mode, start recovery service
         if self.br_snap_recovery_mode {
@@ -1340,7 +1290,6 @@
                 fatal!("failed to register recovery service");
             }
         }
->>>>>>> b448214b
     }
 
     fn init_io_utility(&mut self) -> BytesFetcher {
