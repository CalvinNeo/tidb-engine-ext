--- conflicted
+++ resolved
@@ -134,7 +134,11 @@
 use tokio::runtime::Builder;
 
 use crate::{
-    common::TikvServerCore, memory::*, raft_engine_switch::*, setup::*, signal_handler,
+    common::{check_system_config, TikvServerCore},
+    memory::*,
+    raft_engine_switch::*,
+    setup::*,
+    signal_handler,
     tikv_util::sys::thread::ThreadBuildWrapper,
 };
 
@@ -213,8 +217,6 @@
         }
     })
 }
-
-const RESERVED_OPEN_FDS: u64 = 1000;
 
 const DEFAULT_METRICS_FLUSH_INTERVAL: Duration = Duration::from_millis(10_000);
 const DEFAULT_MEMTRACE_FLUSH_INTERVAL: Duration = Duration::from_millis(1_000);
@@ -869,11 +871,7 @@
         );
 
         // Start backup stream
-<<<<<<< HEAD
-        let backup_stream_scheduler = if self.core.config.backup_stream.enable {
-=======
         let backup_stream_scheduler = if self.core.config.log_backup.enable {
->>>>>>> e0d25f90
             // Create backup stream.
             let mut backup_stream_worker = Box::new(LazyWorker::new("backup-stream"));
             let backup_stream_scheduler = backup_stream_worker.scheduler();
@@ -890,20 +888,6 @@
                 )),
             );
 
-<<<<<<< HEAD
-            let etcd_cli = LazyEtcdClient::new(
-                self.core.config.pd.endpoints.as_slice(),
-                ConnectionConfig {
-                    keep_alive_interval: self.core.config.server.grpc_keepalive_time.0,
-                    keep_alive_timeout: self.core.config.server.grpc_keepalive_timeout.0,
-                    tls: Arc::clone(&self.security_mgr),
-                },
-            );
-            let backup_stream_endpoint = backup_stream::Endpoint::new(
-                node.id(),
-                etcd_cli,
-                self.core.config.backup_stream.clone(),
-=======
             let backup_stream_endpoint = backup_stream::Endpoint::new(
                 node.id(),
                 PdStore::new(Checked::new(Sourced::new(
@@ -911,7 +895,6 @@
                     pd_client::meta_storage::Source::LogBackup,
                 ))),
                 self.core.config.log_backup.clone(),
->>>>>>> e0d25f90
                 backup_stream_scheduler.clone(),
                 backup_stream_ob,
                 self.region_info_accessor.clone(),
@@ -1202,11 +1185,7 @@
             servers.node.id(),
             engines.engine.clone(),
             self.region_info_accessor.clone(),
-<<<<<<< HEAD
-            engines.engines.kv.clone(),
-=======
             LocalTablets::Singleton(engines.engines.kv.clone()),
->>>>>>> e0d25f90
             self.core.config.backup.clone(),
             self.concurrency_manager.clone(),
             self.core.config.storage.api_version(),
@@ -1804,39 +1783,6 @@
     }
 }
 
-fn check_system_config(config: &TikvConfig) {
-    info!("beginning system configuration check");
-    let mut rocksdb_max_open_files = config.rocksdb.max_open_files;
-    if config.rocksdb.titan.enabled {
-        // Titan engine maintains yet another pool of blob files and uses the same max
-        // number of open files setup as rocksdb does. So we double the max required
-        // open files here
-        rocksdb_max_open_files *= 2;
-    }
-    if let Err(e) = tikv_util::config::check_max_open_fds(
-        RESERVED_OPEN_FDS + (rocksdb_max_open_files + config.raftdb.max_open_files) as u64,
-    ) {
-        fatal!("{}", e);
-    }
-
-    // Check RocksDB data dir
-    if let Err(e) = tikv_util::config::check_data_dir(&config.storage.data_dir) {
-        warn!(
-            "check: rocksdb-data-dir";
-            "path" => &config.storage.data_dir,
-            "err" => %e
-        );
-    }
-    // Check raft data dir
-    if let Err(e) = tikv_util::config::check_data_dir(&config.raft_store.raftdb_path) {
-        warn!(
-            "check: raftdb-path";
-            "path" => &config.raft_store.raftdb_path,
-            "err" => %e
-        );
-    }
-}
-
 /// A small trait for components which can be trivially stopped. Lets us keep
 /// a list of these in `TiKV`, rather than storing each component individually.
 pub(crate) trait Stop {
