// Copyright 2021 TiKV Project Authors. Licensed under Apache-2.0.

//! This module startups all the components of a TiKV server.
//!
//! It is responsible for reading from configs, starting up the various server
//! components, and handling errors (mostly by aborting and reporting to the
//! user).
//!
//! The entry point is `run_tikv`.
//!
//! Components are often used to initialize other components, and/or must be
//! explicitly stopped. We keep these components in the `TikvServer` struct.

use std::{
    cmp,
    collections::HashMap,
    convert::TryFrom,
    env, fmt,
    net::SocketAddr,
    path::{Path, PathBuf},
    str::FromStr,
    sync::{
        atomic::{AtomicU32, AtomicU64, Ordering},
        mpsc, Arc, Mutex,
    },
    time::Duration,
    u64,
};

use api_version::{dispatch_api_version, KvFormat};
use backup_stream::{
    config::BackupStreamConfigManager,
    metadata::{ConnectionConfig, LazyEtcdClient},
    observer::BackupStreamObserver,
};
use causal_ts::CausalTsProviderImpl;
use cdc::{CdcConfigManager, MemoryQuota};
use concurrency_manager::ConcurrencyManager;
use encryption_export::{data_key_manager_from_config, DataKeyManager};
use engine_rocks::{
    from_rocks_compression_type,
    raw::{Cache, Env},
    FlowInfo, RocksEngine,
};
use engine_rocks_helper::sst_recovery::{RecoveryRunner, DEFAULT_CHECK_INTERVAL};
use engine_traits::{
    CfOptions, CfOptionsExt, Engines, FlowControlFactorsExt, KvEngine, MiscExt, RaftEngine,
    TabletFactory, CF_DEFAULT, CF_LOCK, CF_WRITE,
};
use error_code::ErrorCodeExt;
use file_system::{
    get_io_rate_limiter, set_io_rate_limiter, BytesFetcher, File, IoBudgetAdjustor,
    MetricsManager as IoMetricsManager,
};
use futures::executor::block_on;
use grpcio::{EnvBuilder, Environment};
use grpcio_health::HealthService;
use kvproto::{
    brpb::create_backup, cdcpb::create_change_data, deadlock::create_deadlock,
    debugpb::create_debug, diagnosticspb::create_diagnostics, import_sstpb::create_import_sst,
    kvrpcpb::ApiVersion, logbackuppb::create_log_backup, recoverdatapb::create_recover_data,
    resource_usage_agent::create_resource_metering_pub_sub,
};
use pd_client::{PdClient, RpcClient};
use raft_log_engine::RaftLogEngine;
use raftstore::{
    coprocessor::{
        config::SplitCheckConfigManager, BoxConsistencyCheckObserver, ConsistencyCheckMethod,
        CoprocessorHost, RawConsistencyCheckObserver, RegionInfoAccessor,
    },
    router::ServerRaftStoreRouter,
    store::{
        config::RaftstoreConfigManager,
        fsm,
        fsm::store::{
            RaftBatchSystem, RaftRouter, StoreMeta, MULTI_FILES_SNAPSHOT_FEATURE, PENDING_MSG_CAP,
        },
        memory::MEMTRACE_ROOT as MEMTRACE_RAFTSTORE,
        AutoSplitController, CheckLeaderRunner, LocalReader, SnapManager, SnapManagerBuilder,
        SplitCheckRunner, SplitConfigManager, StoreMetaDelegate,
    },
    RaftRouterCompactedEventSender,
};
use security::SecurityManager;
use snap_recovery::RecoveryService;
use tikv::{
    config::{ConfigController, DbConfigManger, DbType, LogConfigManager, TikvConfig},
    coprocessor::{self, MEMTRACE_ROOT as MEMTRACE_COPROCESSOR},
    coprocessor_v2,
    import::{ImportSstService, SstImporter},
    read_pool::{build_yatp_read_pool, ReadPool, ReadPoolConfigManager},
    server::{
        config::{Config as ServerConfig, ServerConfigManager},
        create_raft_storage,
        gc_worker::{AutoGcConfig, GcWorker},
        lock_manager::LockManager,
        raftkv::ReplicaReadLockChecker,
        resolve,
        service::{DebugService, DiagnosticsService},
        status_server::StatusServer,
        ttl::TtlChecker,
        KvEngineFactoryBuilder, Node, RaftKv, Server, CPU_CORES_QUOTA_GAUGE, DEFAULT_CLUSTER_ID,
        GRPC_THREAD_PREFIX,
    },
    storage::{
        self,
        config_manager::StorageConfigManger,
        mvcc::MvccConsistencyCheckObserver,
        txn::flow_controller::{EngineFlowController, FlowController},
        Engine,
    },
};
use tikv_util::{
    check_environment_variables,
    config::{ensure_dir_exist, RaftDataStateMachine, VersionTrack},
    math::MovingAvgU32,
    metrics::INSTANCE_BACKEND_CPU_QUOTA,
    quota_limiter::{QuotaLimitConfigManager, QuotaLimiter},
    sys::{
        cpu_time::ProcessStat, disk, path_in_diff_mount_point, register_memory_usage_high_water,
        SysQuota,
    },
    thread_group::GroupProperties,
    time::{Instant, Monitor},
    worker::{Builder as WorkerBuilder, LazyWorker, Scheduler, Worker},
};
use tokio::runtime::Builder;

use crate::{
    memory::*, raft_engine_switch::*, setup::*, signal_handler,
    tikv_util::sys::thread::ThreadBuildWrapper,
};

// minimum number of core kept for background requests
const BACKGROUND_REQUEST_CORE_LOWER_BOUND: f64 = 1.0;
// max ratio of core quota for background requests
const BACKGROUND_REQUEST_CORE_MAX_RATIO: f64 = 0.95;
// default ratio of core quota for background requests = core_number * 0.5
const BACKGROUND_REQUEST_CORE_DEFAULT_RATIO: f64 = 0.5;
// indication of TiKV instance is short of cpu
const SYSTEM_BUSY_THRESHOLD: f64 = 0.80;
// indication of TiKV instance in healthy state when cpu usage is in [0.5, 0.80)
const SYSTEM_HEALTHY_THRESHOLD: f64 = 0.50;
// pace of cpu quota adjustment
const CPU_QUOTA_ADJUSTMENT_PACE: f64 = 200.0; // 0.2 vcpu

#[inline]
fn run_impl<CER: ConfiguredRaftEngine, F: KvFormat>(config: TikvConfig) {
    let mut tikv = TikvServer::<CER>::init::<F>(config);

    // Must be called after `TikvServer::init`.
    let memory_limit = tikv.config.memory_usage_limit.unwrap().0;
    let high_water = (tikv.config.memory_usage_high_water * memory_limit as f64) as u64;
    register_memory_usage_high_water(high_water);

    tikv.check_conflict_addr();
    tikv.init_fs();
    tikv.init_yatp();
    tikv.init_encryption();
    let fetcher = tikv.init_io_utility();
    let listener = tikv.init_flow_receiver();
    let (engines, engines_info) = tikv.init_raw_engines(listener);
    tikv.init_engines(engines.clone());
    let server_config = tikv.init_servers::<F>();
    tikv.register_services();
    tikv.init_metrics_flusher(fetcher, engines_info);
    tikv.init_storage_stats_task(engines);
    tikv.run_server(server_config);
    tikv.run_status_server();
    tikv.init_quota_tuning_task(tikv.quota_limiter.clone());

    signal_handler::wait_for_signal(Some(tikv.engines.take().unwrap().engines));
    tikv.stop();
}

/// Run a TiKV server. Returns when the server is shutdown by the user, in which
/// case the server will be properly stopped.
pub fn run_tikv(config: TikvConfig) {
    // Sets the global logger ASAP.
    // It is okay to use the config w/o `validate()`,
    // because `initial_logger()` handles various conditions.
    initial_logger(&config);

    // Print version information.
    let build_timestamp = option_env!("TIKV_BUILD_TIME");
    tikv::log_tikv_info(build_timestamp);

    // Print resource quota.
    SysQuota::log_quota();
    CPU_CORES_QUOTA_GAUGE.set(SysQuota::cpu_cores_quota());

    // Do some prepare works before start.
    pre_start();

    let _m = Monitor::default();

    dispatch_api_version!(config.storage.api_version(), {
        if !config.raft_engine.enable {
            run_impl::<RocksEngine, API>(config)
        } else {
            run_impl::<RaftLogEngine, API>(config)
        }
    })
}

const RESERVED_OPEN_FDS: u64 = 1000;

const DEFAULT_METRICS_FLUSH_INTERVAL: Duration = Duration::from_millis(10_000);
const DEFAULT_MEMTRACE_FLUSH_INTERVAL: Duration = Duration::from_millis(1_000);
const DEFAULT_ENGINE_METRICS_RESET_INTERVAL: Duration = Duration::from_millis(60_000);
const DEFAULT_STORAGE_STATS_INTERVAL: Duration = Duration::from_secs(1);
const DEFAULT_QUOTA_LIMITER_TUNE_INTERVAL: Duration = Duration::from_secs(5);

/// A complete TiKV server.
struct TikvServer<ER: RaftEngine> {
    config: TikvConfig,
    cfg_controller: Option<ConfigController>,
    security_mgr: Arc<SecurityManager>,
    pd_client: Arc<RpcClient>,
    router: RaftRouter<RocksEngine, ER>,
    flow_info_sender: Option<mpsc::Sender<FlowInfo>>,
    flow_info_receiver: Option<mpsc::Receiver<FlowInfo>>,
    system: Option<RaftBatchSystem<RocksEngine, ER>>,
    resolver: Option<resolve::PdStoreAddrResolver>,
    store_path: PathBuf,
    snap_mgr: Option<SnapManager>, // Will be filled in `init_servers`.
    encryption_key_manager: Option<Arc<DataKeyManager>>,
    engines: Option<TikvEngines<RocksEngine, ER>>,
    servers: Option<Servers<RocksEngine, ER>>,
    region_info_accessor: RegionInfoAccessor,
    coprocessor_host: Option<CoprocessorHost<RocksEngine>>,
    to_stop: Vec<Box<dyn Stop>>,
    lock_files: Vec<File>,
    concurrency_manager: ConcurrencyManager,
    env: Arc<Environment>,
    background_worker: Worker,
    check_leader_worker: Worker,
    sst_worker: Option<Box<LazyWorker<String>>>,
    quota_limiter: Arc<QuotaLimiter>,
    causal_ts_provider: Option<Arc<CausalTsProviderImpl>>, // used for rawkv apiv2
    tablet_factory: Option<Arc<dyn TabletFactory<RocksEngine> + Send + Sync>>,
    br_snap_recovery_mode: bool, // use for br snapshot recovery
}

struct TikvEngines<EK: KvEngine, ER: RaftEngine> {
    engines: Engines<EK, ER>,
    store_meta: Arc<Mutex<StoreMeta>>,
    engine: RaftKv<EK, ServerRaftStoreRouter<EK, ER>>,
}

struct Servers<EK: KvEngine, ER: RaftEngine> {
    lock_mgr: LockManager,
    server: LocalServer<EK, ER>,
    node: Node<RpcClient, EK, ER>,
    importer: Arc<SstImporter>,
    cdc_scheduler: tikv_util::worker::Scheduler<cdc::Task>,
    cdc_memory_quota: MemoryQuota,
    rsmeter_pubsub_service: resource_metering::PubSubService,
    backup_stream_scheduler: Option<tikv_util::worker::Scheduler<backup_stream::Task>>,
}

type LocalServer<EK, ER> = Server<resolve::PdStoreAddrResolver, LocalRaftKv<EK, ER>>;
type LocalRaftKv<EK, ER> = RaftKv<EK, ServerRaftStoreRouter<EK, ER>>;

impl<ER> TikvServer<ER>
where
    ER: RaftEngine,
{
    fn init<F: KvFormat>(mut config: TikvConfig) -> TikvServer<ER> {
        tikv_util::thread_group::set_properties(Some(GroupProperties::default()));
        // It is okay use pd config and security config before `init_config`,
        // because these configs must be provided by command line, and only
        // used during startup process.
        let security_mgr = Arc::new(
            SecurityManager::new(&config.security)
                .unwrap_or_else(|e| fatal!("failed to create security manager: {}", e)),
        );
        let env = Arc::new(
            EnvBuilder::new()
                .cq_count(config.server.grpc_concurrency)
                .name_prefix(thd_name!(GRPC_THREAD_PREFIX))
                .build(),
        );
        let pd_client =
            Self::connect_to_pd_cluster(&mut config, env.clone(), Arc::clone(&security_mgr));
        // check if TiKV need to run in snapshot recovery mode
        let is_recovering_marked = match pd_client.is_recovering_marked() {
            Err(e) => {
                warn!(
                    "failed to get recovery mode from PD";
                    "error" => ?e,
                );
                false
            }
            Ok(marked) => marked,
        };

        if is_recovering_marked {
            // Run a TiKV server in recovery modeß
            info!("TiKV running in Snapshot Recovery Mode");
            snap_recovery::init_cluster::enter_snap_recovery_mode(&mut config);
            // connect_to_pd_cluster retreived the cluster id from pd
            let cluster_id = config.server.cluster_id;
            snap_recovery::init_cluster::start_recovery(
                config.clone(),
                cluster_id,
                pd_client.clone(),
            );
        }

        // Initialize and check config
        let cfg_controller = Self::init_config(config);
        let config = cfg_controller.get_current();

        let store_path = Path::new(&config.storage.data_dir).to_owned();

        // Initialize raftstore channels.
        let (router, system) = fsm::create_raft_batch_system(&config.raft_store);

        let thread_count = config.server.background_thread_count;
        let background_worker = WorkerBuilder::new("background")
            .thread_count(thread_count)
            .create();

        let mut coprocessor_host = Some(CoprocessorHost::new(
            router.clone(),
            config.coprocessor.clone(),
        ));
        let region_info_accessor = RegionInfoAccessor::new(coprocessor_host.as_mut().unwrap());

        // Initialize concurrency manager
        let latest_ts = block_on(pd_client.get_tso()).expect("failed to get timestamp from PD");
        let concurrency_manager = ConcurrencyManager::new(latest_ts);

        // use different quota for front-end and back-end requests
        let quota_limiter = Arc::new(QuotaLimiter::new(
            config.quota.foreground_cpu_time,
            config.quota.foreground_write_bandwidth,
            config.quota.foreground_read_bandwidth,
            config.quota.background_cpu_time,
            config.quota.background_write_bandwidth,
            config.quota.background_read_bandwidth,
            config.quota.max_delay_duration,
            config.quota.enable_auto_tune,
        ));

        let mut causal_ts_provider = None;
        if let ApiVersion::V2 = F::TAG {
            let tso = block_on(causal_ts::BatchTsoProvider::new_opt(
                pd_client.clone(),
                config.causal_ts.renew_interval.0,
                config.causal_ts.alloc_ahead_buffer.0,
                config.causal_ts.renew_batch_min_size,
                config.causal_ts.renew_batch_max_size,
            ));
            if let Err(e) = tso {
                fatal!("Causal timestamp provider initialize failed: {:?}", e);
            }
            causal_ts_provider = Some(Arc::new(tso.unwrap().into()));
            info!("Causal timestamp provider startup.");
        }

        // Run check leader in a dedicate thread, because it is time sensitive
        // and crucial to TiCDC replication lag.
        let check_leader_worker = WorkerBuilder::new("check_leader").thread_count(1).create();

        TikvServer {
            config,
            cfg_controller: Some(cfg_controller),
            security_mgr,
            pd_client,
            router,
            system: Some(system),
            resolver: None,
            store_path,
            snap_mgr: None,
            encryption_key_manager: None,
            engines: None,
            servers: None,
            region_info_accessor,
            coprocessor_host,
            to_stop: vec![],
            lock_files: vec![],
            concurrency_manager,
            env,
            background_worker,
            check_leader_worker,
            flow_info_sender: None,
            flow_info_receiver: None,
            sst_worker: None,
            quota_limiter,
            causal_ts_provider,
            tablet_factory: None,
            br_snap_recovery_mode: is_recovering_marked,
        }
    }

    /// Initialize and check the config
    ///
    /// Warnings are logged and fatal errors exist.
    ///
    /// #  Fatal errors
    ///
    /// - If `dynamic config` feature is enabled and failed to register config
    ///   to PD
    /// - If some critical configs (like data dir) are differrent from last run
    /// - If the config can't pass `validate()`
    /// - If the max open file descriptor limit is not high enough to support
    ///   the main database and the raft database.
    fn init_config(mut config: TikvConfig) -> ConfigController {
        validate_and_persist_config(&mut config, true);

        ensure_dir_exist(&config.storage.data_dir).unwrap();
        if !config.rocksdb.wal_dir.is_empty() {
            ensure_dir_exist(&config.rocksdb.wal_dir).unwrap();
        }
        if config.raft_engine.enable {
            ensure_dir_exist(&config.raft_engine.config().dir).unwrap();
        } else {
            ensure_dir_exist(&config.raft_store.raftdb_path).unwrap();
            if !config.raftdb.wal_dir.is_empty() {
                ensure_dir_exist(&config.raftdb.wal_dir).unwrap();
            }
        }

        check_system_config(&config);

        tikv_util::set_panic_hook(config.abort_on_panic, &config.storage.data_dir);

        info!(
            "using config";
            "config" => serde_json::to_string(&config).unwrap(),
        );
        if config.panic_when_unexpected_key_or_data {
            info!("panic-when-unexpected-key-or-data is on");
            tikv_util::set_panic_when_unexpected_key_or_data(true);
        }

        config.write_into_metrics();

        ConfigController::new(config)
    }

    fn connect_to_pd_cluster(
        config: &mut TikvConfig,
        env: Arc<Environment>,
        security_mgr: Arc<SecurityManager>,
    ) -> Arc<RpcClient> {
        let pd_client = Arc::new(
            RpcClient::new(&config.pd, Some(env), security_mgr)
                .unwrap_or_else(|e| fatal!("failed to create rpc client: {}", e)),
        );

        let cluster_id = pd_client
            .get_cluster_id()
            .unwrap_or_else(|e| fatal!("failed to get cluster id: {}", e));
        if cluster_id == DEFAULT_CLUSTER_ID {
            fatal!("cluster id can't be {}", DEFAULT_CLUSTER_ID);
        }
        config.server.cluster_id = cluster_id;
        info!(
            "connect to PD cluster";
            "cluster_id" => cluster_id
        );

        pd_client
    }

    fn check_conflict_addr(&mut self) {
        let cur_addr: SocketAddr = self
            .config
            .server
            .addr
            .parse()
            .expect("failed to parse into a socket address");
        let cur_ip = cur_addr.ip();
        let cur_port = cur_addr.port();
        let lock_dir = get_lock_dir();

        let search_base = env::temp_dir().join(lock_dir);
        file_system::create_dir_all(&search_base)
            .unwrap_or_else(|_| panic!("create {} failed", search_base.display()));

        for entry in file_system::read_dir(&search_base).unwrap().flatten() {
            if !entry.file_type().unwrap().is_file() {
                continue;
            }
            let file_path = entry.path();
            let file_name = file_path.file_name().unwrap().to_str().unwrap();
            if let Ok(addr) = file_name.replace('_', ":").parse::<SocketAddr>() {
                let ip = addr.ip();
                let port = addr.port();
                if cur_port == port
                    && (cur_ip == ip || cur_ip.is_unspecified() || ip.is_unspecified())
                {
                    let _ = try_lock_conflict_addr(file_path);
                }
            }
        }

        let cur_path = search_base.join(cur_addr.to_string().replace(':', "_"));
        let cur_file = try_lock_conflict_addr(cur_path);
        self.lock_files.push(cur_file);
    }

    fn init_fs(&mut self) {
        let lock_path = self.store_path.join(Path::new("LOCK"));

        let f = File::create(lock_path.as_path())
            .unwrap_or_else(|e| fatal!("failed to create lock at {}: {}", lock_path.display(), e));
        if f.try_lock_exclusive().is_err() {
            fatal!(
                "lock {} failed, maybe another instance is using this directory.",
                self.store_path.display()
            );
        }
        self.lock_files.push(f);

        if tikv_util::panic_mark_file_exists(&self.config.storage.data_dir) {
            fatal!(
                "panic_mark_file {} exists, there must be something wrong with the db. \
                     Do not remove the panic_mark_file and force the TiKV node to restart. \
                     Please contact TiKV maintainers to investigate the issue. \
                     If needed, use scale in and scale out to replace the TiKV node. \
                     https://docs.pingcap.com/tidb/stable/scale-tidb-using-tiup",
                tikv_util::panic_mark_file_path(&self.config.storage.data_dir).display()
            );
        }

        // We truncate a big file to make sure that both raftdb and kvdb of TiKV have
        // enough space to do compaction and region migration when TiKV recover.
        // This file is created in data_dir rather than db_path, because we must not
        // increase store size of db_path.
        fn calculate_reserved_space(capacity: u64, reserved_size_from_config: u64) -> u64 {
            let mut reserved_size = reserved_size_from_config;
            if reserved_size_from_config != 0 {
                reserved_size =
                    cmp::max((capacity as f64 * 0.05) as u64, reserved_size_from_config);
            }
            reserved_size
        }
        fn reserve_physical_space(data_dir: &String, available: u64, reserved_size: u64) {
            let path = Path::new(data_dir).join(file_system::SPACE_PLACEHOLDER_FILE);
            if let Err(e) = file_system::remove_file(path) {
                warn!("failed to remove space holder on starting: {}", e);
            }

            // place holder file size is 20% of total reserved space.
            if available > reserved_size {
                file_system::reserve_space_for_recover(data_dir, reserved_size / 5)
                    .map_err(|e| panic!("Failed to reserve space for recovery: {}.", e))
                    .unwrap();
            } else {
                warn!("no enough disk space left to create the place holder file");
            }
        }

        let disk_stats = fs2::statvfs(&self.config.storage.data_dir).unwrap();
        let mut capacity = disk_stats.total_space();
        if self.config.raft_store.capacity.0 > 0 {
            capacity = cmp::min(capacity, self.config.raft_store.capacity.0);
        }
        // reserve space for kv engine
        let kv_reserved_size =
            calculate_reserved_space(capacity, self.config.storage.reserve_space.0);
        disk::set_disk_reserved_space(kv_reserved_size);
        reserve_physical_space(
            &self.config.storage.data_dir,
            disk_stats.available_space(),
            kv_reserved_size,
        );

        let raft_data_dir = if self.config.raft_engine.enable {
            self.config.raft_engine.config().dir
        } else {
            self.config.raft_store.raftdb_path.clone()
        };

        let separated_raft_mount_path =
            path_in_diff_mount_point(&self.config.storage.data_dir, &raft_data_dir);
        if separated_raft_mount_path {
            let raft_disk_stats = fs2::statvfs(&raft_data_dir).unwrap();
            // reserve space for raft engine if raft engine is deployed separately
            let raft_reserved_size = calculate_reserved_space(
                raft_disk_stats.total_space(),
                self.config.storage.reserve_raft_space.0,
            );
            disk::set_raft_disk_reserved_space(raft_reserved_size);
            reserve_physical_space(
                &raft_data_dir,
                raft_disk_stats.available_space(),
                raft_reserved_size,
            );
        }
    }

    fn init_yatp(&self) {
        yatp::metrics::set_namespace(Some("tikv"));
        prometheus::register(Box::new(yatp::metrics::MULTILEVEL_LEVEL0_CHANCE.clone())).unwrap();
        prometheus::register(Box::new(yatp::metrics::MULTILEVEL_LEVEL_ELAPSED.clone())).unwrap();
        prometheus::register(Box::new(yatp::metrics::TASK_EXEC_DURATION.clone())).unwrap();
        prometheus::register(Box::new(yatp::metrics::TASK_POLL_DURATION.clone())).unwrap();
        prometheus::register(Box::new(yatp::metrics::TASK_EXEC_TIMES.clone())).unwrap();
    }

    fn init_encryption(&mut self) {
        self.encryption_key_manager = data_key_manager_from_config(
            &self.config.security.encryption,
            &self.config.storage.data_dir,
        )
        .map_err(|e| {
            panic!(
                "Encryption failed to initialize: {}. code: {}",
                e,
                e.error_code()
            )
        })
        .unwrap()
        .map(Arc::new);
    }

    fn init_flow_receiver(&mut self) -> engine_rocks::FlowListener {
        let (tx, rx) = mpsc::channel();
        self.flow_info_sender = Some(tx.clone());
        self.flow_info_receiver = Some(rx);
        engine_rocks::FlowListener::new(tx)
    }

    fn init_engines(&mut self, engines: Engines<RocksEngine, ER>) {
        let store_meta = Arc::new(Mutex::new(StoreMeta::new(PENDING_MSG_CAP)));
        let engine = RaftKv::new(
            ServerRaftStoreRouter::new(
                self.router.clone(),
                LocalReader::new(
                    engines.kv.clone(),
                    StoreMetaDelegate::new(store_meta.clone(), engines.kv.clone()),
                    self.router.clone(),
                ),
            ),
            engines.kv.clone(),
            self.region_info_accessor.region_leaders(),
        );

        self.engines = Some(TikvEngines {
            engines,
            store_meta,
            engine,
        });
    }

    fn init_gc_worker(
        &mut self,
    ) -> GcWorker<RaftKv<RocksEngine, ServerRaftStoreRouter<RocksEngine, ER>>> {
        let engines = self.engines.as_ref().unwrap();
        let gc_worker = GcWorker::new(
            engines.engine.clone(),
            self.flow_info_sender.take().unwrap(),
            self.config.gc.clone(),
            self.pd_client.feature_gate().clone(),
            Arc::new(self.region_info_accessor.clone()),
        );

        let cfg_controller = self.cfg_controller.as_mut().unwrap();
        cfg_controller.register(
            tikv::config::Module::Gc,
            Box::new(gc_worker.get_config_manager()),
        );

        gc_worker
    }

    fn init_servers<F: KvFormat>(&mut self) -> Arc<VersionTrack<ServerConfig>> {
        let flow_controller = Arc::new(FlowController::Singleton(EngineFlowController::new(
            &self.config.storage.flow_control,
            self.engines.as_ref().unwrap().engine.kv_engine().unwrap(),
            self.flow_info_receiver.take().unwrap(),
        )));
        let mut gc_worker = self.init_gc_worker();
        let mut ttl_checker = Box::new(LazyWorker::new("ttl-checker"));
        let ttl_scheduler = ttl_checker.scheduler();

        let cfg_controller = self.cfg_controller.as_mut().unwrap();

        cfg_controller.register(
            tikv::config::Module::Quota,
            Box::new(QuotaLimitConfigManager::new(Arc::clone(
                &self.quota_limiter,
            ))),
        );

        cfg_controller.register(tikv::config::Module::Log, Box::new(LogConfigManager));

        // Create cdc.
        let mut cdc_worker = Box::new(LazyWorker::new("cdc"));
        let cdc_scheduler = cdc_worker.scheduler();
        let txn_extra_scheduler = cdc::CdcTxnExtraScheduler::new(cdc_scheduler.clone());

        self.engines
            .as_mut()
            .unwrap()
            .engine
            .set_txn_extra_scheduler(Arc::new(txn_extra_scheduler));

        let lock_mgr = LockManager::new(&self.config.pessimistic_txn);
        cfg_controller.register(
            tikv::config::Module::PessimisticTxn,
            Box::new(lock_mgr.config_manager()),
        );
        lock_mgr.register_detector_role_change_observer(self.coprocessor_host.as_mut().unwrap());

        let engines = self.engines.as_ref().unwrap();

        let pd_worker = LazyWorker::new("pd-worker");
        let pd_sender = pd_worker.scheduler();

        if let Some(sst_worker) = &mut self.sst_worker {
            let sst_runner = RecoveryRunner::new(
                engines.engines.kv.clone(),
                engines.store_meta.clone(),
                self.config.storage.background_error_recovery_window.into(),
                DEFAULT_CHECK_INTERVAL,
            );
            sst_worker.start_with_timer(sst_runner);
        }

        let unified_read_pool = if self.config.readpool.is_unified_pool_enabled() {
            Some(build_yatp_read_pool(
                &self.config.readpool.unified,
                pd_sender.clone(),
                engines.engine.clone(),
            ))
        } else {
            None
        };

        // The `DebugService` and `DiagnosticsService` will share the same thread pool
        let props = tikv_util::thread_group::current_properties();
        let debug_thread_pool = Arc::new(
            Builder::new_multi_thread()
                .thread_name(thd_name!("debugger"))
                .worker_threads(1)
                .after_start_wrapper(move || {
                    tikv_alloc::add_thread_memory_accessor();
                    tikv_util::thread_group::set_properties(props.clone());
                })
                .before_stop_wrapper(tikv_alloc::remove_thread_memory_accessor)
                .build()
                .unwrap(),
        );

        // Start resource metering.
        let (recorder_notifier, collector_reg_handle, resource_tag_factory, recorder_worker) =
            resource_metering::init_recorder(self.config.resource_metering.precision.as_millis());
        self.to_stop.push(recorder_worker);
        let (reporter_notifier, data_sink_reg_handle, reporter_worker) =
            resource_metering::init_reporter(
                self.config.resource_metering.clone(),
                collector_reg_handle.clone(),
            );
        self.to_stop.push(reporter_worker);
        let (address_change_notifier, single_target_worker) = resource_metering::init_single_target(
            self.config.resource_metering.receiver_address.clone(),
            self.env.clone(),
            data_sink_reg_handle.clone(),
        );
        self.to_stop.push(single_target_worker);
        let rsmeter_pubsub_service = resource_metering::PubSubService::new(data_sink_reg_handle);

        let cfg_manager = resource_metering::ConfigManager::new(
            self.config.resource_metering.clone(),
            recorder_notifier,
            reporter_notifier,
            address_change_notifier,
        );
        cfg_controller.register(
            tikv::config::Module::ResourceMetering,
            Box::new(cfg_manager),
        );

        let storage_read_pool_handle = if self.config.readpool.storage.use_unified_pool() {
            unified_read_pool.as_ref().unwrap().handle()
        } else {
            let storage_read_pools = ReadPool::from(storage::build_read_pool(
                &self.config.readpool.storage,
                pd_sender.clone(),
                engines.engine.clone(),
            ));
            storage_read_pools.handle()
        };

        let storage = create_raft_storage::<_, _, _, F, _>(
            engines.engine.clone(),
            &self.config.storage,
            storage_read_pool_handle,
            lock_mgr.clone(),
            self.concurrency_manager.clone(),
            lock_mgr.get_storage_dynamic_configs(),
            flow_controller.clone(),
            pd_sender.clone(),
            resource_tag_factory.clone(),
            Arc::clone(&self.quota_limiter),
            self.pd_client.feature_gate().clone(),
            self.causal_ts_provider.clone(),
        )
        .unwrap_or_else(|e| fatal!("failed to create raft storage: {}", e));
        cfg_controller.register(
            tikv::config::Module::Storage,
            Box::new(StorageConfigManger::new(
                self.tablet_factory.as_ref().unwrap().clone(),
                self.config.storage.block_cache.shared,
                ttl_scheduler,
                flow_controller,
                storage.get_scheduler(),
            )),
        );

        let (resolver, state) = resolve::new_resolver(
            self.pd_client.clone(),
            &self.background_worker,
            storage.get_engine().raft_extension().clone(),
        );
        self.resolver = Some(resolver);

        ReplicaReadLockChecker::new(self.concurrency_manager.clone())
            .register(self.coprocessor_host.as_mut().unwrap());

        // Create snapshot manager, server.
        let snap_path = self
            .store_path
            .join(Path::new("snap"))
            .to_str()
            .unwrap()
            .to_owned();

        let bps = i64::try_from(self.config.server.snap_max_write_bytes_per_sec.0)
            .unwrap_or_else(|_| fatal!("snap_max_write_bytes_per_sec > i64::max_value"));

        let snap_mgr = SnapManagerBuilder::default()
            .max_write_bytes_per_sec(bps)
            .max_total_size(self.config.server.snap_max_total_size.0)
            .encryption_key_manager(self.encryption_key_manager.clone())
            .max_per_file_size(self.config.raft_store.max_snapshot_file_raw_size.0)
            .enable_multi_snapshot_files(
                self.pd_client
                    .feature_gate()
                    .can_enable(MULTI_FILES_SNAPSHOT_FEATURE),
            )
            .build(snap_path);

        // Create coprocessor endpoint.
        let cop_read_pool_handle = if self.config.readpool.coprocessor.use_unified_pool() {
            unified_read_pool.as_ref().unwrap().handle()
        } else {
            let cop_read_pools = ReadPool::from(coprocessor::readpool_impl::build_read_pool(
                &self.config.readpool.coprocessor,
                pd_sender,
                engines.engine.clone(),
            ));
            cop_read_pools.handle()
        };

        let mut unified_read_pool_scale_receiver = None;
        if self.config.readpool.is_unified_pool_enabled() {
            let (unified_read_pool_scale_notifier, rx) = mpsc::sync_channel(10);
            cfg_controller.register(
                tikv::config::Module::Readpool,
                Box::new(ReadPoolConfigManager::new(
                    unified_read_pool.as_ref().unwrap().handle(),
                    unified_read_pool_scale_notifier,
                    &self.background_worker,
                    self.config.readpool.unified.max_thread_count,
                    self.config.readpool.unified.auto_adjust_pool_size,
                )),
            );
            unified_read_pool_scale_receiver = Some(rx);
        }

        // Register cdc.
        let cdc_ob = cdc::CdcObserver::new(cdc_scheduler.clone());
        cdc_ob.register_to(self.coprocessor_host.as_mut().unwrap());
        // Register cdc config manager.
        cfg_controller.register(
            tikv::config::Module::Cdc,
            Box::new(CdcConfigManager(cdc_worker.scheduler())),
        );

        // Create resolved ts worker
        let rts_worker = if self.config.resolved_ts.enable {
            let worker = Box::new(LazyWorker::new("resolved-ts"));
            // Register the resolved ts observer
            let resolved_ts_ob = resolved_ts::Observer::new(worker.scheduler());
            resolved_ts_ob.register_to(self.coprocessor_host.as_mut().unwrap());
            // Register config manager for resolved ts worker
            cfg_controller.register(
                tikv::config::Module::ResolvedTs,
                Box::new(resolved_ts::ResolvedTsConfigManager::new(
                    worker.scheduler(),
                )),
            );
            Some(worker)
        } else {
            None
        };

        let check_leader_runner = CheckLeaderRunner::new(
            engines.store_meta.clone(),
            self.coprocessor_host.clone().unwrap(),
        );
        let check_leader_scheduler = self
            .check_leader_worker
            .start("check-leader", check_leader_runner);

        let server_config = Arc::new(VersionTrack::new(self.config.server.clone()));

        self.config
            .raft_store
            .validate(
                self.config.coprocessor.region_split_size,
                self.config.coprocessor.enable_region_bucket,
                self.config.coprocessor.region_bucket_size,
            )
            .unwrap_or_else(|e| fatal!("failed to validate raftstore config {}", e));
        let raft_store = Arc::new(VersionTrack::new(self.config.raft_store.clone()));
        let health_service = HealthService::default();
        let mut node = Node::new(
            self.system.take().unwrap(),
            &server_config.value().clone(),
            raft_store.clone(),
            self.config.storage.api_version(),
            self.pd_client.clone(),
            state,
            self.background_worker.clone(),
            Some(health_service.clone()),
            None,
        );
        node.try_bootstrap_store(engines.engines.clone())
            .unwrap_or_else(|e| fatal!("failed to bootstrap node id: {}", e));

        self.snap_mgr = Some(snap_mgr.clone());
        // Create server
        let server = Server::new(
            node.id(),
            &server_config,
            &self.security_mgr,
            storage,
            coprocessor::Endpoint::new(
                &server_config.value(),
                cop_read_pool_handle,
                self.concurrency_manager.clone(),
                resource_tag_factory,
                Arc::clone(&self.quota_limiter),
            ),
            coprocessor_v2::Endpoint::new(&self.config.coprocessor_v2),
            self.resolver.clone().unwrap(),
            snap_mgr.clone(),
            gc_worker.clone(),
            check_leader_scheduler,
            self.env.clone(),
            unified_read_pool,
            debug_thread_pool,
            health_service,
        )
        .unwrap_or_else(|e| fatal!("failed to create server: {}", e));
        cfg_controller.register(
            tikv::config::Module::Server,
            Box::new(ServerConfigManager::new(
                server.get_snap_worker_scheduler(),
                server_config.clone(),
                server.get_grpc_mem_quota().clone(),
            )),
        );

        // Start backup stream
        let backup_stream_scheduler = if self.config.backup_stream.enable {
            // Create backup stream.
            let mut backup_stream_worker = Box::new(LazyWorker::new("backup-stream"));
            let backup_stream_scheduler = backup_stream_worker.scheduler();

            // Register backup-stream observer.
            let backup_stream_ob = BackupStreamObserver::new(backup_stream_scheduler.clone());
            backup_stream_ob.register_to(self.coprocessor_host.as_mut().unwrap());
            // Register config manager.
            cfg_controller.register(
                tikv::config::Module::BackupStream,
                Box::new(BackupStreamConfigManager(backup_stream_worker.scheduler())),
            );

            let etcd_cli = LazyEtcdClient::new(
                self.config.pd.endpoints.as_slice(),
                ConnectionConfig {
                    keep_alive_interval: self.config.server.grpc_keepalive_time.0,
                    keep_alive_timeout: self.config.server.grpc_keepalive_timeout.0,
<<<<<<< HEAD
                    tls: self
                        .security_mgr
                        .client_suite()
                        .map_err(|err| {
                            warn!("Failed to load client TLS suite, ignoring TLS config."; "err" => %err);
                        })
                        .ok(),
=======
                    tls: Arc::clone(&self.security_mgr),
>>>>>>> 2ab52016
                },
            );
            let backup_stream_endpoint = backup_stream::Endpoint::new(
                node.id(),
                etcd_cli,
                self.config.backup_stream.clone(),
                backup_stream_scheduler.clone(),
                backup_stream_ob,
                self.region_info_accessor.clone(),
                self.router.clone(),
                self.pd_client.clone(),
                self.concurrency_manager.clone(),
            );
            backup_stream_worker.start(backup_stream_endpoint);
            self.to_stop.push(backup_stream_worker);
            Some(backup_stream_scheduler)
        } else {
            None
        };

        let import_path = self.store_path.join("import");
        let mut importer = SstImporter::new(
            &self.config.import,
            import_path,
            self.encryption_key_manager.clone(),
            self.config.storage.api_version(),
        )
        .unwrap();
        for (cf_name, compression_type) in &[
            (
                CF_DEFAULT,
                self.config.rocksdb.defaultcf.bottommost_level_compression,
            ),
            (
                CF_WRITE,
                self.config.rocksdb.writecf.bottommost_level_compression,
            ),
        ] {
            importer.set_compression_type(cf_name, from_rocks_compression_type(*compression_type));
        }
        let importer = Arc::new(importer);

        let split_check_runner = SplitCheckRunner::new(
            engines.engines.kv.clone(),
            self.router.clone(),
            self.coprocessor_host.clone().unwrap(),
        );
        let split_check_scheduler = self
            .background_worker
            .start("split-check", split_check_runner);
        cfg_controller.register(
            tikv::config::Module::Coprocessor,
            Box::new(SplitCheckConfigManager(split_check_scheduler.clone())),
        );

        let split_config_manager =
            SplitConfigManager::new(Arc::new(VersionTrack::new(self.config.split.clone())));
        cfg_controller.register(
            tikv::config::Module::Split,
            Box::new(split_config_manager.clone()),
        );

        let auto_split_controller = AutoSplitController::new(
            split_config_manager,
            self.config.server.grpc_concurrency,
            self.config.readpool.unified.max_thread_count,
            unified_read_pool_scale_receiver,
        );

        // `ConsistencyCheckObserver` must be registered before `Node::start`.
        let safe_point = Arc::new(AtomicU64::new(0));
        let observer = match self.config.coprocessor.consistency_check_method {
            ConsistencyCheckMethod::Mvcc => BoxConsistencyCheckObserver::new(
                MvccConsistencyCheckObserver::new(safe_point.clone()),
            ),
            ConsistencyCheckMethod::Raw => {
                BoxConsistencyCheckObserver::new(RawConsistencyCheckObserver::default())
            }
        };
        self.coprocessor_host
            .as_mut()
            .unwrap()
            .registry
            .register_consistency_check_observer(100, observer);

        node.start(
            engines.engines.clone(),
            server.transport(),
            snap_mgr,
            pd_worker,
            engines.store_meta.clone(),
            self.coprocessor_host.clone().unwrap(),
            importer.clone(),
            split_check_scheduler,
            auto_split_controller,
            self.concurrency_manager.clone(),
            collector_reg_handle,
            self.causal_ts_provider.clone(),
        )
        .unwrap_or_else(|e| fatal!("failed to start node: {}", e));

        // Start auto gc. Must after `Node::start` because `node_id` is initialized
        // there.
        assert!(node.id() > 0); // Node id should never be 0.
        let auto_gc_config = AutoGcConfig::new(
            self.pd_client.clone(),
            self.region_info_accessor.clone(),
            node.id(),
        );
        gc_worker
            .start(node.id())
            .unwrap_or_else(|e| fatal!("failed to start gc worker: {}", e));
        if let Err(e) = gc_worker.start_auto_gc(auto_gc_config, safe_point) {
            fatal!("failed to start auto_gc on storage, error: {}", e);
        }

        initial_metric(&self.config.metric);
        if self.config.storage.enable_ttl {
            ttl_checker.start_with_timer(TtlChecker::new(
                self.engines.as_ref().unwrap().engine.kv_engine().unwrap(),
                self.region_info_accessor.clone(),
                self.config.storage.ttl_check_poll_interval.into(),
            ));
            self.to_stop.push(ttl_checker);
        }

        // Start CDC.
        let cdc_memory_quota = MemoryQuota::new(self.config.cdc.sink_memory_quota.0 as _);
        let cdc_endpoint = cdc::Endpoint::new(
            self.config.server.cluster_id,
            &self.config.cdc,
            self.config.storage.api_version(),
            self.pd_client.clone(),
            cdc_scheduler.clone(),
            self.router.clone(),
            self.engines.as_ref().unwrap().engines.kv.clone(),
            cdc_ob,
            engines.store_meta.clone(),
            self.concurrency_manager.clone(),
            server.env(),
            self.security_mgr.clone(),
            cdc_memory_quota.clone(),
            self.causal_ts_provider.clone(),
        );
        cdc_worker.start_with_timer(cdc_endpoint);
        self.to_stop.push(cdc_worker);

        // Start resolved ts
        if let Some(mut rts_worker) = rts_worker {
            let rts_endpoint = resolved_ts::Endpoint::new(
                &self.config.resolved_ts,
                rts_worker.scheduler(),
                self.router.clone(),
                engines.store_meta.clone(),
                self.pd_client.clone(),
                self.concurrency_manager.clone(),
                server.env(),
                self.security_mgr.clone(),
            );
            rts_worker.start_with_timer(rts_endpoint);
            self.to_stop.push(rts_worker);
        }

        cfg_controller.register(
            tikv::config::Module::Raftstore,
            Box::new(RaftstoreConfigManager::new(
                node.refresh_config_scheduler(),
                raft_store,
            )),
        );

        self.servers = Some(Servers {
            lock_mgr,
            server,
            node,
            importer,
            cdc_scheduler,
            cdc_memory_quota,
            rsmeter_pubsub_service,
            backup_stream_scheduler,
        });

        server_config
    }

    fn register_services(&mut self) {
        let servers = self.servers.as_mut().unwrap();
        let engines = self.engines.as_ref().unwrap();

        // Import SST service.
        let import_service = ImportSstService::new(
            self.config.import.clone(),
            self.config.raft_store.raft_entry_max_size,
            self.router.clone(),
            engines.engines.kv.clone(),
            servers.importer.clone(),
        );
        if servers
            .server
            .register_service(create_import_sst(import_service))
            .is_some()
        {
            fatal!("failed to register import service");
        }

        // Debug service.
        let debug_service = DebugService::new(
            engines.engines.clone(),
            servers.server.get_debug_thread_pool().clone(),
            engines.engine.raft_extension().clone(),
            self.cfg_controller.as_ref().unwrap().clone(),
        );
        if servers
            .server
            .register_service(create_debug(debug_service))
            .is_some()
        {
            fatal!("failed to register debug service");
        }

        // Create Diagnostics service
        let diag_service = DiagnosticsService::new(
            servers.server.get_debug_thread_pool().clone(),
            self.config.log.file.filename.clone(),
            self.config.slow_log_file.clone(),
        );
        if servers
            .server
            .register_service(create_diagnostics(diag_service))
            .is_some()
        {
            fatal!("failed to register diagnostics service");
        }

        // Lock manager.
        if servers
            .server
            .register_service(create_deadlock(servers.lock_mgr.deadlock_service()))
            .is_some()
        {
            fatal!("failed to register deadlock service");
        }

        servers
            .lock_mgr
            .start(
                servers.node.id(),
                self.pd_client.clone(),
                self.resolver.clone().unwrap(),
                self.security_mgr.clone(),
                &self.config.pessimistic_txn,
            )
            .unwrap_or_else(|e| fatal!("failed to start lock manager: {}", e));

        // Backup service.
        let mut backup_worker = Box::new(self.background_worker.lazy_build("backup-endpoint"));
        let backup_scheduler = backup_worker.scheduler();
        let backup_service = backup::Service::<RocksEngine, RaftRouter<RocksEngine, ER>>::new(
            backup_scheduler,
            self.router.clone(),
        );
        if servers
            .server
            .register_service(create_backup(backup_service))
            .is_some()
        {
            fatal!("failed to register backup service");
        }

        let backup_endpoint = backup::Endpoint::new(
            servers.node.id(),
            engines.engine.clone(),
            self.region_info_accessor.clone(),
            engines.engines.kv.clone(),
            self.config.backup.clone(),
            self.concurrency_manager.clone(),
            self.config.storage.api_version(),
            self.causal_ts_provider.clone(),
        );
        self.cfg_controller.as_mut().unwrap().register(
            tikv::config::Module::Backup,
            Box::new(backup_endpoint.get_config_manager()),
        );
        backup_worker.start(backup_endpoint);

        let cdc_service = cdc::Service::new(
            servers.cdc_scheduler.clone(),
            servers.cdc_memory_quota.clone(),
        );
        if servers
            .server
            .register_service(create_change_data(cdc_service))
            .is_some()
        {
            fatal!("failed to register cdc service");
        }
        if servers
            .server
            .register_service(create_resource_metering_pub_sub(
                servers.rsmeter_pubsub_service.clone(),
            ))
            .is_some()
        {
            warn!("failed to register resource metering pubsub service");
        }

        if let Some(sched) = servers.backup_stream_scheduler.take() {
            let pitr_service = backup_stream::Service::new(sched);
            if servers
                .server
                .register_service(create_log_backup(pitr_service))
                .is_some()
            {
                fatal!("failed to register log backup service");
            }
        }

        // the present tikv in recovery mode, start recovery service
        if self.br_snap_recovery_mode {
            let recovery_service =
                RecoveryService::new(engines.engines.clone(), self.router.clone());

            if servers
                .server
                .register_service(create_recover_data(recovery_service))
                .is_some()
            {
                fatal!("failed to register recovery service");
            }
        }
    }

    fn init_io_utility(&mut self) -> BytesFetcher {
        let stats_collector_enabled = file_system::init_io_stats_collector()
            .map_err(|e| warn!("failed to init I/O stats collector: {}", e))
            .is_ok();

        let limiter = Arc::new(
            self.config
                .storage
                .io_rate_limit
                .build(!stats_collector_enabled /* enable_statistics */),
        );
        let fetcher = if stats_collector_enabled {
            BytesFetcher::FromIoStatsCollector()
        } else {
            BytesFetcher::FromRateLimiter(limiter.statistics().unwrap())
        };
        // Set up IO limiter even when rate limit is disabled, so that rate limits can
        // be dynamically applied later on.
        set_io_rate_limiter(Some(limiter));
        fetcher
    }

    fn init_metrics_flusher(
        &mut self,
        fetcher: BytesFetcher,
        engines_info: Arc<EnginesResourceInfo>,
    ) {
        let mut engine_metrics = EngineMetricsManager::<RocksEngine, ER>::new(
            self.engines.as_ref().unwrap().engines.clone(),
        );
        let mut io_metrics = IoMetricsManager::new(fetcher);
        let engines_info_clone = engines_info.clone();

        // region_id -> (suffix, tablet)
        // `update` of EnginesResourceInfo is called perodically which needs this map
        // for recording the latest tablet for each region.
        // `cached_latest_tablets` is passed to `update` to avoid memory
        // allocation each time when calling `update`.
        let mut cached_latest_tablets: HashMap<u64, (u64, RocksEngine)> = HashMap::new();
        self.background_worker
            .spawn_interval_task(DEFAULT_METRICS_FLUSH_INTERVAL, move || {
                let now = Instant::now();
                engine_metrics.flush(now);
                io_metrics.flush(now);
                engines_info_clone.update(now, &mut cached_latest_tablets);
            });
        if let Some(limiter) = get_io_rate_limiter() {
            limiter.set_low_priority_io_adjustor_if_needed(Some(engines_info));
        }

        let mut mem_trace_metrics = MemoryTraceManager::default();
        mem_trace_metrics.register_provider(MEMTRACE_RAFTSTORE.clone());
        mem_trace_metrics.register_provider(MEMTRACE_COPROCESSOR.clone());
        self.background_worker
            .spawn_interval_task(DEFAULT_MEMTRACE_FLUSH_INTERVAL, move || {
                let now = Instant::now();
                mem_trace_metrics.flush(now);
            });
    }

    // Only background cpu quota tuning is implemented at present. iops and frontend
    // quota tuning is on the way
    fn init_quota_tuning_task(&self, quota_limiter: Arc<QuotaLimiter>) {
        // No need to do auto tune when capacity is really low
        if SysQuota::cpu_cores_quota() * BACKGROUND_REQUEST_CORE_MAX_RATIO
            < BACKGROUND_REQUEST_CORE_LOWER_BOUND
        {
            return;
        };

        // Determine the base cpu quota
        let base_cpu_quota =
            // if cpu quota is not specified, start from optimistic case
            if quota_limiter.cputime_limiter(false).is_infinite() {
                1000_f64
                    * f64::max(
                        BACKGROUND_REQUEST_CORE_LOWER_BOUND,
                        SysQuota::cpu_cores_quota() * BACKGROUND_REQUEST_CORE_DEFAULT_RATIO,
                    )
            } else {
                quota_limiter.cputime_limiter(false) / 1000_f64
            };

        // Calculate the celling and floor quota
        let celling_quota = f64::min(
            base_cpu_quota * 2.0,
            1_000_f64 * SysQuota::cpu_cores_quota() * BACKGROUND_REQUEST_CORE_MAX_RATIO,
        );
        let floor_quota = f64::max(
            base_cpu_quota * 0.5,
            1_000_f64 * BACKGROUND_REQUEST_CORE_LOWER_BOUND,
        );

        let mut proc_stats: ProcessStat = ProcessStat::cur_proc_stat().unwrap();
        self.background_worker.spawn_interval_task(
            DEFAULT_QUOTA_LIMITER_TUNE_INTERVAL,
            move || {
                if quota_limiter.auto_tune_enabled() {
                    let cputime_limit = quota_limiter.cputime_limiter(false);
                    let old_quota = if cputime_limit.is_infinite() {
                        base_cpu_quota
                    } else {
                        cputime_limit / 1000_f64
                    };
                    let cpu_usage = match proc_stats.cpu_usage() {
                        Ok(r) => r,
                        Err(_e) => 0.0,
                    };
                    // Try tuning quota when cpu_usage is correctly collected.
                    // rule based tuning:
                    // - if instance is busy, shrink cpu quota for analyze by one quota pace until
                    //   lower bound is hit;
                    // - if instance cpu usage is healthy, no op;
                    // - if instance is idle, increase cpu quota by one quota pace  until upper
                    //   bound is hit.
                    if cpu_usage > 0.0f64 {
                        let mut target_quota = old_quota;

                        let cpu_util = cpu_usage / SysQuota::cpu_cores_quota();
                        if cpu_util >= SYSTEM_BUSY_THRESHOLD {
                            target_quota =
                                f64::max(target_quota - CPU_QUOTA_ADJUSTMENT_PACE, floor_quota);
                        } else if cpu_util < SYSTEM_HEALTHY_THRESHOLD {
                            target_quota =
                                f64::min(target_quota + CPU_QUOTA_ADJUSTMENT_PACE, celling_quota);
                        }

                        if old_quota != target_quota {
                            quota_limiter.set_cpu_time_limit(target_quota as usize, false);
                            debug!(
                                "cpu_time_limiter tuned for backend request";
                                "cpu_util" => ?cpu_util,
                                "new quota" => ?target_quota);
                            INSTANCE_BACKEND_CPU_QUOTA.set(target_quota as i64);
                        }
                    }
                }
            },
        );
    }

    fn init_storage_stats_task(&self, engines: Engines<RocksEngine, ER>) {
        let config_disk_capacity: u64 = self.config.raft_store.capacity.0;
        let data_dir = self.config.storage.data_dir.clone();
        let store_path = self.store_path.clone();
        let snap_mgr = self.snap_mgr.clone().unwrap();
        let reserve_space = disk::get_disk_reserved_space();
        let reserve_raft_space = disk::get_raft_disk_reserved_space();
        if reserve_space == 0 && reserve_raft_space == 0 {
            info!("disk space checker not enabled");
            return;
        }
        let raft_path = engines.raft.get_engine_path().to_string();
        let separated_raft_mount_path =
            path_in_diff_mount_point(raft_path.as_str(), engines.kv.path());
        let raft_almost_full_threshold = reserve_raft_space;
        let raft_already_full_threshold = reserve_raft_space / 2;

        let almost_full_threshold = reserve_space;
        let already_full_threshold = reserve_space / 2;
        fn calculate_disk_usage(a: disk::DiskUsage, b: disk::DiskUsage) -> disk::DiskUsage {
            match (a, b) {
                (disk::DiskUsage::AlreadyFull, _) => disk::DiskUsage::AlreadyFull,
                (_, disk::DiskUsage::AlreadyFull) => disk::DiskUsage::AlreadyFull,
                (disk::DiskUsage::AlmostFull, _) => disk::DiskUsage::AlmostFull,
                (_, disk::DiskUsage::AlmostFull) => disk::DiskUsage::AlmostFull,
                (disk::DiskUsage::Normal, disk::DiskUsage::Normal) => disk::DiskUsage::Normal,
            }
        }
        self.background_worker
            .spawn_interval_task(DEFAULT_STORAGE_STATS_INTERVAL, move || {
                let disk_stats = match fs2::statvfs(&store_path) {
                    Err(e) => {
                        error!(
                            "get disk stat for kv store failed";
                            "kv path" => store_path.to_str(),
                            "err" => ?e
                        );
                        return;
                    }
                    Ok(stats) => stats,
                };
                let disk_cap = disk_stats.total_space();
                let snap_size = snap_mgr.get_total_snap_size().unwrap();

                let kv_size = engines
                    .kv
                    .get_engine_used_size()
                    .expect("get kv engine size");

                let raft_size = engines
                    .raft
                    .get_engine_size()
                    .expect("get raft engine size");

                let mut raft_disk_status = disk::DiskUsage::Normal;
                if separated_raft_mount_path && reserve_raft_space != 0 {
                    let raft_disk_stats = match fs2::statvfs(&raft_path) {
                        Err(e) => {
                            error!(
                                "get disk stat for raft engine failed";
                                "raft engine path" => raft_path.clone(),
                                "err" => ?e
                            );
                            return;
                        }
                        Ok(stats) => stats,
                    };
                    let raft_disk_cap = raft_disk_stats.total_space();
                    let mut raft_disk_available =
                        raft_disk_cap.checked_sub(raft_size).unwrap_or_default();
                    raft_disk_available = cmp::min(raft_disk_available, raft_disk_stats.available_space());
                    raft_disk_status = if raft_disk_available <= raft_already_full_threshold
                    {
                        disk::DiskUsage::AlreadyFull
                    } else if raft_disk_available <= raft_almost_full_threshold
                    {
                        disk::DiskUsage::AlmostFull
                    } else {
                        disk::DiskUsage::Normal
                    };
                }
                let placeholer_file_path = PathBuf::from_str(&data_dir)
                    .unwrap()
                    .join(Path::new(file_system::SPACE_PLACEHOLDER_FILE));

                let placeholder_size: u64 =
                    file_system::get_file_size(placeholer_file_path).unwrap_or(0);

                let used_size = if !separated_raft_mount_path {
                    snap_size + kv_size + raft_size + placeholder_size
                } else {
                    snap_size + kv_size + placeholder_size
                };
                let capacity = if config_disk_capacity == 0 || disk_cap < config_disk_capacity {
                    disk_cap
                } else {
                    config_disk_capacity
                };

                let mut available = capacity.checked_sub(used_size).unwrap_or_default();
                available = cmp::min(available, disk_stats.available_space());

                let prev_disk_status = disk::get_disk_status(0); //0 no need care about failpoint.
                let cur_kv_disk_status = if available <= already_full_threshold {
                    disk::DiskUsage::AlreadyFull
                } else if available <= almost_full_threshold {
                    disk::DiskUsage::AlmostFull
                } else {
                    disk::DiskUsage::Normal
                };
                let cur_disk_status = calculate_disk_usage(raft_disk_status, cur_kv_disk_status);
                if prev_disk_status != cur_disk_status {
                    warn!(
                        "disk usage {:?}->{:?} (raft engine usage: {:?}, kv engine usage: {:?}), seperated raft mount={}, kv available={}, snap={}, kv={}, raft={}, capacity={}",
                        prev_disk_status,
                        cur_disk_status,
                        raft_disk_status,
                        cur_kv_disk_status,
                        separated_raft_mount_path,
                        available,
                        snap_size,
                        kv_size,
                        raft_size,
                        capacity
                    );
                }
                disk::set_disk_status(cur_disk_status);
            })
    }

    fn init_sst_recovery_sender(&mut self) -> Option<Scheduler<String>> {
        if !self
            .config
            .storage
            .background_error_recovery_window
            .is_zero()
        {
            let sst_worker = Box::new(LazyWorker::new("sst-recovery"));
            let scheduler = sst_worker.scheduler();
            self.sst_worker = Some(sst_worker);
            Some(scheduler)
        } else {
            None
        }
    }

    fn run_server(&mut self, server_config: Arc<VersionTrack<ServerConfig>>) {
        let server = self.servers.as_mut().unwrap();
        server
            .server
            .build_and_bind()
            .unwrap_or_else(|e| fatal!("failed to build server: {}", e));
        server
            .server
            .start(server_config, self.security_mgr.clone())
            .unwrap_or_else(|e| fatal!("failed to start server: {}", e));
    }

    fn run_status_server(&mut self) {
        // Create a status server.
        let status_enabled = !self.config.server.status_addr.is_empty();
        if status_enabled {
            let mut status_server = match StatusServer::new(
                self.config.server.status_thread_pool_size,
                self.cfg_controller.take().unwrap(),
                Arc::new(self.config.security.clone()),
                self.router.clone(),
                self.store_path.clone(),
            ) {
                Ok(status_server) => Box::new(status_server),
                Err(e) => {
                    error_unknown!(%e; "failed to start runtime for status service");
                    return;
                }
            };
            // Start the status server.
            if let Err(e) = status_server.start(self.config.server.status_addr.clone()) {
                error_unknown!(%e; "failed to bind addr for status service");
            } else {
                self.to_stop.push(status_server);
            }
        }
    }

    fn stop(self) {
        tikv_util::thread_group::mark_shutdown();
        let mut servers = self.servers.unwrap();
        servers
            .server
            .stop()
            .unwrap_or_else(|e| fatal!("failed to stop server: {}", e));

        servers.node.stop();
        self.region_info_accessor.stop();

        servers.lock_mgr.stop();

        if let Some(sst_worker) = self.sst_worker {
            sst_worker.stop_worker();
        }

        self.to_stop.into_iter().for_each(|s| s.stop());
    }
}

pub trait ConfiguredRaftEngine: RaftEngine {
    fn build(
        _: &TikvConfig,
        _: &Arc<Env>,
        _: &Option<Arc<DataKeyManager>>,
        _: &Option<Cache>,
    ) -> Self;
    fn as_rocks_engine(&self) -> Option<&RocksEngine>;
    fn register_config(&self, _cfg_controller: &mut ConfigController, _share_cache: bool);
}

impl<T: RaftEngine> ConfiguredRaftEngine for T {
    default fn build(
        _: &TikvConfig,
        _: &Arc<Env>,
        _: &Option<Arc<DataKeyManager>>,
        _: &Option<Cache>,
    ) -> Self {
        unimplemented!()
    }
    default fn as_rocks_engine(&self) -> Option<&RocksEngine> {
        None
    }
    default fn register_config(&self, _cfg_controller: &mut ConfigController, _share_cache: bool) {}
}

impl ConfiguredRaftEngine for RocksEngine {
    fn build(
        config: &TikvConfig,
        env: &Arc<Env>,
        key_manager: &Option<Arc<DataKeyManager>>,
        block_cache: &Option<Cache>,
    ) -> Self {
        let mut raft_data_state_machine = RaftDataStateMachine::new(
            &config.storage.data_dir,
            &config.raft_engine.config().dir,
            &config.raft_store.raftdb_path,
        );
        let should_dump = raft_data_state_machine.before_open_target();

        let raft_db_path = &config.raft_store.raftdb_path;
        let config_raftdb = &config.raftdb;
        let mut raft_db_opts = config_raftdb.build_opt();
        raft_db_opts.set_env(env.clone());
        let raft_cf_opts = config_raftdb.build_cf_opts(block_cache);
        let mut raftdb =
            engine_rocks::util::new_engine_opt(raft_db_path, raft_db_opts, raft_cf_opts)
                .expect("failed to open raftdb");
        raftdb.set_shared_block_cache(block_cache.is_some());

        if should_dump {
            let raft_engine =
                RaftLogEngine::new(config.raft_engine.config(), key_manager.clone(), None)
                    .expect("failed to open raft engine for migration");
            dump_raft_engine_to_raftdb(&raft_engine, &raftdb, 8 /* threads */);
            raft_engine.stop();
            drop(raft_engine);
            raft_data_state_machine.after_dump_data();
        }
        raftdb
    }

    fn as_rocks_engine(&self) -> Option<&RocksEngine> {
        Some(self)
    }

    fn register_config(&self, cfg_controller: &mut ConfigController, share_cache: bool) {
        cfg_controller.register(
            tikv::config::Module::Raftdb,
            Box::new(DbConfigManger::new(
                Arc::new(self.clone()),
                DbType::Raft,
                share_cache,
            )),
        );
    }
}

impl ConfiguredRaftEngine for RaftLogEngine {
    fn build(
        config: &TikvConfig,
        env: &Arc<Env>,
        key_manager: &Option<Arc<DataKeyManager>>,
        block_cache: &Option<Cache>,
    ) -> Self {
        let mut raft_data_state_machine = RaftDataStateMachine::new(
            &config.storage.data_dir,
            &config.raft_store.raftdb_path,
            &config.raft_engine.config().dir,
        );
        let should_dump = raft_data_state_machine.before_open_target();

        let raft_config = config.raft_engine.config();
        let raft_engine =
            RaftLogEngine::new(raft_config, key_manager.clone(), get_io_rate_limiter())
                .expect("failed to open raft engine");

        if should_dump {
            let config_raftdb = &config.raftdb;
            let mut raft_db_opts = config_raftdb.build_opt();
            raft_db_opts.set_env(env.clone());
            let raft_cf_opts = config_raftdb.build_cf_opts(block_cache);
            let raftdb = engine_rocks::util::new_engine_opt(
                &config.raft_store.raftdb_path,
                raft_db_opts,
                raft_cf_opts,
            )
            .expect("failed to open raftdb for migration");
            dump_raftdb_to_raft_engine(&raftdb, &raft_engine, 8 /* threads */);
            raftdb.stop();
            drop(raftdb);
            raft_data_state_machine.after_dump_data();
        }
        raft_engine
    }
}

impl<CER: ConfiguredRaftEngine> TikvServer<CER> {
    fn init_raw_engines(
        &mut self,
        flow_listener: engine_rocks::FlowListener,
    ) -> (Engines<RocksEngine, CER>, Arc<EnginesResourceInfo>) {
        let block_cache = self.config.storage.block_cache.build_shared_cache();
        let env = self
            .config
            .build_shared_rocks_env(self.encryption_key_manager.clone(), get_io_rate_limiter())
            .unwrap();

        // Create raft engine
        let raft_engine = CER::build(
            &self.config,
            &env,
            &self.encryption_key_manager,
            &block_cache,
        );

        // Create kv engine.
        let mut builder = KvEngineFactoryBuilder::new(env, &self.config, &self.store_path)
            .compaction_event_sender(Arc::new(RaftRouterCompactedEventSender {
                router: Mutex::new(self.router.clone()),
            }))
            .region_info_accessor(self.region_info_accessor.clone())
            .sst_recovery_sender(self.init_sst_recovery_sender())
            .flow_listener(flow_listener);
        if let Some(cache) = block_cache {
            builder = builder.block_cache(cache);
        }
        let factory = Arc::new(builder.build());
        let kv_engine = factory
            .create_shared_db()
            .unwrap_or_else(|s| fatal!("failed to create kv engine: {}", s));
        let engines = Engines::new(kv_engine, raft_engine);

        let cfg_controller = self.cfg_controller.as_mut().unwrap();
        cfg_controller.register(
            tikv::config::Module::Rocksdb,
            Box::new(DbConfigManger::new(
                factory.clone(),
                DbType::Kv,
                self.config.storage.block_cache.shared,
            )),
        );
        self.tablet_factory = Some(factory.clone());
        engines
            .raft
            .register_config(cfg_controller, self.config.storage.block_cache.shared);

        let engines_info = Arc::new(EnginesResourceInfo::new(
            factory,
            engines.raft.as_rocks_engine().cloned(),
            180, // max_samples_to_preserve
        ));

        (engines, engines_info)
    }
}

/// Various sanity-checks and logging before running a server.
///
/// Warnings are logged.
///
/// # Logs
///
/// The presence of these environment variables that affect the database
/// behavior is logged.
///
/// - `GRPC_POLL_STRATEGY`
/// - `http_proxy` and `https_proxy`
///
/// # Warnings
///
/// - if `net.core.somaxconn` < 32768
/// - if `net.ipv4.tcp_syncookies` is not 0
/// - if `vm.swappiness` is not 0
/// - if data directories are not on SSDs
/// - if the "TZ" environment variable is not set on unix
fn pre_start() {
    check_environment_variables();
    for e in tikv_util::config::check_kernel() {
        warn!(
            "check: kernel";
            "err" => %e
        );
    }
}

fn check_system_config(config: &TikvConfig) {
    info!("beginning system configuration check");
    let mut rocksdb_max_open_files = config.rocksdb.max_open_files;
    if config.rocksdb.titan.enabled {
        // Titan engine maintains yet another pool of blob files and uses the same max
        // number of open files setup as rocksdb does. So we double the max required
        // open files here
        rocksdb_max_open_files *= 2;
    }
    if let Err(e) = tikv_util::config::check_max_open_fds(
        RESERVED_OPEN_FDS + (rocksdb_max_open_files + config.raftdb.max_open_files) as u64,
    ) {
        fatal!("{}", e);
    }

    // Check RocksDB data dir
    if let Err(e) = tikv_util::config::check_data_dir(&config.storage.data_dir) {
        warn!(
            "check: rocksdb-data-dir";
            "path" => &config.storage.data_dir,
            "err" => %e
        );
    }
    // Check raft data dir
    if let Err(e) = tikv_util::config::check_data_dir(&config.raft_store.raftdb_path) {
        warn!(
            "check: raftdb-path";
            "path" => &config.raft_store.raftdb_path,
            "err" => %e
        );
    }
}

fn try_lock_conflict_addr<P: AsRef<Path>>(path: P) -> File {
    let f = File::create(path.as_ref()).unwrap_or_else(|e| {
        fatal!(
            "failed to create lock at {}: {}",
            path.as_ref().display(),
            e
        )
    });

    if f.try_lock_exclusive().is_err() {
        fatal!(
            "{} already in use, maybe another instance is binding with this address.",
            path.as_ref().file_name().unwrap().to_str().unwrap()
        );
    }
    f
}

#[cfg(unix)]
fn get_lock_dir() -> String {
    format!("{}_TIKV_LOCK_FILES", unsafe { libc::getuid() })
}

#[cfg(not(unix))]
fn get_lock_dir() -> String {
    "TIKV_LOCK_FILES".to_owned()
}

/// A small trait for components which can be trivially stopped. Lets us keep
/// a list of these in `TiKV`, rather than storing each component individually.
trait Stop {
    fn stop(self: Box<Self>);
}

impl<E, R> Stop for StatusServer<E, R>
where
    E: 'static,
    R: 'static + Send,
{
    fn stop(self: Box<Self>) {
        (*self).stop()
    }
}

impl Stop for Worker {
    fn stop(self: Box<Self>) {
        Worker::stop(&self);
    }
}

impl<T: fmt::Display + Send + 'static> Stop for LazyWorker<T> {
    fn stop(self: Box<Self>) {
        self.stop_worker();
    }
}

pub struct EngineMetricsManager<EK: KvEngine, R: RaftEngine> {
    engines: Engines<EK, R>,
    last_reset: Instant,
}

impl<EK: KvEngine, R: RaftEngine> EngineMetricsManager<EK, R> {
    pub fn new(engines: Engines<EK, R>) -> Self {
        EngineMetricsManager {
            engines,
            last_reset: Instant::now(),
        }
    }

    pub fn flush(&mut self, now: Instant) {
        KvEngine::flush_metrics(&self.engines.kv, "kv");
        self.engines.raft.flush_metrics("raft");
        if now.saturating_duration_since(self.last_reset) >= DEFAULT_ENGINE_METRICS_RESET_INTERVAL {
            KvEngine::reset_statistics(&self.engines.kv);
            self.engines.raft.reset_statistics();
            self.last_reset = now;
        }
    }
}

pub struct EnginesResourceInfo {
    tablet_factory: Arc<dyn TabletFactory<RocksEngine> + Sync + Send>,
    raft_engine: Option<RocksEngine>,
    latest_normalized_pending_bytes: AtomicU32,
    normalized_pending_bytes_collector: MovingAvgU32,
}

impl EnginesResourceInfo {
    const SCALE_FACTOR: u64 = 100;

    fn new(
        tablet_factory: Arc<dyn TabletFactory<RocksEngine> + Sync + Send>,
        raft_engine: Option<RocksEngine>,
        max_samples_to_preserve: usize,
    ) -> Self {
        EnginesResourceInfo {
            tablet_factory,
            raft_engine,
            latest_normalized_pending_bytes: AtomicU32::new(0),
            normalized_pending_bytes_collector: MovingAvgU32::new(max_samples_to_preserve),
        }
    }

    pub fn update(
        &self,
        _now: Instant,
        cached_latest_tablets: &mut HashMap<u64, (u64, RocksEngine)>,
    ) {
        let mut normalized_pending_bytes = 0;

        fn fetch_engine_cf(engine: &RocksEngine, cf: &str, normalized_pending_bytes: &mut u32) {
            if let Ok(cf_opts) = engine.get_options_cf(cf) {
                if let Ok(Some(b)) = engine.get_cf_pending_compaction_bytes(cf) {
                    if cf_opts.get_soft_pending_compaction_bytes_limit() > 0 {
                        *normalized_pending_bytes = std::cmp::max(
                            *normalized_pending_bytes,
                            (b * EnginesResourceInfo::SCALE_FACTOR
                                / cf_opts.get_soft_pending_compaction_bytes_limit())
                                as u32,
                        );
                    }
                }
            }
        }

        if let Some(raft_engine) = &self.raft_engine {
            fetch_engine_cf(raft_engine, CF_DEFAULT, &mut normalized_pending_bytes);
        }

        self.tablet_factory
            .for_each_opened_tablet(
                &mut |id, suffix, db: &RocksEngine| match cached_latest_tablets.entry(id) {
                    collections::HashMapEntry::Occupied(mut slot) => {
                        if slot.get().0 < suffix {
                            slot.insert((suffix, db.clone()));
                        }
                    }
                    collections::HashMapEntry::Vacant(slot) => {
                        slot.insert((suffix, db.clone()));
                    }
                },
            );

        // todo(SpadeA): Now, there's a potential race condition problem where the
        // tablet could be destroyed after the clone and before the fetching
        // which could result in programme panic. It's okay now as the single global
        // kv_engine will not be destroyed in normal operation and v2 is not
        // ready for operation. Furthermore, this race condition is general to v2 as
        // tablet clone is not a case exclusively happened here. We should
        // propose another PR to tackle it such as destory tablet lazily in a GC
        // thread.

        for (_, (_, tablet)) in cached_latest_tablets.iter() {
            for cf in &[CF_DEFAULT, CF_WRITE, CF_LOCK] {
                fetch_engine_cf(tablet, cf, &mut normalized_pending_bytes);
            }
        }

        // Clear ensures that these tablets are not hold forever.
        cached_latest_tablets.clear();

        let (_, avg) = self
            .normalized_pending_bytes_collector
            .add(normalized_pending_bytes);
        self.latest_normalized_pending_bytes.store(
            std::cmp::max(normalized_pending_bytes, avg),
            Ordering::Relaxed,
        );
    }
}

impl IoBudgetAdjustor for EnginesResourceInfo {
    fn adjust(&self, total_budgets: usize) -> usize {
        let score = self.latest_normalized_pending_bytes.load(Ordering::Relaxed) as f32
            / Self::SCALE_FACTOR as f32;
        // Two reasons for adding `sqrt` on top:
        // 1) In theory the convergence point is independent of the value of pending
        //    bytes (as long as backlog generating rate equals consuming rate, which is
        //    determined by compaction budgets), a convex helps reach that point while
        //    maintaining low level of pending bytes.
        // 2) Variance of compaction pending bytes grows with its magnitude, a filter
        //    with decreasing derivative can help balance such trend.
        let score = score.sqrt();
        // The target global write flow slides between Bandwidth / 2 and Bandwidth.
        let score = 0.5 + score / 2.0;
        (total_budgets as f32 * score) as usize
    }
}

#[cfg(test)]
mod test {
    use std::{
        collections::HashMap,
        sync::{atomic::Ordering, Arc},
    };

    use engine_rocks::{raw::Env, RocksEngine};
    use engine_traits::{
        FlowControlFactorsExt, MiscExt, OpenOptions, SyncMutable, TabletFactory, CF_DEFAULT,
    };
    use tempfile::Builder;
    use tikv::{config::TikvConfig, server::KvEngineFactoryBuilder};
    use tikv_util::{config::ReadableSize, time::Instant};

    use super::EnginesResourceInfo;

    #[test]
    fn test_engines_resource_info_update() {
        let mut config = TikvConfig::default();
        config.rocksdb.defaultcf.disable_auto_compactions = true;
        config.rocksdb.defaultcf.soft_pending_compaction_bytes_limit = Some(ReadableSize(1));
        config.rocksdb.writecf.soft_pending_compaction_bytes_limit = Some(ReadableSize(1));
        config.rocksdb.lockcf.soft_pending_compaction_bytes_limit = Some(ReadableSize(1));
        let env = Arc::new(Env::default());
        let path = Builder::new().prefix("test-update").tempdir().unwrap();

        let builder = KvEngineFactoryBuilder::new(env, &config, path.path());
        let factory = builder.build_v2();

        for i in 1..6 {
            let _ = factory
                .open_tablet(i, Some(10), OpenOptions::default().set_create_new(true))
                .unwrap();
        }

        let tablet = factory
            .open_tablet(1, Some(10), OpenOptions::default().set_cache_only(true))
            .unwrap();
        // Prepare some data for two tablets of the same region. So we can test whether
        // we fetch the bytes from the latest one.
        for i in 1..21 {
            tablet.put_cf(CF_DEFAULT, b"key", b"val").unwrap();
            if i % 2 == 0 {
                tablet.flush_cf(CF_DEFAULT, true).unwrap();
            }
        }
        let old_pending_compaction_bytes = tablet
            .get_cf_pending_compaction_bytes(CF_DEFAULT)
            .unwrap()
            .unwrap();

        let tablet = factory
            .open_tablet(1, Some(20), OpenOptions::default().set_create_new(true))
            .unwrap();

        for i in 1..11 {
            tablet.put_cf(CF_DEFAULT, b"key", b"val").unwrap();
            if i % 2 == 0 {
                tablet.flush_cf(CF_DEFAULT, true).unwrap();
            }
        }
        let new_pending_compaction_bytes = tablet
            .get_cf_pending_compaction_bytes(CF_DEFAULT)
            .unwrap()
            .unwrap();

        assert!(old_pending_compaction_bytes > new_pending_compaction_bytes);

        let engines_info = Arc::new(EnginesResourceInfo::new(Arc::new(factory), None, 10));

        let mut cached_latest_tablets: HashMap<u64, (u64, RocksEngine)> = HashMap::new();
        engines_info.update(Instant::now(), &mut cached_latest_tablets);

        // The memory allocation should be reserved
        assert!(cached_latest_tablets.capacity() >= 5);
        // The tablet cache should be cleared
        assert!(cached_latest_tablets.is_empty());

        // The latest_normalized_pending_bytes should be equal to the pending compaction
        // bytes of tablet_1_20
        assert_eq!(
            (new_pending_compaction_bytes * 100) as u32,
            engines_info
                .latest_normalized_pending_bytes
                .load(Ordering::Relaxed)
        );
    }
}<|MERGE_RESOLUTION|>--- conflicted
+++ resolved
@@ -990,17 +990,7 @@
                 ConnectionConfig {
                     keep_alive_interval: self.config.server.grpc_keepalive_time.0,
                     keep_alive_timeout: self.config.server.grpc_keepalive_timeout.0,
-<<<<<<< HEAD
-                    tls: self
-                        .security_mgr
-                        .client_suite()
-                        .map_err(|err| {
-                            warn!("Failed to load client TLS suite, ignoring TLS config."; "err" => %err);
-                        })
-                        .ok(),
-=======
                     tls: Arc::clone(&self.security_mgr),
->>>>>>> 2ab52016
                 },
             );
             let backup_stream_endpoint = backup_stream::Endpoint::new(
