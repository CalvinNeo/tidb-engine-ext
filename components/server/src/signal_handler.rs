// Copyright 2017 TiKV Project Authors. Licensed under Apache-2.0.

pub use self::imp::wait_for_signal;

#[cfg(unix)]
mod imp {
    use engine_traits::{Engines, KvEngine, MiscExt, RaftEngine};
    use signal_hook::{
        consts::{SIGHUP, SIGINT, SIGTERM, SIGUSR1, SIGUSR2},
        iterator::Signals,
    };
    use tikv_util::metrics;

    #[allow(dead_code)]
    pub fn wait_for_signal(engines: Option<Engines<impl KvEngine, impl RaftEngine>>) {
<<<<<<< HEAD
        let mut signals = Signals::new(&[SIGTERM, SIGINT, SIGHUP, SIGUSR1, SIGUSR2]).unwrap();
=======
        let mut signals = Signals::new([SIGTERM, SIGINT, SIGHUP, SIGUSR1, SIGUSR2]).unwrap();
>>>>>>> 616b4402
        for signal in &mut signals {
            match signal {
                SIGTERM | SIGINT | SIGHUP => {
                    info!("receive signal {}, stopping server...", signal);
                    break;
                }
                SIGUSR1 => {
                    // Use SIGUSR1 to log metrics.
                    info!("{}", metrics::dump(false));
                    if let Some(ref engines) = engines {
                        info!("{:?}", MiscExt::dump_stats(&engines.kv));
                        info!("{:?}", RaftEngine::dump_stats(&engines.raft));
                    }
                }
                // TODO: handle more signal
                _ => unreachable!(),
            }
        }
    }
}

#[cfg(not(unix))]
mod imp {
    use engine_traits::{Engines, KvEngine, RaftEngine};

    pub fn wait_for_signal(_: Option<Engines<impl KvEngine, impl RaftEngine>>) {}
}<|MERGE_RESOLUTION|>--- conflicted
+++ resolved
@@ -13,11 +13,7 @@
 
     #[allow(dead_code)]
     pub fn wait_for_signal(engines: Option<Engines<impl KvEngine, impl RaftEngine>>) {
-<<<<<<< HEAD
-        let mut signals = Signals::new(&[SIGTERM, SIGINT, SIGHUP, SIGUSR1, SIGUSR2]).unwrap();
-=======
         let mut signals = Signals::new([SIGTERM, SIGINT, SIGHUP, SIGUSR1, SIGUSR2]).unwrap();
->>>>>>> 616b4402
         for signal in &mut signals {
             match signal {
                 SIGTERM | SIGINT | SIGHUP => {
