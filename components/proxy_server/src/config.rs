--- conflicted
+++ resolved
@@ -10,13 +10,8 @@
 use online_config::OnlineConfig;
 use serde_derive::{Deserialize, Serialize};
 use serde_with::with_prefix;
-<<<<<<< HEAD
-use tikv::config::TiKvConfig;
+use tikv::config::{TiKvConfig, LAST_CONFIG_FILE};
 use tikv_util::{config::ReadableDuration, crit};
-=======
-use tikv::config::{TiKvConfig, LAST_CONFIG_FILE};
-use tikv_util::crit;
->>>>>>> 2feed33b
 
 use crate::fatal;
 
@@ -184,7 +179,7 @@
     let last_cfg_path = store_path.join(LAST_CONFIG_FILE);
     let mut v: Vec<String> = vec![];
     if last_cfg_path.exists() {
-        let s = TiKvConfig::from_file(&last_cfg_path, Some(&mut v)).unwrap_or_else(|e| {
+        let s = TiKvConfig::from_file(&last_cfg_path, None).unwrap_or_else(|e| {
             error!(
                 "invalid auto generated configuration file {}, err {}",
                 last_cfg_path.display(),
