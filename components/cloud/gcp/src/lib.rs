--- conflicted
+++ resolved
@@ -5,9 +5,6 @@
 extern crate slog_global;
 
 mod gcs;
-<<<<<<< HEAD
-pub use gcs::{Config, GcsStorage};
-=======
 pub use gcs::{Config, GcsStorage};
 
 pub mod utils {
@@ -26,5 +23,4 @@
             metrics::CLOUD_ERROR_VEC.with_label_values(&["gcp", name]).inc();
         })).await
     }
-}
->>>>>>> 616b4402
+}