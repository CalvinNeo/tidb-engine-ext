// Copyright 2021 TiKV Project Authors. Licensed under Apache-2.0.
use std::{
    env, io,
    str::FromStr,
    sync::{Arc, RwLock},
};

use async_trait::async_trait;
use azure_core::{
    auth::{TokenCredential, TokenResponse},
    prelude::*,
};
use azure_identity::token_credentials::{ClientSecretCredential, TokenCredentialOptions};
use azure_storage::{
    blob::prelude::*,
    core::{prelude::*, ConnectionStringBuilder},
};
use chrono::{Duration as ChronoDuration, Utc};
use cloud::blob::{
    none_to_empty, BlobConfig, BlobStorage, BucketConf, PutResource, StringNonEmpty,
};
use futures_util::{
    io::{AsyncRead, AsyncReadExt},
    stream,
    stream::StreamExt,
    TryStreamExt,
};
pub use kvproto::brpb::{AzureBlobStorage as InputConfig, Bucket as InputBucket, CloudDynamic};
use oauth2::{ClientId, ClientSecret};
use tikv_util::{
    debug,
    stream::{retry, RetryError},
};
use tokio::{
    sync::Mutex,
    time::{timeout, Duration},
};

const ENV_CLIENT_ID: &str = "AZURE_CLIENT_ID";
const ENV_TENANT_ID: &str = "AZURE_TENANT_ID";
const ENV_CLIENT_SECRET: &str = "AZURE_CLIENT_SECRET";
const ENV_ACCOUNT_NAME: &str = "AZURE_STORAGE_ACCOUNT";
const ENV_SHARED_KEY: &str = "AZURE_STORAGE_KEY";

/// CredentialInfo saves the credential variables from the environment:
/// client_id:      $AZURE_CLIENT_ID,
/// tenant_id:      $AZURE_TENANT_ID,
/// client_secret:  $AZURE_CLIENT_SECRET,
#[derive(Clone, Debug)]
struct CredentialInfo {
    client_id: ClientId,
    tenant_id: String,
    client_secret: ClientSecret,
}

#[derive(Clone)]
pub struct Config {
    bucket: BucketConf,

    account_name: Option<StringNonEmpty>,
    shared_key: Option<StringNonEmpty>,
    credential_info: Option<CredentialInfo>,
    env_account_name: Option<StringNonEmpty>,
    env_shared_key: Option<StringNonEmpty>,
}

impl std::fmt::Debug for Config {
    fn fmt(&self, f: &mut std::fmt::Formatter<'_>) -> std::fmt::Result {
        f.debug_struct("Config")
            .field("bucket", &self.bucket)
            .field("account_name", &self.account_name)
            .field("shared_key", &"?")
            .field("credential_info", &self.credential_info)
            .field("env_account_name", &self.env_account_name)
            .field("env_shared_key", &"?")
            .finish()
    }
}

impl Config {
    #[cfg(test)]
    pub fn default(bucket: BucketConf) -> Self {
        Self {
            bucket,
            account_name: None,
            shared_key: None,
            credential_info: Self::load_credential_info(),
            env_account_name: Self::load_env_account_name(),
            env_shared_key: Self::load_env_shared_key(),
        }
    }

    fn load_credential_info() -> Option<CredentialInfo> {
        if let (Some(client_id), Some(tenant_id), Some(client_secret)) = (
            env::var(ENV_CLIENT_ID).ok(),
            env::var(ENV_TENANT_ID).ok(),
            env::var(ENV_CLIENT_SECRET).ok(),
        ) {
            if !(client_id.is_empty() || tenant_id.is_empty() || client_secret.is_empty()) {
                let client_id = ClientId::new(client_id);
                let client_secret = ClientSecret::new(client_secret);
                return Some(CredentialInfo {
                    client_id,
                    tenant_id,
                    client_secret,
                });
            }
        }
        None
    }

    fn load_env_account_name() -> Option<StringNonEmpty> {
        env::var(ENV_ACCOUNT_NAME)
            .ok()
            .and_then(StringNonEmpty::opt)
    }

    fn load_env_shared_key() -> Option<StringNonEmpty> {
        env::var(ENV_SHARED_KEY).ok().and_then(StringNonEmpty::opt)
    }

    pub fn from_cloud_dynamic(cloud_dynamic: &CloudDynamic) -> io::Result<Config> {
        let bucket = BucketConf::from_cloud_dynamic(cloud_dynamic)?;
        let attrs = &cloud_dynamic.attrs;
        let def = &String::new();

        Ok(Config {
            bucket,
            account_name: StringNonEmpty::opt(attrs.get("account_name").unwrap_or(def).clone()),
            shared_key: StringNonEmpty::opt(attrs.get("shared_key").unwrap_or(def).clone()),
            credential_info: Self::load_credential_info(),
            env_account_name: Self::load_env_account_name(),
            env_shared_key: Self::load_env_shared_key(),
        })
    }

    pub fn from_input(input: InputConfig) -> io::Result<Config> {
        let bucket = BucketConf {
            endpoint: StringNonEmpty::opt(input.endpoint),
            bucket: StringNonEmpty::required_field(input.bucket, "bucket")?,
            prefix: StringNonEmpty::opt(input.prefix),
            storage_class: StringNonEmpty::opt(input.storage_class),
            region: None,
        };

        Ok(Config {
            bucket,
            account_name: StringNonEmpty::opt(input.account_name),
            shared_key: StringNonEmpty::opt(input.shared_key),
            credential_info: Self::load_credential_info(),
            env_account_name: Self::load_env_account_name(),
            env_shared_key: Self::load_env_shared_key(),
        })
    }

    pub fn get_account_name(&self) -> io::Result<String> {
        if let Some(account_name) = self.account_name.as_ref() {
            Ok(account_name.to_string())
        } else if let Some(account_name) = self.env_account_name.as_ref() {
            Ok(account_name.to_string())
        } else {
            Err(io::Error::new(
                io::ErrorKind::InvalidInput,
                "account name cannot be empty to access azure blob storage",
            ))
        }
    }

    pub fn parse_plaintext_account_url(&self) -> Option<String> {
        if let (Some(account_name), Some(shared_key)) =
            (self.account_name.as_ref(), self.shared_key.as_ref())
        {
            let blob_endpoint = match self.bucket.endpoint.as_ref() {
                Some(s) => s.to_string(),
                None => format!("https://{}.blob.core.windows.net", account_name),
            };
            Some(
                ConnectionStringBuilder::new()
                    .account_name(account_name)
                    .account_key(shared_key)
                    .blob_endpoint(&blob_endpoint)
                    .build(),
            )
        } else {
            None
        }
    }

    pub fn parse_env_plaintext_account_url(&self) -> Option<String> {
        if let (Some(account_name), Some(shared_key)) =
            (self.env_account_name.as_ref(), self.env_shared_key.as_ref())
        {
            let blob_endpoint = match self.bucket.endpoint.as_ref() {
                Some(s) => s.to_string(),
                None => format!("https://{}.blob.core.windows.net", account_name),
            };
            Some(
                ConnectionStringBuilder::new()
                    .account_name(account_name)
                    .account_key(shared_key)
                    .blob_endpoint(&blob_endpoint)
                    .build(),
            )
        } else {
            None
        }
    }
}

impl BlobConfig for Config {
    fn name(&self) -> &'static str {
        STORAGE_NAME
    }

    fn url(&self) -> io::Result<url::Url> {
        self.bucket.url("azure").map_err(|s| {
            io::Error::new(
                io::ErrorKind::Other,
                format!("error creating bucket url: {}", s),
            )
        })
    }
}

enum RequestError {
    InvalidInput(Box<dyn std::error::Error + Send + Sync>, String),
    TimeOut(String),
}

impl From<RequestError> for io::Error {
    fn from(err: RequestError) -> Self {
        match err {
            RequestError::InvalidInput(e, tag) => {
                Self::new(io::ErrorKind::InvalidInput, format!("{}: {}", tag, &e))
            }
            RequestError::TimeOut(msg) => Self::new(io::ErrorKind::TimedOut, msg),
        }
    }
}

impl RetryError for RequestError {
    fn is_retryable(&self) -> bool {
        matches!(self, Self::TimeOut(_))
    }
}

const CONNECTION_TIMEOUT: Duration = Duration::from_secs(900);

/// A helper for uploading a large file to Azure storage.
struct AzureUploader {
    client_builder: Arc<dyn ContainerBuilder>,
    name: String,

    storage_class: AccessTier,
}

impl AzureUploader {
    /// Creates a new uploader with a given target location and upload
    /// configuration.
    fn new(client_builder: Arc<dyn ContainerBuilder>, config: &Config, name: String) -> Self {
        AzureUploader {
            client_builder,
            name,

            storage_class: Self::parse_storage_class(none_to_empty(
                config.bucket.storage_class.clone(),
            )),
        }
    }

    fn parse_storage_class(storage_class: String) -> AccessTier {
        AccessTier::from_str(storage_class.as_str()).unwrap_or(AccessTier::Hot)
    }

    /// Executes the upload process.
    async fn run(
        self,
        reader: &mut (dyn AsyncRead + Unpin + Send),
        est_len: u64,
    ) -> io::Result<()> {
        // upload the entire data.
        let mut data = Vec::with_capacity(est_len as usize);
        reader.read_to_end(&mut data).await?;
        retry(|| self.upload(&data)).await?;
        Ok(())
    }

    /// Uploads a file atomically.
    ///
    /// This should be used only when the data is known to be short, and thus
    /// relatively cheap to retry the entire upload.
    async fn upload(&self, data: &[u8]) -> Result<(), RequestError> {
        match timeout(Self::get_timeout(), async {
            self.client_builder
                .get_client()
                .await
                .map_err(|e| e.to_string())?
                .as_blob_client(&self.name)
                .put_block_blob(data.to_vec())
                .access_tier(self.storage_class)
                .execute()
                .await?;
            Ok(())
        })
        .await
        {
            Ok(res) => match res {
                Ok(_) => Ok(()),
                Err(err) => {
                    let err_info = ToString::to_string(&err);
                    if err_info.contains("busy") {
                        // server is busy, retry later
                        Err(RequestError::TimeOut(format!(
                            "the resource is busy: {}, retry later",
                            err_info
                        )))
                    } else {
                        Err(RequestError::InvalidInput(
                            err,
                            "upload block failed".to_owned(),
                        ))
                    }
                }
            },
            Err(_) => Err(RequestError::TimeOut(
                "timeout after 15mins for complete in azure storage".to_owned(),
            )),
        }
    }

    fn get_timeout() -> Duration {
        CONNECTION_TIMEOUT
    }
}

// if use azure ad to access the azure blob,
// it need to update the token at regular intervals,
// so wrap the client builder
#[async_trait]
trait ContainerBuilder: 'static + Send + Sync {
    async fn get_client(&self) -> io::Result<Arc<ContainerClient>>;
}

struct SharedKeyContainerBuilder {
    container_client: Arc<ContainerClient>,
}

#[async_trait]
impl ContainerBuilder for SharedKeyContainerBuilder {
    async fn get_client(&self) -> io::Result<Arc<ContainerClient>> {
        Ok(self.container_client.clone())
    }
}

type TokenCacheType = Arc<RwLock<Option<(TokenResponse, Arc<ContainerClient>)>>>;
struct TokenCredContainerBuilder {
    account_name: String,
    container_name: String,
    token_resource: String,
    token_cred: Arc<ClientSecretCredential>,
    token_cache: TokenCacheType,

    modify_place: Arc<Mutex<bool>>,
}

impl TokenCredContainerBuilder {
    fn new(
        account_name: String,
        container_name: String,
        token_resource: String,
        token_cred: Arc<ClientSecretCredential>,
    ) -> Self {
        Self {
            account_name,
            container_name,
            token_resource,
            token_cred,
            token_cache: Arc::new(RwLock::new(None)),

            modify_place: Arc::new(Mutex::new(true)),
        }
    }
}

// if the token only has 5 minutes left.
// Threads will try to modify it without blocked: try_lock
// The thread doesn't get the lock will continue to use the token.
const TOKEN_UPDATE_LEFT_TIME_MINS: i64 = 5;
// if the token only has 2 minutes left.
// Threads will try to modify it with blocked: lock
const TOKEN_EXPIRE_LEFT_TIME_MINS: i64 = 2;

#[async_trait]
impl ContainerBuilder for TokenCredContainerBuilder {
    async fn get_client(&self) -> io::Result<Arc<ContainerClient>> {
        // only the thread get the modify_lock can update the token,
        // so that this thread can get the token before lock wirte-lock
        // avoid to block other threads too much time.
        let mut modify_lock = None;
        {
            let token_response = self.token_cache.read().unwrap();
            if let Some(ref t) = *token_response {
                let interval = t.0.expires_on - Utc::now();
                // keep token updated 5 minutes before it expires
                if interval > ChronoDuration::minutes(TOKEN_UPDATE_LEFT_TIME_MINS) {
                    return Ok(t.1.clone());
                }

                if interval > ChronoDuration::minutes(TOKEN_EXPIRE_LEFT_TIME_MINS) {
                    // there still have time to use the token,
                    // and only need one thread to update token.
                    if let Ok(l) = self.modify_place.try_lock() {
                        modify_lock = Some(l);
                    } else {
                        // otherwise, continue to use the current token
                        return Ok(t.1.clone());
                    }
                }
            }
        } // release the read lock

        // give up getting the client from cache, try update it
        if modify_lock.is_none() {
            modify_lock = Some(self.modify_place.lock().await);
        }

        if let Some(_lock) = modify_lock {
            // check whether there is another thread already updates the token.
            {
                let token_response = self.token_cache.read().unwrap();
                if let Some(ref t) = *token_response {
                    let interval = t.0.expires_on - Utc::now();
                    // token is already updated
                    if interval > ChronoDuration::minutes(TOKEN_UPDATE_LEFT_TIME_MINS) {
                        return Ok(t.1.clone());
                    }
                }
            }
            // release read lock, the thread still have modify lock,
            // so no other threads can write the token_cache, so read lock is not blocked.
            let token = self
                .token_cred
                .get_token(&self.token_resource)
                .await
                .map_err(|e| io::Error::new(io::ErrorKind::InvalidInput, format!("{}", &e)))?;
            let http_client = new_http_client();
            let storage_client = StorageAccountClient::new_bearer_token(
                http_client,
                self.account_name.clone(),
                token.token.secret(),
            )
            .as_storage_client()
            .as_container_client(self.container_name.clone());

            {
                let mut token_response = self.token_cache.write().unwrap();
                *token_response = Some((token, storage_client.clone()));
            }
            Ok(storage_client)
        } else {
            Err(io::Error::new(
                io::ErrorKind::InvalidInput,
                "failed to get either modify_lock or client",
            ))
        }
    }
}

const STORAGE_NAME: &str = "azure";

#[derive(Clone)]
pub struct AzureStorage {
    config: Config,
    client_builder: Arc<dyn ContainerBuilder>,
}

impl AzureStorage {
    pub fn from_input(input: InputConfig) -> io::Result<Self> {
        Self::new(Config::from_input(input)?)
    }

    pub fn from_cloud_dynamic(cloud_dynamic: &CloudDynamic) -> io::Result<Self> {
        Self::new(Config::from_cloud_dynamic(cloud_dynamic)?)
    }

    pub fn new(config: Config) -> io::Result<AzureStorage> {
        // priority: explicit shared key > env Azure AD > env shared key
        if let Some(connection_string) = config.parse_plaintext_account_url() {
            let bucket = (*config.bucket.bucket).to_owned();
            let http_client = new_http_client();
            let container_client = StorageAccountClient::new_connection_string(
                http_client.clone(),
                connection_string.as_str(),
            )
            .map_err(|e| io::Error::new(io::ErrorKind::InvalidInput, format!("{}", &e)))?
            .as_storage_client()
            .as_container_client(bucket);

            let client_builder = Arc::new(SharedKeyContainerBuilder { container_client });
            Ok(AzureStorage {
                config,
                client_builder,
            })
        } else if let Some(credential_info) = config.credential_info.as_ref() {
            let bucket = (*config.bucket.bucket).to_owned();
            let account_name = config.get_account_name()?;
            let token_resource = format!("https://{}.blob.core.windows.net", &account_name);
            let cred = ClientSecretCredential::new(
                credential_info.tenant_id.clone(),
                credential_info.client_id.to_string(),
                credential_info.client_secret.secret().clone(),
                TokenCredentialOptions::default(),
            );

            let client_builder = Arc::new(TokenCredContainerBuilder::new(
                account_name,
                bucket,
                token_resource,
                Arc::new(cred),
            ));
            // get token later
            Ok(AzureStorage {
                config,
                client_builder,
            })
        } else if let Some(connection_string) = config.parse_env_plaintext_account_url() {
            let bucket = (*config.bucket.bucket).to_owned();
            let http_client = new_http_client();
            let container_client = StorageAccountClient::new_connection_string(
                http_client.clone(),
                connection_string.as_str(),
            )
            .map_err(|e| io::Error::new(io::ErrorKind::InvalidInput, format!("{}", &e)))?
            .as_storage_client()
            .as_container_client(bucket);

            let client_builder = Arc::new(SharedKeyContainerBuilder { container_client });
            Ok(AzureStorage {
                config,
                client_builder,
            })
        } else {
            Err(io::Error::new(
                io::ErrorKind::InvalidInput,
                "credential info not found".to_owned(),
            ))
        }
    }

    fn maybe_prefix_key(&self, key: &str) -> String {
        if let Some(prefix) = &self.config.bucket.prefix {
            return format!("{}/{}", prefix.trim_end_matches('/'), key);
        }
        key.to_owned()
    }

    fn get_range(
        &self,
        name: &str,
        range: Option<std::ops::Range<u64>>,
<<<<<<< HEAD
    ) -> Box<dyn AsyncRead + Unpin + '_> {
=======
    ) -> cloud::blob::BlobStream<'_> {
>>>>>>> 7a3764fc
        let name = self.maybe_prefix_key(name);
        debug!("read file from Azure storage"; "key" => %name);
        let t = async move {
            let blob_client = self.client_builder.get_client().await?.as_blob_client(name);

            let builder = if let Some(r) = range {
                blob_client.get().range(r)
            } else {
                blob_client.get()
            };

            builder
                .execute()
                .await
                .map(|res| res.data)
                .map_err(|e| io::Error::new(io::ErrorKind::InvalidInput, format!("{}", e)))
        };
        let k = stream::once(t);
        let t = k.boxed().into_async_read();
        Box::new(t)
    }
}

#[async_trait]
impl BlobStorage for AzureStorage {
    fn config(&self) -> Box<dyn BlobConfig> {
        Box::new(self.config.clone()) as Box<dyn BlobConfig>
    }

    async fn put(
        &self,
        name: &str,
        mut reader: PutResource,
        content_length: u64,
    ) -> io::Result<()> {
        let name = self.maybe_prefix_key(name);
        debug!("save file to Azure storage"; "key" => %name);

        let uploader = AzureUploader::new(self.client_builder.clone(), &self.config, name);

        uploader.run(&mut reader, content_length).await
    }

<<<<<<< HEAD
    fn get(&self, name: &str) -> Box<dyn AsyncRead + Unpin + '_> {
        self.get_range(name, None)
    }

    fn get_part(&self, name: &str, off: u64, len: u64) -> Box<dyn AsyncRead + Unpin + '_> {
=======
    fn get(&self, name: &str) -> cloud::blob::BlobStream<'_> {
        self.get_range(name, None)
    }

    fn get_part(&self, name: &str, off: u64, len: u64) -> cloud::blob::BlobStream<'_> {
>>>>>>> 7a3764fc
        self.get_range(name, Some(off..off + len))
    }
}

#[cfg(test)]
mod tests {
    use super::*;

    #[test]
    fn test_url_of_backend() {
        let container_name = StringNonEmpty::static_str("container");
        let mut bucket = BucketConf::default(container_name);
        bucket.prefix = Some(StringNonEmpty::static_str("backup 01/prefix/"));
        let config = Config::default(bucket.clone());

        assert_eq!(
            config.url().unwrap().to_string(),
            "azure://container/backup%2001/prefix/"
        );
        bucket.endpoint = Some(StringNonEmpty::static_str("http://endpoint.com"));
        let config = Config::default(bucket);
        assert_eq!(
            config.url().unwrap().to_string(),
            "http://endpoint.com/container/backup%2001/prefix/"
        );
    }

    #[test]
    fn test_azblob_config() {
        let container_name = StringNonEmpty::static_str("container");
        let mut bucket = BucketConf::default(container_name);
        bucket.endpoint = Some(StringNonEmpty::static_str("http://127.0.0.1:10000/user"));
        bucket.prefix = Some(StringNonEmpty::static_str("backup 02/prefix"));
        env::remove_var(ENV_ACCOUNT_NAME);
        env::remove_var(ENV_SHARED_KEY);
        env::remove_var(ENV_CLIENT_ID);
        env::remove_var(ENV_TENANT_ID);
        env::remove_var(ENV_CLIENT_SECRET);
        let config = Config::default(bucket.clone());

        assert_eq!(config.account_name.is_none(), true);
        assert_eq!(config.shared_key.is_none(), true);
        assert_eq!(config.credential_info.is_none(), true);
        assert_eq!(config.env_account_name.is_none(), true);
        assert_eq!(config.env_shared_key.is_none(), true);

        env::set_var(ENV_ACCOUNT_NAME, "user1");
        env::set_var(ENV_SHARED_KEY, "cGFzc3dk");
        env::set_var(ENV_CLIENT_ID, "<client_id>");
        env::set_var(ENV_TENANT_ID, "<tenant_id>");
        env::set_var(ENV_CLIENT_SECRET, "<client_secret>");

        let config = Config::default(bucket);

        assert_eq!(
            config.env_account_name.as_ref().unwrap().to_string(),
            "user1"
        );
        assert_eq!(
            config.env_shared_key.as_ref().unwrap().to_string(),
            "cGFzc3dk"
        );

        let cred = config.credential_info.as_ref().unwrap();
        let cred_str = format!(
            "{}, {}, {}",
            cred.client_id.as_str(),
            &cred.tenant_id,
            cred.client_secret.secret()
        );
        assert_eq!(cred_str, "<client_id>, <tenant_id>, <client_secret>");

        let debug_str = format!("{:?}", config);
        assert_eq!(debug_str.contains("<client_secret>"), false);
        assert_eq!(debug_str.contains("cGFzc3dk"), false);

        env::remove_var(ENV_ACCOUNT_NAME);
        env::remove_var(ENV_SHARED_KEY);
        env::remove_var(ENV_CLIENT_ID);
        env::remove_var(ENV_TENANT_ID);
        env::remove_var(ENV_CLIENT_SECRET);
    }

    #[tokio::test]
    #[cfg(feature = "azurite")]
    // test in Azurite emulator
    async fn test_azblob_storage() {
        use futures_util::stream;
        let mut input = InputConfig::default();
        input.set_account_name("devstoreaccount1".to_owned());
        input.set_bucket("test".to_owned());
        input.set_shared_key("Eby8vdM02xNOcqFlqUwJPLlmEtlCDXJ1OUzFT50uSRZ6IFsuFq2UVErCz4I6tq/K1SZFPTOtr/KBHBeksoGMGw==".to_owned());
        input.set_endpoint("http://127.0.0.1:10000/devstoreaccount1".to_owned());
        input.set_prefix("backup 01/prefix/".to_owned());

        let storage = AzureStorage::from_input(input).unwrap();
        assert_eq!(storage.maybe_prefix_key("t"), "backup 01/prefix/t");
        let mut magic_contents = String::new();
        for _ in 0..4096 {
            // 4 KiB
            magic_contents
                .push_str("qwertyuiopasdfghjklzxcvbnmQWERTYUIOPASDFGHJKLZXCVBNM1234567890\n");
        }
        let size = magic_contents.len() as u64;
        let stream = stream::once(async move { Ok(magic_contents) })
            .boxed()
            .into_async_read();
        storage
            .put("t", PutResource(Box::new(stream)), size)
            .await
            .unwrap();

        let mut reader = storage.get("t");
        let mut buf = Vec::new();
        let get_size = reader.read_to_end(&mut buf).await.unwrap() as u64;
        assert_eq!(get_size, size);
    }

    #[test]
    fn test_config_round_trip() {
        let mut input = InputConfig::default();
        input.set_bucket("bucket".to_owned());
        input.set_prefix("backup 02/prefix/".to_owned());
        input.set_account_name("user".to_owned());
        let c1 = Config::from_input(input.clone()).unwrap();
        let c2 = Config::from_cloud_dynamic(&cloud_dynamic_from_input(input)).unwrap();
        assert_eq!(c1.bucket.bucket, c2.bucket.bucket);
        assert_eq!(c1.bucket.prefix, c2.bucket.prefix);
        assert_eq!(c1.account_name, c2.account_name);
    }

    fn cloud_dynamic_from_input(mut azure: InputConfig) -> CloudDynamic {
        let mut bucket = InputBucket::default();
        if !azure.endpoint.is_empty() {
            bucket.endpoint = azure.take_endpoint();
        }
        if !azure.prefix.is_empty() {
            bucket.prefix = azure.take_prefix();
        }
        if !azure.storage_class.is_empty() {
            bucket.storage_class = azure.take_storage_class();
        }
        if !azure.bucket.is_empty() {
            bucket.bucket = azure.take_bucket();
        }
        let mut attrs = std::collections::HashMap::new();
        if !azure.account_name.is_empty() {
            attrs.insert("account_name".to_owned(), azure.take_account_name());
        }
        if !azure.shared_key.is_empty() {
            attrs.insert("shared_key".to_owned(), azure.take_shared_key());
        }
        let mut cd = CloudDynamic::default();
        cd.set_provider_name("azure".to_owned());
        cd.set_attrs(attrs);
        cd.set_bucket(bucket);
        cd
    }
}<|MERGE_RESOLUTION|>--- conflicted
+++ resolved
@@ -558,11 +558,7 @@
         &self,
         name: &str,
         range: Option<std::ops::Range<u64>>,
-<<<<<<< HEAD
-    ) -> Box<dyn AsyncRead + Unpin + '_> {
-=======
     ) -> cloud::blob::BlobStream<'_> {
->>>>>>> 7a3764fc
         let name = self.maybe_prefix_key(name);
         debug!("read file from Azure storage"; "key" => %name);
         let t = async move {
@@ -606,19 +602,11 @@
         uploader.run(&mut reader, content_length).await
     }
 
-<<<<<<< HEAD
-    fn get(&self, name: &str) -> Box<dyn AsyncRead + Unpin + '_> {
-        self.get_range(name, None)
-    }
-
-    fn get_part(&self, name: &str, off: u64, len: u64) -> Box<dyn AsyncRead + Unpin + '_> {
-=======
     fn get(&self, name: &str) -> cloud::blob::BlobStream<'_> {
         self.get_range(name, None)
     }
 
     fn get_part(&self, name: &str, off: u64, len: u64) -> cloud::blob::BlobStream<'_> {
->>>>>>> 7a3764fc
         self.get_range(name, Some(off..off + len))
     }
 }
