[package]
name = "aws"
version = "0.0.1"
edition = "2018"
publish = false

[features]
failpoints = ["fail/failpoints"]

[dependencies]
async-trait = "0.1"
base64 = "0.13.0"
bytes = "1.0"
cloud = { workspace = true }
fail = "0.5"
futures = "0.3"
futures-util = { version = "0.3", default-features = false, features = ["io"] }
# This is only a dependency to vendor openssl for rusoto. It's not clear exactly
# how openssl is built for tikv, but it seems to be controlled by grpcio. This
# makes `cargo test -p aws` link correctly.
grpcio = { workspace = true }
http = "0.2.0"
hyper = "0.14"
hyper-tls = "0.5"
<<<<<<< HEAD
kvproto = { git = "https://github.com/pingcap/kvproto.git" }
=======
kvproto = { workspace = true }
>>>>>>> 7a3764fc
lazy_static = "1.3"
md5 = "0.7.0"
prometheus = { version = "0.13", default-features = false, features = ["nightly"] }
rusoto_core = "0.46.0"
rusoto_credential = "0.46.0"
rusoto_kms = { version = "0.46.0", features = ["serialize_structs"] }
rusoto_s3 = { version = "0.46.0", features = ["serialize_structs"] }
rusoto_sts = "0.46.0"
slog = { version = "2.3", features = ["max_level_trace", "release_max_level_debug"] }
slog-global = { version = "0.1", git = "https://github.com/breeswish/slog-global.git", rev = "d592f88e4dbba5eb439998463054f1a44fbf17b9" }
thiserror = "1.0"
tikv_util = { workspace = true }
# better to not use slog-global, but pass in the logger
tokio = { version = "1.5", features = ["time"] }
url = "2.0"
<<<<<<< HEAD
uuid = "0.8"
=======
uuid = { version = "0.8", features = ["v4"] }
>>>>>>> 7a3764fc

[dev-dependencies]
futures = "0.3"
rusoto_mock = "0.46.0"<|MERGE_RESOLUTION|>--- conflicted
+++ resolved
@@ -22,11 +22,7 @@
 http = "0.2.0"
 hyper = "0.14"
 hyper-tls = "0.5"
-<<<<<<< HEAD
-kvproto = { git = "https://github.com/pingcap/kvproto.git" }
-=======
 kvproto = { workspace = true }
->>>>>>> 7a3764fc
 lazy_static = "1.3"
 md5 = "0.7.0"
 prometheus = { version = "0.13", default-features = false, features = ["nightly"] }
@@ -42,11 +38,7 @@
 # better to not use slog-global, but pass in the logger
 tokio = { version = "1.5", features = ["time"] }
 url = "2.0"
-<<<<<<< HEAD
-uuid = "0.8"
-=======
 uuid = { version = "0.8", features = ["v4"] }
->>>>>>> 7a3764fc
 
 [dev-dependencies]
 futures = "0.3"
