--- conflicted
+++ resolved
@@ -6,9 +6,5 @@
 
 [dependencies]
 engine_traits = { workspace = true }
-<<<<<<< HEAD
-kvproto = { git = "https://github.com/pingcap/kvproto.git" }
-=======
 kvproto = { workspace = true }
->>>>>>> 7a3764fc
 raft = { version = "0.7.0", default-features = false, features = ["protobuf-codec"] }