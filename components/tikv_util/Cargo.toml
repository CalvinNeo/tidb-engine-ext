--- conflicted
+++ resolved
@@ -24,12 +24,7 @@
 futures = "0.1"
 futures03 = { package = "futures", version = "0.3" }
 fxhash = "0.2.1"
-<<<<<<< HEAD
-grpcio = { version = "0.5"}
-hex = "0.4"
-=======
-grpcio = { version = "0.5", default-features = false, features = ["openssl-vendored"] }
->>>>>>> 2e697001
+grpcio = { version = "0.5", default-features = false }
 lazy_static = "1.3"
 libc = "0.2"
 log = { version = "0.4", features = ["max_level_trace", "release_max_level_debug"] }
