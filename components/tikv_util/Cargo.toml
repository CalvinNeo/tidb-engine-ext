--- conflicted
+++ resolved
@@ -31,10 +31,7 @@
 libc = "0.2"
 log = { version = "0.4", features = ["max_level_trace", "release_max_level_debug"] }
 log_wrappers = { workspace = true }
-<<<<<<< HEAD
-=======
 mnt = "0.3.1"
->>>>>>> 616b4402
 nix = "0.24"
 num-traits = "0.2"
 num_cpus = "1"
