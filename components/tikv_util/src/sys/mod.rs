--- conflicted
+++ resolved
@@ -9,16 +9,10 @@
 pub mod thread;
 
 // re-export some traits for ease of use
-<<<<<<< HEAD
-#[cfg(target_os = "linux")]
-use std::path::PathBuf;
-use std::sync::atomic::{AtomicU64, Ordering};
-=======
 use std::{
     path::Path,
     sync::atomic::{AtomicU64, Ordering},
 };
->>>>>>> 25261c8a
 
 use fail::fail_point;
 #[cfg(target_os = "linux")]
@@ -169,15 +163,6 @@
 }
 
 #[cfg(target_os = "linux")]
-<<<<<<< HEAD
-pub fn path_in_diff_mount_point(path1: &str, path2: &str) -> bool {
-    if path1.is_empty() || path2.is_empty() {
-        return false;
-    }
-    let path1 = PathBuf::from(path1);
-    let path2 = PathBuf::from(path2);
-    match (get_mount(&path1), get_mount(&path2)) {
-=======
 pub fn path_in_diff_mount_point(path1: impl AsRef<Path>, path2: impl AsRef<Path>) -> bool {
     let (path1, path2) = (path1.as_ref(), path2.as_ref());
     let empty_path = |p: &Path| p.to_str().map_or(false, |s| s.is_empty());
@@ -185,7 +170,6 @@
         return false;
     }
     match (get_mount(path1), get_mount(path2)) {
->>>>>>> 25261c8a
         (Err(e1), _) => {
             warn!("Get mount point error for path {}, {}", path1.display(), e1);
             false
@@ -207,11 +191,7 @@
 }
 
 #[cfg(not(target_os = "linux"))]
-<<<<<<< HEAD
-pub fn path_in_diff_mount_point(_path1: &str, _path2: &str) -> bool {
-=======
 pub fn path_in_diff_mount_point(_path1: impl AsRef<Path>, _path2: impl AsRef<Path>) -> bool {
->>>>>>> 25261c8a
     false
 }
 
