--- conflicted
+++ resolved
@@ -150,23 +150,6 @@
             .unwrap_or(MAX_RETRY_TIMES));
         MAX_RETRY_TIMES
     })();
-<<<<<<< HEAD
-
-    let mut retry_wait_dur = Duration::from_secs(1);
-
-    let mut final_result = action().await;
-    for _ in 1..max_retry_times {
-        if let Err(e) = &final_result {
-            if let Some(ref mut f) = ext.on_failure {
-                f(e);
-            }
-            if e.is_retryable() {
-                let backoff = thread_rng().gen_range(0..1000);
-                sleep(retry_wait_dur + Duration::from_millis(backoff)).await;
-                retry_wait_dur = MAX_RETRY_DELAY.min(retry_wait_dur * 2);
-                final_result = action().await;
-                continue;
-=======
 
     let mut retry_wait_dur = Duration::from_secs(1);
     let mut retry_time = 0;
@@ -184,7 +167,6 @@
                 if retry_time > max_retry_times {
                     return Err(e);
                 }
->>>>>>> 0f1d45a8
             }
         }
 
