--- conflicted
+++ resolved
@@ -41,16 +41,6 @@
     fn flush_cfs(&self, wait: bool) -> Result<()>;
 
     fn flush_cf(&self, cf: &str, wait: bool) -> Result<()>;
-<<<<<<< HEAD
-
-    fn delete_ranges_cfs(&self, strategy: DeleteStrategy, ranges: &[Range<'_>]) -> Result<()> {
-        for cf in self.cf_names() {
-            self.delete_ranges_cf(cf, strategy.clone(), ranges)?;
-        }
-        Ok(())
-    }
-=======
->>>>>>> b448214b
 
     fn delete_ranges_cfs(&self, strategy: DeleteStrategy, ranges: &[Range<'_>]) -> Result<()> {
         for cf in self.cf_names() {
