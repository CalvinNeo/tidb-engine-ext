// Copyright 2021 TiKV Project Authors. Licensed under Apache-2.0.

use kvproto::{
    metapb::Region,
    raft_serverpb::{
        RaftApplyState, RaftLocalState, RegionLocalState, StoreIdent, StoreRecoverState,
    },
};
use raft::eraftpb::Entry;

use crate::*;

pub const RAFT_LOG_MULTI_GET_CNT: u64 = 8;

pub trait RaftEngineReadOnly: Sync + Send + 'static {
    fn is_empty(&self) -> Result<bool>;

    fn get_store_ident(&self) -> Result<Option<StoreIdent>>;
    fn get_prepare_bootstrap_region(&self) -> Result<Option<Region>>;

    fn get_raft_state(&self, raft_group_id: u64) -> Result<Option<RaftLocalState>>;
<<<<<<< HEAD
    fn get_region_state(&self, raft_group_id: u64) -> Result<Option<RegionLocalState>>;
    fn get_apply_state(&self, raft_group_id: u64) -> Result<Option<RaftApplyState>>;
=======
    /// Get the latest region state not after the apply index.
    fn get_region_state(
        &self,
        raft_group_id: u64,
        apply_index: u64,
    ) -> Result<Option<RegionLocalState>>;
    /// Get the latest apply state not after the apply index.
    fn get_apply_state(
        &self,
        raft_group_id: u64,
        apply_index: u64,
    ) -> Result<Option<RaftApplyState>>;
    /// Get the flushed index of the given CF.
    fn get_flushed_index(&self, raft_group_id: u64, cf: &str) -> Result<Option<u64>>;
>>>>>>> 25261c8a
    fn get_recover_state(&self) -> Result<Option<StoreRecoverState>>;

    fn get_entry(&self, raft_group_id: u64, index: u64) -> Result<Option<Entry>>;

    /// Return count of fetched entries.
    fn fetch_entries_to(
        &self,
        raft_group_id: u64,
        begin: u64,
        end: u64,
        max_size: Option<usize>,
        to: &mut Vec<Entry>,
    ) -> Result<usize>;

    /// Get all available entries in the region.
    fn get_all_entries_to(&self, region_id: u64, buf: &mut Vec<Entry>) -> Result<()>;
}

pub trait RaftEngineDebug: RaftEngine + Sync + Send + 'static {
    /// Scan all log entries of given raft group in order.
    fn scan_entries<F>(&self, raft_group_id: u64, f: F) -> Result<()>
    where
        F: FnMut(&Entry) -> Result<bool>;

    /// Put all data of given raft group into a log batch.
    fn dump_all_data(&self, region_id: u64) -> <Self as RaftEngine>::LogBatch {
        let mut batch = self.log_batch(0);
        let mut entries = Vec::new();
        self.scan_entries(region_id, |e| {
            entries.push(e.clone());
            Ok(true)
        })
        .unwrap();
        batch.append(region_id, entries).unwrap();
        if let Some(state) = self.get_raft_state(region_id).unwrap() {
            batch.put_raft_state(region_id, &state).unwrap();
        }
        batch
    }
}

<<<<<<< HEAD
pub struct RaftLogGcTask {
    pub raft_group_id: u64,
    pub from: u64,
    pub to: u64,
}

=======
>>>>>>> 25261c8a
// TODO: Refactor common methods between Kv and Raft engine into a shared trait.
pub trait RaftEngine: RaftEngineReadOnly + PerfContextExt + Clone + Sync + Send + 'static {
    type LogBatch: RaftLogBatch;

    fn log_batch(&self, capacity: usize) -> Self::LogBatch;

    /// Synchronize the Raft engine.
    fn sync(&self) -> Result<()>;

    /// Consume the write batch by moving the content into the engine itself
    /// and return written bytes.
    fn consume(&self, batch: &mut Self::LogBatch, sync: bool) -> Result<usize>;

    /// Like `consume` but shrink `batch` if need.
    fn consume_and_shrink(
        &self,
        batch: &mut Self::LogBatch,
        sync: bool,
        max_capacity: usize,
        shrink_to: usize,
    ) -> Result<usize>;

    fn clean(
        &self,
        raft_group_id: u64,
        first_index: u64,
        state: &RaftLocalState,
        batch: &mut Self::LogBatch,
    ) -> Result<()>;

<<<<<<< HEAD
    /// Append some log entries and return written bytes.
    ///
    /// Note: `RaftLocalState` won't be updated in this call.
    fn append(&self, raft_group_id: u64, entries: Vec<Entry>) -> Result<usize>;

    fn put_store_ident(&self, ident: &StoreIdent) -> Result<()>;

    fn put_raft_state(&self, raft_group_id: u64, state: &RaftLocalState) -> Result<()>;

    /// Like `cut_logs` but the range could be very large. Return the deleted
    /// count. Generally, `from` can be passed in `0`.
    fn gc(&self, raft_group_id: u64, from: u64, to: u64) -> Result<usize>;

    fn batch_gc(&self, tasks: Vec<RaftLogGcTask>) -> Result<usize> {
        let mut total = 0;
        for task in tasks {
            total += self.gc(task.raft_group_id, task.from, task.to)?;
        }
        Ok(total)
    }

    fn need_manual_purge(&self) -> bool {
        false
    }

    /// Purge expired logs files and return a set of Raft group ids
    /// which needs to be compacted ASAP.
    fn manual_purge(&self) -> Result<Vec<u64>> {
        unimplemented!()
    }

=======
    /// Like `cut_logs` but the range could be very large.
    fn gc(&self, raft_group_id: u64, from: u64, to: u64, batch: &mut Self::LogBatch) -> Result<()>;

    /// Delete all but the latest one of states that are associated with smaller
    /// apply_index.
    fn delete_all_but_one_states_before(
        &self,
        raft_group_id: u64,
        apply_index: u64,
        batch: &mut Self::LogBatch,
    ) -> Result<()>;

    fn need_manual_purge(&self) -> bool {
        false
    }

    /// Purge expired logs files and return a set of Raft group ids
    /// which needs to be compacted ASAP.
    fn manual_purge(&self) -> Result<Vec<u64>> {
        unimplemented!()
    }

>>>>>>> 25261c8a
    fn flush_metrics(&self, _instance: &str) {}
    fn flush_stats(&self) -> Option<CacheStats> {
        None
    }

    fn stop(&self) {}

    fn dump_stats(&self) -> Result<String>;

    fn get_engine_size(&self) -> Result<u64>;

    /// The path to the directory on the filesystem where the raft log is stored
    fn get_engine_path(&self) -> &str;

    /// Visit all available raft groups.
    ///
    /// If any error is returned, the iteration will stop.
    fn for_each_raft_group<E, F>(&self, f: &mut F) -> std::result::Result<(), E>
    where
        F: FnMut(u64) -> std::result::Result<(), E>,
        E: From<Error>;
<<<<<<< HEAD

    /// Indicate whether region states should be recovered from raftdb and
    /// replay raft logs.
    /// When kvdb's write-ahead-log is disabled, the sequence number of the last
    /// boot time is saved.
    fn put_recover_state(&self, state: &StoreRecoverState) -> Result<()>;
=======
>>>>>>> 25261c8a
}

pub trait RaftLogBatch: Send {
    /// Note: `RaftLocalState` won't be updated in this call.
    fn append(&mut self, raft_group_id: u64, entries: Vec<Entry>) -> Result<()>;

    /// Remove Raft logs in [`from`, `to`) which will be overwritten later.
    fn cut_logs(&mut self, raft_group_id: u64, from: u64, to: u64);

    fn put_store_ident(&mut self, ident: &StoreIdent) -> Result<()>;

    fn put_prepare_bootstrap_region(&mut self, region: &Region) -> Result<()>;
    fn remove_prepare_bootstrap_region(&mut self) -> Result<()>;

    fn put_raft_state(&mut self, raft_group_id: u64, state: &RaftLocalState) -> Result<()>;
<<<<<<< HEAD
    fn put_region_state(&mut self, raft_group_id: u64, state: &RegionLocalState) -> Result<()>;
    fn put_apply_state(&mut self, raft_group_id: u64, state: &RaftApplyState) -> Result<()>;
=======
    fn put_region_state(
        &mut self,
        raft_group_id: u64,
        apply_index: u64,
        state: &RegionLocalState,
    ) -> Result<()>;
    fn put_apply_state(
        &mut self,
        raft_group_id: u64,
        apply_index: u64,
        state: &RaftApplyState,
    ) -> Result<()>;

    /// Record the flushed apply index.
    ///
    /// There are two types of apply index:
    /// 1. Normal apply index that only related to single tablet. These apply
    /// indexes    are recorded using its own CF.
    /// 2. Apply index that can affect other tablets, like split, merge. These
    /// apply indexes are recorded using special Raft CF.
    ///
    /// Because a peer may have multiple tablets (only one is latest), we use
    /// `tablet_index` to avoid conflicts.
    fn put_flushed_index(
        &mut self,
        raft_group_id: u64,
        cf: &str,
        tablet_index: u64,
        apply_index: u64,
    ) -> Result<()>;

    /// Indicate whether region states should be recovered from raftdb and
    /// replay raft logs.
    /// When kvdb's write-ahead-log is disabled, the sequence number of the last
    /// boot time is saved.
    fn put_recover_state(&mut self, state: &StoreRecoverState) -> Result<()>;
>>>>>>> 25261c8a

    /// The data size of this RaftLogBatch.
    fn persist_size(&self) -> usize;

    /// Whether it is empty or not.
    fn is_empty(&self) -> bool;

    /// Merge another RaftLogBatch to itself.
    fn merge(&mut self, _: Self) -> Result<()>;
}

#[derive(Clone, Copy, Default)]
pub struct CacheStats {
    pub hit: usize,
    pub miss: usize,
    pub cache_size: usize,
}<|MERGE_RESOLUTION|>--- conflicted
+++ resolved
@@ -19,10 +19,6 @@
     fn get_prepare_bootstrap_region(&self) -> Result<Option<Region>>;
 
     fn get_raft_state(&self, raft_group_id: u64) -> Result<Option<RaftLocalState>>;
-<<<<<<< HEAD
-    fn get_region_state(&self, raft_group_id: u64) -> Result<Option<RegionLocalState>>;
-    fn get_apply_state(&self, raft_group_id: u64) -> Result<Option<RaftApplyState>>;
-=======
     /// Get the latest region state not after the apply index.
     fn get_region_state(
         &self,
@@ -37,7 +33,6 @@
     ) -> Result<Option<RaftApplyState>>;
     /// Get the flushed index of the given CF.
     fn get_flushed_index(&self, raft_group_id: u64, cf: &str) -> Result<Option<u64>>;
->>>>>>> 25261c8a
     fn get_recover_state(&self) -> Result<Option<StoreRecoverState>>;
 
     fn get_entry(&self, raft_group_id: u64, index: u64) -> Result<Option<Entry>>;
@@ -79,15 +74,6 @@
     }
 }
 
-<<<<<<< HEAD
-pub struct RaftLogGcTask {
-    pub raft_group_id: u64,
-    pub from: u64,
-    pub to: u64,
-}
-
-=======
->>>>>>> 25261c8a
 // TODO: Refactor common methods between Kv and Raft engine into a shared trait.
 pub trait RaftEngine: RaftEngineReadOnly + PerfContextExt + Clone + Sync + Send + 'static {
     type LogBatch: RaftLogBatch;
@@ -118,27 +104,17 @@
         batch: &mut Self::LogBatch,
     ) -> Result<()>;
 
-<<<<<<< HEAD
-    /// Append some log entries and return written bytes.
-    ///
-    /// Note: `RaftLocalState` won't be updated in this call.
-    fn append(&self, raft_group_id: u64, entries: Vec<Entry>) -> Result<usize>;
-
-    fn put_store_ident(&self, ident: &StoreIdent) -> Result<()>;
-
-    fn put_raft_state(&self, raft_group_id: u64, state: &RaftLocalState) -> Result<()>;
-
-    /// Like `cut_logs` but the range could be very large. Return the deleted
-    /// count. Generally, `from` can be passed in `0`.
-    fn gc(&self, raft_group_id: u64, from: u64, to: u64) -> Result<usize>;
-
-    fn batch_gc(&self, tasks: Vec<RaftLogGcTask>) -> Result<usize> {
-        let mut total = 0;
-        for task in tasks {
-            total += self.gc(task.raft_group_id, task.from, task.to)?;
-        }
-        Ok(total)
-    }
+    /// Like `cut_logs` but the range could be very large.
+    fn gc(&self, raft_group_id: u64, from: u64, to: u64, batch: &mut Self::LogBatch) -> Result<()>;
+
+    /// Delete all but the latest one of states that are associated with smaller
+    /// apply_index.
+    fn delete_all_but_one_states_before(
+        &self,
+        raft_group_id: u64,
+        apply_index: u64,
+        batch: &mut Self::LogBatch,
+    ) -> Result<()>;
 
     fn need_manual_purge(&self) -> bool {
         false
@@ -150,30 +126,6 @@
         unimplemented!()
     }
 
-=======
-    /// Like `cut_logs` but the range could be very large.
-    fn gc(&self, raft_group_id: u64, from: u64, to: u64, batch: &mut Self::LogBatch) -> Result<()>;
-
-    /// Delete all but the latest one of states that are associated with smaller
-    /// apply_index.
-    fn delete_all_but_one_states_before(
-        &self,
-        raft_group_id: u64,
-        apply_index: u64,
-        batch: &mut Self::LogBatch,
-    ) -> Result<()>;
-
-    fn need_manual_purge(&self) -> bool {
-        false
-    }
-
-    /// Purge expired logs files and return a set of Raft group ids
-    /// which needs to be compacted ASAP.
-    fn manual_purge(&self) -> Result<Vec<u64>> {
-        unimplemented!()
-    }
-
->>>>>>> 25261c8a
     fn flush_metrics(&self, _instance: &str) {}
     fn flush_stats(&self) -> Option<CacheStats> {
         None
@@ -195,15 +147,6 @@
     where
         F: FnMut(u64) -> std::result::Result<(), E>,
         E: From<Error>;
-<<<<<<< HEAD
-
-    /// Indicate whether region states should be recovered from raftdb and
-    /// replay raft logs.
-    /// When kvdb's write-ahead-log is disabled, the sequence number of the last
-    /// boot time is saved.
-    fn put_recover_state(&self, state: &StoreRecoverState) -> Result<()>;
-=======
->>>>>>> 25261c8a
 }
 
 pub trait RaftLogBatch: Send {
@@ -219,10 +162,6 @@
     fn remove_prepare_bootstrap_region(&mut self) -> Result<()>;
 
     fn put_raft_state(&mut self, raft_group_id: u64, state: &RaftLocalState) -> Result<()>;
-<<<<<<< HEAD
-    fn put_region_state(&mut self, raft_group_id: u64, state: &RegionLocalState) -> Result<()>;
-    fn put_apply_state(&mut self, raft_group_id: u64, state: &RaftApplyState) -> Result<()>;
-=======
     fn put_region_state(
         &mut self,
         raft_group_id: u64,
@@ -259,7 +198,6 @@
     /// When kvdb's write-ahead-log is disabled, the sequence number of the last
     /// boot time is saved.
     fn put_recover_state(&mut self, state: &StoreRecoverState) -> Result<()>;
->>>>>>> 25261c8a
 
     /// The data size of this RaftLogBatch.
     fn persist_size(&self) -> usize;
