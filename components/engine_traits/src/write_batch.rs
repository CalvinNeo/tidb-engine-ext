// Copyright 2019 TiKV Project Authors. Licensed under Apache-2.0.

use crate::{errors::Result, options::WriteOptions};

/// Engines that can create write batches
pub trait WriteBatchExt: Sized {
    type WriteBatch: WriteBatch;

    /// The number of puts/deletes made to a write batch before the batch should
    /// be committed with `write`. More entries than this will cause
    /// `should_write_to_engine` to return true.
    ///
    /// In practice it seems that exceeding this number of entries is possible
    /// and does not result in an error. It isn't clear the consequence of
    /// exceeding this limit.
    const WRITE_BATCH_MAX_KEYS: usize;

    fn write_batch(&self) -> Self::WriteBatch;
    fn write_batch_with_cap(&self, cap: usize) -> Self::WriteBatch;
}

/// A trait implemented by WriteBatch
pub trait Mutable: Send {
    /// Write a key/value in the default column family
    fn put(&mut self, key: &[u8], value: &[u8]) -> Result<()>;

    /// Write a key/value in a given column family
    fn put_cf(&mut self, cf: &str, key: &[u8], value: &[u8]) -> Result<()>;

    /// Delete a key/value in the default column family
    fn delete(&mut self, key: &[u8]) -> Result<()>;

    /// Delete a key/value in a given column family
    fn delete_cf(&mut self, cf: &str, key: &[u8]) -> Result<()>;

    /// Delete a range of key/values in the default column family
    fn delete_range(&mut self, begin_key: &[u8], end_key: &[u8]) -> Result<()>;

    /// Delete a range of key/values in a given column family
    fn delete_range_cf(&mut self, cf: &str, begin_key: &[u8], end_key: &[u8]) -> Result<()>;

    fn put_msg<M: protobuf::Message>(&mut self, key: &[u8], m: &M) -> Result<()> {
        self.put(key, &m.write_to_bytes()?)
    }
    fn put_msg_cf<M: protobuf::Message>(&mut self, cf: &str, key: &[u8], m: &M) -> Result<()> {
        self.put_cf(cf, key, &m.write_to_bytes()?)
    }
}

/// Batches of multiple writes that are committed atomically
///
/// Each write batch consists of a series of commands: put, delete
/// delete_range, and their column-family-specific equivalents.
///
/// Because write batches are atomic, once written to disk all their effects are
/// visible as if all other writes in the system were written either before or
/// after the batch. This includes range deletes.
///
/// The exact strategy used by WriteBatch is up to the implementation.
/// RocksDB though _seems_ to serialize the writes to an in-memory buffer,
/// and then write the whole serialized batch to disk at once.
///
/// Write batches may be reused after being written. In that case they write
/// exactly the same data as previously, Replacing any keys that may have
/// changed in between the two batch writes.
///
/// Commands issued to write batches can be rolled back prior to being committed
/// by use of _save points_. At any point in the life of a write batch a save
/// point can be recorded. Any number of save points can be recorded to a stack.
/// Calling `rollback_to_save_point` reverts all commands issued since the last
/// save point, and pops the save point from the stack.
pub trait WriteBatch: Mutable {
    /// Commit the WriteBatch to disk with the given options
    fn write_opt(&mut self, opts: &WriteOptions) -> Result<u64>;
<<<<<<< HEAD
=======

    // TODO: it should be `FnOnce`.
    fn write_callback_opt(&mut self, opts: &WriteOptions, mut cb: impl FnMut()) -> Result<u64> {
        let seq = self.write_opt(opts)?;
        cb();
        Ok(seq)
    }
>>>>>>> 25261c8a

    /// Commit the WriteBatch to disk atomically
    fn write(&mut self) -> Result<u64> {
        self.write_opt(&WriteOptions::default())
    }

    /// The data size of a write batch
    ///
    /// This is necessarily engine-dependent. In RocksDB though it appears to
    /// represent the byte length of all write commands in the batch, as
    /// serialized in memory, prior to being written to disk.
    fn data_size(&self) -> usize;

    /// The number of commands in this batch
    fn count(&self) -> usize;

    /// Whether any commands have been issued to this batch
    fn is_empty(&self) -> bool;

    /// Whether the number of commands exceeds WRITE_BATCH_MAX_KEYS
    ///
    /// If so, the `write` method should be called.
    fn should_write_to_engine(&self) -> bool;

    /// Clears the WriteBatch of all commands
    ///
    /// It may be reused afterward as an empty batch.
    fn clear(&mut self);

    /// Push a save point onto the save point stack
    fn set_save_point(&mut self);

    /// Pop a save point from the save point stack
    ///
    /// This has no effect on the commands already issued to the write batch
    fn pop_save_point(&mut self) -> Result<()>;

    /// Revert all commands issued since the last save point
    ///
    /// Additionally pops the last save point from the save point stack.
    fn rollback_to_save_point(&mut self) -> Result<()>;

    /// Merge another WriteBatch to itself
    fn merge(&mut self, src: Self) -> Result<()>;
}<|MERGE_RESOLUTION|>--- conflicted
+++ resolved
@@ -72,8 +72,6 @@
 pub trait WriteBatch: Mutable {
     /// Commit the WriteBatch to disk with the given options
     fn write_opt(&mut self, opts: &WriteOptions) -> Result<u64>;
-<<<<<<< HEAD
-=======
 
     // TODO: it should be `FnOnce`.
     fn write_callback_opt(&mut self, opts: &WriteOptions, mut cb: impl FnMut()) -> Result<u64> {
@@ -81,7 +79,6 @@
         cb();
         Ok(seq)
     }
->>>>>>> 25261c8a
 
     /// Commit the WriteBatch to disk atomically
     fn write(&mut self) -> Result<u64> {
