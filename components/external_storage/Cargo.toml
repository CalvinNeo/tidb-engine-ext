--- conflicted
+++ resolved
@@ -18,11 +18,7 @@
 # This is only a dependency to vendor openssl for rusoto. It's not clear exactly
 # how openssl is built for tikv, but it seems to be controlled by grpcio. This
 # makes `cargo test -p external_storage` link correctly.
-<<<<<<< HEAD
-grpcio = { version = "0.7", default-features = false }
-=======
-grpcio = { version = "0.8",  default-features = false, features = ["openssl-vendored"] }
->>>>>>> 47e03ae7
+grpcio = { version = "0.8",  default-features = false }
 http = "0.2.0"
 hyper = "0.13.3"
 hyper-tls = "0.4.1"
