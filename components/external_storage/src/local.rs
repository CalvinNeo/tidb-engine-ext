--- conflicted
+++ resolved
@@ -3,10 +3,6 @@
 use std::{
     fs::File as StdFile,
     io::{self, BufReader, Read, Seek},
-<<<<<<< HEAD
-    marker::Unpin,
-=======
->>>>>>> 7a3764fc
     path::{Path, PathBuf},
     sync::Arc,
 };
@@ -133,11 +129,7 @@
         }
     }
 
-<<<<<<< HEAD
-    fn read_part(&self, name: &str, off: u64, len: u64) -> Box<dyn AsyncRead + Unpin> {
-=======
     fn read_part(&self, name: &str, off: u64, len: u64) -> crate::ExternalData<'_> {
->>>>>>> 7a3764fc
         debug!("read part of file from local storage";
             "name" => %name, "off" => %off, "len" => %len, "base" => %self.base.display());
 
