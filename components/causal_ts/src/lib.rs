--- conflicted
+++ resolved
@@ -1,9 +1,5 @@
 // Copyright 2022 TiKV Project Authors. Licensed under Apache-2.0.
 
-<<<<<<< HEAD
-#![feature(map_first_last)] // For `BTreeMap::pop_first`.
-=======
->>>>>>> 616b4402
 #![feature(div_duration)]
 
 #[macro_use]
