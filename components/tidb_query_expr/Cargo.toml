--- conflicted
+++ resolved
@@ -13,11 +13,7 @@
 file_system = { workspace = true }
 flate2 = { version = "=1.0.11", default-features = false, features = ["zlib"] }
 hex = "0.4"
-<<<<<<< HEAD
-log_wrappers = { path = "../log_wrappers" }
-=======
 log_wrappers = { workspace = true }
->>>>>>> 0f5058eb
 match-template = "0.0.1"
 num = { version = "0.3", default-features = false }
 num-traits = "0.2"
