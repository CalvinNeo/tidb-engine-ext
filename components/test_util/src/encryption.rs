--- conflicted
+++ resolved
@@ -15,11 +15,7 @@
         .unwrap();
 }
 
-<<<<<<< HEAD
-fn new_test_file_master_key(tmp: &Path) -> MasterKeyConfig {
-=======
 pub fn new_test_file_master_key(tmp: &Path) -> MasterKeyConfig {
->>>>>>> 993eb2f6
     let key_path = tmp.join("test_key").to_str().unwrap().to_owned();
     create_test_key_file(&key_path);
     MasterKeyConfig::File {
