--- conflicted
+++ resolved
@@ -26,11 +26,7 @@
 [dependencies]
 encryption_export = { path = "../encryption/export", default-features = false }
 fail = "0.4"
-<<<<<<< HEAD
-grpcio = { version = "0.7" }
-=======
-grpcio = { version = "0.8",  default-features = false, features = ["openssl-vendored"] }
->>>>>>> 47e03ae7
+grpcio = { version = "0.8",  default-features = false }
 kvproto = { git = "https://github.com/pingcap/kvproto.git", default-features = false }
 rand = "0.7"
 rand_isaac = "0.2"
