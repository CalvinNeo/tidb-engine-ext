--- conflicted
+++ resolved
@@ -16,11 +16,7 @@
 encryption_export = { workspace = true }
 fail = "0.5"
 grpcio = { workspace = true }
-<<<<<<< HEAD
-kvproto = { git = "https://github.com/pingcap/kvproto.git" }
-=======
 kvproto = { workspace = true }
->>>>>>> 7a3764fc
 rand = "0.8"
 rand_isaac = "0.3"
 security = { workspace = true }
