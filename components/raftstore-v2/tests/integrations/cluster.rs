// Copyright 2022 TiKV Project Authors. Licensed under Apache-2.0.

use std::{
    ops::{Deref, DerefMut},
    path::Path,
    sync::{
        atomic::{AtomicUsize, Ordering},
        Arc,
    },
    thread,
    time::{Duration, Instant},
};

use causal_ts::CausalTsProviderImpl;
use collections::HashSet;
use concurrency_manager::ConcurrencyManager;
use crossbeam::channel::{self, Receiver, Sender, TrySendError};
use encryption_export::{data_key_manager_from_config, DataKeyImporter};
use engine_test::{
    ctor::{CfOptions, DbOptions},
    kv::{KvTestEngine, KvTestSnapshot, TestTabletFactory},
    raft::RaftTestEngine,
};
use engine_traits::{TabletContext, TabletRegistry, DATA_CFS};
use futures::executor::block_on;
use kvproto::{
    kvrpcpb::ApiVersion,
    metapb::{self, RegionEpoch, Store},
    raft_cmdpb::{CmdType, RaftCmdRequest, RaftCmdResponse, RaftRequestHeader, Request},
    raft_serverpb::RaftMessage,
};
use pd_client::RpcClient;
use raft::eraftpb::MessageType;
use raftstore::{
    coprocessor::{Config as CopConfig, CoprocessorHost, StoreHandle},
    store::{
        region_meta::{RegionLocalState, RegionMeta},
        AutoSplitController, Bucket, Config, RegionSnapshot, TabletSnapKey, TabletSnapManager,
        Transport, RAFT_INIT_LOG_INDEX,
    },
};
use raftstore_v2::{
    create_store_batch_system,
    router::{DebugInfoChannel, FlushChannel, PeerMsg, QueryResult, RaftRouter, StoreMsg},
    Bootstrap, SimpleWriteEncoder, StateStorage, StoreSystem,
};
use resource_metering::CollectorRegHandle;
use slog::{debug, o, Logger};
use sst_importer::SstImporter;
use tempfile::TempDir;
use test_pd::mocker::Service;
use tikv_util::{
    config::{ReadableDuration, ReadableSize, VersionTrack},
    store::new_peer,
    worker::{LazyWorker, Worker},
};
use txn_types::WriteBatchFlags;

pub fn check_skip_wal(path: &str) {
    let mut found = false;
    for f in std::fs::read_dir(path).unwrap() {
        let e = f.unwrap();
        if e.path().extension().map_or(false, |ext| ext == "log") {
            found = true;
            assert_eq!(e.metadata().unwrap().len(), 0, "{}", e.path().display());
        }
    }
    assert!(found, "no WAL found in {}", path);
}

#[derive(Clone)]
pub struct TestRouter(RaftRouter<KvTestEngine, RaftTestEngine>);

impl Deref for TestRouter {
    type Target = RaftRouter<KvTestEngine, RaftTestEngine>;

    fn deref(&self) -> &Self::Target {
        &self.0
    }
}

impl DerefMut for TestRouter {
    fn deref_mut(&mut self) -> &mut Self::Target {
        &mut self.0
    }
}

impl TestRouter {
    pub fn query(&self, region_id: u64, req: RaftCmdRequest) -> Option<QueryResult> {
        let (msg, sub) = PeerMsg::raft_query(req);
        self.send(region_id, msg).unwrap();
        block_on(sub.result())
    }

    pub fn must_query_debug_info(&self, region_id: u64, timeout: Duration) -> Option<RegionMeta> {
        let timer = Instant::now();
        while timer.elapsed() < timeout {
            let (ch, sub) = DebugInfoChannel::pair();
            let msg = PeerMsg::QueryDebugInfo(ch);
            let res = self.send(region_id, msg);
            if res.is_err() {
                thread::sleep(Duration::from_millis(10));
                continue;
            }
            let res = block_on(sub.result());
            if res.is_some() {
                return res;
            }
        }
        None
    }

    pub fn simple_write(
        &self,
        region_id: u64,
        header: Box<RaftRequestHeader>,
        write: SimpleWriteEncoder,
    ) -> Option<RaftCmdResponse> {
        let (msg, sub) = PeerMsg::simple_write(header, write.encode());
        self.send(region_id, msg).unwrap();
        block_on(sub.result())
    }

    pub fn admin_command(&self, region_id: u64, req: RaftCmdRequest) -> Option<RaftCmdResponse> {
        let (msg, sub) = PeerMsg::admin_command(req);
        self.send(region_id, msg).unwrap();
        block_on(sub.result())
    }

    pub fn wait_flush(&self, region_id: u64, timeout: Duration) -> bool {
        let timer = Instant::now();
        while timer.elapsed() < timeout {
            let (ch, sub) = FlushChannel::pair();
            let res = self.send(region_id, PeerMsg::WaitFlush(ch));
            match res {
                Ok(_) => return block_on(sub.result()).is_some(),
                Err(TrySendError::Disconnected(m)) => {
                    let PeerMsg::WaitFlush(ch) = m else { unreachable!() };
                    match self
                        .store_router()
                        .send_control(StoreMsg::WaitFlush { region_id, ch })
                    {
                        Ok(_) => return block_on(sub.result()).is_some(),
                        Err(_) => return false,
                    }
                }
                Err(TrySendError::Full(_)) => thread::sleep(Duration::from_millis(10)),
            }
        }
        panic!("unable to flush {}", region_id);
    }

    pub fn wait_applied_to_current_term(&self, region_id: u64, timeout: Duration) {
        let mut now = Instant::now();
        let deadline = now + timeout;
        let mut res = None;
        while now < deadline {
            res = self.must_query_debug_info(region_id, deadline - now);
            if let Some(info) = &res {
                // If term matches and apply to commit index, then it must apply to current
                // term.
                if info.raft_apply.applied_index == info.raft_apply.commit_index
                    && info.raft_apply.commit_term == info.raft_status.hard_state.term
                {
                    return;
                }
            }
            thread::sleep(Duration::from_millis(10));
            now = Instant::now();
        }
        panic!(
            "region {} is not applied to current term, {:?}",
            region_id, res
        );
    }

    pub fn new_request_for(&self, region_id: u64) -> RaftCmdRequest {
        let meta = self
            .must_query_debug_info(region_id, Duration::from_secs(1))
            .unwrap();
        let mut req = RaftCmdRequest::default();
        req.mut_header().set_region_id(region_id);
        let epoch = req.mut_header().mut_region_epoch();
        let epoch_meta = &meta.region_state.epoch;
        epoch.set_version(epoch_meta.version);
        epoch.set_conf_ver(epoch_meta.conf_ver);
        let target_peer = *meta
            .region_state
            .peers
            .iter()
            .find(|p| p.id == meta.raft_status.id)
            .unwrap();
        let mut peer = new_peer(target_peer.store_id, target_peer.id);
        peer.role = target_peer.role.into();
        req.mut_header().set_peer(peer);
        req.mut_header().set_term(meta.raft_status.hard_state.term);
        req
    }

    pub fn stale_snapshot(&mut self, region_id: u64) -> RegionSnapshot<KvTestSnapshot> {
        let mut req = self.new_request_for(region_id);
        let header = req.mut_header();
        header.set_flags(WriteBatchFlags::STALE_READ.bits());
        header.set_flag_data(vec![0; 8]);
        let mut snap_req = Request::default();
        snap_req.set_cmd_type(CmdType::Snap);
        req.mut_requests().push(snap_req);
        block_on(self.snapshot(req)).unwrap()
    }

    pub fn region_detail(&self, region_id: u64) -> metapb::Region {
        let RegionLocalState {
            id,
            start_key,
            end_key,
            epoch,
            peers,
            ..
        } = self
            .must_query_debug_info(region_id, Duration::from_secs(1))
            .unwrap()
            .region_state;
        let mut region = metapb::Region::default();
        region.set_id(id);
        region.set_start_key(start_key);
        region.set_end_key(end_key);
        let mut region_epoch = RegionEpoch::default();
        region_epoch.set_conf_ver(epoch.conf_ver);
        region_epoch.set_version(epoch.version);
        region.set_region_epoch(region_epoch);
        for peer in peers {
            region.mut_peers().push(new_peer(peer.store_id, peer.id));
        }
        region
    }

    pub fn refresh_bucket(&self, region_id: u64, region_epoch: RegionEpoch, buckets: Vec<Bucket>) {
        self.store_router()
            .refresh_region_buckets(region_id, region_epoch, buckets, None);
    }
}

pub struct RunningState {
    store_id: u64,
    pub raft_engine: RaftTestEngine,
    pub registry: TabletRegistry<KvTestEngine>,
    pub system: StoreSystem<KvTestEngine, RaftTestEngine>,
    pub cfg: Arc<VersionTrack<Config>>,
    pub cop_cfg: Arc<VersionTrack<CopConfig>>,
    pub transport: TestTransport,
    snap_mgr: TabletSnapManager,
    background: Worker,
}

impl RunningState {
    fn new(
        pd_client: &Arc<RpcClient>,
        path: &Path,
        cfg: Arc<VersionTrack<Config>>,
        cop_cfg: Arc<VersionTrack<CopConfig>>,
        transport: TestTransport,
        concurrency_manager: ConcurrencyManager,
        causal_ts_provider: Option<Arc<CausalTsProviderImpl>>,
        logger: &Logger,
    ) -> (TestRouter, Self) {
<<<<<<< HEAD
        // TODO(tabokie): Enable encryption by default. (after snapshot encryption)
        // let encryption_cfg = test_util::new_file_security_config(path);
        // let key_manager = Some(Arc::new(
        //     data_key_manager_from_config(&encryption_cfg, path.to_str().unwrap())
        //         .unwrap()
        //         .unwrap(),
        // ));
        let key_manager = None;
=======
        let encryption_cfg = test_util::new_file_security_config(path);
        let key_manager = Some(Arc::new(
            data_key_manager_from_config(&encryption_cfg, path.to_str().unwrap())
                .unwrap()
                .unwrap(),
        ));
>>>>>>> 993eb2f6

        let mut opts = engine_test::ctor::RaftDbOptions::default();
        opts.set_key_manager(key_manager.clone());
        let raft_engine =
            engine_test::raft::new_engine(&format!("{}", path.join("raft").display()), Some(opts))
                .unwrap();

        let mut bootstrap = Bootstrap::new(&raft_engine, 0, pd_client.as_ref(), logger.clone());
        let store_id = bootstrap.bootstrap_store().unwrap();
        let mut store = Store::default();
        store.set_id(store_id);

        let (router, mut system) = create_store_batch_system::<KvTestEngine, RaftTestEngine>(
            &cfg.value(),
            store_id,
            logger.clone(),
        );
        let cf_opts = DATA_CFS
            .iter()
            .copied()
            .map(|cf| (cf, CfOptions::default()))
            .collect();
        let mut db_opt = DbOptions::default();
        db_opt.set_state_storage(Arc::new(StateStorage::new(
            raft_engine.clone(),
            router.clone(),
        )));
        db_opt.set_key_manager(key_manager.clone());
        let factory = Box::new(TestTabletFactory::new(db_opt, cf_opts));
        let registry = TabletRegistry::new(factory, path.join("tablets")).unwrap();
        if let Some(region) = bootstrap.bootstrap_first_region(&store, store_id).unwrap() {
            let factory = registry.tablet_factory();
            let path = registry.tablet_path(region.get_id(), RAFT_INIT_LOG_INDEX);
            let ctx = TabletContext::new(&region, Some(RAFT_INIT_LOG_INDEX));
            if factory.exists(&path) {
                registry.remove(region.get_id());
                factory.destroy_tablet(ctx.clone(), &path).unwrap();
            }
            // Create the tablet without loading it in cache.
            factory.open_tablet(ctx, &path).unwrap();
        }

        let router = RaftRouter::new(store_id, router);
        let store_meta = router.store_meta().clone();
        let snap_mgr = TabletSnapManager::new(
            path.join("tablets_snap").to_str().unwrap(),
            key_manager.clone(),
        )
        .unwrap();
        let coprocessor_host =
            CoprocessorHost::new(router.store_router().clone(), cop_cfg.value().clone());
        let importer = Arc::new(
            SstImporter::new(
                &Default::default(),
                path.join("importer"),
                key_manager.clone(),
                ApiVersion::V1,
                true,
            )
            .unwrap(),
        );

        let background = Worker::new("background");
        let pd_worker = LazyWorker::new("pd-worker");
        system
            .start(
                store_id,
                cfg.clone(),
                raft_engine.clone(),
                registry.clone(),
                transport.clone(),
                pd_client.clone(),
                router.store_router(),
                store_meta,
                snap_mgr.clone(),
                concurrency_manager,
                causal_ts_provider,
                coprocessor_host,
                AutoSplitController::default(),
                CollectorRegHandle::new_for_test(),
                background.clone(),
                pd_worker,
                importer,
                key_manager,
            )
            .unwrap();

        let state = Self {
            store_id,
            raft_engine,
            registry,
            system,
            cfg,
            transport,
            snap_mgr,
            background,
            cop_cfg,
        };
        (TestRouter(router), state)
    }
}

impl Drop for RunningState {
    fn drop(&mut self) {
        self.system.shutdown();
        self.background.stop();
    }
}

pub struct TestNode {
    pd_client: Arc<RpcClient>,
    path: TempDir,
    running_state: Option<RunningState>,
    logger: Logger,
}

impl TestNode {
    fn with_pd(pd_server: &test_pd::Server<Service>, logger: Logger) -> TestNode {
        let pd_client = Arc::new(test_pd::util::new_client(pd_server.bind_addrs(), None));
        let path = TempDir::new().unwrap();
        TestNode {
            pd_client,
            path,
            running_state: None,
            logger,
        }
    }

    fn start(
        &mut self,
        cfg: Arc<VersionTrack<Config>>,
        cop_cfg: Arc<VersionTrack<CopConfig>>,
        trans: TestTransport,
    ) -> TestRouter {
        let (router, state) = RunningState::new(
            &self.pd_client,
            self.path.path(),
            cfg,
            cop_cfg,
            trans,
            ConcurrencyManager::new(1.into()),
            None,
            &self.logger,
        );
        self.running_state = Some(state);
        router
    }

    #[allow(dead_code)]
    pub fn tablet_registry(&self) -> &TabletRegistry<KvTestEngine> {
        &self.running_state().unwrap().registry
    }

    pub fn pd_client(&self) -> &Arc<RpcClient> {
        &self.pd_client
    }

    fn stop(&mut self) {
        self.running_state.take();
    }

    fn restart(&mut self) -> TestRouter {
        let state = self.running_state().unwrap();
        let prev_transport = state.transport.clone();
        let cfg = state.cfg.clone();
        let cop_cfg = state.cop_cfg.clone();
        self.stop();
        self.start(cfg, cop_cfg, prev_transport)
    }

    pub fn running_state(&self) -> Option<&RunningState> {
        self.running_state.as_ref()
    }

    pub fn id(&self) -> u64 {
        self.running_state().unwrap().store_id
    }
}

impl Drop for TestNode {
    fn drop(&mut self) {
        self.stop();
    }
}

#[derive(Clone)]
pub struct TestTransport {
    tx: Sender<RaftMessage>,
    flush_cnt: Arc<AtomicUsize>,
}

pub fn new_test_transport() -> (TestTransport, Receiver<RaftMessage>) {
    let (tx, rx) = channel::unbounded();
    let flush_cnt = Default::default();
    (TestTransport { tx, flush_cnt }, rx)
}

impl Transport for TestTransport {
    fn send(&mut self, msg: RaftMessage) -> raftstore_v2::Result<()> {
        let _ = self.tx.send(msg);
        Ok(())
    }

    fn set_store_allowlist(&mut self, _stores: Vec<u64>) {}

    fn need_flush(&self) -> bool {
        !self.tx.is_empty()
    }

    fn flush(&mut self) {
        self.flush_cnt.fetch_add(1, Ordering::SeqCst);
    }
}

// TODO: remove following when we finally integrate it in tikv-server binary.
pub fn v2_default_config() -> Config {
    let mut config = Config::default();
    config.store_io_pool_size = 1;
    if config.region_split_check_diff.is_none() {
        config.region_split_check_diff = Some(ReadableSize::mb(96 / 16));
    }
    config
}

/// Disable all ticks, so test case can schedule manually.
pub fn disable_all_auto_ticks(cfg: &mut Config) {
    cfg.raft_base_tick_interval = ReadableDuration::ZERO;
    cfg.raft_log_gc_tick_interval = ReadableDuration::ZERO;
    cfg.raft_log_compact_sync_interval = ReadableDuration::ZERO;
    cfg.raft_engine_purge_interval = ReadableDuration::ZERO;
    cfg.split_region_check_tick_interval = ReadableDuration::ZERO;
    cfg.region_compact_check_interval = ReadableDuration::ZERO;
    cfg.pd_heartbeat_tick_interval = ReadableDuration::ZERO;
    cfg.pd_store_heartbeat_tick_interval = ReadableDuration::ZERO;
    cfg.snap_mgr_gc_tick_interval = ReadableDuration::ZERO;
    cfg.lock_cf_compact_interval = ReadableDuration::ZERO;
    cfg.peer_stale_state_check_interval = ReadableDuration::ZERO;
    cfg.consistency_check_interval = ReadableDuration::ZERO;
    cfg.report_region_flow_interval = ReadableDuration::ZERO;
    cfg.check_leader_lease_interval = ReadableDuration::ZERO;
    cfg.merge_check_tick_interval = ReadableDuration::ZERO;
    cfg.cleanup_import_sst_interval = ReadableDuration::ZERO;
    cfg.inspect_interval = ReadableDuration::ZERO;
    cfg.report_min_resolved_ts_interval = ReadableDuration::ZERO;
    cfg.reactive_memory_lock_tick_interval = ReadableDuration::ZERO;
    cfg.report_region_buckets_tick_interval = ReadableDuration::ZERO;
    cfg.check_long_uncommitted_interval = ReadableDuration::ZERO;
}

pub struct Cluster {
    pd_server: test_pd::Server<Service>,
    nodes: Vec<TestNode>,
    receivers: Vec<Receiver<RaftMessage>>,
    pub routers: Vec<TestRouter>,
    logger: Logger,
}

impl Default for Cluster {
    fn default() -> Cluster {
        Cluster::with_node_count(1, None)
    }
}

impl Cluster {
    pub fn with_config(config: Config) -> Cluster {
        Cluster::with_node_count(1, Some(config))
    }

    pub fn with_config_and_extra_setting(
        config: Config,
        extra_setting: impl FnMut(&mut Config),
    ) -> Cluster {
        Cluster::with_configs(1, Some(config), None, extra_setting)
    }

    pub fn with_node_count(count: usize, config: Option<Config>) -> Self {
        Cluster::with_configs(count, config, None, |_| {})
    }

    pub fn with_cop_cfg(config: Option<Config>, coprocessor_cfg: CopConfig) -> Cluster {
        Cluster::with_configs(1, config, Some(coprocessor_cfg), |_| {})
    }

    pub fn with_configs(
        count: usize,
        config: Option<Config>,
        cop_cfg: Option<CopConfig>,
        mut extra_setting: impl FnMut(&mut Config),
    ) -> Self {
        let pd_server = test_pd::Server::new(1);
        let logger = slog_global::borrow_global().new(o!());
        let mut cluster = Cluster {
            pd_server,
            nodes: vec![],
            receivers: vec![],
            routers: vec![],
            logger,
        };
        let mut cfg = if let Some(config) = config {
            config
        } else {
            v2_default_config()
        };
        disable_all_auto_ticks(&mut cfg);
        extra_setting(&mut cfg);
        let cop_cfg = cop_cfg.unwrap_or_default();
        for _ in 1..=count {
            let mut node = TestNode::with_pd(&cluster.pd_server, cluster.logger.clone());
            let (tx, rx) = new_test_transport();
            let router = node.start(
                Arc::new(VersionTrack::new(cfg.clone())),
                Arc::new(VersionTrack::new(cop_cfg.clone())),
                tx,
            );
            cluster.nodes.push(node);
            cluster.receivers.push(rx);
            cluster.routers.push(router);
        }
        cluster
    }

    pub fn restart(&mut self, offset: usize) {
        self.routers.remove(offset);
        let router = self.nodes[offset].restart();
        self.routers.insert(offset, router);
    }

    pub fn node(&self, offset: usize) -> &TestNode {
        &self.nodes[offset]
    }

    pub fn receiver(&self, offset: usize) -> &Receiver<RaftMessage> {
        &self.receivers[offset]
    }

    /// Send messages and wait for side effects are all handled.
    #[allow(clippy::vec_box)]
    pub fn dispatch(&self, region_id: u64, mut msgs: Vec<Box<RaftMessage>>) {
        let mut regions = HashSet::default();
        regions.insert(region_id);
        loop {
            for msg in msgs.drain(..) {
                let offset = match self
                    .nodes
                    .iter()
                    .position(|n| n.id() == msg.get_to_peer().get_store_id())
                {
                    Some(offset) => offset,
                    None => {
                        debug!(self.logger, "failed to find node"; "message" => ?msg);
                        continue;
                    }
                };
                // Simulate already received the snapshot.
                if msg.get_message().get_msg_type() == MessageType::MsgSnapshot {
                    let from_offset = match self
                        .nodes
                        .iter()
                        .position(|n| n.id() == msg.get_from_peer().get_store_id())
                    {
                        Some(offset) => offset,
                        None => {
                            debug!(self.logger, "failed to find snapshot source node"; "message" => ?msg);
                            continue;
                        }
                    };
                    let key = TabletSnapKey::new(
                        region_id,
                        msg.get_to_peer().get_id(),
                        msg.get_message().get_snapshot().get_metadata().get_term(),
                        msg.get_message().get_snapshot().get_metadata().get_index(),
                    );
                    let from_snap_mgr = &self.node(from_offset).running_state().unwrap().snap_mgr;
                    let to_snap_mgr = &self.node(offset).running_state().unwrap().snap_mgr;
                    let gen_path = from_snap_mgr.tablet_gen_path(&key);
                    let recv_path = to_snap_mgr.final_recv_path(&key);
                    assert!(gen_path.exists());
                    if let Some(m) = from_snap_mgr.key_manager() {
                        let mut importer =
                            DataKeyImporter::new(to_snap_mgr.key_manager().as_deref().unwrap());
                        for e in walkdir::WalkDir::new(&gen_path).into_iter() {
                            let e = e.unwrap();
                            let new_path = recv_path.join(e.path().file_name().unwrap());
                            if let Some((iv, key)) =
                                m.get_file_internal(e.path().to_str().unwrap()).unwrap()
                            {
                                importer.add(new_path.to_str().unwrap(), iv, key).unwrap();
                            }
                        }
                        importer.commit().unwrap();
                    }
                    std::fs::rename(&gen_path, &recv_path).unwrap();
                    if let Some(m) = from_snap_mgr.key_manager() {
                        m.remove_dir(&gen_path, Some(&recv_path)).unwrap();
                    }
                    assert!(recv_path.exists());
                }
                regions.insert(msg.get_region_id());
                if let Err(e) = self.routers[offset].send_raft_message(msg) {
                    debug!(self.logger, "failed to send raft message"; "err" => ?e);
                }
            }
            for (router, rx) in self.routers.iter().zip(&self.receivers) {
                for region_id in &regions {
                    router.wait_flush(*region_id, Duration::from_secs(3));
                }
                while let Ok(msg) = rx.try_recv() {
                    msgs.push(Box::new(msg));
                }
            }
            regions.clear();
            if msgs.is_empty() {
                return;
            }
        }
    }
}

impl Drop for Cluster {
    fn drop(&mut self) {
        self.routers.clear();
        for node in &mut self.nodes {
            node.stop();
        }
    }
}

pub mod split_helper {
    use std::{thread, time::Duration};

    use engine_traits::CF_DEFAULT;
    use futures::executor::block_on;
    use kvproto::{
        metapb, pdpb,
        raft_cmdpb::{AdminCmdType, AdminRequest, RaftCmdRequest, RaftCmdResponse, SplitRequest},
    };
    use raftstore::store::Bucket;
    use raftstore_v2::{router::PeerMsg, SimpleWriteEncoder};

    use super::TestRouter;

    pub fn new_batch_split_region_request(
        split_keys: Vec<Vec<u8>>,
        ids: Vec<pdpb::SplitId>,
        right_derive: bool,
    ) -> AdminRequest {
        let mut req = AdminRequest::default();
        req.set_cmd_type(AdminCmdType::BatchSplit);
        req.mut_splits().set_right_derive(right_derive);
        let mut requests = Vec::with_capacity(ids.len());
        for (mut id, key) in ids.into_iter().zip(split_keys) {
            let mut split = SplitRequest::default();
            split.set_split_key(key);
            split.set_new_region_id(id.get_new_region_id());
            split.set_new_peer_ids(id.take_new_peer_ids());
            requests.push(split);
        }
        req.mut_splits().set_requests(requests.into());
        req
    }

    pub fn must_split(region_id: u64, req: RaftCmdRequest, router: &mut TestRouter) {
        let (msg, sub) = PeerMsg::admin_command(req);
        router.send(region_id, msg).unwrap();
        block_on(sub.result()).unwrap();

        // TODO: when persistent implementation is ready, we can use tablet index of
        // the parent to check whether the split is done. Now, just sleep a second.
        thread::sleep(Duration::from_secs(1));
    }

    pub fn put(router: &mut TestRouter, region_id: u64, key: &[u8]) -> RaftCmdResponse {
        let header = Box::new(router.new_request_for(region_id).take_header());
        let mut put = SimpleWriteEncoder::with_capacity(64);
        put.put(CF_DEFAULT, key, b"v1");
        router.simple_write(region_id, header, put).unwrap()
    }

    // Split the region according to the parameters
    // return the updated original region
    pub fn split_region<'a>(
        router: &'a mut TestRouter,
        region: metapb::Region,
        peer: metapb::Peer,
        split_region_id: u64,
        split_peer: metapb::Peer,
        left_key: Option<&'a [u8]>,
        right_key: Option<&'a [u8]>,
        propose_key: &[u8],
        split_key: &[u8],
        right_derive: bool,
    ) -> (metapb::Region, metapb::Region) {
        let region_id = region.id;
        let mut req = RaftCmdRequest::default();
        req.mut_header().set_region_id(region_id);
        req.mut_header()
            .set_region_epoch(region.get_region_epoch().clone());
        req.mut_header().set_peer(peer);

        let mut split_id = pdpb::SplitId::new();
        split_id.new_region_id = split_region_id;
        split_id.new_peer_ids = vec![split_peer.id];
        let admin_req = new_batch_split_region_request(
            vec![propose_key.to_vec()],
            vec![split_id],
            right_derive,
        );
        req.mut_requests().clear();
        req.set_admin_request(admin_req);

        must_split(region_id, req, router);

        let (left, right) = if !right_derive {
            (
                router.region_detail(region_id),
                router.region_detail(split_region_id),
            )
        } else {
            (
                router.region_detail(split_region_id),
                router.region_detail(region_id),
            )
        };

        if let Some(right_key) = right_key {
            let resp = put(router, left.id, right_key);
            assert!(resp.get_header().has_error(), "{:?}", resp);
            let resp = put(router, right.id, right_key);
            assert!(!resp.get_header().has_error(), "{:?}", resp);
        }
        if let Some(left_key) = left_key {
            let resp = put(router, left.id, left_key);
            assert!(!resp.get_header().has_error(), "{:?}", resp);
            let resp = put(router, right.id, left_key);
            assert!(resp.get_header().has_error(), "{:?}", resp);
        }

        assert_eq!(left.get_end_key(), split_key);
        assert_eq!(right.get_start_key(), split_key);
        assert_eq!(region.get_start_key(), left.get_start_key());
        assert_eq!(region.get_end_key(), right.get_end_key());

        (left, right)
    }

    // Split the region and refresh bucket immediately
    // This is to simulate the case when the splitted peer's storage is not
    // initialized yet when refresh bucket happens
    pub fn split_region_and_refresh_bucket(
        router: &mut TestRouter,
        region: metapb::Region,
        peer: metapb::Peer,
        split_region_id: u64,
        split_peer: metapb::Peer,
        propose_key: &[u8],
        right_derive: bool,
    ) {
        let region_id = region.id;
        let mut req = RaftCmdRequest::default();
        req.mut_header().set_region_id(region_id);
        req.mut_header()
            .set_region_epoch(region.get_region_epoch().clone());
        req.mut_header().set_peer(peer);

        let mut split_id = pdpb::SplitId::new();
        split_id.new_region_id = split_region_id;
        split_id.new_peer_ids = vec![split_peer.id];
        let admin_req = new_batch_split_region_request(
            vec![propose_key.to_vec()],
            vec![split_id],
            right_derive,
        );
        req.mut_requests().clear();
        req.set_admin_request(admin_req);

        let (msg, sub) = PeerMsg::admin_command(req);
        router.send(region_id, msg).unwrap();
        block_on(sub.result()).unwrap();

        let meta = router
            .must_query_debug_info(split_region_id, Duration::from_secs(1))
            .unwrap();
        let epoch = &meta.region_state.epoch;
        let buckets = vec![Bucket {
            keys: vec![b"1".to_vec(), b"2".to_vec()],
            size: 100,
        }];
        let mut region_epoch = kvproto::metapb::RegionEpoch::default();
        region_epoch.set_conf_ver(epoch.conf_ver);
        region_epoch.set_version(epoch.version);
        router.refresh_bucket(split_region_id, region_epoch, buckets);
    }
}

pub mod merge_helper {
    use std::{thread, time::Duration};

    use futures::executor::block_on;
    use kvproto::{
        metapb,
        raft_cmdpb::{AdminCmdType, AdminRequest, RaftCmdRequest},
    };
    use raftstore_v2::router::PeerMsg;

    use super::Cluster;

    pub fn merge_region(
        cluster: &Cluster,
        store_offset: usize,
        source: metapb::Region,
        source_peer: metapb::Peer,
        target: metapb::Region,
        check: bool,
    ) -> metapb::Region {
        let region_id = source.id;
        let mut req = RaftCmdRequest::default();
        req.mut_header().set_region_id(region_id);
        req.mut_header()
            .set_region_epoch(source.get_region_epoch().clone());
        req.mut_header().set_peer(source_peer);

        let mut admin_req = AdminRequest::default();
        admin_req.set_cmd_type(AdminCmdType::PrepareMerge);
        admin_req.mut_prepare_merge().set_target(target.clone());
        req.set_admin_request(admin_req);

        let (msg, sub) = PeerMsg::admin_command(req);
        cluster.routers[store_offset].send(region_id, msg).unwrap();
        // They may communicate about trimmed status.
        cluster.dispatch(region_id, vec![]);
        let _ = block_on(sub.result()).unwrap();
        // We don't check the response because it needs to do a lot of checks async
        // before actually proposing the command.

        // TODO: when persistent implementation is ready, we can use tablet index of
        // the parent to check whether the split is done. Now, just sleep a second.
        thread::sleep(Duration::from_secs(1));

        let mut new_target = cluster.routers[store_offset].region_detail(target.id);
        if check {
            for i in 1..=100 {
                let r1 = new_target.get_start_key() == source.get_start_key()
                    && new_target.get_end_key() == target.get_end_key();
                let r2 = new_target.get_start_key() == target.get_start_key()
                    && new_target.get_end_key() == source.get_end_key();
                if r1 || r2 {
                    break;
                } else if i == 100 {
                    panic!(
                        "still not merged after 5s: {:?} + {:?} != {:?}",
                        source, target, new_target
                    );
                } else {
                    thread::sleep(Duration::from_millis(50));
                    new_target = cluster.routers[store_offset].region_detail(target.id);
                }
            }
        }
        new_target
    }
}

pub mod life_helper {
    use std::assert_matches::assert_matches;

    use engine_traits::RaftEngineDebug;
    use kvproto::raft_serverpb::{ExtraMessageType, PeerState};

    use super::*;

    pub fn assert_peer_not_exist(region_id: u64, peer_id: u64, router: &TestRouter) {
        let timer = Instant::now();
        loop {
            let (ch, sub) = DebugInfoChannel::pair();
            let msg = PeerMsg::QueryDebugInfo(ch);
            match router.send(region_id, msg) {
                Err(TrySendError::Disconnected(_)) => return,
                Ok(()) => {
                    if let Some(m) = block_on(sub.result()) {
                        if m.raft_status.id != peer_id {
                            return;
                        }
                    }
                }
                Err(_) => (),
            }
            if timer.elapsed() < Duration::from_secs(3) {
                thread::sleep(Duration::from_millis(10));
            } else {
                panic!("peer of {} still exists", region_id);
            }
        }
    }

    // TODO: make raft engine support more suitable way to verify range is empty.
    /// Verify all states in raft engine are cleared.
    pub fn assert_tombstone(
        raft_engine: &impl RaftEngineDebug,
        region_id: u64,
        peer: &metapb::Peer,
    ) {
        let mut buf = vec![];
        raft_engine.get_all_entries_to(region_id, &mut buf).unwrap();
        assert!(buf.is_empty(), "{:?}", buf);
        assert_matches!(raft_engine.get_raft_state(region_id), Ok(None));
        assert_matches!(raft_engine.get_apply_state(region_id, u64::MAX), Ok(None));
        let region_state = raft_engine
            .get_region_state(region_id, u64::MAX)
            .unwrap()
            .unwrap();
        assert_matches!(region_state.get_state(), PeerState::Tombstone);
        assert!(
            region_state.get_region().get_peers().contains(peer),
            "{:?}",
            region_state
        );
    }

    #[track_caller]
    pub fn assert_valid_report(report: &RaftMessage, region_id: u64, peer_id: u64) {
        assert_eq!(
            report.get_extra_msg().get_type(),
            ExtraMessageType::MsgGcPeerResponse
        );
        assert_eq!(report.get_region_id(), region_id);
        assert_eq!(report.get_from_peer().get_id(), peer_id);
    }

    #[track_caller]
    pub fn assert_tombstone_msg(msg: &RaftMessage, region_id: u64, peer_id: u64) {
        assert_eq!(msg.get_region_id(), region_id);
        assert_eq!(msg.get_to_peer().get_id(), peer_id);
        assert!(msg.get_is_tombstone());
    }
}<|MERGE_RESOLUTION|>--- conflicted
+++ resolved
@@ -263,23 +263,12 @@
         causal_ts_provider: Option<Arc<CausalTsProviderImpl>>,
         logger: &Logger,
     ) -> (TestRouter, Self) {
-<<<<<<< HEAD
-        // TODO(tabokie): Enable encryption by default. (after snapshot encryption)
-        // let encryption_cfg = test_util::new_file_security_config(path);
-        // let key_manager = Some(Arc::new(
-        //     data_key_manager_from_config(&encryption_cfg, path.to_str().unwrap())
-        //         .unwrap()
-        //         .unwrap(),
-        // ));
-        let key_manager = None;
-=======
         let encryption_cfg = test_util::new_file_security_config(path);
         let key_manager = Some(Arc::new(
             data_key_manager_from_config(&encryption_cfg, path.to_str().unwrap())
                 .unwrap()
                 .unwrap(),
         ));
->>>>>>> 993eb2f6
 
         let mut opts = engine_test::ctor::RaftDbOptions::default();
         opts.set_key_manager(key_manager.clone());
