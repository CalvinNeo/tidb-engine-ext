--- conflicted
+++ resolved
@@ -52,10 +52,7 @@
 raft-proto = { version = "0.7.0" }
 raftstore = { workspace = true }
 rand = "0.8.3"
-<<<<<<< HEAD
-=======
 resource_control = { workspace = true }
->>>>>>> 46ec0258
 resource_metering = { workspace = true }
 slog = "2.3"
 smallvec = "1.4"
