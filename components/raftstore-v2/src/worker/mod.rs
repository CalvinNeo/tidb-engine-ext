// Copyright 2022 TiKV Project Authors. Licensed under Apache-2.0.

<<<<<<< HEAD
pub mod checkpoint;
=======
>>>>>>> 993eb2f6
pub mod cleanup;
pub mod pd;
pub mod refresh_config;
pub mod tablet;<|MERGE_RESOLUTION|>--- conflicted
+++ resolved
@@ -1,9 +1,5 @@
 // Copyright 2022 TiKV Project Authors. Licensed under Apache-2.0.
 
-<<<<<<< HEAD
-pub mod checkpoint;
-=======
->>>>>>> 993eb2f6
 pub mod cleanup;
 pub mod pd;
 pub mod refresh_config;
