--- conflicted
+++ resolved
@@ -10,12 +10,6 @@
 use concurrency_manager::ConcurrencyManager;
 use engine_traits::{KvEngine, RaftEngine, TabletRegistry};
 use kvproto::{metapb, pdpb};
-<<<<<<< HEAD
-use pd_client::PdClient;
-use raftstore::store::{util::KeysInfoFormatter, FlowStatsReporter, ReadStats, TxnExt, WriteStats};
-use slog::{error, info, Logger};
-use tikv_util::{
-=======
 use pd_client::{BucketStat, PdClient};
 use raftstore::store::{
     util::KeysInfoFormatter, AutoSplitController, Config, FlowStatsReporter, PdStatsMonitor,
@@ -26,7 +20,6 @@
 use slog::{error, Logger};
 use tikv_util::{
     config::VersionTrack,
->>>>>>> 46ec0258
     time::UnixSecs,
     worker::{Runnable, Scheduler},
 };
@@ -167,10 +160,7 @@
     pd_client: Arc<T>,
     raft_engine: ER,
     tablet_registry: TabletRegistry<EK>,
-<<<<<<< HEAD
-=======
     snap_mgr: TabletSnapManager,
->>>>>>> 46ec0258
     router: StoreRouter<EK, ER>,
     stats_monitor: PdStatsMonitor<PdReporter>,
 
@@ -207,10 +197,7 @@
         pd_client: Arc<T>,
         raft_engine: ER,
         tablet_registry: TabletRegistry<EK>,
-<<<<<<< HEAD
-=======
         snap_mgr: TabletSnapManager,
->>>>>>> 46ec0258
         router: StoreRouter<EK, ER>,
         remote: Remote<TaskCell>,
         concurrency_manager: ConcurrencyManager,
@@ -239,10 +226,7 @@
             pd_client,
             raft_engine,
             tablet_registry,
-<<<<<<< HEAD
-=======
             snap_mgr,
->>>>>>> 46ec0258
             router,
             stats_monitor,
             remote,
@@ -387,32 +371,6 @@
     }
 }
 
-<<<<<<< HEAD
-#[derive(Clone)]
-pub struct FlowReporter {
-    _scheduler: Scheduler<Task>,
-}
-
-impl FlowReporter {
-    pub fn new(scheduler: Scheduler<Task>) -> Self {
-        FlowReporter {
-            _scheduler: scheduler,
-        }
-    }
-}
-
-impl FlowStatsReporter for FlowReporter {
-    fn report_read_stats(&self, _read_stats: ReadStats) {
-        // TODO
-    }
-
-    fn report_write_stats(&self, _write_stats: WriteStats) {
-        // TODO
-    }
-}
-
-=======
->>>>>>> 46ec0258
 mod requests {
     use kvproto::raft_cmdpb::{
         AdminCmdType, AdminRequest, ChangePeerRequest, ChangePeerV2Request, RaftCmdRequest,
