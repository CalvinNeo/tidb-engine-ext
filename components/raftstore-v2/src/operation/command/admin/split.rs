// Copyright 2022 TiKV Project Authors. Licensed under Apache-2.0.

//! This module contains batch split related processing logic.
//!
//! Process Overview
//!
//! Propose:
//! - Nothing special except for validating batch split requests (ex: split keys
//!   are in ascending order).
//!
//! Apply:
//! - apply_batch_split: Create and initialize metapb::region for split regions
//!   and derived regions. Then, create checkpoints of the current talbet for
//!   split regions and derived region to make tablet physical isolated. Update
//!   the parent region's region state without persistency. Send the new regions
//!   (including derived region) back to raftstore.
//!
//! On Apply Result:
//! - on_ready_split_region: Update the relevant in memory meta info of the
//!   parent peer, then send to the store the relevant info needed to create and
//!   initialize the split regions.
//!
//! Split peer creation and initlization:
//! - on_split_init: In normal cases, the uninitialized split region will be
//!   created by the store, and here init it using the data sent from the parent
//!   peer.

<<<<<<< HEAD
use std::{borrow::Cow, cmp, path::PathBuf};
=======
use std::{any::Any, borrow::Cow, cmp, path::PathBuf};
>>>>>>> 46ec0258

use collections::HashSet;
use crossbeam::channel::SendError;
use engine_traits::{
    Checkpointer, KvEngine, RaftEngine, RaftLogBatch, TabletContext, TabletRegistry,
};
use fail::fail_point;
use kvproto::{
    metapb::{self, Region, RegionEpoch},
    pdpb::CheckPolicy,
    raft_cmdpb::{AdminRequest, AdminResponse, RaftCmdRequest, SplitRequest},
    raft_serverpb::RaftSnapshotData,
};
use protobuf::Message;
use raft::{prelude::Snapshot, INVALID_ID};
use raftstore::{
    coprocessor::RegionChangeReason,
    store::{
        cmd_resp,
        fsm::{apply::validate_batch_split, ApplyMetrics},
        metrics::PEER_ADMIN_CMD_COUNTER,
        snap::TABLET_SNAPSHOT_VERSION,
        util::{self, KeysInfoFormatter},
        PeerPessimisticLocks, SplitCheckTask, Transport, RAFT_INIT_LOG_INDEX, RAFT_INIT_LOG_TERM,
    },
    Result,
};
use slog::info;
<<<<<<< HEAD
=======
use tikv_util::{log::SlogFormat, slog_panic};
>>>>>>> 46ec0258

use crate::{
    batch::StoreContext,
    fsm::{ApplyResReporter, PeerFsmDelegate},
<<<<<<< HEAD
    operation::AdminCmdResult,
=======
    operation::{AdminCmdResult, SharedReadTablet},
>>>>>>> 46ec0258
    raft::{Apply, Peer},
    router::{CmdResChannel, PeerMsg, PeerTick, StoreMsg},
    worker::tablet_gc,
    Error,
};

<<<<<<< HEAD
pub const SPLIT_PREFIX: &str = "split_";
=======
pub const SPLIT_PREFIX: &str = "split";
>>>>>>> 46ec0258

#[derive(Debug)]
pub struct SplitResult {
    pub regions: Vec<Region>,
    // The index of the derived region in `regions`
    pub derived_index: usize,
    pub tablet_index: u64,
    // Hack: in common case we should use generic, but split is an infrequent
    // event that performance is not critical. And using `Any` can avoid polluting
    // all existing code.
    tablet: Box<dyn Any + Send + Sync>,
}

#[derive(Debug)]
pub struct SplitInit {
    /// Split region
    pub region: metapb::Region,
    pub check_split: bool,
    pub scheduled: bool,
    pub source_leader: bool,
    pub source_id: u64,

    /// In-memory pessimistic locks that should be inherited from parent region
    pub locks: PeerPessimisticLocks,
    approximate_size: Option<u64>,
    approximate_keys: Option<u64>,
}

impl SplitInit {
    fn to_snapshot(&self) -> Snapshot {
        let mut snapshot = Snapshot::default();
        // Set snapshot metadata.
        snapshot.mut_metadata().set_term(RAFT_INIT_LOG_TERM);
        snapshot.mut_metadata().set_index(RAFT_INIT_LOG_INDEX);
        let conf_state = util::conf_state_from_region(&self.region);
        snapshot.mut_metadata().set_conf_state(conf_state);
        // Set snapshot data.
        let mut snap_data = RaftSnapshotData::default();
        snap_data.set_region(self.region.clone());
        snap_data.set_version(TABLET_SNAPSHOT_VERSION);
        snap_data.mut_meta().set_for_balance(false);
        snapshot.set_data(snap_data.write_to_bytes().unwrap().into());
        snapshot
    }
}

#[derive(Debug)]
pub struct RequestSplit {
    pub epoch: RegionEpoch,
    pub split_keys: Vec<Vec<u8>>,
    pub source: Cow<'static, str>,
}

#[derive(Default, Debug)]
pub struct SplitFlowControl {
    size_diff_hint: i64,
    skip_split_count: u64,
    may_skip_split_check: bool,
    approximate_size: Option<u64>,
    approximate_keys: Option<u64>,
}

impl SplitFlowControl {
    #[inline]
    pub fn approximate_size(&self) -> Option<u64> {
        self.approximate_size
    }

    #[inline]
    pub fn approximate_keys(&self) -> Option<u64> {
        self.approximate_keys
    }
}

pub fn temp_split_path<EK>(registry: &TabletRegistry<EK>, region_id: u64) -> PathBuf {
    let tablet_name = registry.tablet_name(SPLIT_PREFIX, region_id, RAFT_INIT_LOG_INDEX);
    registry.tablet_root().join(tablet_name)
}

impl<EK: KvEngine, ER: RaftEngine, T: Transport> PeerFsmDelegate<'_, EK, ER, T> {
    pub fn on_split_region_check(&mut self) {
        if !self.fsm.peer_mut().on_split_region_check(self.store_ctx) {
            self.schedule_tick(PeerTick::SplitRegionCheck)
        }
    }
}

impl SplitInit {
    fn to_snapshot(&self) -> Snapshot {
        let mut snapshot = Snapshot::default();
        // Set snapshot metadata.
        snapshot.mut_metadata().set_term(RAFT_INIT_LOG_TERM);
        snapshot.mut_metadata().set_index(RAFT_INIT_LOG_INDEX);
        let conf_state = util::conf_state_from_region(&self.region);
        snapshot.mut_metadata().set_conf_state(conf_state);
        // Set snapshot data.
        let mut snap_data = RaftSnapshotData::default();
        snap_data.set_region(self.region.clone());
        snap_data.set_version(TABLET_SNAPSHOT_VERSION);
        snap_data.mut_meta().set_for_balance(false);
        snapshot.set_data(snap_data.write_to_bytes().unwrap().into());
        snapshot
    }
}

#[derive(Debug)]
pub struct RequestSplit {
    pub epoch: RegionEpoch,
    pub split_keys: Vec<Vec<u8>>,
    pub source: Cow<'static, str>,
}

#[derive(Default, Debug)]
pub struct SplitFlowControl {
    size_diff_hint: i64,
    skip_split_count: u64,
    may_skip_split_check: bool,
}

pub fn temp_split_path<EK>(registry: &TabletRegistry<EK>, region_id: u64) -> PathBuf {
    let tablet_name = registry.tablet_name(SPLIT_PREFIX, region_id, RAFT_INIT_LOG_INDEX);
    registry.tablet_root().join(tablet_name)
}

impl<EK: KvEngine, ER: RaftEngine, T: Transport> PeerFsmDelegate<'_, EK, ER, T> {
    pub fn on_split_region_check(&mut self) {
        if !self.fsm.peer_mut().on_split_region_check(self.store_ctx) {
            self.schedule_tick(PeerTick::SplitRegionCheck)
        }
    }
}

impl<EK: KvEngine, ER: RaftEngine> Peer<EK, ER> {
    /// Handle split check.
    ///
    /// Returns true means the check tick is consumed, no need to schedule
    /// another tick.
    pub fn on_split_region_check<T>(&mut self, ctx: &mut StoreContext<EK, ER, T>) -> bool {
        if !self.is_leader() {
            return true;
        }
        let is_generating_snapshot = self.storage().is_generating_snapshot();
        let control = self.split_flow_control_mut();
        if control.may_skip_split_check
            && control.size_diff_hint < ctx.cfg.region_split_check_diff().0 as i64
        {
            return true;
        }
        if ctx.schedulers.split_check.is_busy() {
            return false;
        }
        if is_generating_snapshot && control.skip_split_count < 3 {
            control.skip_split_count += 1;
            return false;
        }
        let task =
            SplitCheckTask::split_check(self.region().clone(), true, CheckPolicy::Scan, None);
        if let Err(e) = ctx.schedulers.split_check.schedule(task) {
            info!(self.logger, "failed to schedule split check"; "err" => ?e);
        }
        let control = self.split_flow_control_mut();
        control.may_skip_split_check = true;
        control.size_diff_hint = 0;
        control.skip_split_count = 0;
        false
    }

<<<<<<< HEAD
    pub fn update_split_flow_control(&mut self, metrics: &ApplyMetrics) {
        let control = self.split_flow_control_mut();
        control.size_diff_hint += metrics.size_diff_hint;
=======
    pub fn on_update_region_size(&mut self, size: u64) {
        self.split_flow_control_mut().approximate_size = Some(size);
        self.add_pending_tick(PeerTick::SplitRegionCheck);
        self.add_pending_tick(PeerTick::PdHeartbeat);
    }

    pub fn on_update_region_keys(&mut self, keys: u64) {
        self.split_flow_control_mut().approximate_keys = Some(keys);
        self.add_pending_tick(PeerTick::SplitRegionCheck);
        self.add_pending_tick(PeerTick::PdHeartbeat);
    }

    pub fn on_clear_region_size(&mut self) {
        let control = self.split_flow_control_mut();
        control.approximate_size.take();
        control.approximate_keys.take();
        self.add_pending_tick(PeerTick::SplitRegionCheck);
    }

    pub fn update_split_flow_control(&mut self, metrics: &ApplyMetrics) {
        let control = self.split_flow_control_mut();
        control.size_diff_hint += metrics.size_diff_hint;
        if self.is_leader() {
            self.add_pending_tick(PeerTick::SplitRegionCheck);
        }
>>>>>>> 46ec0258
    }

    pub fn on_request_split<T>(
        &mut self,
        ctx: &mut StoreContext<EK, ER, T>,
        rs: RequestSplit,
        ch: CmdResChannel,
    ) {
        info!(
            self.logger,
            "on split";
            "split_keys" => %KeysInfoFormatter(rs.split_keys.iter()),
            "source" => %&rs.source,
        );
        if !self.is_leader() {
            // region on this store is no longer leader, skipped.
            info!(self.logger, "not leader, skip.");
            ch.set_result(cmd_resp::new_error(Error::NotLeader(
                self.region_id(),
                self.leader(),
            )));
            return;
        }
        if let Err(e) = util::validate_split_region(
            self.region_id(),
            self.peer_id(),
            self.region(),
            &rs.epoch,
            &rs.split_keys,
        ) {
            info!(self.logger, "invalid split request"; "err" => ?e, "source" => %&rs.source);
            ch.set_result(cmd_resp::new_error(e));
            return;
        }
        self.ask_batch_split_pd(ctx, rs.split_keys, ch);
    }

    pub fn propose_split<T>(
        &mut self,
        store_ctx: &mut StoreContext<EK, ER, T>,
        req: RaftCmdRequest,
    ) -> Result<u64> {
        validate_batch_split(req.get_admin_request(), self.region())?;
        // We rely on ConflictChecker to detect conflicts, so no need to set proposal
        // context.
        let data = req.write_to_bytes().unwrap();
        self.propose(store_ctx, data)
    }
}

impl<EK: KvEngine, R: ApplyResReporter> Apply<EK, R> {
    pub fn apply_split(
        &mut self,
        req: &AdminRequest,
        log_index: u64,
    ) -> Result<(AdminResponse, AdminCmdResult)> {
        info!(
            self.logger,
            "split is deprecated, redirect to use batch split";
        );
        let split = req.get_split().to_owned();
        let mut admin_req = AdminRequest::default();
        admin_req
            .mut_splits()
            .set_right_derive(split.get_right_derive());
        admin_req.mut_splits().mut_requests().push(split);
        // This method is executed only when there are unapplied entries after being
        // restarted. So there will be no callback, it's OK to return a response
        // that does not matched with its request.
        self.apply_batch_split(req, log_index)
    }

    pub fn apply_batch_split(
        &mut self,
        req: &AdminRequest,
        log_index: u64,
    ) -> Result<(AdminResponse, AdminCmdResult)> {
        PEER_ADMIN_CMD_COUNTER.batch_split.all.inc();

        let region = self.region_state().get_region();
        let region_id = region.get_id();
        validate_batch_split(req, self.region_state().get_region())?;

        let mut boundaries: Vec<&[u8]> = Vec::default();
        boundaries.push(self.region_state().get_region().get_start_key());
        for req in req.get_splits().get_requests() {
            boundaries.push(req.get_split_key());
        }
        boundaries.push(self.region_state().get_region().get_end_key());

        info!(
            self.logger,
            "split region";
            "region" => ?region,
            "index" => log_index,
            "boundaries" => %KeysInfoFormatter(boundaries.iter()),
        );

        let split_reqs = req.get_splits();
        let new_region_cnt = split_reqs.get_requests().len();
        let new_version = region.get_region_epoch().get_version() + new_region_cnt as u64;

        let mut derived_req = SplitRequest::default();
        derived_req.new_region_id = region.id;
        let derived_req = &[derived_req];

        let right_derive = split_reqs.get_right_derive();
        let reqs = if right_derive {
            split_reqs.get_requests().iter().chain(derived_req)
        } else {
            derived_req.iter().chain(split_reqs.get_requests())
        };

        let regions: Vec<_> = boundaries
            .array_windows::<2>()
            .zip(reqs)
            .map(|([start_key, end_key], req)| {
                let mut new_region = Region::default();
                new_region.set_id(req.get_new_region_id());
                new_region.set_region_epoch(region.get_region_epoch().to_owned());
                new_region.mut_region_epoch().set_version(new_version);
                new_region.set_start_key(start_key.to_vec());
                new_region.set_end_key(end_key.to_vec());
                new_region.set_peers(region.get_peers().to_vec().into());
                // If the `req` is the `derived_req`, the peers are already set correctly and
                // the following loop will not be executed due to the empty `new_peer_ids` in
                // the `derived_req`
                for (peer, peer_id) in new_region
                    .mut_peers()
                    .iter_mut()
                    .zip(req.get_new_peer_ids())
                {
                    peer.set_id(*peer_id);
                }
                new_region
            })
            .collect();

        let derived_index = if right_derive { regions.len() - 1 } else { 0 };

        // We will create checkpoint of the current tablet for both derived region and
        // split regions. Before the creation, we should flush the writes and remove the
        // write batch
        self.flush();

        // todo(SpadeA): Here: we use a temporary solution that we use checkpoint API to
        // clone new tablets. It may cause large jitter as we need to flush the
        // memtable. And more what is more important is that after removing WAL, the API
        // will never flush.
        // We will freeze the memtable rather than flush it in the following PR.
        let tablet = self.tablet().clone();
        let mut checkpointer = tablet.new_checkpointer().unwrap_or_else(|e| {
            slog_panic!(
                self.logger,
                "fails to create checkpoint object";
                "error" => ?e
            )
        });

        let reg = self.tablet_registry();
        for new_region in &regions {
            let new_region_id = new_region.id;
            if new_region_id == region_id {
                continue;
            }

            let split_temp_path = temp_split_path(reg, new_region_id);
            checkpointer
                .create_at(&split_temp_path, None, 0)
                .unwrap_or_else(|e| {
                    slog_panic!(
                        self.logger,
                        "fails to create checkpoint";
                        "path" => %split_temp_path.display(),
                        "error" => ?e
                    )
                });
        }

        let derived_path = self.tablet_registry().tablet_path(region_id, log_index);
        // If it's recovered from restart, it's possible the target path exists already.
        // And because checkpoint is atomic, so we don't need to worry about corruption.
        // And it's also wrong to delete it and remake as it may has applied and flushed
        // some data to the new checkpoint before being restarted.
        if !derived_path.exists() {
            checkpointer
                .create_at(&derived_path, None, 0)
                .unwrap_or_else(|e| {
<<<<<<< HEAD
                    panic!(
                        "{:?} fails to create checkpoint with path {:?}: {:?}",
                        self.logger.list(),
                        derived_path,
                        e
                    )
                });
        }
        // Remove the old write batch.
        self.write_batch.take();
=======
                    slog_panic!(
                        self.logger,
                        "fails to create checkpoint";
                        "path" => %derived_path.display(),
                        "error" => ?e
                    )
                });
        }
>>>>>>> 46ec0258
        let reg = self.tablet_registry();
        let path = reg.tablet_path(region_id, log_index);
        let mut ctx = TabletContext::new(&regions[derived_index], Some(log_index));
        // Now the tablet is flushed, so all previous states should be persisted.
        // Reusing the tablet should not be a problem.
        // TODO: Should we avoid flushing for the old tablet?
        ctx.flush_state = Some(self.flush_state().clone());
        let tablet = reg.tablet_factory().open_tablet(ctx, &path).unwrap();
<<<<<<< HEAD
        self.publish_tablet(tablet);
=======
        self.set_tablet(tablet.clone());
>>>>>>> 46ec0258

        self.region_state_mut()
            .set_region(regions[derived_index].clone());
        self.region_state_mut().set_tablet_index(log_index);

        let mut resp = AdminResponse::default();
        resp.mut_splits().set_regions(regions.clone().into());
        PEER_ADMIN_CMD_COUNTER.batch_split.success.inc();

        Ok((
            resp,
            AdminCmdResult::SplitRegion(SplitResult {
                regions,
                derived_index,
                tablet_index: log_index,
                tablet: Box::new(tablet),
            }),
        ))
    }
}

impl<EK: KvEngine, ER: RaftEngine> Peer<EK, ER> {
    pub fn on_apply_res_split<T>(
        &mut self,
        store_ctx: &mut StoreContext<EK, ER, T>,
        res: SplitResult,
    ) {
        fail_point!("on_split", self.peer().get_store_id() == 3, |_| {});

        let derived = &res.regions[res.derived_index];
<<<<<<< HEAD
        let derived_epoch = derived.get_region_epoch().clone();
        let region_id = derived.get_id();

        // Group in-memory pessimistic locks in the original region into new regions.
        // The locks of new regions will be put into the corresponding new regions
        // later. And the locks belonging to the old region will stay in the original
        // map.
        let region_locks = {
            let mut pessimistic_locks = self.txn_ext().pessimistic_locks.write();
            info!(self.logger, "moving {} locks to new regions", pessimistic_locks.len(););
            // Update the version so the concurrent reader will fail due to EpochNotMatch
            // instead of PessimisticLockNotFound.
            pessimistic_locks.version = derived_epoch.get_version();
            pessimistic_locks.group_by_regions(&res.regions, derived)
        };
        fail_point!("on_split_invalidate_locks");

        {
            let mut meta = store_ctx.store_meta.lock().unwrap();
            meta.set_region(derived, true, &self.logger);
            let reader = meta.readers.get_mut(&derived.get_id()).unwrap();
=======
        let region_id = derived.get_id();

        let region_locks = self.txn_context().split(&res.regions, derived);
        fail_point!("on_split_invalidate_locks");

        let tablet: EK = match res.tablet.downcast() {
            Ok(t) => *t,
            Err(t) => unreachable!("tablet type should be the same: {:?}", t),
        };
        {
            let mut meta = store_ctx.store_meta.lock().unwrap();
            meta.set_region(derived, true, &self.logger);
            let (reader, read_tablet) = meta.readers.get_mut(&derived.get_id()).unwrap();
>>>>>>> 46ec0258
            self.set_region(
                &store_ctx.coprocessor_host,
                reader,
                derived.clone(),
                RegionChangeReason::Split,
                res.tablet_index,
            );

            // Tablet should be updated in lock to match the epoch.
            *read_tablet = SharedReadTablet::new(tablet.clone());
        }
        if let Some(tablet) = self.set_tablet(tablet) {
            self.record_tombstone_tablet(store_ctx, tablet, res.tablet_index);
        }

        let new_region_count = res.regions.len() as u64;
        let control = self.split_flow_control_mut();
        let estimated_size = control.approximate_size.map(|v| v / new_region_count);
        let estimated_keys = control.approximate_keys.map(|v| v / new_region_count);

        self.post_split();

        if self.is_leader() {
            self.region_heartbeat_pd(store_ctx);
            // Notify pd immediately to let it update the region meta.
            info!(
                self.logger,
                "notify pd with split";
                "split_count" => res.regions.len(),
            );
            // Now pd only uses ReportBatchSplit for history operation show,
            // so we send it independently here.
            self.report_batch_split_pd(store_ctx, res.regions.to_vec());
<<<<<<< HEAD
            self.add_pending_tick(PeerTick::SplitRegionCheck);
        }

        self.record_tablet_as_tombstone_and_refresh(res.tablet_index, store_ctx);
=======
            // After split, the peer may need to update its metrics.
            let control = self.split_flow_control_mut();
            control.may_skip_split_check = false;
            control.approximate_size = estimated_size;
            control.approximate_keys = estimated_keys;
            self.add_pending_tick(PeerTick::SplitRegionCheck);
        }
        self.storage_mut().set_has_dirty_data(true);
        let mailbox = store_ctx.router.mailbox(self.region_id()).unwrap();
        let tablet_index = res.tablet_index;
>>>>>>> 46ec0258
        let _ = store_ctx
            .schedulers
            .tablet_gc
            .schedule(tablet_gc::Task::trim(
                self.tablet().unwrap().clone(),
                derived,
<<<<<<< HEAD
=======
                move || {
                    let _ = mailbox.force_send(PeerMsg::TabletTrimmed { tablet_index });
                },
>>>>>>> 46ec0258
            ));

        let last_region_id = res.regions.last().unwrap().get_id();
        let mut new_ids = HashSet::default();
        for (new_region, locks) in res.regions.into_iter().zip(region_locks) {
            let new_region_id = new_region.get_id();
            if new_region_id == region_id {
                continue;
            }

            new_ids.insert(new_region_id);
            let split_init = PeerMsg::SplitInit(Box::new(SplitInit {
                region: new_region,
                source_leader: self.is_leader(),
                source_id: region_id,
                check_split: last_region_id == new_region_id,
                scheduled: false,
<<<<<<< HEAD
=======
                approximate_size: estimated_size,
                approximate_keys: estimated_keys,
>>>>>>> 46ec0258
                locks,
            }));

            // First, send init msg to peer directly. Returning error means the peer is not
            // existed in which case we should redirect it to the store.
            match store_ctx.router.force_send(new_region_id, split_init) {
                Ok(_) => {}
                Err(SendError(PeerMsg::SplitInit(msg))) => {
                    store_ctx
                        .router
                        .force_send_control(StoreMsg::SplitInit(msg))
                        .unwrap_or_else(|e| {
                            slog_panic!(
                                self.logger,
                                "fails to send split peer intialization msg to store";
                                "error" => ?e,
                            )
                        });
                }
                _ => unreachable!(),
            }
        }
        self.split_trace_mut().push((res.tablet_index, new_ids));
        let region_state = self.storage().region_state().clone();
        self.state_changes_mut()
            .put_region_state(region_id, res.tablet_index, &region_state)
            .unwrap();
<<<<<<< HEAD
=======
        self.state_changes_mut()
            .put_dirty_mark(region_id, res.tablet_index, true)
            .unwrap();
>>>>>>> 46ec0258
        self.set_has_extra_write();
    }

    pub fn on_split_init<T>(
        &mut self,
        store_ctx: &mut StoreContext<EK, ER, T>,
        mut split_init: Box<SplitInit>,
    ) {
        let region_id = split_init.region.id;
        if self.storage().is_initialized() && self.persisted_index() >= RAFT_INIT_LOG_INDEX {
            // Race with split operation. The tablet created by split will eventually be
            // deleted (TODO). We don't trim it.
            let _ = store_ctx
                .router
                .force_send(split_init.source_id, PeerMsg::SplitInitFinish(region_id));
            return;
        }

        if self.storage().is_initialized() || self.raft_group().snap().is_some() {
            // It accepts a snapshot already but not finish applied yet.
            let prev = self.storage_mut().split_init_mut().replace(split_init);
            assert!(prev.is_none(), "{:?}", prev);
            return;
        }

        split_init.scheduled = true;
        let snap = split_init.to_snapshot();
        let mut msg = raft::eraftpb::Message::default();
        msg.set_to(self.peer_id());
        msg.set_from(self.leader_id());
        msg.set_msg_type(raft::eraftpb::MessageType::MsgSnapshot);
        msg.set_snapshot(snap);
        msg.set_term(cmp::max(self.term(), RAFT_INIT_LOG_TERM));
        let res = self.raft_group_mut().step(msg);
        let accept_snap = self.raft_group().snap().is_some();
        if res.is_err() || !accept_snap {
<<<<<<< HEAD
            panic!(
                "{:?} failed to accept snapshot {:?} with error {}",
                self.logger.list(),
                res,
                accept_snap
=======
            slog_panic!(
                self.logger,
                "failed to accept snapshot";
                "accept_snapshot" => accept_snap,
                "res" => ?res,
>>>>>>> 46ec0258
            );
        }
        let prev = self.storage_mut().split_init_mut().replace(split_init);
        assert!(prev.is_none(), "{:?}", prev);
        self.set_has_ready();
    }

    pub fn post_split_init<T>(
        &mut self,
        store_ctx: &mut StoreContext<EK, ER, T>,
        split_init: Box<SplitInit>,
    ) {
<<<<<<< HEAD
        let _ = store_ctx
            .schedulers
            .tablet_gc
            .schedule(tablet_gc::Task::trim(
                self.tablet().unwrap().clone(),
                self.region(),
            ));
=======
        let region_id = self.region_id();
        if self.storage().has_dirty_data() {
            let tablet_index = self.storage().tablet_index();
            let mailbox = store_ctx.router.mailbox(region_id).unwrap();
            let _ = store_ctx
                .schedulers
                .tablet_gc
                .schedule(tablet_gc::Task::trim(
                    self.tablet().unwrap().clone(),
                    self.region(),
                    move || {
                        let _ = mailbox.force_send(PeerMsg::TabletTrimmed { tablet_index });
                    },
                ));
        }
>>>>>>> 46ec0258
        if split_init.source_leader
            && self.leader_id() == INVALID_ID
            && self.term() == RAFT_INIT_LOG_TERM
        {
            let _ = self.raft_group_mut().campaign();
            self.set_has_ready();

<<<<<<< HEAD
            *self.txn_ext().pessimistic_locks.write() = split_init.locks;
            // The new peer is likely to become leader, send a heartbeat immediately to
            // reduce client query miss.
            self.region_heartbeat_pd(store_ctx);
        }
        let region_id = self.region_id();

        if split_init.check_split {
            self.add_pending_tick(PeerTick::SplitRegionCheck);
        }
        let _ = store_ctx
            .router
            .force_send(split_init.source_id, PeerMsg::SplitInitFinish(region_id));
    }

    pub fn on_split_init_finish(&mut self, region_id: u64) {
        let mut found = false;
        for (_, ids) in self.split_trace_mut() {
            if ids.remove(&region_id) {
                found = true;
                break;
            }
        }
        assert!(found, "{:?} {}", self.logger.list(), region_id);
        let split_trace = self.split_trace_mut();
        let mut off = 0;
        let mut admin_flushed = 0;
        for (tablet_index, ids) in split_trace.iter() {
            if !ids.is_empty() {
                break;
            }
            admin_flushed = *tablet_index;
            off += 1;
        }
        if off > 0 {
            // There should be very few elements in the vector.
            split_trace.drain(..off);
            assert_ne!(admin_flushed, 0);
            self.storage_mut()
                .apply_trace_mut()
                .on_admin_flush(admin_flushed);
            // Persist admin flushed.
            self.set_has_extra_write();
=======
            self.txn_context().init_with_lock(split_init.locks);
            let control = self.split_flow_control_mut();
            control.approximate_size = split_init.approximate_size;
            control.approximate_keys = split_init.approximate_keys;
            // The new peer is likely to become leader, send a heartbeat immediately to
            // reduce client query miss.
            self.region_heartbeat_pd(store_ctx);
        }

        if split_init.check_split {
            self.add_pending_tick(PeerTick::SplitRegionCheck);
        }
        let _ = store_ctx
            .router
            .force_send(split_init.source_id, PeerMsg::SplitInitFinish(region_id));
    }

    pub fn on_split_init_finish(&mut self, region_id: u64) {
        let mut found = false;
        for (_, ids) in self.split_trace_mut() {
            if ids.remove(&region_id) {
                found = true;
                break;
            }
        }
        assert!(found, "{} {}", SlogFormat(&self.logger), region_id);
        let split_trace = self.split_trace_mut();
        let mut off = 0;
        let mut admin_flushed = 0;
        for (tablet_index, ids) in split_trace.iter() {
            if !ids.is_empty() {
                break;
            }
            admin_flushed = *tablet_index;
            off += 1;
        }
        if off > 0 {
            // There should be very few elements in the vector.
            split_trace.drain(..off);
            assert_ne!(admin_flushed, 0);
            self.storage_mut()
                .apply_trace_mut()
                .on_admin_flush(admin_flushed);
            // Persist admin flushed.
            self.set_has_extra_write();
        }
    }

    pub fn on_tablet_trimmed(&mut self, tablet_index: u64) {
        info!(self.logger, "tablet is trimmed"; "tablet_index" => tablet_index);
        let region_id = self.region_id();
        let changes = self.state_changes_mut();
        changes
            .put_dirty_mark(region_id, tablet_index, false)
            .unwrap();
        self.set_has_extra_write();
        if self.storage().tablet_index() == tablet_index {
            self.storage_mut().set_has_dirty_data(false);
>>>>>>> 46ec0258
        }
    }
}

#[cfg(test)]
mod test {
    use std::sync::{
        mpsc::{channel, Receiver, Sender},
        Arc,
    };

    use engine_test::{
        ctor::{CfOptions, DbOptions},
<<<<<<< HEAD
        kv::TestTabletFactory,
    };
    use engine_traits::{
        Peekable, TabletContext, TabletRegistry, WriteBatch, CF_DEFAULT, DATA_CFS,
=======
        kv::{KvTestEngine, TestTabletFactory},
    };
    use engine_traits::{
        FlushState, Peekable, TabletContext, TabletRegistry, WriteBatch, CF_DEFAULT, DATA_CFS,
>>>>>>> 46ec0258
    };
    use kvproto::{
        metapb::RegionEpoch,
        raft_cmdpb::{BatchSplitRequest, SplitRequest},
        raft_serverpb::{PeerState, RegionLocalState},
    };
<<<<<<< HEAD
    use raftstore::store::cmd_resp::new_error;
=======
    use raftstore::store::{cmd_resp::new_error, Config};
>>>>>>> 46ec0258
    use slog::o;
    use tempfile::TempDir;
    use tikv_util::{
        store::{new_learner_peer, new_peer},
        worker::dummy_scheduler,
    };

    use super::*;
    use crate::{fsm::ApplyResReporter, raft::Apply, router::ApplyRes};

    struct MockReporter {
        sender: Sender<ApplyRes>,
    }

    impl MockReporter {
        fn new() -> (Self, Receiver<ApplyRes>) {
            let (tx, rx) = channel();
            (MockReporter { sender: tx }, rx)
        }
    }

    impl ApplyResReporter for MockReporter {
        fn report(&self, apply_res: ApplyRes) {
            let _ = self.sender.send(apply_res);
        }
    }

    fn new_split_req(key: &[u8], id: u64, children: Vec<u64>) -> SplitRequest {
        let mut req = SplitRequest::default();
        req.set_split_key(key.to_vec());
        req.set_new_region_id(id);
        req.set_new_peer_ids(children);
        req
    }

    fn assert_split(
<<<<<<< HEAD
        apply: &mut Apply<engine_test::kv::KvTestEngine, MockReporter>,
=======
        apply: &mut Apply<KvTestEngine, MockReporter>,
>>>>>>> 46ec0258
        parent_id: u64,
        right_derived: bool,
        new_region_ids: Vec<u64>,
        split_keys: Vec<Vec<u8>>,
        children_peers: Vec<Vec<u64>>,
        log_index: u64,
        region_boundries: Vec<(Vec<u8>, Vec<u8>)>,
        expected_region_epoch: RegionEpoch,
        expected_derived_index: usize,
    ) {
        let mut splits = BatchSplitRequest::default();
        splits.set_right_derive(right_derived);

        for ((new_region_id, children), split_key) in new_region_ids
            .into_iter()
            .zip(children_peers.clone())
            .zip(split_keys)
        {
            splits
                .mut_requests()
                .push(new_split_req(&split_key, new_region_id, children));
        }

        let mut req = AdminRequest::default();
        req.set_splits(splits);

        // Exec batch split
        let (resp, apply_res) = apply.apply_batch_split(&req, log_index).unwrap();

        let regions = resp.get_splits().get_regions();
        assert!(regions.len() == region_boundries.len());

        let mut child_idx = 0;
        for (i, region) in regions.iter().enumerate() {
            assert_eq!(region.get_start_key().to_vec(), region_boundries[i].0);
            assert_eq!(region.get_end_key().to_vec(), region_boundries[i].1);
            assert_eq!(*region.get_region_epoch(), expected_region_epoch);

            if region.id == parent_id {
                let state = apply.region_state();
                assert_eq!(state.tablet_index, log_index);
                assert_eq!(state.get_region(), region);
                let reg = apply.tablet_registry();
                let tablet_path = reg.tablet_path(region.id, log_index);
                assert!(reg.tablet_factory().exists(&tablet_path));

                match apply_res {
                    AdminCmdResult::SplitRegion(SplitResult {
                        derived_index,
                        tablet_index,
                        ..
                    }) => {
                        assert_eq!(expected_derived_index, derived_index);
                        assert_eq!(tablet_index, log_index);
                    }
                    _ => panic!(),
                }
            } else {
                assert_eq! {
                    region.get_peers().iter().map(|peer| peer.id).collect::<Vec<_>>(),
                    children_peers[child_idx]
                }
                child_idx += 1;

                let reg = apply.tablet_registry();
                let tablet_name = reg.tablet_name(SPLIT_PREFIX, region.id, RAFT_INIT_LOG_INDEX);
                let path = reg.tablet_root().join(tablet_name);
                assert!(reg.tablet_factory().exists(&path));
            }
        }
    }

    #[test]
    fn test_split() {
        let store_id = 2;

        let mut region = Region::default();
        region.set_id(1);
        region.set_end_key(b"k10".to_vec());
        region.mut_region_epoch().set_version(3);
        let peers = vec![new_peer(2, 3), new_peer(4, 5), new_learner_peer(6, 7)];
        region.set_peers(peers.into());

        let logger = slog_global::borrow_global().new(o!());
        let path = TempDir::new().unwrap();
        let cf_opts = DATA_CFS
            .iter()
            .copied()
            .map(|cf| (cf, CfOptions::default()))
            .collect();
        let factory = Box::new(TestTabletFactory::new(DbOptions::default(), cf_opts));
        let reg = TabletRegistry::new(factory, path.path()).unwrap();
        let ctx = TabletContext::new(&region, Some(5));
        reg.load(ctx, true).unwrap();

        let mut region_state = RegionLocalState::default();
        region_state.set_state(PeerState::Normal);
        region_state.set_region(region.clone());
        region_state.set_tablet_index(5);

        let (read_scheduler, _rx) = dummy_scheduler();
        let (reporter, _) = MockReporter::new();
        let mut apply = Apply::new(
            &Config::default(),
            region
                .get_peers()
                .iter()
                .find(|p| p.store_id == store_id)
                .unwrap()
                .clone(),
            region_state,
            reporter,
            reg,
            read_scheduler,
<<<<<<< HEAD
            Arc::default(),
            None,
=======
            Arc::new(FlushState::new(5)),
            None,
            5,
>>>>>>> 46ec0258
            logger.clone(),
        );

        let mut splits = BatchSplitRequest::default();
        splits.set_right_derive(true);
        splits.mut_requests().push(new_split_req(b"k1", 1, vec![]));
        let mut req = AdminRequest::default();
        req.set_splits(splits.clone());
        let err = apply.apply_batch_split(&req, 0).unwrap_err();
        // 3 followers are required.
        assert!(err.to_string().contains("invalid new peer id count"));

        splits.mut_requests().clear();
        req.set_splits(splits.clone());
        let err = apply.apply_batch_split(&req, 6).unwrap_err();
        // Empty requests should be rejected.
        assert!(err.to_string().contains("missing split requests"));

        splits
            .mut_requests()
            .push(new_split_req(b"k11", 1, vec![11, 12, 13]));
        req.set_splits(splits.clone());
        let resp = new_error(apply.apply_batch_split(&req, 0).unwrap_err());
        // Out of range keys should be rejected.
        assert!(
            resp.get_header().get_error().has_key_not_in_region(),
            "{:?}",
            resp
        );

        splits.mut_requests().clear();
        splits
            .mut_requests()
            .push(new_split_req(b"", 1, vec![11, 12, 13]));
        req.set_splits(splits.clone());
        let err = apply.apply_batch_split(&req, 7).unwrap_err();
        // Empty key will not in any region exclusively.
        assert!(err.to_string().contains("missing split key"), "{:?}", err);

        splits.mut_requests().clear();
        splits
            .mut_requests()
            .push(new_split_req(b"k2", 1, vec![11, 12, 13]));
        splits
            .mut_requests()
            .push(new_split_req(b"k1", 1, vec![11, 12, 13]));
        req.set_splits(splits.clone());
        let err = apply.apply_batch_split(&req, 8).unwrap_err();
        // keys should be in ascend order.
        assert!(
            err.to_string().contains("invalid split request"),
            "{:?}",
            err
        );

        splits.mut_requests().clear();
        splits
            .mut_requests()
            .push(new_split_req(b"k1", 1, vec![11, 12, 13]));
        splits
            .mut_requests()
            .push(new_split_req(b"k2", 1, vec![11, 12]));
        req.set_splits(splits.clone());
        let err = apply.apply_batch_split(&req, 9).unwrap_err();
        // All requests should be checked.
        assert!(err.to_string().contains("id count"), "{:?}", err);

        let cases = vec![
            // region 1["", "k10"]
            // After split: region  1 ["", "k09"],
            //              region 10 ["k09", "k10"]
            (
                1,
                false,
                vec![10],
                vec![b"k09".to_vec()],
                vec![vec![11, 12, 13]],
                10,
                vec![
                    (b"".to_vec(), b"k09".to_vec()),
                    (b"k09".to_vec(), b"k10".to_vec()),
                ],
                4,
                0,
            ),
            // region 1 ["", "k09"]
            // After split: region 20 ["", "k01"],
            //               region 1 ["k01", "k09"]
            (
                1,
                true,
                vec![20],
                vec![b"k01".to_vec()],
                vec![vec![21, 22, 23]],
                20,
                vec![
                    (b"".to_vec(), b"k01".to_vec()),
                    (b"k01".to_vec(), b"k09".to_vec()),
                ],
                5,
                1,
            ),
            // region 1 ["k01", "k09"]
            // After split: region 30 ["k01", "k02"],
            //              region 40 ["k02", "k03"],
            //              region  1 ["k03", "k09"]
            (
                1,
                true,
                vec![30, 40],
                vec![b"k02".to_vec(), b"k03".to_vec()],
                vec![vec![31, 32, 33], vec![41, 42, 43]],
                30,
                vec![
                    (b"k01".to_vec(), b"k02".to_vec()),
                    (b"k02".to_vec(), b"k03".to_vec()),
                    (b"k03".to_vec(), b"k09".to_vec()),
                ],
                7,
                2,
            ),
            // region 1 ["k03", "k09"]
            // After split: region  1 ["k03", "k07"],
            //              region 50 ["k07", "k08"],
            //              region 60 ["k08", "k09"]
            (
                1,
                false,
                vec![50, 60],
                vec![b"k07".to_vec(), b"k08".to_vec()],
                vec![vec![51, 52, 53], vec![61, 62, 63]],
                40,
                vec![
                    (b"k03".to_vec(), b"k07".to_vec()),
                    (b"k07".to_vec(), b"k08".to_vec()),
                    (b"k08".to_vec(), b"k09".to_vec()),
                ],
                9,
                0,
            ),
        ];

        for (
            parent_id,
            right_derive,
            new_region_ids,
            split_keys,
            children_peers,
            log_index,
            region_boundries,
            version,
            expected_derived_index,
        ) in cases
        {
            let mut expected_epoch = RegionEpoch::new();
            expected_epoch.set_version(version);

            assert_split(
                &mut apply,
                parent_id,
                right_derive,
                new_region_ids,
                split_keys,
                children_peers,
                log_index,
                region_boundries,
                expected_epoch,
                expected_derived_index,
            );
        }

        // Split will create checkpoint tablet, so if there are some writes before
        // split, they should be flushed immediately.
        apply.apply_put(CF_DEFAULT, 50, b"k04", b"v4").unwrap();
<<<<<<< HEAD
=======
        apply.apply_flow_control_mut().set_need_flush(true);
>>>>>>> 46ec0258
        assert!(!WriteBatch::is_empty(apply.write_batch.as_ref().unwrap()));
        splits.mut_requests().clear();
        splits
            .mut_requests()
            .push(new_split_req(b"k05", 70, vec![71, 72, 73]));
        req.set_splits(splits);
        apply.apply_batch_split(&req, 51).unwrap();
        assert!(apply.write_batch.is_none());
        assert_eq!(
            apply
                .tablet()
                .get_value(&keys::data_key(b"k04"))
                .unwrap()
                .unwrap(),
            b"v4"
        );
    }
}<|MERGE_RESOLUTION|>--- conflicted
+++ resolved
@@ -25,11 +25,7 @@
 //!   created by the store, and here init it using the data sent from the parent
 //!   peer.
 
-<<<<<<< HEAD
-use std::{borrow::Cow, cmp, path::PathBuf};
-=======
 use std::{any::Any, borrow::Cow, cmp, path::PathBuf};
->>>>>>> 46ec0258
 
 use collections::HashSet;
 use crossbeam::channel::SendError;
@@ -58,30 +54,19 @@
     Result,
 };
 use slog::info;
-<<<<<<< HEAD
-=======
 use tikv_util::{log::SlogFormat, slog_panic};
->>>>>>> 46ec0258
 
 use crate::{
     batch::StoreContext,
     fsm::{ApplyResReporter, PeerFsmDelegate},
-<<<<<<< HEAD
-    operation::AdminCmdResult,
-=======
     operation::{AdminCmdResult, SharedReadTablet},
->>>>>>> 46ec0258
     raft::{Apply, Peer},
     router::{CmdResChannel, PeerMsg, PeerTick, StoreMsg},
     worker::tablet_gc,
     Error,
 };
 
-<<<<<<< HEAD
-pub const SPLIT_PREFIX: &str = "split_";
-=======
 pub const SPLIT_PREFIX: &str = "split";
->>>>>>> 46ec0258
 
 #[derive(Debug)]
 pub struct SplitResult {
@@ -169,51 +154,6 @@
     }
 }
 
-impl SplitInit {
-    fn to_snapshot(&self) -> Snapshot {
-        let mut snapshot = Snapshot::default();
-        // Set snapshot metadata.
-        snapshot.mut_metadata().set_term(RAFT_INIT_LOG_TERM);
-        snapshot.mut_metadata().set_index(RAFT_INIT_LOG_INDEX);
-        let conf_state = util::conf_state_from_region(&self.region);
-        snapshot.mut_metadata().set_conf_state(conf_state);
-        // Set snapshot data.
-        let mut snap_data = RaftSnapshotData::default();
-        snap_data.set_region(self.region.clone());
-        snap_data.set_version(TABLET_SNAPSHOT_VERSION);
-        snap_data.mut_meta().set_for_balance(false);
-        snapshot.set_data(snap_data.write_to_bytes().unwrap().into());
-        snapshot
-    }
-}
-
-#[derive(Debug)]
-pub struct RequestSplit {
-    pub epoch: RegionEpoch,
-    pub split_keys: Vec<Vec<u8>>,
-    pub source: Cow<'static, str>,
-}
-
-#[derive(Default, Debug)]
-pub struct SplitFlowControl {
-    size_diff_hint: i64,
-    skip_split_count: u64,
-    may_skip_split_check: bool,
-}
-
-pub fn temp_split_path<EK>(registry: &TabletRegistry<EK>, region_id: u64) -> PathBuf {
-    let tablet_name = registry.tablet_name(SPLIT_PREFIX, region_id, RAFT_INIT_LOG_INDEX);
-    registry.tablet_root().join(tablet_name)
-}
-
-impl<EK: KvEngine, ER: RaftEngine, T: Transport> PeerFsmDelegate<'_, EK, ER, T> {
-    pub fn on_split_region_check(&mut self) {
-        if !self.fsm.peer_mut().on_split_region_check(self.store_ctx) {
-            self.schedule_tick(PeerTick::SplitRegionCheck)
-        }
-    }
-}
-
 impl<EK: KvEngine, ER: RaftEngine> Peer<EK, ER> {
     /// Handle split check.
     ///
@@ -249,11 +189,6 @@
         false
     }
 
-<<<<<<< HEAD
-    pub fn update_split_flow_control(&mut self, metrics: &ApplyMetrics) {
-        let control = self.split_flow_control_mut();
-        control.size_diff_hint += metrics.size_diff_hint;
-=======
     pub fn on_update_region_size(&mut self, size: u64) {
         self.split_flow_control_mut().approximate_size = Some(size);
         self.add_pending_tick(PeerTick::SplitRegionCheck);
@@ -279,7 +214,6 @@
         if self.is_leader() {
             self.add_pending_tick(PeerTick::SplitRegionCheck);
         }
->>>>>>> 46ec0258
     }
 
     pub fn on_request_split<T>(
@@ -468,18 +402,6 @@
             checkpointer
                 .create_at(&derived_path, None, 0)
                 .unwrap_or_else(|e| {
-<<<<<<< HEAD
-                    panic!(
-                        "{:?} fails to create checkpoint with path {:?}: {:?}",
-                        self.logger.list(),
-                        derived_path,
-                        e
-                    )
-                });
-        }
-        // Remove the old write batch.
-        self.write_batch.take();
-=======
                     slog_panic!(
                         self.logger,
                         "fails to create checkpoint";
@@ -488,7 +410,6 @@
                     )
                 });
         }
->>>>>>> 46ec0258
         let reg = self.tablet_registry();
         let path = reg.tablet_path(region_id, log_index);
         let mut ctx = TabletContext::new(&regions[derived_index], Some(log_index));
@@ -497,11 +418,7 @@
         // TODO: Should we avoid flushing for the old tablet?
         ctx.flush_state = Some(self.flush_state().clone());
         let tablet = reg.tablet_factory().open_tablet(ctx, &path).unwrap();
-<<<<<<< HEAD
-        self.publish_tablet(tablet);
-=======
         self.set_tablet(tablet.clone());
->>>>>>> 46ec0258
 
         self.region_state_mut()
             .set_region(regions[derived_index].clone());
@@ -532,29 +449,6 @@
         fail_point!("on_split", self.peer().get_store_id() == 3, |_| {});
 
         let derived = &res.regions[res.derived_index];
-<<<<<<< HEAD
-        let derived_epoch = derived.get_region_epoch().clone();
-        let region_id = derived.get_id();
-
-        // Group in-memory pessimistic locks in the original region into new regions.
-        // The locks of new regions will be put into the corresponding new regions
-        // later. And the locks belonging to the old region will stay in the original
-        // map.
-        let region_locks = {
-            let mut pessimistic_locks = self.txn_ext().pessimistic_locks.write();
-            info!(self.logger, "moving {} locks to new regions", pessimistic_locks.len(););
-            // Update the version so the concurrent reader will fail due to EpochNotMatch
-            // instead of PessimisticLockNotFound.
-            pessimistic_locks.version = derived_epoch.get_version();
-            pessimistic_locks.group_by_regions(&res.regions, derived)
-        };
-        fail_point!("on_split_invalidate_locks");
-
-        {
-            let mut meta = store_ctx.store_meta.lock().unwrap();
-            meta.set_region(derived, true, &self.logger);
-            let reader = meta.readers.get_mut(&derived.get_id()).unwrap();
-=======
         let region_id = derived.get_id();
 
         let region_locks = self.txn_context().split(&res.regions, derived);
@@ -568,7 +462,6 @@
             let mut meta = store_ctx.store_meta.lock().unwrap();
             meta.set_region(derived, true, &self.logger);
             let (reader, read_tablet) = meta.readers.get_mut(&derived.get_id()).unwrap();
->>>>>>> 46ec0258
             self.set_region(
                 &store_ctx.coprocessor_host,
                 reader,
@@ -602,12 +495,6 @@
             // Now pd only uses ReportBatchSplit for history operation show,
             // so we send it independently here.
             self.report_batch_split_pd(store_ctx, res.regions.to_vec());
-<<<<<<< HEAD
-            self.add_pending_tick(PeerTick::SplitRegionCheck);
-        }
-
-        self.record_tablet_as_tombstone_and_refresh(res.tablet_index, store_ctx);
-=======
             // After split, the peer may need to update its metrics.
             let control = self.split_flow_control_mut();
             control.may_skip_split_check = false;
@@ -618,19 +505,15 @@
         self.storage_mut().set_has_dirty_data(true);
         let mailbox = store_ctx.router.mailbox(self.region_id()).unwrap();
         let tablet_index = res.tablet_index;
->>>>>>> 46ec0258
         let _ = store_ctx
             .schedulers
             .tablet_gc
             .schedule(tablet_gc::Task::trim(
                 self.tablet().unwrap().clone(),
                 derived,
-<<<<<<< HEAD
-=======
                 move || {
                     let _ = mailbox.force_send(PeerMsg::TabletTrimmed { tablet_index });
                 },
->>>>>>> 46ec0258
             ));
 
         let last_region_id = res.regions.last().unwrap().get_id();
@@ -648,11 +531,8 @@
                 source_id: region_id,
                 check_split: last_region_id == new_region_id,
                 scheduled: false,
-<<<<<<< HEAD
-=======
                 approximate_size: estimated_size,
                 approximate_keys: estimated_keys,
->>>>>>> 46ec0258
                 locks,
             }));
 
@@ -680,12 +560,9 @@
         self.state_changes_mut()
             .put_region_state(region_id, res.tablet_index, &region_state)
             .unwrap();
-<<<<<<< HEAD
-=======
         self.state_changes_mut()
             .put_dirty_mark(region_id, res.tablet_index, true)
             .unwrap();
->>>>>>> 46ec0258
         self.set_has_extra_write();
     }
 
@@ -722,19 +599,11 @@
         let res = self.raft_group_mut().step(msg);
         let accept_snap = self.raft_group().snap().is_some();
         if res.is_err() || !accept_snap {
-<<<<<<< HEAD
-            panic!(
-                "{:?} failed to accept snapshot {:?} with error {}",
-                self.logger.list(),
-                res,
-                accept_snap
-=======
             slog_panic!(
                 self.logger,
                 "failed to accept snapshot";
                 "accept_snapshot" => accept_snap,
                 "res" => ?res,
->>>>>>> 46ec0258
             );
         }
         let prev = self.storage_mut().split_init_mut().replace(split_init);
@@ -747,15 +616,6 @@
         store_ctx: &mut StoreContext<EK, ER, T>,
         split_init: Box<SplitInit>,
     ) {
-<<<<<<< HEAD
-        let _ = store_ctx
-            .schedulers
-            .tablet_gc
-            .schedule(tablet_gc::Task::trim(
-                self.tablet().unwrap().clone(),
-                self.region(),
-            ));
-=======
         let region_id = self.region_id();
         if self.storage().has_dirty_data() {
             let tablet_index = self.storage().tablet_index();
@@ -771,7 +631,6 @@
                     },
                 ));
         }
->>>>>>> 46ec0258
         if split_init.source_leader
             && self.leader_id() == INVALID_ID
             && self.term() == RAFT_INIT_LOG_TERM
@@ -779,51 +638,6 @@
             let _ = self.raft_group_mut().campaign();
             self.set_has_ready();
 
-<<<<<<< HEAD
-            *self.txn_ext().pessimistic_locks.write() = split_init.locks;
-            // The new peer is likely to become leader, send a heartbeat immediately to
-            // reduce client query miss.
-            self.region_heartbeat_pd(store_ctx);
-        }
-        let region_id = self.region_id();
-
-        if split_init.check_split {
-            self.add_pending_tick(PeerTick::SplitRegionCheck);
-        }
-        let _ = store_ctx
-            .router
-            .force_send(split_init.source_id, PeerMsg::SplitInitFinish(region_id));
-    }
-
-    pub fn on_split_init_finish(&mut self, region_id: u64) {
-        let mut found = false;
-        for (_, ids) in self.split_trace_mut() {
-            if ids.remove(&region_id) {
-                found = true;
-                break;
-            }
-        }
-        assert!(found, "{:?} {}", self.logger.list(), region_id);
-        let split_trace = self.split_trace_mut();
-        let mut off = 0;
-        let mut admin_flushed = 0;
-        for (tablet_index, ids) in split_trace.iter() {
-            if !ids.is_empty() {
-                break;
-            }
-            admin_flushed = *tablet_index;
-            off += 1;
-        }
-        if off > 0 {
-            // There should be very few elements in the vector.
-            split_trace.drain(..off);
-            assert_ne!(admin_flushed, 0);
-            self.storage_mut()
-                .apply_trace_mut()
-                .on_admin_flush(admin_flushed);
-            // Persist admin flushed.
-            self.set_has_extra_write();
-=======
             self.txn_context().init_with_lock(split_init.locks);
             let control = self.split_flow_control_mut();
             control.approximate_size = split_init.approximate_size;
@@ -882,7 +696,6 @@
         self.set_has_extra_write();
         if self.storage().tablet_index() == tablet_index {
             self.storage_mut().set_has_dirty_data(false);
->>>>>>> 46ec0258
         }
     }
 }
@@ -896,28 +709,17 @@
 
     use engine_test::{
         ctor::{CfOptions, DbOptions},
-<<<<<<< HEAD
-        kv::TestTabletFactory,
-    };
-    use engine_traits::{
-        Peekable, TabletContext, TabletRegistry, WriteBatch, CF_DEFAULT, DATA_CFS,
-=======
         kv::{KvTestEngine, TestTabletFactory},
     };
     use engine_traits::{
         FlushState, Peekable, TabletContext, TabletRegistry, WriteBatch, CF_DEFAULT, DATA_CFS,
->>>>>>> 46ec0258
     };
     use kvproto::{
         metapb::RegionEpoch,
         raft_cmdpb::{BatchSplitRequest, SplitRequest},
         raft_serverpb::{PeerState, RegionLocalState},
     };
-<<<<<<< HEAD
-    use raftstore::store::cmd_resp::new_error;
-=======
     use raftstore::store::{cmd_resp::new_error, Config};
->>>>>>> 46ec0258
     use slog::o;
     use tempfile::TempDir;
     use tikv_util::{
@@ -954,11 +756,7 @@
     }
 
     fn assert_split(
-<<<<<<< HEAD
-        apply: &mut Apply<engine_test::kv::KvTestEngine, MockReporter>,
-=======
         apply: &mut Apply<KvTestEngine, MockReporter>,
->>>>>>> 46ec0258
         parent_id: u64,
         right_derived: bool,
         new_region_ids: Vec<u64>,
@@ -1073,14 +871,9 @@
             reporter,
             reg,
             read_scheduler,
-<<<<<<< HEAD
-            Arc::default(),
-            None,
-=======
             Arc::new(FlushState::new(5)),
             None,
             5,
->>>>>>> 46ec0258
             logger.clone(),
         );
 
@@ -1255,10 +1048,7 @@
         // Split will create checkpoint tablet, so if there are some writes before
         // split, they should be flushed immediately.
         apply.apply_put(CF_DEFAULT, 50, b"k04", b"v4").unwrap();
-<<<<<<< HEAD
-=======
         apply.apply_flow_control_mut().set_need_flush(true);
->>>>>>> 46ec0258
         assert!(!WriteBatch::is_empty(apply.write_batch.as_ref().unwrap()));
         splits.mut_requests().clear();
         splits
