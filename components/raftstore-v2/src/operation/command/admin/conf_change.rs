// Copyright 2022 TiKV Project Authors. Licensed under Apache-2.0.

//! This module implements the configuration change command.
//!
//! The command will go through the following steps:
//! - Propose conf change
//! - Apply after conf change is committed
//! - Update raft state using the result of conf change

use std::time::Instant;

<<<<<<< HEAD
use engine_traits::{KvEngine, RaftEngine};
=======
use engine_traits::{KvEngine, RaftEngine, RaftLogBatch};
>>>>>>> 46ec0258
use kvproto::{
    metapb::{self, PeerRole},
    raft_cmdpb::{AdminRequest, AdminResponse, ChangePeerRequest, RaftCmdRequest},
    raft_serverpb::{PeerState, RegionLocalState},
};
use protobuf::Message;
use raft::prelude::*;
use raftstore::{
    coprocessor::{RegionChangeEvent, RegionChangeReason},
    store::{
        metrics::{PEER_ADMIN_CMD_COUNTER_VEC, PEER_PROPOSE_LOG_SIZE_HISTOGRAM},
        util::{self, ChangePeerI, ConfChangeKind},
        ProposalContext,
    },
    Error, Result,
};
use slog::{error, info, warn};
use tikv_util::{box_err, slog_panic};

use super::AdminCmdResult;
use crate::{
    batch::StoreContext,
    raft::{Apply, Peer},
};

/// The apply result of conf change.
#[derive(Default, Debug)]
pub struct ConfChangeResult {
    pub index: u64,
    // The proposed ConfChangeV2 or (legacy) ConfChange.
    // ConfChange (if it is) will be converted to ConfChangeV2.
    pub conf_change: ConfChangeV2,
    // The change peer requests come along with ConfChangeV2
    // or (legacy) ConfChange. For ConfChange, it only contains
    // one element.
    pub changes: Vec<ChangePeerRequest>,
    pub region_state: RegionLocalState,
}

impl<EK: KvEngine, ER: RaftEngine> Peer<EK, ER> {
    #[inline]
    pub fn propose_conf_change<T>(
        &mut self,
        ctx: &mut StoreContext<EK, ER, T>,
        req: RaftCmdRequest,
    ) -> Result<u64> {
        if self.raft_group().raft.has_pending_conf() {
            info!(
                self.logger,
                "there is a pending conf change, try later";
            );
            return Err(box_err!("there is a pending conf change, try later"));
        }
        let data = req.write_to_bytes()?;
        let admin = req.get_admin_request();
        if admin.has_change_peer() {
            self.propose_conf_change_imp(ctx, admin.get_change_peer(), data)
        } else if admin.has_change_peer_v2() {
            self.propose_conf_change_imp(ctx, admin.get_change_peer_v2(), data)
        } else {
            unreachable!()
        }
    }

    /// Fails in following cases:
    ///
    /// 1. A pending conf change has not been applied yet;
    /// 2. Removing the leader is not allowed in the configuration;
    /// 3. The conf change makes the raft group not healthy;
    /// 4. The conf change is dropped by raft group internally.
    /// 5. There is a same peer on the same store in history record (TODO).
    fn propose_conf_change_imp<T>(
        &mut self,
        ctx: &mut StoreContext<EK, ER, T>,
        change_peer: impl ChangePeerI,
        data: Vec<u8>,
    ) -> Result<u64> {
        let data_size = data.len();
        let cc = change_peer.to_confchange(data);
        let changes = change_peer.get_change_peers();

        util::check_conf_change(
            &ctx.cfg,
            self.raft_group(),
            self.region(),
            self.peer(),
            changes.as_ref(),
            &cc,
            false,
        )?;

        // TODO: check if the new peer is already in history record.

        ctx.raft_metrics.propose.conf_change.inc();
        // TODO: use local histogram metrics
        PEER_PROPOSE_LOG_SIZE_HISTOGRAM.observe(data_size as f64);
        info!(
            self.logger,
            "propose conf change peer";
            "changes" => ?changes.as_ref(),
            "kind" => ?ConfChangeKind::confchange_kind(changes.as_ref().len()),
        );

        let last_index = self.raft_group().raft.raft_log.last_index();
        self.raft_group_mut()
            .propose_conf_change(ProposalContext::SYNC_LOG.to_vec(), cc)?;
        let proposal_index = self.raft_group().raft.raft_log.last_index();
        if proposal_index == last_index {
            // The message is dropped silently, this usually due to leader absence
            // or transferring leader. Both cases can be considered as NotLeader error.
            return Err(Error::NotLeader(self.region_id(), None));
        }

        Ok(proposal_index)
    }

    pub fn on_apply_res_conf_change<T>(
        &mut self,
        ctx: &mut StoreContext<EK, ER, T>,
        conf_change: ConfChangeResult,
    ) {
        // TODO: cancel generating snapshot.

        // Snapshot is applied in memory without waiting for all entries being
        // applied. So it's possible conf_change.index < first_index.
        if conf_change.index >= self.raft_group().raft.raft_log.first_index() {
            match self.raft_group_mut().apply_conf_change(&conf_change.conf_change) {
                Ok(_)
                // PD could dispatch redundant conf changes.
                | Err(raft::Error::NotExists { .. }) | Err(raft::Error::Exists { .. }) => (),
                _ => unreachable!(),
            }
        }

        let remove_self = conf_change.region_state.get_state() == PeerState::Tombstone;
        self.storage_mut()
            .set_region_state(conf_change.region_state.clone());
        if self.is_leader() {
            info!(
                self.logger,
                "notify pd with change peer region";
                "region" => ?self.region(),
            );
            self.region_heartbeat_pd(ctx);
            let demote_self = tikv_util::store::is_learner(self.peer());
            if remove_self || demote_self {
                warn!(self.logger, "removing or demoting leader"; "remove" => remove_self, "demote" => demote_self);
                let term = self.term();
                self.raft_group_mut()
                    .raft
                    .become_follower(term, raft::INVALID_ID);
            }
            let mut has_new_peer = None;
            for c in conf_change.changes {
                let peer_id = c.get_peer().get_id();
                match c.get_change_type() {
                    ConfChangeType::AddNode | ConfChangeType::AddLearnerNode => {
                        if has_new_peer.is_none() {
                            has_new_peer = Some(Instant::now());
                        }
                        self.add_peer_heartbeat(peer_id, has_new_peer.unwrap());
                    }
                    ConfChangeType::RemoveNode => {
                        self.remove_peer_heartbeat(peer_id);
                    }
                }
            }
            if has_new_peer.is_some() {
                // Speed up snapshot instead of waiting another heartbeat.
                self.raft_group_mut().ping();
                self.set_has_ready();
            }
        }
        ctx.coprocessor_host.on_region_changed(
            self.region(),
            RegionChangeEvent::Update(RegionChangeReason::ChangePeer),
            self.raft_group().raft.state,
        );
        if remove_self {
            // When self is destroyed, all metas will be cleaned in `start_destroy`.
            self.mark_for_destroy(None);
        } else {
            let region_id = self.region_id();
            self.state_changes_mut()
                .put_region_state(region_id, conf_change.index, &conf_change.region_state)
                .unwrap();
            self.set_has_extra_write();
        }
    }
}

impl<EK: KvEngine, R> Apply<EK, R> {
    #[inline]
    pub fn apply_conf_change(
        &mut self,
        index: u64,
        req: &AdminRequest,
        cc: ConfChangeV2,
    ) -> Result<(AdminResponse, AdminCmdResult)> {
        assert!(req.has_change_peer());
        self.apply_conf_change_imp(index, std::slice::from_ref(req.get_change_peer()), cc, true)
    }

    #[inline]
    pub fn apply_conf_change_v2(
        &mut self,
        index: u64,
        req: &AdminRequest,
        cc: ConfChangeV2,
    ) -> Result<(AdminResponse, AdminCmdResult)> {
        assert!(req.has_change_peer_v2());
        self.apply_conf_change_imp(
            index,
            req.get_change_peer_v2().get_change_peers(),
            cc,
            false,
        )
    }

    #[inline]
    fn apply_conf_change_imp(
        &mut self,
        index: u64,
        changes: &[ChangePeerRequest],
        cc: ConfChangeV2,
        legacy: bool,
    ) -> Result<(AdminResponse, AdminCmdResult)> {
        let region = self.region_state().get_region();
        let change_kind = ConfChangeKind::confchange_kind(changes.len());
        info!(self.logger, "exec ConfChangeV2"; "kind" => ?change_kind, "legacy" => legacy, "epoch" => ?region.get_region_epoch(), "index" => index);
        let mut new_region = region.clone();
        match change_kind {
            ConfChangeKind::LeaveJoint => self.apply_leave_joint(&mut new_region),
            kind => {
                debug_assert!(!legacy || kind == ConfChangeKind::Simple, "{:?}", kind);
                debug_assert!(
                    kind != ConfChangeKind::Simple || changes.len() == 1,
                    "{:?}",
                    changes
                );
                for cp in changes {
                    let res = if legacy {
                        self.apply_single_change_legacy(cp, &mut new_region)
                    } else {
                        self.apply_single_change(kind, cp, &mut new_region)
                    };
                    if let Err(e) = res {
                        error!(self.logger, "failed to apply conf change"; 
                        "changes" => ?changes,
                        "legacy" => legacy,
                        "original region" => ?region, "err" => ?e);
                        return Err(e);
                    }
                }
                let conf_ver = region.get_region_epoch().get_conf_ver() + changes.len() as u64;
                new_region.mut_region_epoch().set_conf_ver(conf_ver);
            }
        };

        info!(
            self.logger,
            "conf change successfully";
            "changes" => ?changes,
            "legacy" => legacy,
            "original region" => ?region,
            "current region" => ?new_region,
        );
        let my_id = self.peer().get_id();
        let state = self.region_state_mut();
        state.set_region(new_region.clone());
        let new_peer = new_region
            .get_peers()
            .iter()
            .find(|p| p.get_id() == my_id)
            .cloned();
        if new_peer.is_none() {
            // A peer will reject any snapshot that doesn't include itself in the
            // configuration. So if it disappear from the configuration, it must
            // be removed by conf change.
            state.set_state(PeerState::Tombstone);
        }
        let mut resp = AdminResponse::default();
        resp.mut_change_peer().set_region(new_region);
        let conf_change = ConfChangeResult {
            index,
            conf_change: cc,
            changes: changes.to_vec(),
            region_state: state.clone(),
        };
        if state.get_state() == PeerState::Tombstone {
            self.mark_tombstone();
        }
        if let Some(peer) = new_peer {
            self.set_peer(peer);
        }
        Ok((resp, AdminCmdResult::ConfChange(conf_change)))
    }

    #[inline]
    fn apply_leave_joint(&self, region: &mut metapb::Region) {
        let mut change_num = 0;
        for peer in region.mut_peers().iter_mut() {
            match peer.get_role() {
                PeerRole::IncomingVoter => peer.set_role(PeerRole::Voter),
                PeerRole::DemotingVoter => peer.set_role(PeerRole::Learner),
                _ => continue,
            }
            change_num += 1;
        }
        if change_num == 0 {
            slog_panic!(
                self.logger,
                "can't leave a non-joint config";
                "region" => ?self.region_state()
            );
        }
        let conf_ver = region.get_region_epoch().get_conf_ver() + change_num;
        region.mut_region_epoch().set_conf_ver(conf_ver);
        info!(self.logger, "leave joint state successfully"; "region" => ?region);
    }

    /// This is used for conf change v1. Use a standalone function to avoid
    /// future refactor breaks consistency accidentally.
    #[inline]
    fn apply_single_change_legacy(
        &self,
        cp: &ChangePeerRequest,
        region: &mut metapb::Region,
    ) -> Result<()> {
        let peer = cp.get_peer();
        let store_id = peer.get_store_id();
        let change_type = cp.get_change_type();

        match change_type {
            ConfChangeType::AddNode => {
                PEER_ADMIN_CMD_COUNTER_VEC
                    .with_label_values(&["add_peer", "all"])
                    .inc();

                let mut exists = false;
                if let Some(p) = tikv_util::store::find_peer_mut(region, store_id) {
                    exists = true;
                    if !tikv_util::store::is_learner(p) || p.get_id() != peer.get_id() {
                        return Err(box_err!(
                            "can't add duplicated peer {:?} to region {:?}",
                            peer,
                            self.region_state()
                        ));
                    } else {
                        p.set_role(PeerRole::Voter);
                    }
                }
                if !exists {
                    // TODO: Do we allow adding peer in same node?
                    region.mut_peers().push(peer.clone());
                }

                PEER_ADMIN_CMD_COUNTER_VEC
                    .with_label_values(&["add_peer", "success"])
                    .inc();
            }
            ConfChangeType::RemoveNode => {
                PEER_ADMIN_CMD_COUNTER_VEC
                    .with_label_values(&["remove_peer", "all"])
                    .inc();

                if let Some(p) = tikv_util::store::remove_peer(region, store_id) {
                    // Considering `is_learner` flag in `Peer` here is by design.
                    if &p != peer {
                        return Err(box_err!(
                            "remove unmatched peer: expect: {:?}, get {:?}, ignore",
                            peer,
                            p
                        ));
                    }
                } else {
                    return Err(box_err!(
                        "remove missing peer {:?} from region {:?}",
                        peer,
                        self.region_state()
                    ));
                }

                PEER_ADMIN_CMD_COUNTER_VEC
                    .with_label_values(&["remove_peer", "success"])
                    .inc();
            }
            ConfChangeType::AddLearnerNode => {
                PEER_ADMIN_CMD_COUNTER_VEC
                    .with_label_values(&["add_learner", "all"])
                    .inc();

                if tikv_util::store::find_peer(region, store_id).is_some() {
                    return Err(box_err!(
                        "can't add duplicated learner {:?} to region {:?}",
                        peer,
                        self.region_state()
                    ));
                }
                region.mut_peers().push(peer.clone());

                PEER_ADMIN_CMD_COUNTER_VEC
                    .with_label_values(&["add_learner", "success"])
                    .inc();
            }
        }
        Ok(())
    }

    #[inline]
    fn apply_single_change(
        &self,
        kind: ConfChangeKind,
        cp: &ChangePeerRequest,
        region: &mut metapb::Region,
    ) -> Result<()> {
        let (change_type, peer) = (cp.get_change_type(), cp.get_peer());
        let store_id = peer.get_store_id();

        let metric = match change_type {
            ConfChangeType::AddNode => "add_peer",
            ConfChangeType::RemoveNode => "remove_peer",
            ConfChangeType::AddLearnerNode => "add_learner",
        };
        PEER_ADMIN_CMD_COUNTER_VEC
            .with_label_values(&[metric, "all"])
            .inc();

        if let Some(exist_peer) = tikv_util::store::find_peer(region, store_id) {
            let r = exist_peer.get_role();
            if r == PeerRole::IncomingVoter || r == PeerRole::DemotingVoter {
                slog_panic!(
                    self.logger,
                    "can't apply confchange because configuration is still in joint state";
                    "confchange" => ?cp,
                    "region_state" => ?self.region_state()
                );
            }
        }
        match (
            tikv_util::store::find_peer_mut(region, store_id),
            change_type,
        ) {
            (None, ConfChangeType::AddNode) => {
                let mut peer = peer.clone();
                match kind {
                    ConfChangeKind::Simple => peer.set_role(PeerRole::Voter),
                    ConfChangeKind::EnterJoint => peer.set_role(PeerRole::IncomingVoter),
                    _ => unreachable!(),
                }
                region.mut_peers().push(peer);
            }
            (None, ConfChangeType::AddLearnerNode) => {
                let mut peer = peer.clone();
                peer.set_role(PeerRole::Learner);
                region.mut_peers().push(peer);
            }
            (None, ConfChangeType::RemoveNode) => {
                return Err(box_err!(
                    "remove missing peer {:?} from region {:?}",
                    peer,
                    self.region_state()
                ));
            }
            // Add node
            (Some(exist_peer), ConfChangeType::AddNode)
            | (Some(exist_peer), ConfChangeType::AddLearnerNode) => {
                let (role, exist_id, incoming_id) =
                    (exist_peer.get_role(), exist_peer.get_id(), peer.get_id());

                if exist_id != incoming_id // Add peer with different id to the same store
                            // The peer is already the requested role
                            || (role, change_type) == (PeerRole::Voter, ConfChangeType::AddNode)
                            || (role, change_type) == (PeerRole::Learner, ConfChangeType::AddLearnerNode)
                {
                    return Err(box_err!(
                        "can't add duplicated peer {:?} to region {:?}, duplicated with exist peer {:?}",
                        peer,
                        self.region_state(),
                        exist_peer
                    ));
                }
                match (role, change_type) {
                    (PeerRole::Voter, ConfChangeType::AddLearnerNode) => match kind {
                        ConfChangeKind::Simple => exist_peer.set_role(PeerRole::Learner),
                        ConfChangeKind::EnterJoint => exist_peer.set_role(PeerRole::DemotingVoter),
                        _ => unreachable!(),
                    },
                    (PeerRole::Learner, ConfChangeType::AddNode) => match kind {
                        ConfChangeKind::Simple => exist_peer.set_role(PeerRole::Voter),
                        ConfChangeKind::EnterJoint => exist_peer.set_role(PeerRole::IncomingVoter),
                        _ => unreachable!(),
                    },
                    _ => unreachable!(),
                }
            }
            // Remove node
            (Some(exist_peer), ConfChangeType::RemoveNode) => {
                if kind == ConfChangeKind::EnterJoint && exist_peer.get_role() == PeerRole::Voter {
                    return Err(box_err!(
                        "can not remove voter {:?} directly from region {:?}",
                        peer,
                        self.region_state()
                    ));
                }
                match tikv_util::store::remove_peer(region, store_id) {
                    Some(p) => {
                        if &p != peer {
                            return Err(box_err!(
                                "remove unmatched peer: expect: {:?}, get {:?}, ignore",
                                peer,
                                p
                            ));
                        }
                    }
                    None => unreachable!(),
                }
            }
        }
        PEER_ADMIN_CMD_COUNTER_VEC
            .with_label_values(&[metric, "success"])
            .inc();
        Ok(())
    }
}<|MERGE_RESOLUTION|>--- conflicted
+++ resolved
@@ -9,11 +9,7 @@
 
 use std::time::Instant;
 
-<<<<<<< HEAD
-use engine_traits::{KvEngine, RaftEngine};
-=======
 use engine_traits::{KvEngine, RaftEngine, RaftLogBatch};
->>>>>>> 46ec0258
 use kvproto::{
     metapb::{self, PeerRole},
     raft_cmdpb::{AdminRequest, AdminResponse, ChangePeerRequest, RaftCmdRequest},
