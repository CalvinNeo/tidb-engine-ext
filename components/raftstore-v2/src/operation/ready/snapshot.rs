--- conflicted
+++ resolved
@@ -34,10 +34,7 @@
     EncryptionKeyManager, KvEngine, RaftEngine, RaftLogBatch, TabletContext, TabletRegistry,
     ALL_CFS,
 };
-<<<<<<< HEAD
-=======
 use fail::fail_point;
->>>>>>> 993eb2f6
 use kvproto::raft_serverpb::{PeerState, RaftSnapshotData};
 use protobuf::Message;
 use raft::{eraftpb::Snapshot, StateRole};
@@ -172,11 +169,7 @@
     }
     if let Err(e) = fs::rename(source, &target_path) {
         if let Some(m) = &key_manager {
-<<<<<<< HEAD
-            m.delete_file(target_path.to_str().unwrap()).unwrap();
-=======
             m.remove_dir(&target_path, Some(source)).unwrap();
->>>>>>> 993eb2f6
         }
         panic!(
             "failed to rename tablet {} => {}: {:?}",
@@ -186,11 +179,7 @@
         );
     }
     if let Some(m) = &key_manager {
-<<<<<<< HEAD
-        m.delete_file(source.to_str().unwrap()).unwrap();
-=======
         m.remove_dir(source, Some(&target_path)).unwrap();
->>>>>>> 993eb2f6
     }
     true
 }
@@ -630,10 +619,6 @@
         task: &mut WriteTask<EK, ER>,
         snap_mgr: &TabletSnapManager,
         reg: &TabletRegistry<EK>,
-<<<<<<< HEAD
-        key_manager: Option<&Arc<DataKeyManager>>,
-=======
->>>>>>> 993eb2f6
     ) -> Result<()> {
         let region_id = self.region().get_id();
         let peer_id = self.peer().get_id();
@@ -732,11 +717,7 @@
         // The snapshot require no additional processing such as ingest them to DB, but
         // it should load it into the factory after it persisted.
         let reg = reg.clone();
-<<<<<<< HEAD
-        let key_manager = key_manager.cloned();
-=======
         let key_manager = snap_mgr.key_manager().clone();
->>>>>>> 993eb2f6
         let hook = move || {
             fail::fail_point!("region_apply_snap");
             if !install_tablet(&reg, key_manager.as_deref(), &path, region_id, last_index) {
@@ -749,13 +730,9 @@
             }
             if clean_split {
                 let path = temp_split_path(&reg, region_id);
-<<<<<<< HEAD
-                // TODO(tabokie)
-=======
                 if let Some(m) = key_manager {
                     let _ = m.remove_dir(&path, None);
                 }
->>>>>>> 993eb2f6
                 let _ = fs::remove_dir_all(path);
             }
         };
