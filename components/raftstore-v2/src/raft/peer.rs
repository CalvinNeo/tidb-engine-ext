// Copyright 2022 TiKV Project Authors. Licensed under Apache-2.0.

use std::{
    cmp, mem,
    sync::Arc,
    time::{Duration, Instant},
};

use collections::{HashMap, HashSet};
<<<<<<< HEAD
use crossbeam::atomic::AtomicCell;
use engine_traits::{
    CachedTablet, FlushState, KvEngine, RaftEngine, TabletContext, TabletRegistry,
};
use kvproto::{kvrpcpb::ExtraOp as TxnExtraOp, metapb, pdpb, raft_serverpb::RegionLocalState};
=======
use engine_traits::{
    CachedTablet, FlushState, KvEngine, RaftEngine, TabletContext, TabletRegistry,
};
use kvproto::{metapb, pdpb, raft_serverpb::RegionLocalState};
>>>>>>> 46ec0258
use pd_client::BucketStat;
use raft::{RawNode, StateRole};
use raftstore::{
    coprocessor::{CoprocessorHost, RegionChangeEvent, RegionChangeReason},
    store::{
        fsm::ApplyMetrics,
        util::{Lease, RegionReadProgress},
<<<<<<< HEAD
        Config, EntryStorage, LocksStatus, PeerStat, ProposalQueue, ReadDelegate, ReadIndexQueue,
        ReadProgress, TabletSnapManager, TxnExt, WriteTask,
=======
        Config, EntryStorage, PeerStat, ProposalQueue, ReadDelegate, ReadIndexQueue, ReadProgress,
        TabletSnapManager, WriteTask,
>>>>>>> 46ec0258
    },
};
use slog::Logger;

use super::storage::Storage;
use crate::{
<<<<<<< HEAD
    batch::StoreContext,
    fsm::ApplyScheduler,
    operation::{
        AsyncWriter, DestroyProgress, ProposalControl, SimpleWriteReqEncoder, SplitFlowControl,
    },
    router::{CmdResChannel, PeerTick, QueryResChannel},
    worker::tablet_gc,
=======
    fsm::ApplyScheduler,
    operation::{
        AsyncWriter, CompactLogContext, DestroyProgress, ProposalControl, SimpleWriteReqEncoder,
        SplitFlowControl, TxnContext,
    },
    router::{CmdResChannel, PeerTick, QueryResChannel},
>>>>>>> 46ec0258
    Result,
};

const REGION_READ_PROGRESS_CAP: usize = 128;

/// A peer that delegates commands between state machine and raft.
pub struct Peer<EK: KvEngine, ER: RaftEngine> {
    raft_group: RawNode<Storage<EK, ER>>,
    tablet: CachedTablet<EK>,
    /// Tombstone tablets can only be destroyed when the tablet that replaces it
    /// is persisted. This is a list of tablet index that awaits to be
    /// persisted. When persisted_apply is advanced, we need to notify tablet_gc
    /// worker to destroy them.
    pending_tombstone_tablets: Vec<u64>,

    /// Statistics for self.
    self_stat: PeerStat,

    /// We use a cache for looking up peers. Not all peers exist in region's
    /// peer list, for example, an isolated peer may need to send/receive
    /// messages with unknown peers after recovery.
    peer_cache: Vec<metapb::Peer>,
    /// Statistics for other peers, only maintained when self is the leader.
    peer_heartbeats: HashMap<u64, Instant>,

    /// For raft log compaction.
<<<<<<< HEAD
    skip_compact_log_ticks: usize,
    approximate_raft_log_size: u64,
=======
    compact_log_context: CompactLogContext,
>>>>>>> 46ec0258

    /// Encoder for batching proposals and encoding them in a more efficient way
    /// than protobuf.
    raw_write_encoder: Option<SimpleWriteReqEncoder>,
    proposals: ProposalQueue<Vec<CmdResChannel>>,
    apply_scheduler: Option<ApplyScheduler>,

    /// Set to true if any side effect needs to be handled.
    has_ready: bool,
    /// Sometimes there is no ready at all, but we need to trigger async write.
    has_extra_write: bool,
<<<<<<< HEAD
=======
    pause_for_recovery: bool,
>>>>>>> 46ec0258
    /// Writer for persisting side effects asynchronously.
    pub(crate) async_writer: AsyncWriter<EK, ER>,

    destroy_progress: DestroyProgress,

    pub(crate) logger: Logger,
    pending_reads: ReadIndexQueue<QueryResChannel>,
    read_progress: Arc<RegionReadProgress>,
    leader_lease: Lease,

    /// region buckets.
    region_buckets: Option<BucketStat>,
    last_region_buckets: Option<BucketStat>,

    /// Transaction extensions related to this peer.
    txn_context: TxnContext,

    pending_ticks: Vec<PeerTick>,

    pending_ticks: Vec<PeerTick>,

    /// Check whether this proposal can be proposed based on its epoch.
    proposal_control: ProposalControl,

    // Trace which peers have not finished split.
    split_trace: Vec<(u64, HashSet<u64>)>,
    split_flow_control: SplitFlowControl,

    /// Apply related State changes that needs to be persisted to raft engine.
    ///
    /// To make recovery correct, we need to persist all state changes before
    /// advancing apply index.
    state_changes: Option<Box<ER::LogBatch>>,
    flush_state: Arc<FlushState>,

    /// lead_transferee if this peer(leader) is in a leadership transferring.
    leader_transferee: u64,
<<<<<<< HEAD
=======

    long_uncommitted_threshold: u64,
>>>>>>> 46ec0258
}

impl<EK: KvEngine, ER: RaftEngine> Peer<EK, ER> {
    /// Creates a new peer.
    ///
    /// If peer is destroyed, `None` is returned.
    pub fn new(
        cfg: &Config,
        tablet_registry: &TabletRegistry<EK>,
        snap_mgr: &TabletSnapManager,
        storage: Storage<EK, ER>,
    ) -> Result<Self> {
        let logger = storage.logger().clone();

        let applied_index = storage.apply_state().get_applied_index();
        let peer_id = storage.peer().get_id();
        let raft_cfg = cfg.new_raft_config(peer_id, applied_index);

        let region_id = storage.region().get_id();
        let tablet_index = storage.region_state().get_tablet_index();

        let raft_group = RawNode::new(&raft_cfg, storage, &logger)?;
        let region = raft_group.store().region_state().get_region().clone();

<<<<<<< HEAD
        let flush_state: Arc<FlushState> = Arc::default();
=======
        let flush_state: Arc<FlushState> = Arc::new(FlushState::new(applied_index));
>>>>>>> 46ec0258
        // We can't create tablet if tablet index is 0. It can introduce race when gc
        // old tablet and create new peer. We also can't get the correct range of the
        // region, which is required for kv data gc.
        if tablet_index != 0 {
            raft_group.store().recover_tablet(tablet_registry, snap_mgr);
            let mut ctx = TabletContext::new(&region, Some(tablet_index));
            ctx.flush_state = Some(flush_state.clone());
            // TODO: Perhaps we should stop create the tablet automatically.
            tablet_registry.load(ctx, false)?;
        }
        let cached_tablet = tablet_registry.get_or_default(region_id);

        let tag = format!("[region {}] {}", region.get_id(), peer_id);
        let mut peer = Peer {
            tablet: cached_tablet,
<<<<<<< HEAD
            pending_tombstone_tablets: Vec::new(),
            self_stat: PeerStat::default(),
            peer_cache: vec![],
            peer_heartbeats: HashMap::default(),
            skip_compact_log_ticks: 0,
            approximate_raft_log_size: 0,
=======
            self_stat: PeerStat::default(),
            peer_cache: vec![],
            peer_heartbeats: HashMap::default(),
            compact_log_context: CompactLogContext::new(applied_index),
>>>>>>> 46ec0258
            raw_write_encoder: None,
            proposals: ProposalQueue::new(region_id, raft_group.raft.id),
            async_writer: AsyncWriter::new(region_id, peer_id),
            apply_scheduler: None,
            has_ready: false,
            has_extra_write: false,
<<<<<<< HEAD
=======
            pause_for_recovery: false,
>>>>>>> 46ec0258
            destroy_progress: DestroyProgress::None,
            raft_group,
            logger,
            pending_reads: ReadIndexQueue::new(tag),
            read_progress: Arc::new(RegionReadProgress::new(
                &region,
                applied_index,
                REGION_READ_PROGRESS_CAP,
                peer_id,
            )),
            leader_lease: Lease::new(
                cfg.raft_store_max_leader_lease(),
                cfg.renew_leader_lease_advance_duration(),
            ),
            region_buckets: None,
            last_region_buckets: None,
            txn_context: TxnContext::default(),
            proposal_control: ProposalControl::new(0),
            pending_ticks: Vec::new(),
            split_trace: vec![],
            state_changes: None,
            flush_state,
            split_flow_control: SplitFlowControl::default(),
            leader_transferee: raft::INVALID_ID,
<<<<<<< HEAD
=======
            long_uncommitted_threshold: cmp::max(
                cfg.long_uncommitted_base_threshold.0.as_secs(),
                1,
            ),
>>>>>>> 46ec0258
        };

        // If this region has only one peer and I am the one, campaign directly.
        let region = peer.region();
        if region.get_peers().len() == 1
            && region.get_peers()[0] == *peer.peer()
            && tablet_index != 0
        {
            peer.raft_group.campaign()?;
            peer.set_has_ready();
        }
        let term = peer.term();
        peer.proposal_control.maybe_update_term(term);

        Ok(peer)
    }

    #[inline]
    pub fn region(&self) -> &metapb::Region {
        self.raft_group.store().region()
    }

    #[inline]
    pub fn region_id(&self) -> u64 {
        self.region().get_id()
    }

    /// Set the region of a peer.
    ///
    /// This will update the region of the peer, caller must ensure the region
    /// has been preserved in a durable device.
    pub fn set_region(
        &mut self,
        host: &CoprocessorHost<EK>,
        reader: &mut ReadDelegate,
        region: metapb::Region,
        reason: RegionChangeReason,
        tablet_index: u64,
    ) {
        if self.region().get_region_epoch().get_version() < region.get_region_epoch().get_version()
        {
            // Epoch version changed, disable read on the local reader for this region.
            self.leader_lease.expire_remote_lease();
        }

        let mut region_state = RegionLocalState::default();
        region_state.set_region(region.clone());
        region_state.set_tablet_index(tablet_index);
        region_state.set_state(self.storage().region_state().get_state());
        self.storage_mut().set_region_state(region_state);

        let progress = ReadProgress::region(region);
        // Always update read delegate's region to avoid stale region info after a
        // follower becoming a leader.
        self.maybe_update_read_progress(reader, progress);

        if self.is_leader() {
            // Unlike v1, we should renew remote lease if it's leader. This is because v2
            // only provides read in local reader which requires passing the lease check. If
            // lease check fails, it sends query to raftstore to make it renew the remote
            // lease. However, raftstore will answer immediately if the `bound` in
            // `leader_lease` is valid, so the remote lease will not be updated.
            if let Some(progress) = self
                .leader_lease
                .maybe_new_remote_lease(self.term())
                .map(ReadProgress::leader_lease)
            {
                self.maybe_update_read_progress(reader, progress);
            }
        }

        // Update leader info
        self.read_progress
            .update_leader_info(self.leader_id(), self.term(), self.region());

        self.txn_context
            .on_region_changed(self.term(), self.region());

        if self.serving() {
            host.on_region_changed(
                self.region(),
                RegionChangeEvent::Update(reason),
                self.state_role(),
            );
        }
    }

    #[inline]
    pub fn peer(&self) -> &metapb::Peer {
        self.raft_group.store().peer()
    }

    #[inline]
    pub fn peer_id(&self) -> u64 {
        self.peer().get_id()
    }

    #[inline]
    pub fn storage(&self) -> &Storage<EK, ER> {
        self.raft_group.store()
    }

    #[inline]
    pub fn read_progress(&self) -> &Arc<RegionReadProgress> {
        &self.read_progress
    }

    #[inline]
    pub fn read_progress_mut(&mut self) -> &mut Arc<RegionReadProgress> {
        &mut self.read_progress
    }

    #[inline]
    pub fn leader_lease(&self) -> &Lease {
        &self.leader_lease
    }

    #[inline]
    pub fn leader_lease_mut(&mut self) -> &mut Lease {
        &mut self.leader_lease
    }

    #[inline]
    pub fn storage_mut(&mut self) -> &mut Storage<EK, ER> {
        self.raft_group.mut_store()
    }

    #[inline]
    pub fn pending_reads(&self) -> &ReadIndexQueue<QueryResChannel> {
        &self.pending_reads
    }

    #[inline]
    pub fn pending_reads_mut(&mut self) -> &mut ReadIndexQueue<QueryResChannel> {
        &mut self.pending_reads
    }

    #[inline]
    pub fn entry_storage(&self) -> &EntryStorage<EK, ER> {
        self.raft_group.store().entry_storage()
    }

    #[inline]
    pub fn entry_storage_mut(&mut self) -> &mut EntryStorage<EK, ER> {
        self.raft_group.mut_store().entry_storage_mut()
    }

    #[inline]
    pub fn tablet(&mut self) -> Option<&EK> {
        self.tablet.latest()
<<<<<<< HEAD
    }

    #[inline]
    pub fn record_tablet_as_tombstone_and_refresh<T>(
        &mut self,
        new_tablet_index: u64,
        ctx: &StoreContext<EK, ER, T>,
    ) {
        if let Some(old_tablet) = self.tablet.cache() {
            self.pending_tombstone_tablets.push(new_tablet_index);
            let _ = ctx
                .schedulers
                .tablet_gc
                .schedule(tablet_gc::Task::prepare_destroy(
                    old_tablet.clone(),
                    self.region_id(),
                    new_tablet_index,
                ));
        }
        // TODO: Handle race between split and snapshot. So that we can assert
        // `self.tablet.refresh() == 1`
        assert!(self.tablet.refresh() > 0);
    }

    /// Returns if there's any tombstone being removed.
    #[inline]
    pub fn remove_tombstone_tablets_before(&mut self, persisted: u64) -> bool {
        let mut removed = 0;
        while let Some(i) = self.pending_tombstone_tablets.first()
            && *i <= persisted
        {
            removed += 1;
        }
        self.pending_tombstone_tablets.drain(..removed);
        removed > 0
=======
    }

    #[inline]
    pub fn set_tablet(&mut self, tablet: EK) -> Option<EK> {
        self.tablet.set(tablet)
    }

    #[inline]
    pub fn compact_log_context_mut(&mut self) -> &mut CompactLogContext {
        &mut self.compact_log_context
    }

    #[inline]
    pub fn compact_log_context(&self) -> &CompactLogContext {
        &self.compact_log_context
>>>>>>> 46ec0258
    }

    #[inline]
    pub fn raft_group(&self) -> &RawNode<Storage<EK, ER>> {
        &self.raft_group
    }

    #[inline]
    pub fn raft_group_mut(&mut self) -> &mut RawNode<Storage<EK, ER>> {
        &mut self.raft_group
    }

    #[inline]
    pub fn set_raft_group(&mut self, raft_group: RawNode<Storage<EK, ER>>) {
        self.raft_group = raft_group;
    }

    #[inline]
    pub fn persisted_index(&self) -> u64 {
        self.raft_group.raft.raft_log.persisted
    }

    #[inline]
    pub fn self_stat(&self) -> &PeerStat {
        &self.self_stat
    }

    #[inline]
    pub fn update_stat(&mut self, metrics: &ApplyMetrics) {
        self.self_stat.written_bytes += metrics.written_bytes;
        self.self_stat.written_keys += metrics.written_keys;
    }

    /// Mark the peer has a ready so it will be checked at the end of every
    /// processing round.
    #[inline]
    pub fn set_has_ready(&mut self) {
        self.has_ready = true;
    }

    /// Mark the peer has no ready and return its previous state.
    #[inline]
    pub fn reset_has_ready(&mut self) -> bool {
        mem::take(&mut self.has_ready)
    }

    #[inline]
    pub fn set_has_extra_write(&mut self) {
        self.set_has_ready();
        self.has_extra_write = true;
    }

    #[inline]
    pub fn reset_has_extra_write(&mut self) -> bool {
        mem::take(&mut self.has_extra_write)
    }

    #[inline]
<<<<<<< HEAD
=======
    pub fn set_pause_for_recovery(&mut self, pause: bool) {
        self.pause_for_recovery = pause;
    }

    #[inline]
    pub fn pause_for_recovery(&self) -> bool {
        self.pause_for_recovery
    }

    #[inline]
>>>>>>> 46ec0258
    pub fn insert_peer_cache(&mut self, peer: metapb::Peer) {
        for p in self.raft_group.store().region().get_peers() {
            if p.get_id() == peer.get_id() {
                return;
            }
        }
        for p in &mut self.peer_cache {
            if p.get_id() == peer.get_id() {
                *p = peer;
                return;
            }
        }
        self.peer_cache.push(peer);
    }

    #[inline]
    pub fn clear_peer_cache(&mut self) {
        self.peer_cache.clear();
    }

    #[inline]
    pub fn peer_from_cache(&self, peer_id: u64) -> Option<metapb::Peer> {
        for p in self.raft_group.store().region().get_peers() {
            if p.get_id() == peer_id {
                return Some(p.clone());
            }
        }
        self.peer_cache
            .iter()
            .find(|p| p.get_id() == peer_id)
            .cloned()
    }

    #[inline]
    pub fn update_peer_statistics(&mut self) {
        if !self.is_leader() {
            self.peer_heartbeats.clear();
            return;
        }

        if self.peer_heartbeats.len() == self.region().get_peers().len() {
            return;
        }

        // Insert heartbeats in case that some peers never response heartbeats.
        let region = self.raft_group.store().region();
        for peer in region.get_peers() {
            self.peer_heartbeats
                .entry(peer.get_id())
                .or_insert_with(Instant::now);
        }
    }

    #[inline]
    pub fn add_peer_heartbeat(&mut self, peer_id: u64, now: Instant) {
        self.peer_heartbeats.insert(peer_id, now);
    }

    #[inline]
    pub fn remove_peer_heartbeat(&mut self, peer_id: u64) {
        self.peer_heartbeats.remove(&peer_id);
    }

    /// Returns whether or not the peer sent heartbeat after the provided
    /// deadline time.
    #[inline]
    pub fn peer_heartbeat_is_fresh(&self, peer_id: u64, deadline: &Instant) -> bool {
        matches!(
            self.peer_heartbeats.get(&peer_id),
            Some(last_heartbeat) if *last_heartbeat >= *deadline
        )
    }

    pub fn collect_down_peers(&self, max_duration: Duration) -> Vec<pdpb::PeerStats> {
        let mut down_peers = Vec::new();
        let now = Instant::now();
        for p in self.region().get_peers() {
            if p.get_id() == self.peer_id() {
                continue;
            }
            if let Some(instant) = self.peer_heartbeats.get(&p.get_id()) {
                let elapsed = instant.saturating_duration_since(now);
                if elapsed >= max_duration {
                    let mut stats = pdpb::PeerStats::default();
                    stats.set_peer(p.clone());
                    stats.set_down_seconds(elapsed.as_secs());
                    down_peers.push(stats);
                }
            }
        }
        // TODO: `refill_disk_full_peers`
        down_peers
    }

    #[inline]
<<<<<<< HEAD
    pub fn reset_skip_compact_log_ticks(&mut self) {
        self.skip_compact_log_ticks = 0;
    }

    #[inline]
    pub fn maybe_skip_compact_log(&mut self, max_skip_ticks: usize) -> bool {
        if self.skip_compact_log_ticks < max_skip_ticks {
            self.skip_compact_log_ticks += 1;
            true
        } else {
            false
        }
    }

    #[inline]
    pub fn approximate_raft_log_size(&self) -> u64 {
        self.approximate_raft_log_size
    }

    #[inline]
    pub fn update_approximate_raft_log_size(&mut self, f: impl Fn(u64) -> u64) {
        self.approximate_raft_log_size = f(self.approximate_raft_log_size);
    }

    #[inline]
=======
>>>>>>> 46ec0258
    pub fn state_role(&self) -> StateRole {
        self.raft_group.raft.state
    }

    #[inline]
    pub fn is_leader(&self) -> bool {
        self.raft_group.raft.state == StateRole::Leader
    }

    #[inline]
    pub fn leader_id(&self) -> u64 {
        self.raft_group.raft.leader_id
    }

    /// Get the leader peer meta.
    ///
    /// `None` is returned if there is no leader or the meta can't be found.
    #[inline]
    pub fn leader(&self) -> Option<metapb::Peer> {
        let leader_id = self.leader_id();
        if leader_id != 0 {
            self.peer_from_cache(leader_id)
        } else {
            None
        }
    }

    /// Term of the state machine.
    #[inline]
    pub fn term(&self) -> u64 {
        self.raft_group.raft.term
    }

    #[inline]
    // TODO
    pub fn has_force_leader(&self) -> bool {
        false
    }

    #[inline]
    // TODO
    pub fn has_pending_merge_state(&self) -> bool {
        false
    }

    pub fn serving(&self) -> bool {
        matches!(self.destroy_progress, DestroyProgress::None)
    }

    #[inline]
    pub fn destroy_progress(&self) -> &DestroyProgress {
        &self.destroy_progress
    }

    #[inline]
    pub fn destroy_progress_mut(&mut self) -> &mut DestroyProgress {
        &mut self.destroy_progress
    }

    #[inline]
    pub fn simple_write_encoder_mut(&mut self) -> &mut Option<SimpleWriteReqEncoder> {
        &mut self.raw_write_encoder
    }

    #[inline]
    pub fn simple_write_encoder(&self) -> &Option<SimpleWriteReqEncoder> {
        &self.raw_write_encoder
    }

    #[inline]
    pub fn applied_to_current_term(&self) -> bool {
        self.storage().entry_storage().applied_term() == self.term()
    }

    #[inline]
    pub fn proposals_mut(&mut self) -> &mut ProposalQueue<Vec<CmdResChannel>> {
        &mut self.proposals
    }

    #[inline]
    pub fn proposals(&self) -> &ProposalQueue<Vec<CmdResChannel>> {
        &self.proposals
    }

    pub fn apply_scheduler(&self) -> Option<&ApplyScheduler> {
        self.apply_scheduler.as_ref()
    }

    #[inline]
    pub fn set_apply_scheduler(&mut self, apply_scheduler: ApplyScheduler) {
        self.apply_scheduler = Some(apply_scheduler);
    }

    #[inline]
    pub fn clear_apply_scheduler(&mut self) {
        self.apply_scheduler.take();
    }

    /// Whether the snapshot is handling.
    /// See the comments of `check_snap_status` for more details.
    #[inline]
    pub fn is_handling_snapshot(&self) -> bool {
<<<<<<< HEAD
        // todo: This method may be unnecessary now?
        false
=======
        self.persisted_index() < self.entry_storage().truncated_index()
>>>>>>> 46ec0258
    }

    /// Returns `true` if the raft group has replicated a snapshot but not
    /// committed it yet.
    #[inline]
    pub fn has_pending_snapshot(&self) -> bool {
        self.raft_group().snap().is_some()
    }

    #[inline]
    pub fn add_pending_tick(&mut self, tick: PeerTick) {
        self.pending_ticks.push(tick);
    }

    #[inline]
    pub fn take_pending_ticks(&mut self) -> Vec<PeerTick> {
        mem::take(&mut self.pending_ticks)
    }

<<<<<<< HEAD
    pub fn activate_in_memory_pessimistic_locks(&mut self) {
        let mut pessimistic_locks = self.txn_ext.pessimistic_locks.write();
        pessimistic_locks.status = LocksStatus::Normal;
        pessimistic_locks.term = self.term();
        pessimistic_locks.version = self.region().get_region_epoch().get_version();
    }

    pub fn clear_in_memory_pessimistic_locks(&mut self) {
        let mut pessimistic_locks = self.txn_ext.pessimistic_locks.write();
        pessimistic_locks.status = LocksStatus::NotLeader;
        pessimistic_locks.clear();
        pessimistic_locks.term = self.term();
        pessimistic_locks.version = self.region().get_region_epoch().get_version();
    }

=======
>>>>>>> 46ec0258
    #[inline]
    pub fn post_split(&mut self) {
        self.reset_region_buckets();
    }

    pub fn reset_region_buckets(&mut self) {
        if self.region_buckets.is_some() {
            self.last_region_buckets = self.region_buckets.take();
        }
    }

    pub fn maybe_campaign(&mut self) -> bool {
        if self.region().get_peers().len() <= 1 {
            // The peer campaigned when it was created, no need to do it again.
            return false;
        }

        // If last peer is the leader of the region before split, it's intuitional for
        // it to become the leader of new split region.
        let _ = self.raft_group.campaign();
        true
    }

    #[inline]
    pub fn txn_context(&self) -> &TxnContext {
        &self.txn_context
    }

    #[inline]
    pub fn txn_context_mut(&mut self) -> &mut TxnContext {
        &mut self.txn_context
    }

    pub fn generate_read_delegate(&self) -> ReadDelegate {
        let peer_id = self.peer().get_id();

        ReadDelegate::new(
            peer_id,
            self.term(),
            self.region().clone(),
            self.storage().entry_storage().applied_term(),
            self.txn_context.extra_op().clone(),
            self.txn_context.ext().clone(),
            self.read_progress().clone(),
            self.region_buckets.as_ref().map(|b| b.meta.clone()),
        )
    }

    #[inline]
    pub fn proposal_control_mut(&mut self) -> &mut ProposalControl {
        &mut self.proposal_control
    }

    #[inline]
    pub fn proposal_control(&self) -> &ProposalControl {
        &self.proposal_control
    }

    #[inline]
    pub fn proposal_control_advance_apply(&mut self, apply_index: u64) {
        let region = self.raft_group.store().region();
        let term = self.term();
        self.proposal_control
            .advance_apply(apply_index, term, region);
    }

    #[inline]
    pub fn split_trace_mut(&mut self) -> &mut Vec<(u64, HashSet<u64>)> {
        &mut self.split_trace
    }

    #[inline]
    pub fn flush_state(&self) -> &Arc<FlushState> {
        &self.flush_state
    }

    pub fn reset_flush_state(&mut self, index: u64) {
        self.flush_state = Arc::new(FlushState::new(index));
    }

    // Note: Call `set_has_extra_write` after adding new state changes.
    #[inline]
    pub fn state_changes_mut(&mut self) -> &mut ER::LogBatch {
        if self.state_changes.is_none() {
            self.state_changes = Some(Box::new(self.entry_storage().raft_engine().log_batch(0)));
        }
        self.state_changes.as_mut().unwrap()
    }

    #[inline]
    pub fn merge_state_changes_to(&mut self, task: &mut WriteTask<EK, ER>) {
        if self.state_changes.is_none() {
            return;
        }
        task.extra_write
            .merge_v2(Box::into_inner(self.state_changes.take().unwrap()));
    }

    #[inline]
    pub fn split_flow_control_mut(&mut self) -> &mut SplitFlowControl {
        &mut self.split_flow_control
    }

    #[inline]
    pub fn refresh_leader_transferee(&mut self) -> u64 {
        mem::replace(
            &mut self.leader_transferee,
            self.raft_group
                .raft
                .lead_transferee
                .unwrap_or(raft::INVALID_ID),
        )
    }

    #[inline]
    pub fn long_uncommitted_threshold(&self) -> Duration {
        Duration::from_secs(self.long_uncommitted_threshold)
    }

    #[inline]
    pub fn set_long_uncommitted_threshold(&mut self, dur: Duration) {
        self.long_uncommitted_threshold = cmp::max(dur.as_secs(), 1);
    }

    #[inline]
    pub fn split_trace_mut(&mut self) -> &mut Vec<(u64, HashSet<u64>)> {
        &mut self.split_trace
    }

    #[inline]
    pub fn flush_state(&self) -> &Arc<FlushState> {
        &self.flush_state
    }

    pub fn reset_flush_state(&mut self) {
        self.flush_state = Arc::default();
    }

    // Note: Call `set_has_extra_write` after adding new state changes.
    #[inline]
    pub fn state_changes_mut(&mut self) -> &mut ER::LogBatch {
        if self.state_changes.is_none() {
            self.state_changes = Some(Box::new(self.entry_storage().raft_engine().log_batch(0)));
        }
        self.state_changes.as_mut().unwrap()
    }

    #[inline]
    pub fn merge_state_changes_to(&mut self, task: &mut WriteTask<EK, ER>) {
        if self.state_changes.is_none() {
            return;
        }
        task.extra_write
            .merge_v2(Box::into_inner(self.state_changes.take().unwrap()));
    }

    #[inline]
    pub fn split_flow_control_mut(&mut self) -> &mut SplitFlowControl {
        &mut self.split_flow_control
    }

    #[inline]
    pub fn refresh_leader_transferee(&mut self) -> u64 {
        mem::replace(
            &mut self.leader_transferee,
            self.raft_group
                .raft
                .lead_transferee
                .unwrap_or(raft::INVALID_ID),
        )
    }
}<|MERGE_RESOLUTION|>--- conflicted
+++ resolved
@@ -7,18 +7,10 @@
 };
 
 use collections::{HashMap, HashSet};
-<<<<<<< HEAD
-use crossbeam::atomic::AtomicCell;
-use engine_traits::{
-    CachedTablet, FlushState, KvEngine, RaftEngine, TabletContext, TabletRegistry,
-};
-use kvproto::{kvrpcpb::ExtraOp as TxnExtraOp, metapb, pdpb, raft_serverpb::RegionLocalState};
-=======
 use engine_traits::{
     CachedTablet, FlushState, KvEngine, RaftEngine, TabletContext, TabletRegistry,
 };
 use kvproto::{metapb, pdpb, raft_serverpb::RegionLocalState};
->>>>>>> 46ec0258
 use pd_client::BucketStat;
 use raft::{RawNode, StateRole};
 use raftstore::{
@@ -26,35 +18,20 @@
     store::{
         fsm::ApplyMetrics,
         util::{Lease, RegionReadProgress},
-<<<<<<< HEAD
-        Config, EntryStorage, LocksStatus, PeerStat, ProposalQueue, ReadDelegate, ReadIndexQueue,
-        ReadProgress, TabletSnapManager, TxnExt, WriteTask,
-=======
         Config, EntryStorage, PeerStat, ProposalQueue, ReadDelegate, ReadIndexQueue, ReadProgress,
         TabletSnapManager, WriteTask,
->>>>>>> 46ec0258
     },
 };
 use slog::Logger;
 
 use super::storage::Storage;
 use crate::{
-<<<<<<< HEAD
-    batch::StoreContext,
-    fsm::ApplyScheduler,
-    operation::{
-        AsyncWriter, DestroyProgress, ProposalControl, SimpleWriteReqEncoder, SplitFlowControl,
-    },
-    router::{CmdResChannel, PeerTick, QueryResChannel},
-    worker::tablet_gc,
-=======
     fsm::ApplyScheduler,
     operation::{
         AsyncWriter, CompactLogContext, DestroyProgress, ProposalControl, SimpleWriteReqEncoder,
         SplitFlowControl, TxnContext,
     },
     router::{CmdResChannel, PeerTick, QueryResChannel},
->>>>>>> 46ec0258
     Result,
 };
 
@@ -64,11 +41,6 @@
 pub struct Peer<EK: KvEngine, ER: RaftEngine> {
     raft_group: RawNode<Storage<EK, ER>>,
     tablet: CachedTablet<EK>,
-    /// Tombstone tablets can only be destroyed when the tablet that replaces it
-    /// is persisted. This is a list of tablet index that awaits to be
-    /// persisted. When persisted_apply is advanced, we need to notify tablet_gc
-    /// worker to destroy them.
-    pending_tombstone_tablets: Vec<u64>,
 
     /// Statistics for self.
     self_stat: PeerStat,
@@ -81,12 +53,7 @@
     peer_heartbeats: HashMap<u64, Instant>,
 
     /// For raft log compaction.
-<<<<<<< HEAD
-    skip_compact_log_ticks: usize,
-    approximate_raft_log_size: u64,
-=======
     compact_log_context: CompactLogContext,
->>>>>>> 46ec0258
 
     /// Encoder for batching proposals and encoding them in a more efficient way
     /// than protobuf.
@@ -98,10 +65,7 @@
     has_ready: bool,
     /// Sometimes there is no ready at all, but we need to trigger async write.
     has_extra_write: bool,
-<<<<<<< HEAD
-=======
     pause_for_recovery: bool,
->>>>>>> 46ec0258
     /// Writer for persisting side effects asynchronously.
     pub(crate) async_writer: AsyncWriter<EK, ER>,
 
@@ -118,8 +82,6 @@
 
     /// Transaction extensions related to this peer.
     txn_context: TxnContext,
-
-    pending_ticks: Vec<PeerTick>,
 
     pending_ticks: Vec<PeerTick>,
 
@@ -139,11 +101,8 @@
 
     /// lead_transferee if this peer(leader) is in a leadership transferring.
     leader_transferee: u64,
-<<<<<<< HEAD
-=======
 
     long_uncommitted_threshold: u64,
->>>>>>> 46ec0258
 }
 
 impl<EK: KvEngine, ER: RaftEngine> Peer<EK, ER> {
@@ -168,11 +127,7 @@
         let raft_group = RawNode::new(&raft_cfg, storage, &logger)?;
         let region = raft_group.store().region_state().get_region().clone();
 
-<<<<<<< HEAD
-        let flush_state: Arc<FlushState> = Arc::default();
-=======
         let flush_state: Arc<FlushState> = Arc::new(FlushState::new(applied_index));
->>>>>>> 46ec0258
         // We can't create tablet if tablet index is 0. It can introduce race when gc
         // old tablet and create new peer. We also can't get the correct range of the
         // region, which is required for kv data gc.
@@ -188,29 +143,17 @@
         let tag = format!("[region {}] {}", region.get_id(), peer_id);
         let mut peer = Peer {
             tablet: cached_tablet,
-<<<<<<< HEAD
-            pending_tombstone_tablets: Vec::new(),
-            self_stat: PeerStat::default(),
-            peer_cache: vec![],
-            peer_heartbeats: HashMap::default(),
-            skip_compact_log_ticks: 0,
-            approximate_raft_log_size: 0,
-=======
             self_stat: PeerStat::default(),
             peer_cache: vec![],
             peer_heartbeats: HashMap::default(),
             compact_log_context: CompactLogContext::new(applied_index),
->>>>>>> 46ec0258
             raw_write_encoder: None,
             proposals: ProposalQueue::new(region_id, raft_group.raft.id),
             async_writer: AsyncWriter::new(region_id, peer_id),
             apply_scheduler: None,
             has_ready: false,
             has_extra_write: false,
-<<<<<<< HEAD
-=======
             pause_for_recovery: false,
->>>>>>> 46ec0258
             destroy_progress: DestroyProgress::None,
             raft_group,
             logger,
@@ -235,13 +178,10 @@
             flush_state,
             split_flow_control: SplitFlowControl::default(),
             leader_transferee: raft::INVALID_ID,
-<<<<<<< HEAD
-=======
             long_uncommitted_threshold: cmp::max(
                 cfg.long_uncommitted_base_threshold.0.as_secs(),
                 1,
             ),
->>>>>>> 46ec0258
         };
 
         // If this region has only one peer and I am the one, campaign directly.
@@ -392,43 +332,6 @@
     #[inline]
     pub fn tablet(&mut self) -> Option<&EK> {
         self.tablet.latest()
-<<<<<<< HEAD
-    }
-
-    #[inline]
-    pub fn record_tablet_as_tombstone_and_refresh<T>(
-        &mut self,
-        new_tablet_index: u64,
-        ctx: &StoreContext<EK, ER, T>,
-    ) {
-        if let Some(old_tablet) = self.tablet.cache() {
-            self.pending_tombstone_tablets.push(new_tablet_index);
-            let _ = ctx
-                .schedulers
-                .tablet_gc
-                .schedule(tablet_gc::Task::prepare_destroy(
-                    old_tablet.clone(),
-                    self.region_id(),
-                    new_tablet_index,
-                ));
-        }
-        // TODO: Handle race between split and snapshot. So that we can assert
-        // `self.tablet.refresh() == 1`
-        assert!(self.tablet.refresh() > 0);
-    }
-
-    /// Returns if there's any tombstone being removed.
-    #[inline]
-    pub fn remove_tombstone_tablets_before(&mut self, persisted: u64) -> bool {
-        let mut removed = 0;
-        while let Some(i) = self.pending_tombstone_tablets.first()
-            && *i <= persisted
-        {
-            removed += 1;
-        }
-        self.pending_tombstone_tablets.drain(..removed);
-        removed > 0
-=======
     }
 
     #[inline]
@@ -444,7 +347,6 @@
     #[inline]
     pub fn compact_log_context(&self) -> &CompactLogContext {
         &self.compact_log_context
->>>>>>> 46ec0258
     }
 
     #[inline]
@@ -503,8 +405,6 @@
     }
 
     #[inline]
-<<<<<<< HEAD
-=======
     pub fn set_pause_for_recovery(&mut self, pause: bool) {
         self.pause_for_recovery = pause;
     }
@@ -515,7 +415,6 @@
     }
 
     #[inline]
->>>>>>> 46ec0258
     pub fn insert_peer_cache(&mut self, peer: metapb::Peer) {
         for p in self.raft_group.store().region().get_peers() {
             if p.get_id() == peer.get_id() {
@@ -611,34 +510,6 @@
     }
 
     #[inline]
-<<<<<<< HEAD
-    pub fn reset_skip_compact_log_ticks(&mut self) {
-        self.skip_compact_log_ticks = 0;
-    }
-
-    #[inline]
-    pub fn maybe_skip_compact_log(&mut self, max_skip_ticks: usize) -> bool {
-        if self.skip_compact_log_ticks < max_skip_ticks {
-            self.skip_compact_log_ticks += 1;
-            true
-        } else {
-            false
-        }
-    }
-
-    #[inline]
-    pub fn approximate_raft_log_size(&self) -> u64 {
-        self.approximate_raft_log_size
-    }
-
-    #[inline]
-    pub fn update_approximate_raft_log_size(&mut self, f: impl Fn(u64) -> u64) {
-        self.approximate_raft_log_size = f(self.approximate_raft_log_size);
-    }
-
-    #[inline]
-=======
->>>>>>> 46ec0258
     pub fn state_role(&self) -> StateRole {
         self.raft_group.raft.state
     }
@@ -741,12 +612,7 @@
     /// See the comments of `check_snap_status` for more details.
     #[inline]
     pub fn is_handling_snapshot(&self) -> bool {
-<<<<<<< HEAD
-        // todo: This method may be unnecessary now?
-        false
-=======
         self.persisted_index() < self.entry_storage().truncated_index()
->>>>>>> 46ec0258
     }
 
     /// Returns `true` if the raft group has replicated a snapshot but not
@@ -766,24 +632,6 @@
         mem::take(&mut self.pending_ticks)
     }
 
-<<<<<<< HEAD
-    pub fn activate_in_memory_pessimistic_locks(&mut self) {
-        let mut pessimistic_locks = self.txn_ext.pessimistic_locks.write();
-        pessimistic_locks.status = LocksStatus::Normal;
-        pessimistic_locks.term = self.term();
-        pessimistic_locks.version = self.region().get_region_epoch().get_version();
-    }
-
-    pub fn clear_in_memory_pessimistic_locks(&mut self) {
-        let mut pessimistic_locks = self.txn_ext.pessimistic_locks.write();
-        pessimistic_locks.status = LocksStatus::NotLeader;
-        pessimistic_locks.clear();
-        pessimistic_locks.term = self.term();
-        pessimistic_locks.version = self.region().get_region_epoch().get_version();
-    }
-
-=======
->>>>>>> 46ec0258
     #[inline]
     pub fn post_split(&mut self) {
         self.reset_region_buckets();
@@ -907,52 +755,4 @@
     pub fn set_long_uncommitted_threshold(&mut self, dur: Duration) {
         self.long_uncommitted_threshold = cmp::max(dur.as_secs(), 1);
     }
-
-    #[inline]
-    pub fn split_trace_mut(&mut self) -> &mut Vec<(u64, HashSet<u64>)> {
-        &mut self.split_trace
-    }
-
-    #[inline]
-    pub fn flush_state(&self) -> &Arc<FlushState> {
-        &self.flush_state
-    }
-
-    pub fn reset_flush_state(&mut self) {
-        self.flush_state = Arc::default();
-    }
-
-    // Note: Call `set_has_extra_write` after adding new state changes.
-    #[inline]
-    pub fn state_changes_mut(&mut self) -> &mut ER::LogBatch {
-        if self.state_changes.is_none() {
-            self.state_changes = Some(Box::new(self.entry_storage().raft_engine().log_batch(0)));
-        }
-        self.state_changes.as_mut().unwrap()
-    }
-
-    #[inline]
-    pub fn merge_state_changes_to(&mut self, task: &mut WriteTask<EK, ER>) {
-        if self.state_changes.is_none() {
-            return;
-        }
-        task.extra_write
-            .merge_v2(Box::into_inner(self.state_changes.take().unwrap()));
-    }
-
-    #[inline]
-    pub fn split_flow_control_mut(&mut self) -> &mut SplitFlowControl {
-        &mut self.split_flow_control
-    }
-
-    #[inline]
-    pub fn refresh_leader_transferee(&mut self) -> u64 {
-        mem::replace(
-            &mut self.leader_transferee,
-            self.raft_group
-                .raft
-                .lead_transferee
-                .unwrap_or(raft::INVALID_ID),
-        )
-    }
 }