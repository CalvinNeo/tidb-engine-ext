--- conflicted
+++ resolved
@@ -7,8 +7,4 @@
 [dependencies]
 codec = { workspace = true }
 tidb_query_datatype = { workspace = true }
-<<<<<<< HEAD
-tipb = { git = "https://github.com/pingcap/tipb.git" }
-=======
-tipb = { workspace = true }
->>>>>>> 7a3764fc
+tipb = { workspace = true }