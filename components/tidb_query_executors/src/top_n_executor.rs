// Copyright 2019 TiKV Project Authors. Licensed under Apache-2.0.

use std::{cmp::Ordering, collections::BinaryHeap, ptr::NonNull, sync::Arc};

use async_trait::async_trait;
use tidb_query_common::{storage::IntervalRange, Result};
use tidb_query_datatype::{
    codec::{
        batch::{LazyBatchColumn, LazyBatchColumnVec},
        data_type::*,
    },
    expr::{EvalConfig, EvalContext, EvalWarnings},
};
use tidb_query_expr::{RpnExpression, RpnExpressionBuilder, RpnStackNode};
use tipb::{Expr, FieldType, TopN};

use crate::{interface::*, util::*};

pub struct BatchTopNExecutor<Src: BatchExecutor> {
    /// The heap, which contains N rows at most.
    ///
    /// This field is placed before `eval_columns_buffer_unsafe`, `order_exprs`,
    /// `order_is_desc` and `src` because it relies on data in those fields
    /// and we want this field to be dropped first.
    heap: BinaryHeap<HeapItemUnsafe>,

    /// A collection of all evaluated columns. This is to avoid repeated
    /// allocations in each `next_batch()`.
    ///
    /// DO NOT EVER try to read the content of the elements directly, since it
    /// is highly unsafe. The lifetime of elements is not really 'static.
    /// Certain elements are valid only if both of the following conditions
    /// are satisfied:
    ///
    /// 1. `BatchTopNExecutor` is valid (i.e. not dropped).
    ///
    /// 2. The referenced `LazyBatchColumnVec` of the element must be valid,
    /// which only happens    when at least one of the row is in the `heap`.
    /// Note that rows may be swapped out from    `heap` at any time.
    ///
    /// This field is placed before `order_exprs` and `src` because it relies on
    /// data in those fields and we want this field to be dropped first.
    #[allow(clippy::box_collection)]
    eval_columns_buffer_unsafe: Box<Vec<RpnStackNode<'static>>>,

    order_exprs: Box<[RpnExpression]>,

    /// This field stores the field type of the results evaluated by the exprs
    /// in `order_exprs`.
    order_exprs_field_type: Box<[FieldType]>,

    /// Whether or not it is descending order for each order by column.
    order_is_desc: Box<[bool]>,

    n: usize,

    context: EvalContext,
    src: Src,
    is_ended: bool,
}

/// All `NonNull` pointers in `BatchTopNExecutor` cannot be accessed out of the
/// struct and `BatchTopNExecutor` doesn't leak the pointers to other threads.
/// Therefore, with those `NonNull` pointers, BatchTopNExecutor still remains
/// `Send`.
unsafe impl<Src: BatchExecutor> Send for BatchTopNExecutor<Src> {}

// We assign a dummy type `Box<dyn BatchExecutor<StorageStats = ()>>` so that we
// can omit the type when calling `check_supported`.
impl BatchTopNExecutor<Box<dyn BatchExecutor<StorageStats = ()>>> {
    /// Checks whether this executor can be used.
    #[inline]
    pub fn check_supported(descriptor: &TopN) -> Result<()> {
        if descriptor.get_order_by().is_empty() {
            return Err(other_err!("Missing Top N column"));
        }
        for item in descriptor.get_order_by() {
            RpnExpressionBuilder::check_expr_tree_supported(item.get_expr())?;
        }
        Ok(())
    }
}

impl<Src: BatchExecutor> BatchTopNExecutor<Src> {
    #[cfg(test)]
    pub fn new_for_test(
        src: Src,
        order_exprs: Vec<RpnExpression>,
        order_is_desc: Vec<bool>,
        n: usize,
    ) -> Self {
        assert_eq!(order_exprs.len(), order_is_desc.len());

        let order_exprs_field_type: Vec<FieldType> = order_exprs
            .iter()
            .map(|expr| expr.ret_field_type(src.schema()).clone())
            .collect();

        Self {
            heap: BinaryHeap::new(),
            eval_columns_buffer_unsafe: Box::<Vec<_>>::default(),
            order_exprs: order_exprs.into_boxed_slice(),
            order_exprs_field_type: order_exprs_field_type.into_boxed_slice(),
            order_is_desc: order_is_desc.into_boxed_slice(),
            n,

            context: EvalContext::default(),
            src,
            is_ended: false,
        }
    }

    #[cfg(test)]
    pub fn new_for_test_with_config(
        config: Arc<EvalConfig>,
        src: Src,
        order_exprs: Vec<RpnExpression>,
        order_is_desc: Vec<bool>,
        n: usize,
    ) -> Self {
        assert_eq!(order_exprs.len(), order_is_desc.len());

        let order_exprs_field_type: Vec<FieldType> = order_exprs
            .iter()
            .map(|expr| expr.ret_field_type(src.schema()).clone())
            .collect();

        Self {
            heap: BinaryHeap::new(),
<<<<<<< HEAD
            eval_columns_buffer_unsafe: Box::new(Vec::new()),
=======
            eval_columns_buffer_unsafe: Box::<Vec<_>>::default(),
>>>>>>> 616b4402
            order_exprs: order_exprs.into_boxed_slice(),
            order_exprs_field_type: order_exprs_field_type.into_boxed_slice(),
            order_is_desc: order_is_desc.into_boxed_slice(),
            n,

            context: EvalContext::new(config),
            src,
            is_ended: false,
        }
    }

    pub fn new(
        config: std::sync::Arc<EvalConfig>,
        src: Src,
        order_exprs_def: Vec<Expr>,
        order_is_desc: Vec<bool>,
        n: usize,
    ) -> Result<Self> {
        assert_eq!(order_exprs_def.len(), order_is_desc.len());

        let mut order_exprs: Vec<RpnExpression> = Vec::with_capacity(order_exprs_def.len());
        let mut ctx = EvalContext::new(config.clone());
        for def in order_exprs_def {
            order_exprs.push(RpnExpressionBuilder::build_from_expr_tree(
                def,
                &mut ctx,
                src.schema().len(),
            )?);
        }
        let order_exprs_field_type: Vec<FieldType> = order_exprs
            .iter()
            .map(|expr| expr.ret_field_type(src.schema()).clone())
            .collect();

        Ok(Self {
            // Avoid large N causing OOM
            heap: BinaryHeap::with_capacity(n.min(1024)),
            // Simply large enough to avoid repeated allocations
            eval_columns_buffer_unsafe: Box::new(Vec::with_capacity(512)),
            order_exprs: order_exprs.into_boxed_slice(),
            order_exprs_field_type: order_exprs_field_type.into_boxed_slice(),
            order_is_desc: order_is_desc.into_boxed_slice(),
            n,

            context: EvalContext::new(config),
            src,
            is_ended: false,
        })
    }

    #[inline]
    async fn handle_next_batch(&mut self) -> Result<Option<LazyBatchColumnVec>> {
        // Use max batch size from the beginning because top N
        // always needs to calculate over all data.
        let src_result = self.src.next_batch(crate::runner::BATCH_MAX_SIZE).await;

        self.context.warnings = src_result.warnings;

        let src_is_drained = src_result.is_drained?;

        if !src_result.logical_rows.is_empty() {
            self.process_batch_input(src_result.physical_columns, src_result.logical_rows)?;
        }

        if src_is_drained {
            Ok(Some(self.heap_take_all()))
        } else {
            Ok(None)
        }
    }

    fn process_batch_input(
        &mut self,
        mut physical_columns: LazyBatchColumnVec,
        logical_rows: Vec<usize>,
    ) -> Result<()> {
        ensure_columns_decoded(
            &mut self.context,
            &self.order_exprs,
            self.src.schema(),
            &mut physical_columns,
            &logical_rows,
        )?;

        // Pin data behind an Arc, so that they won't be dropped as long as this
        // `pinned_data` is kept somewhere.
        let pinned_source_data = Arc::new(HeapItemSourceData {
            physical_columns,
            logical_rows,
        });

        let eval_offset = self.eval_columns_buffer_unsafe.len();
        unsafe {
            eval_exprs_decoded_no_lifetime(
                &mut self.context,
                &self.order_exprs,
                self.src.schema(),
                &pinned_source_data.physical_columns,
                &pinned_source_data.logical_rows,
                &mut self.eval_columns_buffer_unsafe,
            )?;
        }

        for logical_row_index in 0..pinned_source_data.logical_rows.len() {
            let row = HeapItemUnsafe {
                order_is_desc_ptr: (*self.order_is_desc).into(),
                order_exprs_field_type_ptr: (*self.order_exprs_field_type).into(),
                source_data: pinned_source_data.clone(),
                eval_columns_buffer_ptr: self.eval_columns_buffer_unsafe.as_ref().into(),
                eval_columns_offset: eval_offset,
                logical_row_index,
            };
            self.heap_add_row(row)?;
        }

        Ok(())
    }

    fn heap_add_row(&mut self, row: HeapItemUnsafe) -> Result<()> {
        if self.heap.len() < self.n {
            // HeapItemUnsafe must be checked valid to compare in advance, or else it may
            // panic inside BinaryHeap.
            row.cmp_sort_key(&row)?;

            // Push into heap when heap is not full.
            self.heap.push(row);
        } else {
            // Swap the greatest row in the heap if this row is smaller than that row.
            let mut greatest_row = self.heap.peek_mut().unwrap();
            if row.cmp_sort_key(&greatest_row)? == Ordering::Less {
                *greatest_row = row;
            }
        }

        Ok(())
    }

    #[allow(clippy::clone_on_copy)]
    fn heap_take_all(&mut self) -> LazyBatchColumnVec {
        let heap = std::mem::take(&mut self.heap);
        let sorted_items = heap.into_sorted_vec();
        if sorted_items.is_empty() {
            return LazyBatchColumnVec::empty();
        }

        let mut result = sorted_items[0]
            .source_data
            .physical_columns
            .clone_empty(sorted_items.len());

        for (column_index, result_column) in result.as_mut_slice().iter_mut().enumerate() {
            match result_column {
                LazyBatchColumn::Raw(dest_column) => {
                    for item in &sorted_items {
                        let src = item.source_data.physical_columns[column_index].raw();
                        dest_column
                            .push(&src[item.source_data.logical_rows[item.logical_row_index]]);
                    }
                }
                LazyBatchColumn::Decoded(dest_vector_value) => {
                    match_template::match_template! {
                        TT = [
                            Int,
                            Real,
                            Duration,
                            Decimal,
                            DateTime,
                            Bytes => BytesRef,
                            Json => JsonRef,
                            Enum => EnumRef,
                            Set => SetRef,
                        ],
                        match dest_vector_value {
                            VectorValue::TT(dest_column) => {
                                for item in &sorted_items {
                                    let src: &VectorValue = item.source_data.physical_columns[column_index].decoded();
                                    let src_ref = TT::borrow_vector_value(src);
                                    // TODO: This clone is not necessary.
                                    dest_column.push(src_ref.get_option_ref(item.source_data.logical_rows[item.logical_row_index]).map(|x| x.into_owned_value()));
                                }
                            },
                        }
                    }
                }
            }
        }

        result.assert_columns_equal_length();
        result
    }
}

#[async_trait]
impl<Src: BatchExecutor> BatchExecutor for BatchTopNExecutor<Src> {
    type StorageStats = Src::StorageStats;

    #[inline]
    fn schema(&self) -> &[FieldType] {
        self.src.schema()
    }

    #[inline]
    async fn next_batch(&mut self, scan_rows: usize) -> BatchExecuteResult {
        assert!(!self.is_ended);

        if self.n == 0 {
            self.is_ended = true;
            return BatchExecuteResult {
                physical_columns: LazyBatchColumnVec::empty(),
                logical_rows: Vec::new(),
                warnings: EvalWarnings::default(),
                is_drained: Ok(true),
            };
        }

        if let Some(paging_size) = self.context.cfg.paging_size {
            if self.n > paging_size as usize {
                return self.src.next_batch(scan_rows).await;
            }
        }

        let result = self.handle_next_batch().await;

        match result {
            Err(e) => {
                // When there are error, we can just return empty data.
                self.is_ended = true;
                BatchExecuteResult {
                    physical_columns: LazyBatchColumnVec::empty(),
                    logical_rows: Vec::new(),
                    warnings: self.context.take_warnings(),
                    is_drained: Err(e),
                }
            }
            Ok(Some(logical_columns)) => {
                self.is_ended = true;
                let logical_rows = (0..logical_columns.rows_len()).collect();
                BatchExecuteResult {
                    physical_columns: logical_columns,
                    logical_rows,
                    warnings: self.context.take_warnings(),
                    is_drained: Ok(true),
                }
            }
            Ok(None) => BatchExecuteResult {
                physical_columns: LazyBatchColumnVec::empty(),
                logical_rows: Vec::new(),
                warnings: self.context.take_warnings(),
                is_drained: Ok(false),
            },
        }
    }

    #[inline]
    fn collect_exec_stats(&mut self, dest: &mut ExecuteStats) {
        self.src.collect_exec_stats(dest);
    }

    #[inline]
    fn collect_storage_stats(&mut self, dest: &mut Self::StorageStats) {
        self.src.collect_storage_stats(dest);
    }

    #[inline]
    fn take_scanned_range(&mut self) -> IntervalRange {
        self.src.take_scanned_range()
    }

    #[inline]
    fn can_be_cached(&self) -> bool {
        self.src.can_be_cached()
    }
}

struct HeapItemSourceData {
    physical_columns: LazyBatchColumnVec,
    logical_rows: Vec<usize>,
}

/// The item in the heap of `BatchTopNExecutor`.
///
/// WARN: The content of this structure is valid only if `BatchTopNExecutor` is
/// valid (i.e. not dropped). Thus it is called unsafe.
struct HeapItemUnsafe {
    /// A pointer to the `order_is_desc` field in `BatchTopNExecutor`.
    order_is_desc_ptr: NonNull<[bool]>,

    /// A pointer to the `order_exprs_field_type` field in `order_exprs`.
    order_exprs_field_type_ptr: NonNull<[FieldType]>,

    /// The source data that evaluated column in this structure is using.
    source_data: Arc<HeapItemSourceData>,

    /// A pointer to the `eval_columns_buffer` field in `BatchTopNExecutor`.
    eval_columns_buffer_ptr: NonNull<Vec<RpnStackNode<'static>>>,

    /// The begin offset of the evaluated columns stored in the buffer.
    ///
    /// The length of evaluated columns in the buffer is `order_is_desc.len()`.
    eval_columns_offset: usize,

    /// Which logical row in the evaluated columns this heap item is
    /// representing.
    logical_row_index: usize,
}

impl HeapItemUnsafe {
    fn get_order_is_desc(&self) -> &[bool] {
        unsafe { self.order_is_desc_ptr.as_ref() }
    }

    fn get_order_exprs_field_type(&self) -> &[FieldType] {
        unsafe { self.order_exprs_field_type_ptr.as_ref() }
    }

    fn get_eval_columns(&self, len: usize) -> &[RpnStackNode<'_>] {
        let offset_begin = self.eval_columns_offset;
        let offset_end = offset_begin + len;
        let vec_buf = unsafe { self.eval_columns_buffer_ptr.as_ref() };
        &vec_buf[offset_begin..offset_end]
    }

    fn cmp_sort_key(&self, other: &Self) -> Result<Ordering> {
        // Only debug assert because this function is called pretty frequently.
        debug_assert_eq!(self.get_order_is_desc(), other.get_order_is_desc());

        let order_is_desc = self.get_order_is_desc();
        let order_exprs_field_type = self.get_order_exprs_field_type();
        let columns_len = order_is_desc.len();
        let eval_columns_lhs = self.get_eval_columns(columns_len);
        let eval_columns_rhs = other.get_eval_columns(columns_len);

        for column_idx in 0..columns_len {
            let lhs_node = &eval_columns_lhs[column_idx];
            let rhs_node = &eval_columns_rhs[column_idx];
            let lhs = lhs_node.get_logical_scalar_ref(self.logical_row_index);
            let rhs = rhs_node.get_logical_scalar_ref(other.logical_row_index);

            // There is panic inside, but will never panic, since the data type of
            // corresponding column should be consistent for each
            // `HeapItemUnsafe`.
            let ord = lhs.cmp_sort_key(&rhs, &order_exprs_field_type[column_idx])?;

            if ord == Ordering::Equal {
                continue;
            }
            if !order_is_desc[column_idx] {
                return Ok(ord);
            } else {
                return Ok(ord.reverse());
            }
        }

        Ok(Ordering::Equal)
    }
}

/// WARN: HeapItemUnsafe implements partial ordering. It panics when Collator
/// fails to parse. So make sure that it is valid before putting it into a heap.
impl Ord for HeapItemUnsafe {
    fn cmp(&self, other: &Self) -> Ordering {
        self.cmp_sort_key(other).unwrap()
    }
}

impl PartialOrd for HeapItemUnsafe {
    fn partial_cmp(&self, other: &Self) -> Option<Ordering> {
        Some(self.cmp(other))
    }
}

impl PartialEq for HeapItemUnsafe {
    fn eq(&self, other: &Self) -> bool {
        self.cmp(other) == Ordering::Equal
    }
}

impl Eq for HeapItemUnsafe {}

#[cfg(test)]
mod tests {
    use futures::executor::block_on;
    use tidb_query_datatype::{
        builder::FieldTypeBuilder, expr::EvalWarnings, Collation, FieldTypeFlag, FieldTypeTp,
    };
    use tidb_query_expr::RpnExpressionBuilder;

    use super::*;
    use crate::util::mock_executor::MockExecutor;

    #[test]
    fn test_top_0() {
        let src_exec = MockExecutor::new(
            vec![FieldTypeTp::Double.into()],
            vec![BatchExecuteResult {
                physical_columns: LazyBatchColumnVec::from(vec![VectorValue::Real(
                    vec![None, Real::new(7.0).ok(), None, None].into(),
                )]),
                logical_rows: (0..1).collect(),
                warnings: EvalWarnings::default(),
                is_drained: Ok(true),
            }],
        );

        let mut exec = BatchTopNExecutor::new_for_test(
            src_exec,
            vec![
                RpnExpressionBuilder::new_for_test()
                    .push_constant_for_test(1)
                    .build_for_test(),
            ],
            vec![false],
            0,
        );

        let r = block_on(exec.next_batch(1));
        assert_eq!(r.physical_columns.rows_len(), 0);
        assert!(r.is_drained.unwrap());
    }

    #[test]
    fn test_no_row() {
        let src_exec = MockExecutor::new(
            vec![FieldTypeTp::LongLong.into()],
            vec![
                BatchExecuteResult {
                    physical_columns: LazyBatchColumnVec::from(vec![VectorValue::Int(
                        vec![Some(5)].into(),
                    )]),
                    logical_rows: Vec::new(),
                    warnings: EvalWarnings::default(),
                    is_drained: Ok(false),
                },
                BatchExecuteResult {
                    physical_columns: LazyBatchColumnVec::empty(),
                    logical_rows: Vec::new(),
                    warnings: EvalWarnings::default(),
                    is_drained: Ok(true),
                },
            ],
        );

        let mut exec = BatchTopNExecutor::new_for_test(
            src_exec,
            vec![
                RpnExpressionBuilder::new_for_test()
                    .push_column_ref_for_test(0)
                    .build_for_test(),
            ],
            vec![false],
            10,
        );

        let r = block_on(exec.next_batch(1));
        assert_eq!(r.physical_columns.rows_len(), 0);
        assert!(!r.is_drained.unwrap());

        let r = block_on(exec.next_batch(1));
        assert_eq!(r.physical_columns.rows_len(), 0);
        assert!(r.is_drained.unwrap());
    }

    /// Builds an executor that will return these data:
    ///
    /// == Schema ==
    /// Col0 (Int)      Col1(Int)       Col2(Real)
    /// == Call #1 ==
    /// NULL            -1              -1.0
    /// NULL            NULL            2.0
    /// NULL            1               4.0
    /// == Call #2 ==
    /// == Call #3 ==
    /// -1              NULL            NULL
    /// -10             10              3.0
    /// -10             NULL            -5.0
    /// -10             -10             0.0
    /// (drained)
    fn make_src_executor() -> MockExecutor {
        MockExecutor::new(
            vec![
                FieldTypeTp::LongLong.into(),
                FieldTypeTp::LongLong.into(),
                FieldTypeTp::Double.into(),
            ],
            vec![
                BatchExecuteResult {
                    physical_columns: LazyBatchColumnVec::from(vec![
                        VectorValue::Int(vec![None, None, Some(5), None].into()),
                        VectorValue::Int(vec![None, Some(1), None, Some(-1)].into()),
                        VectorValue::Real(
                            vec![
                                Real::new(2.0).ok(),
                                Real::new(4.0).ok(),
                                None,
                                Real::new(-1.0).ok(),
                            ]
                            .into(),
                        ),
                    ]),
                    logical_rows: vec![3, 0, 1],
                    warnings: EvalWarnings::default(),
                    is_drained: Ok(false),
                },
                BatchExecuteResult {
                    physical_columns: LazyBatchColumnVec::from(vec![
                        VectorValue::Int(vec![Some(0)].into()),
                        VectorValue::Int(vec![Some(10)].into()),
                        VectorValue::Real(vec![Real::new(10.0).ok()].into()),
                    ]),
                    logical_rows: Vec::new(),
                    warnings: EvalWarnings::default(),
                    is_drained: Ok(false),
                },
                BatchExecuteResult {
                    physical_columns: LazyBatchColumnVec::from(vec![
                        VectorValue::Int(
                            vec![Some(-10), Some(-1), Some(-10), None, Some(-10), None].into(),
                        ),
                        VectorValue::Int(
                            vec![None, None, Some(10), Some(-9), Some(-10), None].into(),
                        ),
                        VectorValue::Real(
                            vec![
                                Real::new(-5.0).ok(),
                                None,
                                Real::new(3.0).ok(),
                                None,
                                Real::new(0.0).ok(),
                                Real::new(9.9).ok(),
                            ]
                            .into(),
                        ),
                    ]),
                    logical_rows: vec![1, 2, 0, 4],
                    warnings: EvalWarnings::default(),
                    is_drained: Ok(true),
                },
            ],
        )
    }

    #[test]
    fn test_integration_1() {
        // Order by single column, data len < n.
        //
        // mysql> select * from t order by col2 limit 100;
        // +------+------+------+
        // | col0 | col1 | col2 |
        // +------+------+------+
        // |   -1 | NULL | NULL |
        // |  -10 | NULL |   -5 |
        // | NULL |   -1 |   -1 |
        // |  -10 |  -10 |    0 |
        // | NULL | NULL |    2 |
        // |  -10 |   10 |    3 |
        // | NULL |    1 |    4 |
        // +------+------+------+
        //
        // Note: ORDER BY does not use stable sort, so let's order by col2 to avoid
        // duplicate records.

        let src_exec = make_src_executor();

        let mut exec = BatchTopNExecutor::new_for_test(
            src_exec,
            vec![
                RpnExpressionBuilder::new_for_test()
                    .push_column_ref_for_test(2)
                    .build_for_test(),
            ],
            vec![false],
            100,
        );

        let r = block_on(exec.next_batch(1));
        assert!(r.logical_rows.is_empty());
        assert_eq!(r.physical_columns.rows_len(), 0);
        assert!(!r.is_drained.unwrap());

        let r = block_on(exec.next_batch(1));
        assert!(r.logical_rows.is_empty());
        assert_eq!(r.physical_columns.rows_len(), 0);
        assert!(!r.is_drained.unwrap());

        let r = block_on(exec.next_batch(1));
        assert_eq!(&r.logical_rows, &[0, 1, 2, 3, 4, 5, 6]);
        assert_eq!(r.physical_columns.rows_len(), 7);
        assert_eq!(r.physical_columns.columns_len(), 3);
        assert_eq!(
            r.physical_columns[0].decoded().to_int_vec(),
            &[Some(-1), Some(-10), None, Some(-10), None, Some(-10), None]
        );
        assert_eq!(
            r.physical_columns[1].decoded().to_int_vec(),
            &[None, None, Some(-1), Some(-10), None, Some(10), Some(1)]
        );
        assert_eq!(
            r.physical_columns[2].decoded().to_real_vec(),
            &[
                None,
                Real::new(-5.0).ok(),
                Real::new(-1.0).ok(),
                Real::new(0.0).ok(),
                Real::new(2.0).ok(),
                Real::new(3.0).ok(),
                Real::new(4.0).ok()
            ]
        );
        assert!(r.is_drained.unwrap());
    }

    #[test]
    fn test_integration_2() {
        // Order by multiple columns, data len == n.
        //
        // mysql> select * from t order by col0 desc, col1 limit 7;
        // +------+------+------+
        // | col0 | col1 | col2 |
        // +------+------+------+
        // |   -1 | NULL | NULL |
        // |  -10 | NULL |   -5 |
        // |  -10 |  -10 |    0 |
        // |  -10 |   10 |    3 |
        // | NULL | NULL |    2 |
        // | NULL |   -1 |   -1 |
        // | NULL |    1 |    4 |
        // +------+------+------+

        let src_exec = make_src_executor();

        let mut exec = BatchTopNExecutor::new_for_test(
            src_exec,
            vec![
                RpnExpressionBuilder::new_for_test()
                    .push_column_ref_for_test(0)
                    .build_for_test(),
                RpnExpressionBuilder::new_for_test()
                    .push_column_ref_for_test(1)
                    .build_for_test(),
            ],
            vec![true, false],
            7,
        );

        let r = block_on(exec.next_batch(1));
        assert!(r.logical_rows.is_empty());
        assert_eq!(r.physical_columns.rows_len(), 0);
        assert!(!r.is_drained.unwrap());

        let r = block_on(exec.next_batch(1));
        assert!(r.logical_rows.is_empty());
        assert_eq!(r.physical_columns.rows_len(), 0);
        assert!(!r.is_drained.unwrap());

        let r = block_on(exec.next_batch(1));
        assert_eq!(&r.logical_rows, &[0, 1, 2, 3, 4, 5, 6]);
        assert_eq!(r.physical_columns.rows_len(), 7);
        assert_eq!(r.physical_columns.columns_len(), 3);
        assert_eq!(
            r.physical_columns[0].decoded().to_int_vec(),
            &[Some(-1), Some(-10), Some(-10), Some(-10), None, None, None]
        );
        assert_eq!(
            r.physical_columns[1].decoded().to_int_vec(),
            &[None, None, Some(-10), Some(10), None, Some(-1), Some(1)]
        );
        assert_eq!(
            r.physical_columns[2].decoded().to_real_vec(),
            &[
                None,
                Real::new(-5.0).ok(),
                Real::new(0.0).ok(),
                Real::new(3.0).ok(),
                Real::new(2.0).ok(),
                Real::new(-1.0).ok(),
                Real::new(4.0).ok()
            ]
        );
        assert!(r.is_drained.unwrap());
    }

    #[test]
    fn test_integration_3() {
        use tidb_query_expr::{
            impl_arithmetic::{arithmetic_fn_meta, IntIntPlus},
            impl_op::is_null_fn_meta,
        };

        // Order by multiple expressions, data len > n.
        //
        // mysql> select * from t order by isnull(col0), col0, col1 + 1 desc limit 5;
        // +------+------+------+
        // | col0 | col1 | col2 |
        // +------+------+------+
        // |  -10 |   10 |    3 |
        // |  -10 |  -10 |    0 |
        // |  -10 | NULL |   -5 |
        // |   -1 | NULL | NULL |
        // | NULL |    1 |    4 |
        // +------+------+------+

        let src_exec = make_src_executor();

        let mut exec = BatchTopNExecutor::new_for_test(
            src_exec,
            vec![
                RpnExpressionBuilder::new_for_test()
                    .push_column_ref_for_test(0)
                    .push_fn_call_for_test(is_null_fn_meta::<Int>(), 1, FieldTypeTp::LongLong)
                    .build_for_test(),
                RpnExpressionBuilder::new_for_test()
                    .push_column_ref_for_test(0)
                    .build_for_test(),
                RpnExpressionBuilder::new_for_test()
                    .push_column_ref_for_test(1)
                    .push_constant_for_test(1)
                    .push_fn_call_for_test(
                        arithmetic_fn_meta::<IntIntPlus>(),
                        2,
                        FieldTypeTp::LongLong,
                    )
                    .build_for_test(),
            ],
            vec![false, false, true],
            5,
        );

        let r = block_on(exec.next_batch(1));
        assert!(r.logical_rows.is_empty());
        assert_eq!(r.physical_columns.rows_len(), 0);
        assert!(!r.is_drained.unwrap());

        let r = block_on(exec.next_batch(1));
        assert!(r.logical_rows.is_empty());
        assert_eq!(r.physical_columns.rows_len(), 0);
        assert!(!r.is_drained.unwrap());

        let r = block_on(exec.next_batch(1));
        assert_eq!(&r.logical_rows, &[0, 1, 2, 3, 4]);
        assert_eq!(r.physical_columns.rows_len(), 5);
        assert_eq!(r.physical_columns.columns_len(), 3);
        assert_eq!(
            r.physical_columns[0].decoded().to_int_vec(),
            &[Some(-10), Some(-10), Some(-10), Some(-1), None]
        );
        assert_eq!(
            r.physical_columns[1].decoded().to_int_vec(),
            &[Some(10), Some(-10), None, None, Some(1)]
        );
        assert_eq!(
            r.physical_columns[2].decoded().to_real_vec(),
            &[
                Real::new(3.0).ok(),
                Real::new(0.0).ok(),
                Real::new(-5.0).ok(),
                None,
                Real::new(4.0).ok()
            ]
        );
        assert!(r.is_drained.unwrap());
    }

    /// Builds an executor that will return these data:
    ///
    /// ```text
    /// == Schema ==
    /// Col0 (Bytes[Utf8Mb4GeneralCi])      Col1(Bytes[Utf8Mb4Bin])     Col2(Bytes[Binary])
    /// == Call #1 ==
    /// "aa"                                "aaa"                       "áaA"
    /// NULL                                NULL                        "Aa"
    /// "aa"                                "aa"                        NULL
    /// == Call #2 ==
    /// == Call #3 ==
    /// "áaA"                               "áa"                        NULL
    /// "áa"                                "áaA"                       "aa"
    /// "Aa"                                NULL                        "aaa"
    /// "aaa"                               "Aa"                        "áa"
    /// (drained)
    /// ```
    fn make_bytes_src_executor() -> MockExecutor {
        MockExecutor::new(
            vec![
                FieldTypeBuilder::new()
                    .tp(FieldTypeTp::VarChar)
                    .collation(Collation::Utf8Mb4GeneralCi)
                    .into(),
                FieldTypeBuilder::new()
                    .tp(FieldTypeTp::VarChar)
                    .collation(Collation::Utf8Mb4Bin)
                    .into(),
                FieldTypeBuilder::new()
                    .tp(FieldTypeTp::VarChar)
                    .collation(Collation::Binary)
                    .into(),
            ],
            vec![
                BatchExecuteResult {
                    physical_columns: LazyBatchColumnVec::from(vec![
                        VectorValue::Bytes(
                            vec![Some(b"aa".to_vec()), None, Some(b"aa".to_vec())].into(),
                        ),
                        VectorValue::Bytes(
                            vec![Some(b"aa".to_vec()), None, Some(b"aaa".to_vec())].into(),
                        ),
                        VectorValue::Bytes(
                            vec![None, Some(b"Aa".to_vec()), Some("áaA".as_bytes().to_vec())]
                                .into(),
                        ),
                    ]),
                    logical_rows: vec![2, 1, 0],
                    warnings: EvalWarnings::default(),
                    is_drained: Ok(false),
                },
                BatchExecuteResult {
                    physical_columns: LazyBatchColumnVec::empty(),
                    logical_rows: Vec::new(),
                    warnings: EvalWarnings::default(),
                    is_drained: Ok(false),
                },
                BatchExecuteResult {
                    physical_columns: LazyBatchColumnVec::from(vec![
                        VectorValue::Bytes(
                            vec![
                                Some("áaA".as_bytes().to_vec()),
                                Some("áa".as_bytes().to_vec()),
                                Some(b"Aa".to_vec()),
                                Some(b"aaa".to_vec()),
                            ]
                            .into(),
                        ),
                        VectorValue::Bytes(
                            vec![
                                Some("áa".as_bytes().to_vec()),
                                Some("áaA".as_bytes().to_vec()),
                                None,
                                Some(b"Aa".to_vec()),
                            ]
                            .into(),
                        ),
                        VectorValue::Bytes(
                            vec![
                                None,
                                Some(b"aa".to_vec()),
                                Some(b"aaa".to_vec()),
                                Some("áa".as_bytes().to_vec()),
                            ]
                            .into(),
                        ),
                    ]),
                    logical_rows: vec![0, 1, 2, 3],
                    warnings: EvalWarnings::default(),
                    is_drained: Ok(true),
                },
            ],
        )
    }

    #[test]
    fn test_bytes_1() {
        // Order by multiple expressions with collation, data len > n.
        //
        // mysql> select * from t order by col1 desc, col3 desc, col2 limit 5;
        // +------+--------+--------+
        // | col1 | col2   | col3   |
        // +------+--------+--------+
        // | aaa  | Aa     | áa     |
        // | áaA  | áa     | <null> |
        // | aa   | aaa    | áaA    |
        // | Aa   | <null> | aaa    |
        // | áa   | áaA    | aa     |
        // +------+--------+--------+

        let src_exec = make_bytes_src_executor();

        let mut exec = BatchTopNExecutor::new_for_test(
            src_exec,
            vec![
                RpnExpressionBuilder::new_for_test()
                    .push_column_ref_for_test(0)
                    .build_for_test(),
                RpnExpressionBuilder::new_for_test()
                    .push_column_ref_for_test(2)
                    .build_for_test(),
                RpnExpressionBuilder::new_for_test()
                    .push_column_ref_for_test(1)
                    .build_for_test(),
            ],
            vec![true, true, false],
            5,
        );

        let r = block_on(exec.next_batch(1));
        assert!(r.logical_rows.is_empty());
        assert_eq!(r.physical_columns.rows_len(), 0);
        assert!(!r.is_drained.unwrap());

        let r = block_on(exec.next_batch(1));
        assert!(r.logical_rows.is_empty());
        assert_eq!(r.physical_columns.rows_len(), 0);
        assert!(!r.is_drained.unwrap());

        let r = block_on(exec.next_batch(1));
        assert_eq!(&r.logical_rows, &[0, 1, 2, 3, 4]);
        assert_eq!(r.physical_columns.rows_len(), 5);
        assert_eq!(r.physical_columns.columns_len(), 3);
        assert_eq!(
            r.physical_columns[0].decoded().to_bytes_vec(),
            &[
                Some(b"aaa".to_vec()),
                Some("áaA".as_bytes().to_vec()),
                Some(b"aa".to_vec()),
                Some(b"Aa".to_vec()),
                Some("áa".as_bytes().to_vec()),
            ]
        );
        assert_eq!(
            r.physical_columns[1].decoded().to_bytes_vec(),
            &[
                Some(b"Aa".to_vec()),
                Some("áa".as_bytes().to_vec()),
                Some(b"aaa".to_vec()),
                None,
                Some("áaA".as_bytes().to_vec()),
            ]
        );
        assert_eq!(
            r.physical_columns[2].decoded().to_bytes_vec(),
            &[
                Some("áa".as_bytes().to_vec()),
                None,
                Some("áaA".as_bytes().to_vec()),
                Some(b"aaa".to_vec()),
                Some(b"aa".to_vec()),
            ]
        );
        assert!(r.is_drained.unwrap());
    }

    #[test]
    fn test_bytes_2() {
        // Order by multiple expressions with collation, data len > n.
        //
        // mysql> select * from test order by col1, col2, col3 limit 5;
        // +--------+--------+--------+
        // | col1   | col2   | col3   |
        // +--------+--------+--------+
        // | <null> | <null> | Aa     |
        // | Aa     | <null> | aaa    |
        // | aa     | aa     | <null> |
        // | aa     | aaa    | áaA    |
        // | áa     | áaA    | aa     |
        // +--------+--------+--------+

        let src_exec = make_bytes_src_executor();

        let mut exec = BatchTopNExecutor::new_for_test(
            src_exec,
            vec![
                RpnExpressionBuilder::new_for_test()
                    .push_column_ref_for_test(0)
                    .build_for_test(),
                RpnExpressionBuilder::new_for_test()
                    .push_column_ref_for_test(1)
                    .build_for_test(),
                RpnExpressionBuilder::new_for_test()
                    .push_column_ref_for_test(2)
                    .build_for_test(),
            ],
            vec![false, false, false],
            5,
        );

        let r = block_on(exec.next_batch(1));
        assert!(r.logical_rows.is_empty());
        assert_eq!(r.physical_columns.rows_len(), 0);
        assert!(!r.is_drained.unwrap());

        let r = block_on(exec.next_batch(1));
        assert!(r.logical_rows.is_empty());
        assert_eq!(r.physical_columns.rows_len(), 0);
        assert!(!r.is_drained.unwrap());

        let r = block_on(exec.next_batch(1));
        assert_eq!(&r.logical_rows, &[0, 1, 2, 3, 4]);
        assert_eq!(r.physical_columns.rows_len(), 5);
        assert_eq!(r.physical_columns.columns_len(), 3);
        assert_eq!(
            r.physical_columns[0].decoded().to_bytes_vec(),
            &[
                None,
                Some(b"Aa".to_vec()),
                Some(b"aa".to_vec()),
                Some(b"aa".to_vec()),
                Some("áa".as_bytes().to_vec()),
            ]
        );
        assert_eq!(
            r.physical_columns[1].decoded().to_bytes_vec(),
            &[
                None,
                None,
                Some(b"aa".to_vec()),
                Some(b"aaa".to_vec()),
                Some("áaA".as_bytes().to_vec()),
            ]
        );
        assert_eq!(
            r.physical_columns[2].decoded().to_bytes_vec(),
            &[
                Some(b"Aa".to_vec()),
                Some(b"aaa".to_vec()),
                None,
                Some("áaA".as_bytes().to_vec()),
                Some(b"aa".to_vec()),
            ]
        );
        assert!(r.is_drained.unwrap());
    }

    /// Builds an executor that will return these data:
    ///
    /// ```text
    /// == Schema ==
    /// Col0 (LongLong(Unsigned))      Col1(LongLong[Signed])       Col2(Long[Unsigned])
    /// == Call #1 ==
    /// 18,446,744,073,709,551,615     -3                           4,294,967,293
    /// NULL                           NULL                         NULL
    /// 18,446,744,073,709,551,613     -1                           4,294,967,295
    /// == Call #2 ==
    /// == Call #3 ==
    /// 2000                           2000                         2000
    /// 9,223,372,036,854,775,807      9,223,372,036,854,775,807    2,147,483,647
    /// 300                            300                          300
    /// 9,223,372,036,854,775,808      -9,223,372,036,854,775,808   2,147,483,648
    /// (drained)                      (drained)                    (drained)
    /// ```
    fn make_src_executor_unsigned() -> MockExecutor {
        MockExecutor::new(
            vec![
                FieldTypeBuilder::new()
                    .tp(FieldTypeTp::LongLong)
                    .flag(FieldTypeFlag::UNSIGNED)
                    .into(),
                FieldTypeTp::LongLong.into(),
                FieldTypeBuilder::new()
                    .tp(FieldTypeTp::Long)
                    .flag(FieldTypeFlag::UNSIGNED)
                    .into(),
            ],
            vec![
                BatchExecuteResult {
                    physical_columns: LazyBatchColumnVec::from(vec![
                        VectorValue::Int(
                            vec![
                                Some(18_446_744_073_709_551_613_u64 as i64),
                                None,
                                Some(18_446_744_073_709_551_615_u64 as i64),
                            ]
                            .into(),
                        ),
                        VectorValue::Int(vec![Some(-1), None, Some(-3)].into()),
                        VectorValue::Int(
                            vec![
                                Some(4_294_967_295_u32 as i64),
                                None,
                                Some(4_294_967_295_u32 as i64),
                            ]
                            .into(),
                        ),
                    ]),
                    logical_rows: vec![2, 1, 0],
                    warnings: EvalWarnings::default(),
                    is_drained: Ok(false),
                },
                BatchExecuteResult {
                    physical_columns: LazyBatchColumnVec::empty(),
                    logical_rows: Vec::new(),
                    warnings: EvalWarnings::default(),
                    is_drained: Ok(false),
                },
                BatchExecuteResult {
                    physical_columns: LazyBatchColumnVec::from(vec![
                        VectorValue::Int(
                            vec![
                                Some(300_u64 as i64),
                                Some(9_223_372_036_854_775_807_u64 as i64),
                                Some(2000_u64 as i64),
                                Some(9_223_372_036_854_775_808_u64 as i64),
                            ]
                            .into(),
                        ),
                        VectorValue::Int(
                            vec![
                                Some(300),
                                Some(9_223_372_036_854_775_807),
                                Some(2000),
                                Some(-9_223_372_036_854_775_808),
                            ]
                            .into(),
                        ),
                        VectorValue::Int(
                            vec![
                                Some(300_u32 as i64),
                                Some(2_147_483_647_u32 as i64),
                                Some(2000_u32 as i64),
                                Some(2_147_483_648_u32 as i64),
                            ]
                            .into(),
                        ),
                    ]),
                    logical_rows: vec![2, 1, 0, 3],
                    warnings: EvalWarnings::default(),
                    is_drained: Ok(true),
                },
            ],
        )
    }

    #[test]
    fn test_top_unsigned() {
        let test_top5 = |col_index: usize, is_desc: bool, expected: &[Option<i64>]| {
            let src_exec = make_src_executor_unsigned();
            let mut exec = BatchTopNExecutor::new_for_test(
                src_exec,
                vec![
                    RpnExpressionBuilder::new_for_test()
                        .push_column_ref_for_test(col_index)
                        .build_for_test(),
                ],
                vec![is_desc],
                5,
            );

            let r = block_on(exec.next_batch(1));
            assert!(r.logical_rows.is_empty());
            assert_eq!(r.physical_columns.rows_len(), 0);
            assert!(!r.is_drained.unwrap());

            let r = block_on(exec.next_batch(1));
            assert!(r.logical_rows.is_empty());
            assert_eq!(r.physical_columns.rows_len(), 0);
            assert!(!r.is_drained.unwrap());

            let r = block_on(exec.next_batch(1));
            assert_eq!(&r.logical_rows, &[0, 1, 2, 3, 4]);
            assert_eq!(r.physical_columns.rows_len(), 5);
            assert_eq!(r.physical_columns.columns_len(), 3);
            assert_eq!(
                r.physical_columns[col_index].decoded().to_int_vec(),
                expected
            );
            assert!(r.is_drained.unwrap());
        };

        test_top5(
            0,
            false,
            &[
                None,
                Some(300_u64 as i64),
                Some(2000_u64 as i64),
                Some(9_223_372_036_854_775_807_u64 as i64),
                Some(9_223_372_036_854_775_808_u64 as i64),
            ],
        );

        test_top5(
            0,
            true,
            &[
                Some(18_446_744_073_709_551_615_u64 as i64),
                Some(18_446_744_073_709_551_613_u64 as i64),
                Some(9_223_372_036_854_775_808_u64 as i64),
                Some(9_223_372_036_854_775_807_u64 as i64),
                Some(2000_u64 as i64),
            ],
        );

        test_top5(
            1,
            false,
            &[
                None,
                Some(-9_223_372_036_854_775_808),
                Some(-3),
                Some(-1),
                Some(300),
            ],
        );

        test_top5(
            1,
            true,
            &[
                Some(9_223_372_036_854_775_807),
                Some(2000),
                Some(300),
                Some(-1),
                Some(-3),
            ],
        );

        test_top5(
            2,
            false,
            &[
                None,
                Some(300_u32 as i64),
                Some(2000_u32 as i64),
                Some(2_147_483_647_u32 as i64),
                Some(2_147_483_648_u32 as i64),
            ],
        );

        test_top5(
            2,
            true,
            &[
                Some(4_294_967_295_u32 as i64),
                Some(4_294_967_295_u32 as i64),
                Some(2_147_483_648_u32 as i64),
                Some(2_147_483_647_u32 as i64),
                Some(2000_u32 as i64),
            ],
        );
    }

    #[test]
    fn test_top_paging() {
        // Top N = 5 and PagingSize = 6, same with no-paging.
        let test_top5_paging6 = |col_index: usize, is_desc: bool, expected: &[Option<i64>]| {
            let mut config = EvalConfig::default();
            config.paging_size = Some(6);
            let config = Arc::new(config);
            let src_exec = make_src_executor_unsigned();
            let mut exec = BatchTopNExecutor::new_for_test_with_config(
                config,
                src_exec,
                vec![
                    RpnExpressionBuilder::new_for_test()
                        .push_column_ref_for_test(col_index)
                        .build_for_test(),
                ],
                vec![is_desc],
                5,
            );

            let r = block_on(exec.next_batch(1));
            assert!(r.logical_rows.is_empty());
            assert_eq!(r.physical_columns.rows_len(), 0);
            assert!(!r.is_drained.unwrap());

            let r = block_on(exec.next_batch(1));
            assert!(r.logical_rows.is_empty());
            assert_eq!(r.physical_columns.rows_len(), 0);
            assert!(!r.is_drained.unwrap());

            let r = block_on(exec.next_batch(1));
            assert_eq!(&r.logical_rows, &[0, 1, 2, 3, 4]);
            assert_eq!(r.physical_columns.rows_len(), 5);
            assert_eq!(r.physical_columns.columns_len(), 3);
            assert_eq!(
                r.physical_columns[col_index].decoded().to_int_vec(),
                expected
            );
            assert!(r.is_drained.unwrap());
        };

        test_top5_paging6(
            0,
            false,
            &[
                None,
                Some(300_u64 as i64),
                Some(2000_u64 as i64),
                Some(9_223_372_036_854_775_807_u64 as i64),
                Some(9_223_372_036_854_775_808_u64 as i64),
            ],
        );

        test_top5_paging6(
            0,
            true,
            &[
                Some(18_446_744_073_709_551_615_u64 as i64),
                Some(18_446_744_073_709_551_613_u64 as i64),
                Some(9_223_372_036_854_775_808_u64 as i64),
                Some(9_223_372_036_854_775_807_u64 as i64),
                Some(2000_u64 as i64),
            ],
        );

        test_top5_paging6(
            1,
            false,
            &[
                None,
                Some(-9_223_372_036_854_775_808),
                Some(-3),
                Some(-1),
                Some(300),
            ],
        );

        test_top5_paging6(
            1,
            true,
            &[
                Some(9_223_372_036_854_775_807),
                Some(2000),
                Some(300),
                Some(-1),
                Some(-3),
            ],
        );

        test_top5_paging6(
            2,
            false,
            &[
                None,
                Some(300_u32 as i64),
                Some(2000_u32 as i64),
                Some(2_147_483_647_u32 as i64),
                Some(2_147_483_648_u32 as i64),
            ],
        );

        test_top5_paging6(
            2,
            true,
            &[
                Some(4_294_967_295_u32 as i64),
                Some(4_294_967_295_u32 as i64),
                Some(2_147_483_648_u32 as i64),
                Some(2_147_483_647_u32 as i64),
                Some(2000_u32 as i64),
            ],
        );

        // Top N = 5 and PagingSize = 4, return all data and do nothing.
        let test_top5_paging4 = |build_src_executor: fn() -> MockExecutor| {
            let mut config = EvalConfig::default();
            config.paging_size = Some(4);
            let config = Arc::new(config);
            let src_exec = build_src_executor();
            let mut exec = BatchTopNExecutor::new_for_test_with_config(
                config,
                src_exec,
                vec![
                    RpnExpressionBuilder::new_for_test()
                        .push_column_ref_for_test(0)
                        .build_for_test(),
                ],
                vec![false],
                5,
            );
            let mut exec2 = build_src_executor();

            loop {
                let r1 = block_on(exec.next_batch(1));
                let r2 = block_on(exec2.next_batch(1));
                assert_eq!(r1.logical_rows, r2.logical_rows);
                assert_eq!(
                    r1.physical_columns.rows_len(),
                    r2.physical_columns.rows_len()
                );
                assert_eq!(
                    r1.physical_columns.columns_len(),
                    r2.physical_columns.columns_len()
                );
                let r1_is_drained = r1.is_drained.unwrap();
                assert_eq!(r1_is_drained, r2.is_drained.unwrap());
                if r1_is_drained {
                    break;
                }
            }
        };

        test_top5_paging4(make_src_executor_unsigned);
        test_top5_paging4(make_src_executor);
        test_top5_paging4(make_bytes_src_executor);
    }
}<|MERGE_RESOLUTION|>--- conflicted
+++ resolved
@@ -127,11 +127,7 @@
 
         Self {
             heap: BinaryHeap::new(),
-<<<<<<< HEAD
-            eval_columns_buffer_unsafe: Box::new(Vec::new()),
-=======
             eval_columns_buffer_unsafe: Box::<Vec<_>>::default(),
->>>>>>> 616b4402
             order_exprs: order_exprs.into_boxed_slice(),
             order_exprs_field_type: order_exprs_field_type.into_boxed_slice(),
             order_is_desc: order_is_desc.into_boxed_slice(),
