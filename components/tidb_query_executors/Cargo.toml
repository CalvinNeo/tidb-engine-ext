[package]
name = "tidb_query_executors"
version = "0.0.1"
edition = "2018"
publish = false
description = "A vector query engine to run TiDB pushed down executors"

[dependencies]
async-trait = "0.1"
codec = { workspace = true }
collections = { workspace = true }
fail = "0.5"
futures = { version = "0.3", features = ["compat"] }
itertools = "0.10"
<<<<<<< HEAD
kvproto = { git = "https://github.com/pingcap/kvproto.git" }
=======
kvproto = { workspace = true }
>>>>>>> 7a3764fc
log_wrappers = { workspace = true }
match-template = "0.0.1"
protobuf = { version = "2.8", features = ["bytes"] }
slog = { version = "2.3", features = ["max_level_trace", "release_max_level_debug"] }
slog-global = { version = "0.1", git = "https://github.com/breeswish/slog-global.git", rev = "d592f88e4dbba5eb439998463054f1a44fbf17b9" }
smallvec = "1.4"
tidb_query_aggr = { workspace = true }
tidb_query_common = { workspace = true }
tidb_query_datatype = { workspace = true }
tidb_query_expr = { workspace = true }
tikv_util = { workspace = true }
<<<<<<< HEAD
tipb = { git = "https://github.com/pingcap/tipb.git" }
yatp = { git = "https://github.com/tikv/yatp.git", branch = "master" }
=======
tipb = { workspace = true }
yatp = { workspace = true }
>>>>>>> 7a3764fc

[dev-dependencies]
anyhow = "1.0"
tidb_query_codegen = { workspace = true }
tipb_helper = { workspace = true }<|MERGE_RESOLUTION|>--- conflicted
+++ resolved
@@ -12,11 +12,7 @@
 fail = "0.5"
 futures = { version = "0.3", features = ["compat"] }
 itertools = "0.10"
-<<<<<<< HEAD
-kvproto = { git = "https://github.com/pingcap/kvproto.git" }
-=======
 kvproto = { workspace = true }
->>>>>>> 7a3764fc
 log_wrappers = { workspace = true }
 match-template = "0.0.1"
 protobuf = { version = "2.8", features = ["bytes"] }
@@ -28,13 +24,8 @@
 tidb_query_datatype = { workspace = true }
 tidb_query_expr = { workspace = true }
 tikv_util = { workspace = true }
-<<<<<<< HEAD
-tipb = { git = "https://github.com/pingcap/tipb.git" }
-yatp = { git = "https://github.com/tikv/yatp.git", branch = "master" }
-=======
 tipb = { workspace = true }
 yatp = { workspace = true }
->>>>>>> 7a3764fc
 
 [dev-dependencies]
 anyhow = "1.0"
