[package]
name = "tidb_query_executors"
version = "0.0.1"
edition = "2018"
publish = false
description = "A vector query engine to run TiDB pushed down executors"

[dependencies]
async-trait = "0.1"
<<<<<<< HEAD
codec = { path = "../codec", default-features = false }
collections = { path = "../collections" }
=======
codec = { workspace = true }
collections = { workspace = true }
>>>>>>> 0f5058eb
fail = "0.5"
futures = { version = "0.3", features = ["compat"] }
itertools = "0.10"
kvproto = { git = "https://github.com/pingcap/kvproto.git" }
<<<<<<< HEAD
log_wrappers = { path = "../log_wrappers" }
=======
log_wrappers = { workspace = true }
>>>>>>> 0f5058eb
match-template = "0.0.1"
protobuf = { version = "2.8", features = ["bytes"] }
slog = { version = "2.3", features = ["max_level_trace", "release_max_level_debug"] }
slog-global = { version = "0.1", git = "https://github.com/breeswish/slog-global.git", rev = "d592f88e4dbba5eb439998463054f1a44fbf17b9" }
smallvec = "1.4"
tidb_query_aggr = { workspace = true }
tidb_query_common = { workspace = true }
tidb_query_datatype = { workspace = true }
tidb_query_expr = { workspace = true }
tikv_util = { workspace = true }
tipb = { git = "https://github.com/pingcap/tipb.git" }
yatp = { git = "https://github.com/tikv/yatp.git", branch = "master" }

[dev-dependencies]
anyhow = "1.0"
tidb_query_codegen = { workspace = true }
tipb_helper = { workspace = true }<|MERGE_RESOLUTION|>--- conflicted
+++ resolved
@@ -7,22 +7,13 @@
 
 [dependencies]
 async-trait = "0.1"
-<<<<<<< HEAD
-codec = { path = "../codec", default-features = false }
-collections = { path = "../collections" }
-=======
 codec = { workspace = true }
 collections = { workspace = true }
->>>>>>> 0f5058eb
 fail = "0.5"
 futures = { version = "0.3", features = ["compat"] }
 itertools = "0.10"
 kvproto = { git = "https://github.com/pingcap/kvproto.git" }
-<<<<<<< HEAD
-log_wrappers = { path = "../log_wrappers" }
-=======
 log_wrappers = { workspace = true }
->>>>>>> 0f5058eb
 match-template = "0.0.1"
 protobuf = { version = "2.8", features = ["bytes"] }
 slog = { version = "2.3", features = ["max_level_trace", "release_max_level_debug"] }
