[package]
name = "keys"
version = "0.1.0"
edition = "2018"
publish = false

[dependencies]
byteorder = "1.2"
<<<<<<< HEAD
kvproto = { git = "https://github.com/pingcap/kvproto.git" }
=======
kvproto = { workspace = true }
>>>>>>> 7a3764fc
log_wrappers = { workspace = true }
thiserror = "1.0"
tikv_alloc = { workspace = true }

[dev-dependencies]
panic_hook = { workspace = true }<|MERGE_RESOLUTION|>--- conflicted
+++ resolved
@@ -6,11 +6,7 @@
 
 [dependencies]
 byteorder = "1.2"
-<<<<<<< HEAD
-kvproto = { git = "https://github.com/pingcap/kvproto.git" }
-=======
 kvproto = { workspace = true }
->>>>>>> 7a3764fc
 log_wrappers = { workspace = true }
 thiserror = "1.0"
 tikv_alloc = { workspace = true }
