[package]
name = "raft_log_engine"
version = "0.0.1"
publish = false
edition = "2018"

[dependencies]
encryption = { workspace = true }
engine_traits = { workspace = true }
file_system = { workspace = true }
kvproto = { git = "https://github.com/pingcap/kvproto.git" }
lazy_static = "1.4.0"
num_cpus = "1"
online_config = { workspace = true }
protobuf = "2"
raft = { version = "0.7.0", default-features = false, features = ["protobuf-codec"] }
raft-engine = { version = "0.3.0", features = ["swap"] }
serde = "1.0"
serde_derive = "1.0"
slog = { version = "2.3", features = ["max_level_trace", "release_max_level_debug"] }
slog-global = { version = "0.1", git = "https://github.com/breeswish/slog-global.git", rev = "d592f88e4dbba5eb439998463054f1a44fbf17b9" }
<<<<<<< HEAD
tikv_util = { path = "../tikv_util", default-features = false }
time = "0.1"
tracker = { path = "../tracker" }
=======
tikv_util = { workspace = true }
time = "0.1"
tracker = { workspace = true }
>>>>>>> 0f5058eb
<|MERGE_RESOLUTION|>--- conflicted
+++ resolved
@@ -14,17 +14,11 @@
 online_config = { workspace = true }
 protobuf = "2"
 raft = { version = "0.7.0", default-features = false, features = ["protobuf-codec"] }
-raft-engine = { version = "0.3.0", features = ["swap"] }
+raft-engine = { git = "https://github.com/tikv/raft-engine.git", features = ["swap"] }
 serde = "1.0"
 serde_derive = "1.0"
 slog = { version = "2.3", features = ["max_level_trace", "release_max_level_debug"] }
 slog-global = { version = "0.1", git = "https://github.com/breeswish/slog-global.git", rev = "d592f88e4dbba5eb439998463054f1a44fbf17b9" }
-<<<<<<< HEAD
-tikv_util = { path = "../tikv_util", default-features = false }
-time = "0.1"
-tracker = { path = "../tracker" }
-=======
 tikv_util = { workspace = true }
 time = "0.1"
-tracker = { workspace = true }
->>>>>>> 0f5058eb
+tracker = { workspace = true }