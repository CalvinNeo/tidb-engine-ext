// Copyright 2019 TiKV Project Authors. Licensed under Apache-2.0.

use std::{
    borrow::Cow,
    cell::RefCell,
    fmt,
    sync::{atomic::*, mpsc, Arc, Mutex, RwLock},
    time::{SystemTime, UNIX_EPOCH},
};

use async_channel::SendError;
use causal_ts::{CausalTsProvider, CausalTsProviderImpl};
use concurrency_manager::ConcurrencyManager;
use engine_rocks::RocksEngine;
use engine_traits::{name_to_cf, raw_ttl::ttl_current_ts, CfName, SstCompressionType};
use external_storage::{BackendConfig, HdfsConfig};
use external_storage_export::{create_storage, ExternalStorage};
use futures::{channel::mpsc::*, executor::block_on};
use kvproto::{
    brpb::*,
    encryptionpb::EncryptionMethod,
    kvrpcpb::{ApiVersion, Context, IsolationLevel, KeyRange},
    metapb::*,
};
use online_config::OnlineConfig;
use raft::StateRole;
use raftstore::coprocessor::RegionInfoProvider;
use tikv::{
    config::BackupConfig,
    storage::{
        kv::{CursorBuilder, Engine, ScanMode, SnapContext},
        mvcc::Error as MvccError,
        raw::raw_mvcc::RawMvccSnapshot,
        txn::{EntryBatch, Error as TxnError, SnapshotStore, TxnEntryScanner, TxnEntryStore},
        Snapshot, Statistics,
    },
};
use tikv_util::{
    box_err, debug, error, error_unknown, impl_display_as_debug, info,
    store::find_peer,
    time::{Instant, Limiter},
    warn,
    worker::Runnable,
};
use tokio::runtime::Runtime;
use txn_types::{Key, Lock, TimeStamp};

use crate::{
    metrics::*,
    softlimit::{CpuStatistics, SoftLimit, SoftLimitByCpu},
    utils::{ControlThreadPool, KeyValueCodec},
    writer::{BackupWriterBuilder, CfNameWrap},
    Error, *,
};

const BACKUP_BATCH_LIMIT: usize = 1024;

#[derive(Clone)]
struct Request {
    start_key: Vec<u8>,
    end_key: Vec<u8>,
    sub_ranges: Vec<KeyRange>,
    start_ts: TimeStamp,
    end_ts: TimeStamp,
    limiter: Limiter,
    backend: StorageBackend,
    cancel: Arc<AtomicBool>,
    is_raw_kv: bool,
    dst_api_ver: ApiVersion,
    cf: CfName,
    compression_type: CompressionType,
    compression_level: i32,
    cipher: CipherInfo,
}

/// Backup Task.
pub struct Task {
    request: Request,
    pub(crate) resp: UnboundedSender<BackupResponse>,
}

impl_display_as_debug!(Task);

impl fmt::Debug for Task {
    fn fmt(&self, f: &mut fmt::Formatter<'_>) -> fmt::Result {
        f.debug_struct("BackupTask")
            .field("start_ts", &self.request.start_ts)
            .field("end_ts", &self.request.end_ts)
            .field(
                "start_key",
                &log_wrappers::Value::key(&self.request.start_key),
            )
            .field("end_key", &log_wrappers::Value::key(&self.request.end_key))
            .field("is_raw_kv", &self.request.is_raw_kv)
            .field("dst_api_ver", &self.request.dst_api_ver)
            .field("cf", &self.request.cf)
            .finish()
    }
}

impl Task {
    /// Create a backup task based on the given backup request.
    pub fn new(
        req: BackupRequest,
        resp: UnboundedSender<BackupResponse>,
    ) -> Result<(Task, Arc<AtomicBool>)> {
        let cancel = Arc::new(AtomicBool::new(false));

        let speed_limit = req.get_rate_limit();
        let limiter = Limiter::new(if speed_limit > 0 {
            speed_limit as f64
        } else {
            f64::INFINITY
        });
        let cf = name_to_cf(req.get_cf()).ok_or_else(|| crate::Error::InvalidCf {
            cf: req.get_cf().to_owned(),
        })?;

        let task = Task {
            request: Request {
                start_key: req.get_start_key().to_owned(),
                end_key: req.get_end_key().to_owned(),
                sub_ranges: req.get_sub_ranges().to_owned(),
                start_ts: req.get_start_version().into(),
                end_ts: req.get_end_version().into(),
                backend: req.get_storage_backend().clone(),
                limiter,
                cancel: cancel.clone(),
                is_raw_kv: req.get_is_raw_kv(),
                dst_api_ver: req.get_dst_api_version(),
                cf,
                compression_type: req.get_compression_type(),
                compression_level: req.get_compression_level(),
                cipher: req.cipher_info.unwrap_or_else(|| {
                    let mut cipher = CipherInfo::default();
                    cipher.set_cipher_type(EncryptionMethod::Plaintext);
                    cipher
                }),
            },
            resp,
        };
        Ok((task, cancel))
    }

    /// Check whether the task is canceled.
    pub fn has_canceled(&self) -> bool {
        self.request.cancel.load(Ordering::SeqCst)
    }
}

#[derive(Debug)]
pub struct BackupRange {
    start_key: Option<Key>,
    end_key: Option<Key>,
    region: Region,
    leader: Peer,
    codec: KeyValueCodec,
    cf: CfName,
}

/// The generic saveable writer. for generic `InMemBackupFiles`.
/// Maybe what we really need is make Writer a trait...
enum KvWriter {
    Txn(BackupWriter),
    Raw(BackupRawKvWriter),
}

impl std::fmt::Debug for KvWriter {
    fn fmt(&self, f: &mut fmt::Formatter<'_>) -> fmt::Result {
        match self {
            Self::Txn(_) => f.debug_tuple("Txn").finish(),
            Self::Raw(_) => f.debug_tuple("Raw").finish(),
        }
    }
}

impl KvWriter {
    async fn save(self, storage: &dyn ExternalStorage) -> Result<Vec<File>> {
        match self {
            Self::Txn(writer) => writer.save(storage).await,
            Self::Raw(writer) => writer.save(storage).await,
        }
    }

    fn need_flush_keys(&self) -> bool {
        match self {
            Self::Txn(writer) => writer.need_flush_keys(),
            Self::Raw(_) => true,
        }
    }
}

#[derive(Debug)]
struct InMemBackupFiles {
    files: KvWriter,
    start_key: Vec<u8>,
    end_key: Vec<u8>,
    start_version: TimeStamp,
    end_version: TimeStamp,
    region: Region,
}

async fn save_backup_file_worker(
    rx: async_channel::Receiver<InMemBackupFiles>,
    tx: UnboundedSender<BackupResponse>,
    storage: Arc<dyn ExternalStorage>,
    codec: KeyValueCodec,
) {
    while let Ok(msg) = rx.recv().await {
        let files = if msg.files.need_flush_keys() {
            match msg.files.save(&storage).await {
                Ok(mut split_files) => {
                    let mut has_err = false;
                    for file in split_files.iter_mut() {
                        // In the case that backup from v1 and restore to v2,
                        // the file range need be encoded as v2 format.
                        // And range in response keep in v1 format.
                        let ret = codec.convert_key_range_to_dst_version(
                            msg.start_key.clone(),
                            msg.end_key.clone(),
                        );
                        if ret.is_err() {
                            has_err = true;
                            break;
                        }
                        let (start, end) = ret.unwrap();
                        file.set_start_key(start);
                        file.set_end_key(end);
                        file.set_start_version(msg.start_version.into_inner());
                        file.set_end_version(msg.end_version.into_inner());
                    }
                    if has_err {
                        Err(box_err!("backup convert key range failed"))
                    } else {
                        Ok(split_files)
                    }
                }
                Err(e) => {
                    error_unknown!(?e; "backup save file failed");
                    Err(e)
                }
            }
        } else {
            Ok(vec![])
        };
        let mut response = BackupResponse::default();
        match files {
            Err(e) => {
                error_unknown!(?e; "backup region failed";
                    "region" => ?msg.region,
                    "start_key" => &log_wrappers::Value::key(&msg.start_key),
                    "end_key" => &log_wrappers::Value::key(&msg.end_key),
                );
                response.set_error(e.into());
            }
            Ok(files) => {
                response.set_files(files.into());
            }
        }
        response.set_start_key(msg.start_key.clone());
        response.set_end_key(msg.end_key.clone());
        response.set_api_version(codec.dst_api_ver);
        if let Err(e) = tx.unbounded_send(response) {
            error_unknown!(?e; "backup failed to send response"; "region" => ?msg.region,
            "start_key" => &log_wrappers::Value::key(&msg.start_key),
            "end_key" => &log_wrappers::Value::key(&msg.end_key),);
            if e.is_disconnected() {
                return;
            }
        }
    }
}

/// Send the save task to the save worker.
/// Record the wait time at the same time.
async fn send_to_worker_with_metrics(
    tx: &async_channel::Sender<InMemBackupFiles>,
    files: InMemBackupFiles,
) -> std::result::Result<(), SendError<InMemBackupFiles>> {
    let files = match tx.try_send(files) {
        Ok(_) => return Ok(()),
        Err(e) => e.into_inner(),
    };
    let begin = Instant::now();
    tx.send(files).await?;
    BACKUP_SCAN_WAIT_FOR_WRITER_HISTOGRAM.observe(begin.saturating_elapsed_secs());
    Ok(())
}

impl BackupRange {
    /// Get entries from the scanner and save them to storage
    async fn backup<E: Engine>(
        &self,
        writer_builder: BackupWriterBuilder,
        mut engine: E,
        concurrency_manager: ConcurrencyManager,
        backup_ts: TimeStamp,
        begin_ts: TimeStamp,
        saver: async_channel::Sender<InMemBackupFiles>,
        storage_name: &str,
    ) -> Result<Statistics> {
        assert!(!self.codec.is_raw_kv);

        let mut ctx = Context::default();
        ctx.set_region_id(self.region.get_id());
        ctx.set_region_epoch(self.region.get_region_epoch().to_owned());
        ctx.set_peer(self.leader.clone());

        // Update max_ts and check the in-memory lock table before getting the snapshot
        concurrency_manager.update_max_ts(backup_ts);
        concurrency_manager
            .read_range_check(
                self.start_key.as_ref(),
                self.end_key.as_ref(),
                |key, lock| {
                    Lock::check_ts_conflict(
                        Cow::Borrowed(lock),
                        key,
                        backup_ts,
                        &Default::default(),
                        IsolationLevel::Si,
                    )
                },
            )
            .map_err(MvccError::from)
            .map_err(TxnError::from)?;

        // Currently backup always happens on the leader, so we don't need
        // to set key ranges and start ts to check.
        assert!(!ctx.get_replica_read());
        let snap_ctx = SnapContext {
            pb_ctx: &ctx,
            ..Default::default()
        };

        let start_snapshot = Instant::now();
        let snapshot = match engine.snapshot(snap_ctx) {
            Ok(s) => s,
            Err(e) => {
                error!(?e; "backup snapshot failed");
                return Err(e.into());
            }
        };
        BACKUP_RANGE_HISTOGRAM_VEC
            .with_label_values(&["snapshot"])
            .observe(start_snapshot.saturating_elapsed().as_secs_f64());
        let snap_store = SnapshotStore::new(
            snapshot,
            backup_ts,
            IsolationLevel::Si,
            false, // fill_cache
            Default::default(),
            Default::default(),
            false,
        );
        let start_key = self.start_key.clone();
        let end_key = self.end_key.clone();
        // Incremental backup needs to output delete records.
        let incremental = !begin_ts.is_zero();
        let mut scanner = snap_store
            .entry_scanner(start_key, end_key, begin_ts, incremental)
            .unwrap();

        let start_scan = Instant::now();
        let mut batch = EntryBatch::with_capacity(BACKUP_BATCH_LIMIT);
        let mut next_file_start_key = self
            .start_key
            .clone()
            .map_or_else(Vec::new, |k| k.into_raw().unwrap());
        let mut writer = writer_builder.build(next_file_start_key.clone(), storage_name)?;
        loop {
            if let Err(e) = scanner.scan_entries(&mut batch) {
                error!(?e; "backup scan entries failed");
                return Err(e.into());
            };
            if batch.is_empty() {
                break;
            }
            debug!("backup scan entries"; "len" => batch.len());

            let entries = batch.drain();
            if writer.need_split_keys() {
                let this_end_key = entries.as_slice().get(0).map_or_else(
                    || Err(Error::Other(box_err!("get entry error: nothing in batch"))),
                    |x| {
                        x.to_key().map(|k| k.into_raw().unwrap()).map_err(|e| {
                            error!(?e; "backup save file failed");
                            Error::Other(box_err!("Decode error: {:?}", e))
                        })
                    },
                )?;
                let this_start_key = next_file_start_key.clone();
                let msg = InMemBackupFiles {
                    files: KvWriter::Txn(writer),
                    start_key: this_start_key,
                    end_key: this_end_key.clone(),
                    start_version: begin_ts,
                    end_version: backup_ts,
                    region: self.region.clone(),
                };
                send_to_worker_with_metrics(&saver, msg).await?;
                next_file_start_key = this_end_key;
                writer = writer_builder
                    .build(next_file_start_key.clone(), storage_name)
                    .map_err(|e| {
                        error_unknown!(?e; "backup writer failed");
                        e
                    })?;
            }

            // Build sst files.
            if let Err(e) = writer.write(entries, true) {
                error_unknown!(?e; "backup build sst failed");
                return Err(e);
            }
        }
        drop(snap_store);
        let stat = scanner.take_statistics();
        let take = start_scan.saturating_elapsed_secs();
        if take > 30.0 {
            warn!("backup scan takes long time.";
                "take(s)" => %take,
                "region" => ?self.region,
                "start_key" => %redact_option_key(&self.start_key),
                "end_key" => %redact_option_key(&self.end_key),
                "stat" => ?stat,
            );
        }
        BACKUP_RANGE_HISTOGRAM_VEC
            .with_label_values(&["scan"])
            .observe(take);

        let msg = InMemBackupFiles {
            files: KvWriter::Txn(writer),
            start_key: next_file_start_key,
            end_key: self
                .end_key
                .clone()
                .map_or_else(Vec::new, |k| k.into_raw().unwrap()),
            start_version: begin_ts,
            end_version: backup_ts,
            region: self.region.clone(),
        };
        send_to_worker_with_metrics(&saver, msg).await?;

        Ok(stat)
    }

    fn backup_raw<S: Snapshot>(
        &self,
        writer: &mut BackupRawKvWriter,
        snapshot: &S,
    ) -> Result<Statistics> {
        assert!(self.codec.is_raw_kv);
        let start = Instant::now();
        let mut statistics = Statistics::default();
        let cfstatistics = statistics.mut_cf_statistics(self.cf);
        let mut cursor = CursorBuilder::new(snapshot, self.cf)
            .range(None, self.end_key.clone())
            .scan_mode(ScanMode::Forward)
            .fill_cache(false)
            .build()?;
        if let Some(begin) = self.start_key.clone() {
            if !cursor.seek(&begin, cfstatistics)? {
                return Ok(statistics);
            }
        } else if !cursor.seek_to_first(cfstatistics) {
            return Ok(statistics);
        }
        let mut batch = vec![];
        let current_ts = ttl_current_ts();
        loop {
            while cursor.valid()? && batch.len() < BACKUP_BATCH_LIMIT {
                let key = cursor.key(cfstatistics);
                let value = cursor.value(cfstatistics);
                let (is_valid, expired) = self.codec.is_valid_raw_value(key, value, current_ts)?;
                if is_valid {
                    batch.push(Ok((
                        self.codec
                            .convert_encoded_key_to_dst_version(key)?
                            .into_encoded(),
                        self.codec.convert_encoded_value_to_dst_version(value)?,
                    )));
                } else if expired {
                    cfstatistics.raw_value_tombstone += 1;
                };
                debug!("backup raw key";
                    "key" => &log_wrappers::Value::key(&self.codec.convert_encoded_key_to_dst_version(key)?.into_encoded()),
                    "value" => &log_wrappers::Value::value(&self.codec.convert_encoded_value_to_dst_version(value)?),
                    "valid" => is_valid,
                );
                cursor.next(cfstatistics);
            }
            if batch.is_empty() {
                break;
            }
            debug!("backup scan raw kv entries"; "len" => batch.len());
            // Build sst files.
            if let Err(e) = writer.write(batch.drain(..), true) {
                error_unknown!(?e; "backup raw kv build sst failed");
                return Err(e);
            }
        }
        BACKUP_RANGE_HISTOGRAM_VEC
            .with_label_values(&["raw_scan"])
            .observe(start.saturating_elapsed().as_secs_f64());
        Ok(statistics)
    }

    async fn backup_raw_kv_to_file<E: Engine>(
        &self,
        mut engine: E,
        db: RocksEngine,
        limiter: &Limiter,
        file_name: String,
        cf: CfNameWrap,
        compression_type: Option<SstCompressionType>,
        compression_level: i32,
        cipher: CipherInfo,
        saver_tx: async_channel::Sender<InMemBackupFiles>,
    ) -> Result<Statistics> {
        let mut writer = match BackupRawKvWriter::new(
            db,
            &file_name,
            cf,
            limiter.clone(),
            compression_type,
            compression_level,
            cipher,
            self.codec,
        ) {
            Ok(w) => w,
            Err(e) => {
                error_unknown!(?e; "backup writer failed");
                return Err(e);
            }
        };

        let mut ctx = Context::default();
        ctx.set_region_id(self.region.get_id());
        ctx.set_region_epoch(self.region.get_region_epoch().to_owned());
        ctx.set_peer(self.leader.clone());
        let snap_ctx = SnapContext {
            pb_ctx: &ctx,
            ..Default::default()
        };
        let engine_snapshot = match engine.snapshot(snap_ctx) {
            Ok(s) => s,
            Err(e) => {
                error!(?e; "backup raw kv snapshot failed");
                return Err(e.into());
            }
        };
        let backup_ret = if self.codec.use_raw_mvcc_snapshot() {
            self.backup_raw(
                &mut writer,
                &RawMvccSnapshot::from_snapshot(engine_snapshot),
            )
        } else {
            self.backup_raw(&mut writer, &engine_snapshot)
        };
        let stat = match backup_ret {
            Ok(s) => s,
            Err(e) => return Err(e),
        };
        let start_key = self.codec.decode_backup_key(self.start_key.clone())?;
        let end_key = self.codec.decode_backup_key(self.end_key.clone())?;
        let msg = InMemBackupFiles {
            files: KvWriter::Raw(writer),
            start_key,
            end_key,
            start_version: TimeStamp::zero(),
            end_version: TimeStamp::zero(),
            region: self.region.clone(),
        };
        send_to_worker_with_metrics(&saver_tx, msg).await?;
        Ok(stat)
    }
}

#[derive(Clone)]
pub struct ConfigManager(Arc<RwLock<BackupConfig>>);

impl online_config::ConfigManager for ConfigManager {
    fn dispatch(&mut self, change: online_config::ConfigChange) -> online_config::Result<()> {
        self.0.write().unwrap().update(change)
    }
}

#[cfg(test)]
impl ConfigManager {
    fn set_num_threads(&self, num_threads: usize) {
        self.0.write().unwrap().num_threads = num_threads;
    }
}

#[derive(Clone)]
struct SoftLimitKeeper {
    limit: SoftLimit,
    config: ConfigManager,
}

impl SoftLimitKeeper {
    fn new(config: ConfigManager) -> Self {
        let BackupConfig { num_threads, .. } = *config.0.read().unwrap();
        let limit = SoftLimit::new(num_threads);
        BACKUP_SOFTLIMIT_GAUGE.set(limit.current_cap() as _);
        Self { limit, config }
    }

    /// run the soft limit keeper at background.
    async fn run(self) {
        let mut cpu_quota =
            SoftLimitByCpu::with_remain(self.config.0.read().unwrap().auto_tune_remain_threads);
        loop {
            if let Err(err) = self.on_tick(&mut cpu_quota).await {
                warn!("soft limit on_tick failed."; "err" => %err);
            }
            let auto_tune_refresh_interval =
                self.config.0.read().unwrap().auto_tune_refresh_interval;
            tokio::time::sleep(auto_tune_refresh_interval.0).await;
        }
    }

    async fn on_tick<S: CpuStatistics>(&self, cpu_quota: &mut SoftLimitByCpu<S>) -> Result<()> {
        let BackupConfig {
            enable_auto_tune,
            num_threads,
            auto_tune_remain_threads,
            ..
        } = *self.config.0.read().unwrap();
        cpu_quota.set_remain(auto_tune_remain_threads);

        let mut quota_val = num_threads;
        if enable_auto_tune {
            quota_val = cpu_quota
                .get_quota(|s| s.contains("bkwkr"))
                .clamp(1, num_threads);
        }

        self.limit.resize(quota_val).await.map_err(|err| {
            warn!(
                "error during appling the soft limit for backup.";
                "current_limit" => %self.limit.current_cap(),
                "to_set_value" => %quota_val,
                "err" => %err,
            );
            Error::Other(box_err!("failed to resize softlimit: {}", err))
        })?;

        BACKUP_SOFTLIMIT_GAUGE.set(self.limit.current_cap() as _);
        Ok(())
    }

    fn limit(&self) -> SoftLimit {
        self.limit.clone()
    }
}

/// The endpoint of backup.
///
/// It coordinates backup tasks and dispatches them to different workers.
pub struct Endpoint<E: Engine, R: RegionInfoProvider + Clone + 'static> {
    store_id: u64,
    pool: RefCell<ControlThreadPool>,
    io_pool: Runtime,
    db: RocksEngine,
    config_manager: ConfigManager,
    concurrency_manager: ConcurrencyManager,
    softlimit: SoftLimitKeeper,
    api_version: ApiVersion,
    causal_ts_provider: Option<Arc<CausalTsProviderImpl>>, // used in rawkv apiv2 only

    pub(crate) engine: E,
    pub(crate) region_info: R,
}

/// The progress of a backup task
pub struct Progress<R: RegionInfoProvider> {
    store_id: u64,
    ranges: Vec<(Option<Key>, Option<Key>)>,
    next_index: usize,
    next_start: Option<Key>,
    end_key: Option<Key>,
    region_info: R,
    finished: bool,
    codec: KeyValueCodec,
    cf: CfName,
}

impl<R: RegionInfoProvider> Progress<R> {
    fn new_with_range(
        store_id: u64,
        next_start: Option<Key>,
        end_key: Option<Key>,
        region_info: R,
        codec: KeyValueCodec,
        cf: CfName,
    ) -> Self {
        let ranges = vec![(next_start, end_key)];
        Self::new_with_ranges(store_id, ranges, region_info, codec, cf)
    }

    fn new_with_ranges(
        store_id: u64,
        ranges: Vec<(Option<Key>, Option<Key>)>,
        region_info: R,
        codec: KeyValueCodec,
        cf: CfName,
    ) -> Self {
        let mut prs = Progress {
            store_id,
            ranges,
            next_index: 0,
            next_start: None,
            end_key: None,
            region_info,
            finished: false,
            codec,
            cf,
        };
        prs.try_next();
        prs
    }

    /// try the next range. If all the ranges are consumed,
    /// set self.finish true.
    fn try_next(&mut self) {
        if self.ranges.len() > self.next_index {
            (self.next_start, self.end_key) = self.ranges[self.next_index].clone();

            self.next_index += 1;
        } else {
            self.finished = true;
        }
    }

    /// Forward the progress by `ranges` BackupRanges
    ///
    /// The size of the returned BackupRanges should <= `ranges`
    fn forward(&mut self, limit: usize) -> Vec<BackupRange> {
        if self.finished {
            return Vec::new();
        }
        let store_id = self.store_id;
        let (tx, rx) = mpsc::channel();
        let start_key_ = self
            .next_start
            .clone()
            .map_or_else(Vec::new, |k| k.into_encoded());

        let start_key = self.next_start.clone();
        let end_key = self.end_key.clone();
        let codec = self.codec;
        let cf_name = self.cf;
        let res = self.region_info.seek_region(
            &start_key_,
            Box::new(move |iter| {
                let mut count = 0;
                for info in iter {
                    let region = &info.region;
                    if end_key.is_some() {
                        let end_slice = end_key.as_ref().unwrap().as_encoded().as_slice();
                        if end_slice <= region.get_start_key() {
                            // We have reached the end.
                            // The range is defined as [start, end) so break if
                            // region start key is greater or equal to end key.
                            break;
                        }
                    }
                    if info.role == StateRole::Leader {
                        let ekey = get_min_end_key(end_key.as_ref(), region);
                        let skey = get_max_start_key(start_key.as_ref(), region);
                        assert!(!(skey == ekey && ekey.is_some()), "{:?} {:?}", skey, ekey);
                        let leader = find_peer(region, store_id).unwrap().to_owned();
                        let backup_range = BackupRange {
                            start_key: skey,
                            end_key: ekey,
                            region: region.clone(),
                            leader,
                            codec,
                            cf: cf_name,
                        };
                        tx.send(backup_range).unwrap();
                        count += 1;
                        if count >= limit {
                            break;
                        }
                    }
                }
            }),
        );
        if let Err(e) = res {
            // TODO: handle error.
            error!(?e; "backup seek region failed");
        }

        let branges: Vec<_> = rx.iter().collect();
        if let Some(b) = branges.last() {
            // The region's end key is empty means it is the last
            // region, we need to set the `finished` flag here in case
            // we run with `next_start` set to None
            if b.region.get_end_key().is_empty() || b.end_key == self.end_key {
                self.try_next();
            } else {
                self.next_start = b.end_key.clone();
            }
        } else {
            self.try_next();
        }
        branges
    }
}

impl<E: Engine, R: RegionInfoProvider + Clone + 'static> Endpoint<E, R> {
    pub fn new(
        store_id: u64,
        engine: E,
        region_info: R,
        db: RocksEngine,
        config: BackupConfig,
        concurrency_manager: ConcurrencyManager,
        api_version: ApiVersion,
        causal_ts_provider: Option<Arc<CausalTsProviderImpl>>,
    ) -> Endpoint<E, R> {
        let pool = ControlThreadPool::new();
        let rt = utils::create_tokio_runtime(config.io_thread_size, "backup-io").unwrap();
        let config_manager = ConfigManager(Arc::new(RwLock::new(config)));
        let softlimit = SoftLimitKeeper::new(config_manager.clone());
        rt.spawn(softlimit.clone().run());
        Endpoint {
            store_id,
            engine,
            region_info,
            pool: RefCell::new(pool),
            db,
            io_pool: rt,
            softlimit,
            config_manager,
            concurrency_manager,
            api_version,
            causal_ts_provider,
        }
    }

    pub fn get_config_manager(&self) -> ConfigManager {
        self.config_manager.clone()
    }

    fn get_config(&self) -> BackendConfig {
        BackendConfig {
            s3_multi_part_size: self.config_manager.0.read().unwrap().s3_multi_part_size.0 as usize,
            hdfs_config: HdfsConfig {
                hadoop_home: self.config_manager.0.read().unwrap().hadoop.home.clone(),
                linux_user: self
                    .config_manager
                    .0
                    .read()
                    .unwrap()
                    .hadoop
                    .linux_user
                    .clone(),
            },
        }
    }

    fn spawn_backup_worker(
        &self,
        prs: Arc<Mutex<Progress<R>>>,
        request: Request,
        saver_tx: async_channel::Sender<InMemBackupFiles>,
        resp_tx: UnboundedSender<BackupResponse>,
        _backend: Arc<dyn ExternalStorage>,
    ) {
        let start_ts = request.start_ts;
        let backup_ts = request.end_ts;
        let engine = self.engine.clone();
        let db = self.db.clone();
        let store_id = self.store_id;
        let concurrency_manager = self.concurrency_manager.clone();
        let batch_size = self.config_manager.0.read().unwrap().batch_size;
        let sst_max_size = self.config_manager.0.read().unwrap().sst_max_size.0;
        let limit = self.softlimit.limit();

        self.pool.borrow_mut().spawn(async move {
            loop {
                // when get the guard, release it until we finish scanning a batch,
                // because if we were suspended during scanning,
                // the region info have higher possibility to change (then we must compensate that by the fine-grained backup).
                let guard = limit.guard().await;
                if let Err(e) = guard {
                    warn!("failed to retrieve limit guard, omitting."; "err" => %e);
                };
                let (batch, is_raw_kv, cf) = {
                    // Release lock as soon as possible.
                    // It is critical to speed up backup, otherwise workers are
                    // blocked by each other.
                    //
                    // If we use [tokio::sync::Mutex] here, until we give back the control flow to the scheduler
                    // or tasks waiting for the lock won't be waked up due to the characteristic of the runtime...
                    //
                    // The worst case is when using `noop` backend:
                    // the task seems never yielding and in fact the backup would executing sequentially.
                    //
                    // Anyway, even tokio itself doesn't recommend to use it unless the lock guard needs to be `Send`.
                    // (See https://tokio.rs/tokio/tutorial/shared-state)
                    // Use &mut and mark the type for making rust-analyzer happy.
                    let progress: &mut Progress<_> = &mut prs.lock().unwrap();
                    let batch = progress.forward(batch_size);
                    if batch.is_empty() {
                        return;
                    }
                    (batch, progress.codec.is_raw_kv, progress.cf)
                };

                for brange in batch {
                    // wake up the scheduler for each loop for awaking tasks waiting for some lock or channels.
                    // because the softlimit permit is held by current task, there isn't risk of being suspended for long time.
                    tokio::task::yield_now().await;
                    let engine = engine.clone();
                    if request.cancel.load(Ordering::SeqCst) {
                        warn!("backup task has canceled"; "range" => ?brange);
                        return;
                    }
                    // TODO: make file_name unique and short
                    let key = brange.start_key.clone().and_then(|k| {
                        // use start_key sha256 instead of start_key to avoid file name too long os error
                        let input = brange.codec.decode_backup_key(Some(k)).unwrap_or_default();
                        file_system::sha256(&input).ok().map(hex::encode)
                    });
                    let name = backup_file_name(store_id, &brange.region, key, _backend.name());
                    let ct = to_sst_compression_type(request.compression_type);

                    let stat = if is_raw_kv {
                        brange
                            .backup_raw_kv_to_file(
                                engine,
                                db.clone(),
                                &request.limiter,
                                name,
                                cf.into(),
                                ct,
                                request.compression_level,
                                request.cipher.clone(),
                                saver_tx.clone(),
                            )
                            .await
                    } else {
                        let writer_builder = BackupWriterBuilder::new(
                            store_id,
                            request.limiter.clone(),
                            brange.region.clone(),
                            db.clone(),
                            ct,
                            request.compression_level,
                            sst_max_size,
                            request.cipher.clone(),
                        );
                        brange
                            .backup(
                                writer_builder,
                                engine,
                                concurrency_manager.clone(),
                                backup_ts,
                                start_ts,
                                saver_tx.clone(),
                                _backend.name(),
                            )
                            .await
                    };
                    match stat {
                        Err(err) => {
                            error_unknown!(%err; "error during backup"; "region" => ?brange.region,);
                            let mut resp = BackupResponse::new();
                            resp.set_error(err.into());
                            if let Err(err) =  resp_tx.unbounded_send(resp) {
                                warn!("failed to send response"; "err" => ?err)
                            }
                        }
                        Ok(stat) => {
                            BACKUP_RAW_EXPIRED_COUNT.inc_by(stat.data.raw_value_tombstone as u64);
                            // TODO: maybe add the stat to metrics?
                            debug!("backup region finish";
                            "region" => ?brange.region,
                            "details" => ?stat);
                        }
                    }
                }
            }
        });
    }

    fn get_progress_by_req(
        &self,
        request: &Request,
        codec: KeyValueCodec,
    ) -> Arc<Mutex<Progress<R>>> {
        if request.sub_ranges.is_empty() {
            let start_key = codec.encode_backup_key(request.start_key.clone());
            let end_key = codec.encode_backup_key(request.end_key.clone());
            Arc::new(Mutex::new(Progress::new_with_range(
                self.store_id,
                start_key,
                end_key,
                self.region_info.clone(),
                codec,
                request.cf,
            )))
        } else {
            let mut ranges = Vec::with_capacity(request.sub_ranges.len());
            for k in &request.sub_ranges {
                let start_key = codec.encode_backup_key(k.start_key.clone());
                let end_key = codec.encode_backup_key(k.end_key.clone());
                ranges.push((start_key, end_key));
            }
            Arc::new(Mutex::new(Progress::new_with_ranges(
                self.store_id,
                ranges,
                self.region_info.clone(),
                codec,
                request.cf,
            )))
        }
    }

    pub fn handle_backup_task(&self, task: Task) {
        let Task { request, resp } = task;
        let codec = KeyValueCodec::new(request.is_raw_kv, self.api_version, request.dst_api_ver);
        if !codec.check_backup_api_version(&request.start_key, &request.end_key) {
            let mut response = BackupResponse::default();
            let err_msg = format!(
                "invalid backup version, cur: {:?}, dst: {:?}",
                self.api_version, request.dst_api_ver
            );
            response.set_error(crate::Error::Other(box_err!(err_msg)).into());
            if let Err(err) = resp.unbounded_send(response) {
                error_unknown!(?err; "backup failed to send response");
            }
            return;
        }
        // Flush causal timestamp to make sure that future writes will have larger
        // timestamps. And help TiKV-BR acquire a backup-ts with intact data
        // smaller than it. (Note that intactness is not fully ensured now,
        // until the safe-ts of RawKV is implemented. TiKV-BR need a workaround
        // by rewinding backup-ts to a small "safe interval").
        if request.is_raw_kv {
            if let Err(e) = self
                .causal_ts_provider
                .as_ref()
                .map_or(Ok(TimeStamp::new(0)), |provider| {
                    block_on(provider.async_flush())
                })
            {
                error!("backup flush causal timestamp failed"; "err" => ?e);
                let mut response = BackupResponse::default();
                let err_msg = format!("fail to flush causal ts, {:?}", e);
                response.set_error(crate::Error::Other(box_err!(err_msg)).into());
                if let Err(err) = resp.unbounded_send(response) {
                    error_unknown!(?err; "backup failed to send response");
                }
                return;
            }
        }
<<<<<<< HEAD
        let start_key = codec.encode_backup_key(request.start_key.clone());
        let end_key = codec.encode_backup_key(request.end_key.clone());
=======

        let prs = self.get_progress_by_req(&request, codec);
>>>>>>> 0f1d45a8

        let backend = match create_storage(&request.backend, self.get_config()) {
            Ok(backend) => backend,
            Err(err) => {
                error_unknown!(?err; "backup create storage failed");
                let mut response = BackupResponse::default();
                response.set_error(crate::Error::Io(err).into());
                if let Err(err) = resp.unbounded_send(response) {
                    error_unknown!(?err; "backup failed to send response");
                }
                return;
            }
        };
        let backend = Arc::<dyn ExternalStorage>::from(backend);
        let concurrency = self.config_manager.0.read().unwrap().num_threads;
        self.pool.borrow_mut().adjust_with(concurrency);
        // make the buffer small enough to implement back pressure.
        let (tx, rx) = async_channel::bounded(1);
        for _ in 0..concurrency {
            self.spawn_backup_worker(
                prs.clone(),
                request.clone(),
                tx.clone(),
                resp.clone(),
                backend.clone(),
            );
            self.io_pool.spawn(save_backup_file_worker(
                rx.clone(),
                resp.clone(),
                backend.clone(),
                codec,
            ));
        }
    }
}

impl<E: Engine, R: RegionInfoProvider + Clone + 'static> Runnable for Endpoint<E, R> {
    type Task = Task;

    fn run(&mut self, task: Task) {
        if task.has_canceled() {
            warn!("backup task has canceled"; "task" => %task);
            return;
        }
        info!("run backup task"; "task" => %task);
        self.handle_backup_task(task);
    }
}

/// Get the min end key from the given `end_key` and `Region`'s end key.
fn get_min_end_key(end_key: Option<&Key>, region: &Region) -> Option<Key> {
    let region_end = if region.get_end_key().is_empty() {
        None
    } else {
        Some(Key::from_encoded_slice(region.get_end_key()))
    };
    if region.get_end_key().is_empty() {
        end_key.cloned()
    } else if end_key.is_none() {
        region_end
    } else {
        let end_slice = end_key.as_ref().unwrap().as_encoded().as_slice();
        if end_slice < region.get_end_key() {
            end_key.cloned()
        } else {
            region_end
        }
    }
}

/// Get the max start key from the given `start_key` and `Region`'s start key.
fn get_max_start_key(start_key: Option<&Key>, region: &Region) -> Option<Key> {
    let region_start = if region.get_start_key().is_empty() {
        None
    } else {
        Some(Key::from_encoded_slice(region.get_start_key()))
    };
    if start_key.is_none() {
        region_start
    } else {
        let start_slice = start_key.as_ref().unwrap().as_encoded().as_slice();
        if start_slice < region.get_start_key() {
            region_start
        } else {
            start_key.cloned()
        }
    }
}

/// Construct an backup file name based on the given store id, region, range
/// start key and local unix timestamp. A name consists with five parts: store
/// id, region_id, a epoch version, the hash of range start key and timestamp.
/// range start key is used to keep the unique file name for file, to handle
/// different tables exists on the same region. local unix timestamp is used to
/// keep the unique file name for file, to handle receive the same request after
/// connection reset.
pub fn backup_file_name(
    store_id: u64,
    region: &Region,
    key: Option<String>,
    storage_name: &str,
) -> String {
    let start = SystemTime::now();
    let since_the_epoch = start
        .duration_since(UNIX_EPOCH)
        .expect("Time went backwards");

    match (key, storage_name) {
        // See https://github.com/pingcap/tidb/issues/30087
        // To avoid 503 Slow Down error, if the backup storage is s3,
        // organize the backup files by store_id (use slash (/) as delimiter).
        (Some(k), aws::STORAGE_NAME | external_storage::local::STORAGE_NAME) => {
            format!(
                "{}/{}_{}_{}_{}",
                store_id,
                region.get_id(),
                region.get_region_epoch().get_version(),
                k,
                since_the_epoch.as_millis()
            )
        }
        (Some(k), _) => {
            format!(
                "{}_{}_{}_{}_{}",
                store_id,
                region.get_id(),
                region.get_region_epoch().get_version(),
                k,
                since_the_epoch.as_millis()
            )
        }

        (None, aws::STORAGE_NAME | external_storage::local::STORAGE_NAME) => {
            format!(
                "{}/{}_{}",
                store_id,
                region.get_id(),
                region.get_region_epoch().get_version()
            )
        }
        (None, _) => {
            format!(
                "{}_{}_{}",
                store_id,
                region.get_id(),
                region.get_region_epoch().get_version()
            )
        }
    }
}

// convert BackupCompresionType to rocks db DBCompressionType
fn to_sst_compression_type(ct: CompressionType) -> Option<SstCompressionType> {
    match ct {
        CompressionType::Lz4 => Some(SstCompressionType::Lz4),
        CompressionType::Snappy => Some(SstCompressionType::Snappy),
        CompressionType::Zstd => Some(SstCompressionType::Zstd),
        CompressionType::Unknown => None,
    }
}

/// warp a Option<Key> to the redact wrapper.
fn redact_option_key(key: &Option<Key>) -> log_wrappers::Value<'_> {
    match key {
        None => log_wrappers::Value::key(b""),
        Some(key) => log_wrappers::Value::key(key.as_encoded().as_slice()),
    }
}

#[cfg(test)]
pub mod tests {
    use std::{
        fs,
        path::{Path, PathBuf},
        sync::{Mutex, RwLock},
        time::Duration,
    };

    use api_version::{api_v2::RAW_KEY_PREFIX, dispatch_api_version, KvFormat, RawValue};
    use collections::HashSet;
    use engine_traits::MiscExt;
    use external_storage_export::{make_local_backend, make_noop_backend};
    use file_system::{IoOp, IoRateLimiter, IoType};
    use futures::{executor::block_on, stream::StreamExt};
    use kvproto::metapb;
    use raftstore::coprocessor::{RegionCollector, Result as CopResult, SeekRegionCallback};
    use rand::Rng;
    use tempfile::TempDir;
    use tikv::{
        coprocessor::checksum_crc64_xor,
        storage::{
            txn::tests::{must_commit, must_prewrite_put},
            RocksEngine, TestEngineBuilder,
        },
    };
    use tikv_util::{config::ReadableSize, store::new_peer};
    use tokio::time;
    use txn_types::SHORT_VALUE_MAX_LEN;

    use super::*;

    #[derive(Clone)]
    pub struct MockRegionInfoProvider {
        regions: Arc<Mutex<RegionCollector>>,
        cancel: Option<Arc<AtomicBool>>,
        need_encode_key: bool,
    }

    impl MockRegionInfoProvider {
        pub fn new(encode_key: bool) -> Self {
            MockRegionInfoProvider {
                regions: Arc::new(Mutex::new(RegionCollector::new(Arc::new(RwLock::new(
                    HashSet::default(),
                ))))),
                cancel: None,
                need_encode_key: encode_key,
            }
        }
        pub fn set_regions(&self, regions: Vec<(Vec<u8>, Vec<u8>, u64)>) {
            let mut map = self.regions.lock().unwrap();
            for (mut start_key, mut end_key, id) in regions {
                if !start_key.is_empty() {
                    if self.need_encode_key {
                        start_key = Key::from_raw(&start_key).into_encoded();
                    } else {
                        start_key = Key::from_encoded(start_key).into_encoded();
                    }
                }
                if !end_key.is_empty() {
                    if self.need_encode_key {
                        end_key = Key::from_raw(&end_key).into_encoded();
                    } else {
                        end_key = Key::from_encoded(end_key).into_encoded();
                    }
                }
                let mut r = metapb::Region::default();
                r.set_id(id);
                r.set_start_key(start_key.clone());
                r.set_end_key(end_key);
                r.mut_peers().push(new_peer(1, 1));
                map.create_region(r, StateRole::Leader);
            }
        }
        fn canecl_on_seek(&mut self, cancel: Arc<AtomicBool>) {
            self.cancel = Some(cancel);
        }
    }

    impl RegionInfoProvider for MockRegionInfoProvider {
        fn seek_region(&self, from: &[u8], callback: SeekRegionCallback) -> CopResult<()> {
            let from = from.to_vec();
            let regions = self.regions.lock().unwrap();
            if let Some(c) = self.cancel.as_ref() {
                c.store(true, Ordering::SeqCst);
            }
            regions.handle_seek_region(from, callback);
            Ok(())
        }
    }

    pub fn new_endpoint() -> (TempDir, Endpoint<RocksEngine, MockRegionInfoProvider>) {
        new_endpoint_with_limiter(None, ApiVersion::V1, false, None)
    }

    pub fn new_endpoint_with_limiter(
        limiter: Option<Arc<IoRateLimiter>>,
        api_version: ApiVersion,
        is_raw_kv: bool,
        causal_ts_provider: Option<Arc<CausalTsProviderImpl>>,
    ) -> (TempDir, Endpoint<RocksEngine, MockRegionInfoProvider>) {
        let temp = TempDir::new().unwrap();
        let rocks = TestEngineBuilder::new()
            .path(temp.path())
            .cfs([
                engine_traits::CF_DEFAULT,
                engine_traits::CF_LOCK,
                engine_traits::CF_WRITE,
            ])
            .io_rate_limiter(limiter)
            .api_version(api_version)
            .build()
            .unwrap();
        let concurrency_manager = ConcurrencyManager::new(1.into());
        let need_encode_key = !is_raw_kv || api_version == ApiVersion::V2;
        let db = rocks.get_rocksdb();
        (
            temp,
            Endpoint::new(
                1,
                rocks,
                MockRegionInfoProvider::new(need_encode_key),
                db,
                BackupConfig {
                    num_threads: 4,
                    batch_size: 8,
                    sst_max_size: ReadableSize::mb(144),
                    ..Default::default()
                },
                concurrency_manager,
                api_version,
                causal_ts_provider,
            ),
        )
    }

    pub fn check_response<F>(rx: UnboundedReceiver<BackupResponse>, check: F)
    where
        F: FnOnce(Option<BackupResponse>),
    {
        let rx = rx.fuse();
        let (resp, rx) = block_on(rx.into_future());
        check(resp);
        let (none, _rx) = block_on(rx.into_future());
        assert!(none.is_none(), "{:?}", none);
    }

    fn make_unique_dir(path: &Path) -> PathBuf {
        let uid: u64 = rand::thread_rng().gen();
        let tmp_suffix = format!("{:016x}", uid);
        let unique = path.join(tmp_suffix);
        fs::create_dir_all(&unique).unwrap();
        unique
    }

    #[test]
    fn test_control_thread_pool_adjust_keep_tasks() {
        use std::thread::sleep;

        let counter = Arc::new(AtomicU32::new(0));
        let mut pool = ControlThreadPool::new();
        pool.adjust_with(3);

        for i in 0..8 {
            let ctr = counter.clone();
            pool.spawn(async move {
                time::sleep(Duration::from_millis(100)).await;
                ctr.fetch_or(1 << i, Ordering::SeqCst);
            });
        }

        sleep(Duration::from_millis(150));
        pool.adjust_with(4);

        for i in 8..16 {
            let ctr = counter.clone();
            pool.spawn(async move {
                time::sleep(Duration::from_millis(100)).await;
                ctr.fetch_or(1 << i, Ordering::SeqCst);
            });
        }

        sleep(Duration::from_millis(250));
        assert_eq!(counter.load(Ordering::SeqCst), 0xffff);
    }

    #[test]
    fn test_s3_config() {
        let (_tmp, endpoint) = new_endpoint();
        assert_eq!(
            endpoint.config_manager.0.read().unwrap().s3_multi_part_size,
            ReadableSize::mb(5)
        );
    }

    #[test]
    fn test_seek_range() {
        let (_tmp, endpoint) = new_endpoint();

        endpoint.region_info.set_regions(vec![
            (b"".to_vec(), b"1".to_vec(), 1),
            (b"1".to_vec(), b"2".to_vec(), 2),
            (b"3".to_vec(), b"4".to_vec(), 3),
            (b"7".to_vec(), b"9".to_vec(), 4),
            (b"9".to_vec(), b"".to_vec(), 5),
        ]);
        // Test seek backup range.
        let test_seek_backup_range =
            |start_key: &[u8], end_key: &[u8], expect: Vec<(&[u8], &[u8])>| {
                let start_key = (!start_key.is_empty()).then_some(Key::from_raw(start_key));
                let end_key = (!end_key.is_empty()).then_some(Key::from_raw(end_key));
                let mut prs = Progress::new_with_range(
                    endpoint.store_id,
                    start_key,
                    end_key,
                    endpoint.region_info.clone(),
                    KeyValueCodec::new(false, ApiVersion::V1, ApiVersion::V1),
                    engine_traits::CF_DEFAULT,
                );

                let mut ranges = Vec::with_capacity(expect.len());
                while ranges.len() != expect.len() {
                    let n = (rand::random::<usize>() % 3) + 1;
                    let mut r = prs.forward(n);
                    // The returned backup ranges should <= n
                    assert!(r.len() <= n);

                    if r.is_empty() {
                        // if return a empty vec then the progress is finished
                        assert_eq!(
                            ranges.len(),
                            expect.len(),
                            "got {:?}, expect {:?}",
                            ranges,
                            expect
                        );
                    }
                    ranges.append(&mut r);
                }

                for (a, b) in ranges.into_iter().zip(expect) {
                    assert_eq!(
                        a.start_key.map_or_else(Vec::new, |k| k.into_raw().unwrap()),
                        b.0
                    );
                    assert_eq!(
                        a.end_key.map_or_else(Vec::new, |k| k.into_raw().unwrap()),
                        b.1
                    );
                }
            };

        // Test whether responses contain correct range.
        #[allow(clippy::blocks_in_if_conditions)]
        let test_handle_backup_task_range =
            |start_key: &[u8], end_key: &[u8], expect: Vec<(&[u8], &[u8])>| {
                let tmp = TempDir::new().unwrap();
                let backend = make_local_backend(tmp.path());
                let (tx, rx) = unbounded();
                let task = Task {
                    request: Request {
                        start_key: start_key.to_vec(),
                        end_key: end_key.to_vec(),
                        sub_ranges: Vec::new(),
                        start_ts: 1.into(),
                        end_ts: 1.into(),
                        backend,
                        limiter: Limiter::new(f64::INFINITY),
                        cancel: Arc::default(),
                        is_raw_kv: false,
                        dst_api_ver: ApiVersion::V1,
                        cf: engine_traits::CF_DEFAULT,
                        compression_type: CompressionType::Unknown,
                        compression_level: 0,
                        cipher: CipherInfo::default(),
                    },
                    resp: tx,
                };
                endpoint.handle_backup_task(task);
                let resps: Vec<_> = block_on(rx.collect());
                for a in &resps {
                    assert!(
                        expect
                            .iter()
                            .any(|b| { a.get_start_key() == b.0 && a.get_end_key() == b.1 }),
                        "{:?} {:?}",
                        resps,
                        expect
                    );
                }
                assert_eq!(resps.len(), expect.len(), "{:?} {:?}", start_key, end_key);
            };

        // Backup range from case.0 to case.1,
        // the case.2 is the expected results.
        type Case<'a> = (&'a [u8], &'a [u8], Vec<(&'a [u8], &'a [u8])>);

        let case: Vec<Case<'_>> = vec![
            (b"", b"1", vec![(b"", b"1")]),
            (b"", b"2", vec![(b"", b"1"), (b"1", b"2")]),
            (b"1", b"2", vec![(b"1", b"2")]),
            (b"1", b"3", vec![(b"1", b"2")]),
            (b"1", b"4", vec![(b"1", b"2"), (b"3", b"4")]),
            (b"4", b"6", vec![]),
            (b"4", b"5", vec![]),
            (b"2", b"7", vec![(b"3", b"4")]),
            (b"7", b"8", vec![(b"7", b"8")]),
            (b"3", b"", vec![(b"3", b"4"), (b"7", b"9"), (b"9", b"")]),
            (b"5", b"", vec![(b"7", b"9"), (b"9", b"")]),
            (b"7", b"", vec![(b"7", b"9"), (b"9", b"")]),
            (b"8", b"91", vec![(b"8", b"9"), (b"9", b"91")]),
            (b"8", b"", vec![(b"8", b"9"), (b"9", b"")]),
            (
                b"",
                b"",
                vec![
                    (b"", b"1"),
                    (b"1", b"2"),
                    (b"3", b"4"),
                    (b"7", b"9"),
                    (b"9", b""),
                ],
            ),
        ];
        for (start_key, end_key, ranges) in case {
            test_seek_backup_range(start_key, end_key, ranges.clone());
            test_handle_backup_task_range(start_key, end_key, ranges);
        }
    }

    #[test]
    fn test_seek_ranges() {
        let (_tmp, endpoint) = new_endpoint();

        endpoint.region_info.set_regions(vec![
            (b"".to_vec(), b"1".to_vec(), 1),
            (b"1".to_vec(), b"2".to_vec(), 2),
            (b"3".to_vec(), b"4".to_vec(), 3),
            (b"7".to_vec(), b"9".to_vec(), 4),
            (b"9".to_vec(), b"".to_vec(), 5),
        ]);
        // Test seek backup range.
        let test_seek_backup_ranges =
            |sub_ranges: Vec<(&[u8], &[u8])>, expect: Vec<(&[u8], &[u8])>| {
                let mut ranges = Vec::with_capacity(sub_ranges.len());
                for &(start_key, end_key) in &sub_ranges {
                    let start_key = (!start_key.is_empty()).then_some(Key::from_raw(start_key));
                    let end_key = (!end_key.is_empty()).then_some(Key::from_raw(end_key));
                    ranges.push((start_key, end_key));
                }
                let mut prs = Progress::new_with_ranges(
                    endpoint.store_id,
                    ranges,
                    endpoint.region_info.clone(),
                    KeyValueCodec::new(false, ApiVersion::V1, ApiVersion::V1),
                    engine_traits::CF_DEFAULT,
                );

                let mut ranges = Vec::with_capacity(expect.len());
                while ranges.len() != expect.len() {
                    let n = (rand::random::<usize>() % 3) + 1;
                    let mut r = prs.forward(n);
                    // The returned backup ranges should <= n
                    assert!(r.len() <= n);

                    if r.is_empty() {
                        // if return a empty vec then the progress is finished
                        assert_eq!(
                            ranges.len(),
                            expect.len(),
                            "got {:?}, expect {:?}",
                            ranges,
                            expect
                        );
                    }
                    ranges.append(&mut r);
                }

                for (a, b) in ranges.into_iter().zip(expect) {
                    assert_eq!(
                        a.start_key.map_or_else(Vec::new, |k| k.into_raw().unwrap()),
                        b.0
                    );
                    assert_eq!(
                        a.end_key.map_or_else(Vec::new, |k| k.into_raw().unwrap()),
                        b.1
                    );
                }
            };

        // Test whether responses contain correct range.
        #[allow(clippy::blocks_in_if_conditions)]
        let test_handle_backup_task_ranges =
            |sub_ranges: Vec<(&[u8], &[u8])>, expect: Vec<(&[u8], &[u8])>| {
                let tmp = TempDir::new().unwrap();
                let backend = make_local_backend(tmp.path());
                let (tx, rx) = unbounded();

                let mut ranges = Vec::with_capacity(sub_ranges.len());
                for &(start_key, end_key) in &sub_ranges {
                    let key_range = KeyRange {
                        start_key: start_key.to_vec(),
                        end_key: end_key.to_vec(),
                        ..Default::default()
                    };
                    ranges.push(key_range);
                }
                let task = Task {
                    request: Request {
                        start_key: b"1".to_vec(),
                        end_key: b"2".to_vec(),
                        sub_ranges: ranges,
                        start_ts: 1.into(),
                        end_ts: 1.into(),
                        backend,
                        limiter: Limiter::new(f64::INFINITY),
                        cancel: Arc::default(),
                        is_raw_kv: false,
                        dst_api_ver: ApiVersion::V1,
                        cf: engine_traits::CF_DEFAULT,
                        compression_type: CompressionType::Unknown,
                        compression_level: 0,
                        cipher: CipherInfo::default(),
                    },
                    resp: tx,
                };
                endpoint.handle_backup_task(task);
                let resps: Vec<_> = block_on(rx.collect());
                for a in &resps {
                    assert!(
                        expect
                            .iter()
                            .any(|b| { a.get_start_key() == b.0 && a.get_end_key() == b.1 }),
                        "{:?} {:?}",
                        resps,
                        expect
                    );
                }
                assert_eq!(resps.len(), expect.len());
            };

        // Backup range from case.0 to case.1,
        // the case.2 is the expected results.
        type Case<'a> = (Vec<(&'a [u8], &'a [u8])>, Vec<(&'a [u8], &'a [u8])>);

        let case: Vec<Case<'_>> = vec![
            (
                vec![(b"", b"1"), (b"1", b"2")],
                vec![(b"", b"1"), (b"1", b"2")],
            ),
            (
                vec![(b"", b"2"), (b"3", b"4")],
                vec![(b"", b"1"), (b"1", b"2"), (b"3", b"4")],
            ),
            (
                vec![(b"7", b"8"), (b"8", b"9")],
                vec![(b"7", b"8"), (b"8", b"9")],
            ),
            (
                vec![(b"8", b"9"), (b"6", b"8")],
                vec![(b"8", b"9"), (b"7", b"8")],
            ),
            (
                vec![(b"8", b"85"), (b"88", b"89"), (b"7", b"8")],
                vec![(b"8", b"85"), (b"88", b"89"), (b"7", b"8")],
            ),
            (
                vec![(b"8", b"85"), (b"", b"35"), (b"88", b"89"), (b"7", b"8")],
                vec![
                    (b"8", b"85"),
                    (b"", b"1"),
                    (b"1", b"2"),
                    (b"3", b"35"),
                    (b"88", b"89"),
                    (b"7", b"8"),
                ],
            ),
            (vec![(b"", b"1")], vec![(b"", b"1")]),
            (vec![(b"", b"2")], vec![(b"", b"1"), (b"1", b"2")]),
            (vec![(b"1", b"2")], vec![(b"1", b"2")]),
            (vec![(b"1", b"3")], vec![(b"1", b"2")]),
            (vec![(b"1", b"4")], vec![(b"1", b"2"), (b"3", b"4")]),
            (vec![(b"4", b"5")], vec![]),
            (vec![(b"4", b"6")], vec![]),
            (vec![(b"4", b"6"), (b"6", b"7")], vec![]),
            (vec![(b"2", b"3"), (b"4", b"6"), (b"6", b"7")], vec![]),
            (vec![(b"2", b"7")], vec![(b"3", b"4")]),
            (vec![(b"7", b"8")], vec![(b"7", b"8")]),
            (
                vec![(b"3", b"")],
                vec![(b"3", b"4"), (b"7", b"9"), (b"9", b"")],
            ),
            (vec![(b"5", b"")], vec![(b"7", b"9"), (b"9", b"")]),
            (vec![(b"7", b"")], vec![(b"7", b"9"), (b"9", b"")]),
            (vec![(b"8", b"91")], vec![(b"8", b"9"), (b"9", b"91")]),
            (vec![(b"8", b"")], vec![(b"8", b"9"), (b"9", b"")]),
            (
                vec![(b"", b"")],
                vec![
                    (b"", b"1"),
                    (b"1", b"2"),
                    (b"3", b"4"),
                    (b"7", b"9"),
                    (b"9", b""),
                ],
            ),
        ];
        for (ranges, expect_ranges) in case {
            test_seek_backup_ranges(ranges.clone(), expect_ranges.clone());
            test_handle_backup_task_ranges(ranges, expect_ranges);
        }
    }

    #[test]
    fn test_handle_backup_task() {
        let limiter = Arc::new(IoRateLimiter::new_for_test());
        let stats = limiter.statistics().unwrap();
        let (tmp, endpoint) = new_endpoint_with_limiter(Some(limiter), ApiVersion::V1, false, None);
        let mut engine = endpoint.engine.clone();

        endpoint
            .region_info
            .set_regions(vec![(b"".to_vec(), b"5".to_vec(), 1)]);

        let mut ts = TimeStamp::new(1);
        let mut alloc_ts = || *ts.incr();
        let mut backup_tss = vec![];
        // Multi-versions for key 0..9.
        for len in &[SHORT_VALUE_MAX_LEN - 1, SHORT_VALUE_MAX_LEN * 2] {
            for i in 0..10u8 {
                let start = alloc_ts();
                let commit = alloc_ts();
                let key = format!("{}", i);
                must_prewrite_put(
                    &mut engine,
                    key.as_bytes(),
                    &vec![i; *len],
                    key.as_bytes(),
                    start,
                );
                must_commit(&mut engine, key.as_bytes(), start, commit);
                backup_tss.push((alloc_ts(), len));
            }
        }
        // flush to disk so that read requests can be traced by TiKV limiter.
        engine
            .get_rocksdb()
            .flush_cf(engine_traits::CF_DEFAULT, true /* sync */)
            .unwrap();
        engine
            .get_rocksdb()
            .flush_cf(engine_traits::CF_WRITE, true /* sync */)
            .unwrap();

        // TODO: check key number for each snapshot.
        let limiter = Limiter::new(10.0 * 1024.0 * 1024.0 /* 10 MB/s */);
        for (ts, len) in backup_tss {
            stats.reset();
            let mut req = BackupRequest::default();
            req.set_start_key(vec![]);
            req.set_end_key(vec![b'5']);
            req.set_start_version(0);
            req.set_end_version(ts.into_inner());
            let (tx, rx) = unbounded();

            let tmp1 = make_unique_dir(tmp.path());
            req.set_storage_backend(make_local_backend(&tmp1));
            if len % 2 == 0 {
                req.set_rate_limit(10 * 1024 * 1024);
            }
            let (mut task, _) = Task::new(req, tx).unwrap();
            if len % 2 == 0 {
                // Make sure the rate limiter is set.
                assert!(task.request.limiter.speed_limit().is_finite());
                // Share the same rate limiter.
                task.request.limiter = limiter.clone();
            }
            endpoint.handle_backup_task(task);
            let (resp, rx) = block_on(rx.into_future());
            let resp = resp.unwrap();
            assert!(!resp.has_error(), "{:?}", resp);
            let file_len = if *len <= SHORT_VALUE_MAX_LEN { 1 } else { 2 };
            let files = resp.get_files();
            info!("{:?}", files);
            assert_eq!(
                files.len(),
                file_len, // default and write
                "{:?}",
                resp
            );
            let (none, _rx) = block_on(rx.into_future());
            assert!(none.is_none(), "{:?}", none);
            assert_eq!(stats.fetch(IoType::Export, IoOp::Write), 0);
            assert_ne!(stats.fetch(IoType::Export, IoOp::Read), 0);
        }
    }

    fn generate_test_raw_key(idx: u64, api_ver: ApiVersion) -> String {
        // first key is an empty key for testing purposes
        let mut key = if idx == 0 {
            String::from("")
        } else {
            format!("k{:0>10}", idx)
        };
        if api_ver == ApiVersion::V2 {
            // [0, 0, 0] is the default key space id.
            let mut apiv2_key = [RAW_KEY_PREFIX, 0, 0, 0].to_vec();
            apiv2_key.extend(key.as_bytes());
            key = String::from_utf8(apiv2_key).unwrap();
        }
        key
    }

    fn generate_test_raw_value(idx: u64, api_ver: ApiVersion) -> String {
        format!("v_{}", generate_test_raw_key(idx, api_ver))
    }

    fn generate_engine_test_key(
        user_key: String,
        ts: Option<TimeStamp>,
        api_ver: ApiVersion,
    ) -> Key {
        dispatch_api_version!(api_ver, {
            return API::encode_raw_key_owned(user_key.into_bytes(), ts);
        })
    }

    fn generate_engine_test_value(user_value: String, api_ver: ApiVersion, ttl: u64) -> Vec<u8> {
        let raw_value = RawValue {
            user_value: user_value.into_bytes(),
            expire_ts: Some(ttl),
            is_delete: false,
        };
        dispatch_api_version!(api_ver, {
            return API::encode_raw_value_owned(raw_value);
        })
    }

    fn convert_test_backup_user_key(
        mut raw_key: String,
        cur_ver: ApiVersion,
        dst_ver: ApiVersion,
    ) -> Key {
        if (cur_ver == ApiVersion::V1 || cur_ver == ApiVersion::V1ttl) && dst_ver == ApiVersion::V2
        {
            // [0, 0, 0] is the default key space id.
            let mut apiv2_key = [RAW_KEY_PREFIX, 0, 0, 0].to_vec();
            apiv2_key.extend(raw_key.as_bytes());
            raw_key = String::from_utf8(apiv2_key).unwrap();
        }
        Key::from_encoded(raw_key.into_bytes())
    }

    fn test_handle_backup_raw_task_impl(
        cur_api_ver: ApiVersion,
        dst_api_ver: ApiVersion,
        test_ttl: bool,
    ) -> bool {
        let limiter = Arc::new(IoRateLimiter::new_for_test());
        let stats = limiter.statistics().unwrap();
        let (tmp, endpoint) = new_endpoint_with_limiter(Some(limiter), cur_api_ver, true, None);
        let engine = endpoint.engine.clone();

        let start_key_idx: u64 = 100;
        let end_key_idx: u64 = 110;
        let ttl_expire_cnt = 2;
        endpoint.region_info.set_regions(vec![(
            vec![], // generate_test_raw_key(start_key_idx).into_bytes(),
            vec![], // generate_test_raw_key(end_key_idx).into_bytes(),
            1,
        )]);
        let ctx = Context::default();
        let mut i = start_key_idx;
        let digest = crc64fast::Digest::new();
        let mut checksum: u64 = 0;
        while i < end_key_idx {
            let key_str = generate_test_raw_key(i, cur_api_ver);
            let value_str = generate_test_raw_value(i, cur_api_ver);
            let ttl = if test_ttl && i >= end_key_idx - ttl_expire_cnt {
                1 // let last `ttl_expire_cnt` value expired when backup
            } else {
                u64::MAX
            };
            // engine do not append ts anymore, need write ts encoded key into engine.
            let key = generate_engine_test_key(key_str.clone(), Some(i.into()), cur_api_ver);
            let value = generate_engine_test_value(value_str.clone(), cur_api_ver, ttl);
            let dst_user_key = convert_test_backup_user_key(key_str, cur_api_ver, dst_api_ver);
            let dst_value = value_str.as_bytes();
            if ttl != 1 {
                checksum = checksum_crc64_xor(
                    checksum,
                    digest.clone(),
                    dst_user_key.as_encoded(),
                    dst_value,
                );
            }
            engine.put(&ctx, key, value).unwrap();
            i += 1;
        }
        // flush to disk so that read requests can be traced by TiKV limiter.
        engine
            .get_rocksdb()
            .flush_cf(engine_traits::CF_DEFAULT, true /* sync */)
            .unwrap();

        // TODO: check key number for each snapshot.
        stats.reset();
        let mut req = BackupRequest::default();
        let backup_start = if cur_api_ver == ApiVersion::V2 {
            vec![RAW_KEY_PREFIX, 0, 0, 0] // key space id takes 3 bytes.
        } else {
            vec![]
        };
        let backup_end = if cur_api_ver == ApiVersion::V2 {
            vec![RAW_KEY_PREFIX, 0, 0, 1] // [0, 0, 1] is the end of the file
        } else {
            vec![]
        };
        let file_start = if dst_api_ver == ApiVersion::V2 {
            vec![RAW_KEY_PREFIX, 0, 0, 0] // key space id takes 3 bytes.
        } else {
            vec![]
        };
        let file_end = if dst_api_ver == ApiVersion::V2 {
            vec![RAW_KEY_PREFIX, 0, 0, 1] // [0, 0, 1] is the end of the file
        } else {
            vec![]
        };
        if test_ttl {
            std::thread::sleep(Duration::from_secs(2)); // wait for ttl expired
        }
        let original_expire_cnt = BACKUP_RAW_EXPIRED_COUNT.get();
        req.set_start_key(backup_start.clone());
        req.set_end_key(backup_end.clone());
        req.set_is_raw_kv(true);
        req.set_dst_api_version(dst_api_ver);
        let (tx, rx) = unbounded();

        let limiter = Limiter::new(10.0 * 1024.0 * 1024.0 /* 10 MB/s */);
        let tmp1 = make_unique_dir(tmp.path());
        req.set_storage_backend(make_local_backend(&tmp1));
        req.set_rate_limit(10 * 1024 * 1024);
        let (mut task, _) = Task::new(req, tx).unwrap();
        task.request.limiter = limiter;
        endpoint.handle_backup_task(task);
        let (resp, rx) = block_on(rx.into_future());
        let resp = resp.unwrap();
        if cur_api_ver != dst_api_ver && dst_api_ver != ApiVersion::V2 {
            assert!(resp.has_error());
            return false;
        }

        let current_expire_cnt = BACKUP_RAW_EXPIRED_COUNT.get();
        let expect_expire_cnt = if test_ttl {
            original_expire_cnt + ttl_expire_cnt
        } else {
            original_expire_cnt
        };
        assert_eq!(expect_expire_cnt, current_expire_cnt);
        assert!(!resp.has_error(), "{:?}", resp);
        assert_eq!(resp.get_start_key(), backup_start);
        assert_eq!(resp.get_end_key(), backup_end);
        let file_len = 1;
        let files = resp.get_files();
        info!("{:?}", files);
        let mut expect_cnt = end_key_idx - start_key_idx;
        if test_ttl {
            expect_cnt -= 2;
        }
        assert_eq!(files.len(), file_len /* default cf */, "{:?}", resp);
        assert_eq!(files[0].total_kvs, expect_cnt);
        assert_eq!(files[0].crc64xor, checksum);
        assert_eq!(files[0].get_start_key(), file_start);
        assert_eq!(files[0].get_end_key(), file_end);
        let first_kv_backup_size = {
            let raw_key_str = generate_test_raw_key(start_key_idx, cur_api_ver);
            let raw_value_str = generate_test_raw_value(start_key_idx, cur_api_ver);
            let backup_key = convert_test_backup_user_key(raw_key_str, cur_api_ver, dst_api_ver);
            let backup_value = raw_value_str.as_bytes();
            backup_key.len() + backup_value.len()
        } as u64;
        let kv_backup_size = {
            let raw_key_str = generate_test_raw_key(1, cur_api_ver);
            let raw_value_str = generate_test_raw_value(1, cur_api_ver);
            let backup_key = convert_test_backup_user_key(raw_key_str, cur_api_ver, dst_api_ver);
            let backup_value = raw_value_str.as_bytes();
            backup_key.len() + backup_value.len()
        } as u64;
        assert_eq!(
            files[0].total_bytes,
            (expect_cnt - 1) * kv_backup_size + first_kv_backup_size
        );
        let (none, _rx) = block_on(rx.into_future());
        assert!(none.is_none(), "{:?}", none);
        assert_eq!(stats.fetch(IoType::Export, IoOp::Write), 0);
        assert_ne!(stats.fetch(IoType::Export, IoOp::Read), 0);
        true
    }

    #[test]
    fn test_handle_backup_raw() {
        // (src_api_version, dst_api_version, test_ttl, result)
        let test_backup_cases = vec![
            (ApiVersion::V1, ApiVersion::V1, false, true),
            (ApiVersion::V1ttl, ApiVersion::V1ttl, true, true),
            (ApiVersion::V2, ApiVersion::V2, true, true),
            (ApiVersion::V1, ApiVersion::V2, false, true),
            (ApiVersion::V1ttl, ApiVersion::V2, false, true),
            (ApiVersion::V1, ApiVersion::V1ttl, false, false),
            (ApiVersion::V2, ApiVersion::V1, false, false),
            (ApiVersion::V2, ApiVersion::V1ttl, false, false),
            (ApiVersion::V1ttl, ApiVersion::V1, false, false),
        ];
        for (idx, (src_api, dst_api, test_ttl, result)) in test_backup_cases.into_iter().enumerate()
        {
            assert_eq!(
                test_handle_backup_raw_task_impl(src_api, dst_api, test_ttl),
                result,
                "case {}",
                idx,
            );
        }
    }

    #[test]
    fn test_backup_raw_apiv2_causal_ts() {
        let limiter = Arc::new(IoRateLimiter::new_for_test());
        let ts_provider: Arc<CausalTsProviderImpl> =
            Arc::new(causal_ts::tests::TestProvider::default().into());
        let start_ts = block_on(ts_provider.async_get_ts()).unwrap();
        let (tmp, endpoint) = new_endpoint_with_limiter(
            Some(limiter),
            ApiVersion::V2,
            true,
            Some(ts_provider.clone()),
        );

        let mut req = BackupRequest::default();
        let (tx, _) = unbounded();
        let tmp1 = make_unique_dir(tmp.path());
        req.set_storage_backend(make_local_backend(&tmp1));
        req.set_start_key(b"r".to_vec());
        req.set_end_key(b"s".to_vec());
        req.set_is_raw_kv(true);
        req.set_dst_api_version(ApiVersion::V2);
        let (task, _) = Task::new(req, tx).unwrap();
        endpoint.handle_backup_task(task);
        let end_ts = block_on(ts_provider.async_get_ts()).unwrap();
        assert_eq!(end_ts.into_inner(), start_ts.next().into_inner() + 101);
    }

    #[test]
    fn test_scan_error() {
        let (tmp, endpoint) = new_endpoint();
        let mut engine = endpoint.engine.clone();

        endpoint
            .region_info
            .set_regions(vec![(b"".to_vec(), b"5".to_vec(), 1)]);

        let mut ts: TimeStamp = 1.into();
        let mut alloc_ts = || *ts.incr();
        let start = alloc_ts();
        let key = format!("{}", start);
        must_prewrite_put(
            &mut engine,
            key.as_bytes(),
            key.as_bytes(),
            key.as_bytes(),
            start,
        );

        let now = alloc_ts();
        let mut req = BackupRequest::default();
        req.set_start_key(vec![]);
        req.set_end_key(vec![b'5']);
        req.set_start_version(now.into_inner());
        req.set_end_version(now.into_inner());
        req.set_concurrency(4);
        let tmp1 = make_unique_dir(tmp.path());
        req.set_storage_backend(make_local_backend(&tmp1));
        let (tx, rx) = unbounded();
        let (task, _) = Task::new(req.clone(), tx).unwrap();
        endpoint.handle_backup_task(task);
        check_response(rx, |resp| {
            let resp = resp.unwrap();
            assert!(resp.get_error().has_kv_error(), "{:?}", resp);
            assert!(resp.get_error().get_kv_error().has_locked(), "{:?}", resp);
            assert_eq!(resp.get_files().len(), 0, "{:?}", resp);
        });

        // Commit the perwrite.
        let commit = alloc_ts();
        must_commit(&mut engine, key.as_bytes(), start, commit);

        // Test whether it can correctly convert not leader to region error.
        engine.trigger_not_leader();
        let now = alloc_ts();
        req.set_start_version(now.into_inner());
        req.set_end_version(now.into_inner());
        let tmp2 = make_unique_dir(tmp.path());
        req.set_storage_backend(make_local_backend(&tmp2));
        let (tx, rx) = unbounded();
        let (task, _) = Task::new(req, tx).unwrap();
        endpoint.handle_backup_task(task);
        check_response(rx, |resp| {
            let resp = resp.unwrap();
            assert!(resp.get_error().has_region_error(), "{:?}", resp);
            assert!(
                resp.get_error().get_region_error().has_not_leader(),
                "{:?}",
                resp
            );
        });
    }

    #[test]
    fn test_cancel() {
        let (temp, mut endpoint) = new_endpoint();
        let mut engine = endpoint.engine.clone();

        endpoint
            .region_info
            .set_regions(vec![(b"".to_vec(), b"5".to_vec(), 1)]);

        let mut ts: TimeStamp = 1.into();
        let mut alloc_ts = || *ts.incr();
        let start = alloc_ts();
        let key = format!("{}", start);
        must_prewrite_put(
            &mut engine,
            key.as_bytes(),
            key.as_bytes(),
            key.as_bytes(),
            start,
        );
        // Commit the perwrite.
        let commit = alloc_ts();
        must_commit(&mut engine, key.as_bytes(), start, commit);

        let now = alloc_ts();
        let mut req = BackupRequest::default();
        req.set_start_key(vec![]);
        req.set_end_key(vec![]);
        req.set_start_version(now.into_inner());
        req.set_end_version(now.into_inner());
        req.set_concurrency(4);
        req.set_storage_backend(make_local_backend(temp.path()));

        // Cancel the task before starting the task.
        let (tx, rx) = unbounded();
        let (task, cancel) = Task::new(req.clone(), tx).unwrap();
        // Cancel the task.
        cancel.store(true, Ordering::SeqCst);
        endpoint.handle_backup_task(task);
        check_response(rx, |resp| {
            assert!(resp.is_none());
        });

        // Cancel the task during backup.
        let (tx, rx) = unbounded();
        let (task, cancel) = Task::new(req, tx).unwrap();
        endpoint.region_info.canecl_on_seek(cancel);
        endpoint.handle_backup_task(task);
        check_response(rx, |resp| {
            assert!(resp.is_none());
        });
    }

    #[test]
    fn test_busy() {
        let (_tmp, endpoint) = new_endpoint();
        let engine = endpoint.engine.clone();

        endpoint
            .region_info
            .set_regions(vec![(b"".to_vec(), b"5".to_vec(), 1)]);

        let mut req = BackupRequest::default();
        req.set_start_key(vec![]);
        req.set_end_key(vec![]);
        req.set_start_version(1);
        req.set_end_version(1);
        req.set_concurrency(4);
        req.set_storage_backend(make_noop_backend());

        let (tx, rx) = unbounded();
        let (task, _) = Task::new(req, tx).unwrap();
        // Pause the engine 6 seconds to trigger Timeout error.
        // The Timeout error is translated to server is busy.
        engine.pause(Duration::from_secs(6));
        endpoint.handle_backup_task(task);
        check_response(rx, |resp| {
            let resp = resp.unwrap();
            assert!(resp.get_error().has_region_error(), "{:?}", resp);
            assert!(
                resp.get_error().get_region_error().has_server_is_busy(),
                "{:?}",
                resp
            );
        });
    }

    #[test]
    fn test_adjust_thread_pool_size() {
        let (_tmp, endpoint) = new_endpoint();
        endpoint
            .region_info
            .set_regions(vec![(b"".to_vec(), b"".to_vec(), 1)]);

        let mut req = BackupRequest::default();
        req.set_start_key(vec![b'1']);
        req.set_end_key(vec![]);
        req.set_start_version(1);
        req.set_end_version(1);
        req.set_storage_backend(make_noop_backend());

        let (tx, rx) = unbounded();

        // expand thread pool is needed
        endpoint.get_config_manager().set_num_threads(15);
        let (task, _) = Task::new(req.clone(), tx.clone()).unwrap();
        endpoint.handle_backup_task(task);
        assert!(endpoint.pool.borrow().size == 15);

        // shrink thread pool only if there are too many idle threads
        endpoint.get_config_manager().set_num_threads(10);
        req.set_start_key(vec![b'2']);
        let (task, _) = Task::new(req.clone(), tx.clone()).unwrap();
        endpoint.handle_backup_task(task);
        assert!(endpoint.pool.borrow().size == 15);

        endpoint.get_config_manager().set_num_threads(3);
        req.set_start_key(vec![b'3']);
        let (task, _) = Task::new(req, tx).unwrap();
        endpoint.handle_backup_task(task);
        assert!(endpoint.pool.borrow().size == 3);

        // make sure all tasks can finish properly.
        let responses = block_on(rx.collect::<Vec<_>>());
        assert_eq!(responses.len(), 3, "{:?}", responses);

        // for testing whether dropping the pool before all tasks finished causes panic.
        // but the panic must be checked manually. (It may panic at tokio runtime
        // threads)
        let mut pool = ControlThreadPool::new();
        pool.adjust_with(1);
        pool.spawn(async { tokio::time::sleep(Duration::from_millis(100)).await });
        pool.adjust_with(2);
        drop(pool);
        std::thread::sleep(Duration::from_millis(150));
    }

    #[test]
    fn test_backup_file_name() {
        let region = metapb::Region::default();
        let store_id = 1;
        let test_cases = vec!["s3", "local", "gcs", "azure", "hdfs"];
        let test_target = vec![
            "1/0_0_000",
            "1/0_0_000",
            "1_0_0_000",
            "1_0_0_000",
            "1_0_0_000",
        ];

        let delimiter = "_";
        for (storage_name, target) in test_cases.iter().zip(test_target.iter()) {
            let key = Some(String::from("000"));
            let filename = backup_file_name(store_id, &region, key, storage_name);

            let mut prefix_arr: Vec<&str> = filename.split(delimiter).collect();
            prefix_arr.remove(prefix_arr.len() - 1);

            assert_eq!(target.to_string(), prefix_arr.join(delimiter));
        }

        let test_target = vec!["1/0_0", "1/0_0", "1_0_0", "1_0_0", "1_0_0"];
        for (storage_name, target) in test_cases.iter().zip(test_target.iter()) {
            let key = None;
            let filename = backup_file_name(store_id, &region, key, storage_name);
            assert_eq!(target.to_string(), filename);
        }
    }
}<|MERGE_RESOLUTION|>--- conflicted
+++ resolved
@@ -1061,13 +1061,8 @@
                 return;
             }
         }
-<<<<<<< HEAD
-        let start_key = codec.encode_backup_key(request.start_key.clone());
-        let end_key = codec.encode_backup_key(request.end_key.clone());
-=======
 
         let prs = self.get_progress_by_req(&request, codec);
->>>>>>> 0f1d45a8
 
         let backend = match create_storage(&request.backend, self.get_config()) {
             Ok(backend) => backend,
