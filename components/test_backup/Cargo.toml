--- conflicted
+++ resolved
@@ -23,11 +23,7 @@
 futures-executor = "0.3"
 futures-util = { version = "0.3", default-features = false, features = ["io"] }
 grpcio = { workspace = true }
-<<<<<<< HEAD
-kvproto = { git = "https://github.com/pingcap/kvproto.git" }
-=======
 kvproto = { workspace = true }
->>>>>>> 7a3764fc
 protobuf = "2"
 rand = "0.8"
 tempfile = "3.0"
