--- conflicted
+++ resolved
@@ -1421,28 +1421,6 @@
             .unwrap();
     }
 
-<<<<<<< HEAD
-    pub async fn call_and_wait_prepare_flashback(&mut self, region_id: u64, store_id: u64) {
-        let router = self.sim.rl().get_router(store_id).unwrap();
-        let (tx, rx) = oneshot::channel();
-
-        router
-            .significant_send(region_id, SignificantMsg::PrepareFlashback(tx))
-            .unwrap();
-
-        let prepared = rx.await.unwrap();
-        if !prepared {
-            panic!("prepare flashback failed");
-        }
-    }
-
-    pub fn call_finish_flashback(&mut self, region_id: u64, store_id: u64) {
-        let router = self.sim.rl().get_router(store_id).unwrap();
-
-        router
-            .significant_send(region_id, SignificantMsg::FinishFlashback)
-            .unwrap();
-=======
     pub async fn send_flashback_msg(
         &mut self,
         region_id: u64,
@@ -1486,7 +1464,6 @@
         if !result_rx.await.unwrap() {
             panic!("Flashback call msg failed");
         }
->>>>>>> b448214b
     }
 
     pub fn must_split(&mut self, region: &metapb::Region, split_key: &[u8]) {
