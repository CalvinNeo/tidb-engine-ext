// Copyright 2016 TiKV Project Authors. Licensed under Apache-2.0.

use std::{
    collections::hash_map::Entry as MapEntry,
    error::Error as StdError,
    result,
    sync::{
        atomic::{AtomicBool, AtomicU8},
        mpsc, Arc, Mutex, RwLock,
    },
    thread,
    time::Duration,
};

use collections::{HashMap, HashSet};
use crossbeam::channel::TrySendError;
use encryption_export::DataKeyManager;
use engine_rocks::{raw::DB, Compat, RocksEngine, RocksSnapshot};
use engine_test::raft::RaftTestEngine;
use engine_traits::{
    CompactExt, Engines, Iterable, MiscExt, Mutable, Peekable, RaftEngineReadOnly, WriteBatch,
    WriteBatchExt, CF_DEFAULT, CF_RAFT,
};
use file_system::IORateLimiter;
use futures::executor::block_on;
use kvproto::{
    errorpb::Error as PbError,
    kvrpcpb::{ApiVersion, Context},
    metapb::{self, Buckets, PeerRole, RegionEpoch, StoreLabel},
    pdpb::{self, CheckPolicy, StoreReport},
    raft_cmdpb::*,
    raft_serverpb::{
        PeerState, RaftApplyState, RaftLocalState, RaftMessage, RaftTruncatedState,
        RegionLocalState,
    },
};
use mock_engine_store::EngineStoreServerWrap;
use pd_client::{BucketStat, PdClient};
use raft::eraftpb::ConfChangeType;
use raftstore::{
    engine_store_ffi::TiFlashEngine,
    store::{
        fsm::{
            create_raft_batch_system,
            store::{StoreMeta, PENDING_MSG_CAP},
            RaftBatchSystem, RaftRouter,
        },
        transport::CasualRouter,
        *,
    },
    Error, Result,
};
use tempfile::TempDir;
use tikv::server::Result as ServerResult;
use tikv_util::{
    sys::SysQuota,
    thread_group::GroupProperties,
    time::{Instant, ThreadReadId},
    worker::LazyWorker,
    HandyRwLock,
};

use super::*;
use crate::Config;

// We simulate 3 or 5 nodes, each has a store.
// Sometimes, we use fixed id to test, which means the id
// isn't allocated by pd, and node id, store id are same.
// E,g, for node 1, the node id and store id are both 1.

pub trait Simulator {
    // Pass 0 to let pd allocate a node id if db is empty.
    // If node id > 0, the node must be created in db already,
    // and the node id must be the same as given argument.
    // Return the node id.
    // TODO: we will rename node name here because now we use store only.
    fn run_node(
        &mut self,
        node_id: u64,
        cfg: Config,
        engines: Engines<RocksEngine, RaftTestEngine>,
        store_meta: Arc<Mutex<StoreMeta>>,
        key_manager: Option<Arc<DataKeyManager>>,
        router: RaftRouter<RocksEngine, RaftTestEngine>,
        system: RaftBatchSystem<RocksEngine, RaftTestEngine>,
    ) -> ServerResult<u64>;
    fn stop_node(&mut self, node_id: u64);
    fn get_node_ids(&self) -> HashSet<u64>;
    fn async_command_on_node(
        &self,
        node_id: u64,
        request: RaftCmdRequest,
        cb: Callback<RocksSnapshot>,
    ) -> Result<()> {
        self.async_command_on_node_with_opts(node_id, request, cb, Default::default())
    }
    fn async_command_on_node_with_opts(
        &self,
        node_id: u64,
        request: RaftCmdRequest,
        cb: Callback<RocksSnapshot>,
        opts: RaftCmdExtraOpts,
    ) -> Result<()>;
    fn send_raft_msg(&mut self, msg: RaftMessage) -> Result<()>;
    fn get_snap_dir(&self, node_id: u64) -> String;
    fn get_snap_mgr(&self, node_id: u64) -> &SnapManager;
    fn get_router(&self, node_id: u64) -> Option<RaftRouter<RocksEngine, RaftTestEngine>>;
    fn add_send_filter(&mut self, node_id: u64, filter: Box<dyn Filter>);
    fn clear_send_filters(&mut self, node_id: u64);
    fn add_recv_filter(&mut self, node_id: u64, filter: Box<dyn Filter>);
    fn clear_recv_filters(&mut self, node_id: u64);

    fn call_command(&self, request: RaftCmdRequest, timeout: Duration) -> Result<RaftCmdResponse> {
        let node_id = request.get_header().get_peer().get_store_id();
        self.call_command_on_node(node_id, request, timeout)
    }

    fn read(
        &self,
        batch_id: Option<ThreadReadId>,
        request: RaftCmdRequest,
        timeout: Duration,
    ) -> Result<RaftCmdResponse> {
        let node_id = request.get_header().get_peer().get_store_id();
        let (cb, rx) = make_cb(&request);
        self.async_read(node_id, batch_id, request, cb);
        rx.recv_timeout(timeout)
            .map_err(|_| Error::Timeout(format!("request timeout for {:?}", timeout)))
    }

    fn async_read(
        &self,
        node_id: u64,
        batch_id: Option<ThreadReadId>,
        request: RaftCmdRequest,
        cb: Callback<RocksSnapshot>,
    );

    fn call_command_on_node(
        &self,
        node_id: u64,
        request: RaftCmdRequest,
        timeout: Duration,
    ) -> Result<RaftCmdResponse> {
        let (cb, rx) = make_cb(&request);

        match self.async_command_on_node(node_id, request, cb) {
            Ok(()) => {}
            Err(e) => {
                let mut resp = RaftCmdResponse::default();
                resp.mut_header().set_error(e.into());
                return Ok(resp);
            }
        }
        rx.recv_timeout(timeout)
            .map_err(|e| Error::Timeout(format!("request timeout for {:?}: {:?}", timeout, e)))
    }
}

pub struct FFIHelperSet {
    pub proxy: Box<raftstore::engine_store_ffi::RaftStoreProxy>,
    pub proxy_helper: Box<raftstore::engine_store_ffi::RaftStoreProxyFFIHelper>,
    pub engine_store_server: Box<mock_engine_store::EngineStoreServer>,
    pub engine_store_server_wrap: Box<mock_engine_store::EngineStoreServerWrap>,
    pub engine_store_server_helper: Box<raftstore::engine_store_ffi::EngineStoreServerHelper>,
}

pub struct EngineHelperSet {
    pub engine_store_server: Box<mock_engine_store::EngineStoreServer>,
    pub engine_store_server_wrap: Box<mock_engine_store::EngineStoreServerWrap>,
    pub engine_store_server_helper: Box<raftstore::engine_store_ffi::EngineStoreServerHelper>,
}

pub struct Cluster<T: Simulator> {
    pub ffi_helper_set: HashMap<u64, FFIHelperSet>,
    pub global_engine_helper_set: Option<EngineHelperSet>,
    pub cfg: Config,
    leaders: HashMap<u64, metapb::Peer>,
    pub count: usize,

    pub paths: Vec<TempDir>,
    pub dbs: Vec<Engines<RocksEngine, RaftTestEngine>>,
    pub store_metas: HashMap<u64, Arc<Mutex<StoreMeta>>>,
    key_managers: Vec<Option<Arc<DataKeyManager>>>,
    pub io_rate_limiter: Option<Arc<IORateLimiter>>,
    pub engines: HashMap<u64, Engines<RocksEngine, RaftTestEngine>>,
    key_managers_map: HashMap<u64, Option<Arc<DataKeyManager>>>,
    pub labels: HashMap<u64, HashMap<String, String>>,
    group_props: HashMap<u64, GroupProperties>,
    pub sst_workers: Vec<LazyWorker<String>>,
    pub sst_workers_map: HashMap<u64, usize>,
    pub sim: Arc<RwLock<T>>,
    pub pd_client: Arc<TestPdClient>,
    pub proxy_compat: bool,
}

impl<T: Simulator> Cluster<T> {
    // Create the default Store cluster.
    pub fn new(
        id: u64,
        count: usize,
        sim: Arc<RwLock<T>>,
        pd_client: Arc<TestPdClient>,
        api_version: ApiVersion,
    ) -> Cluster<T> {
        // TODO: In the future, maybe it's better to test both case where `use_delete_range` is true and false
        Cluster {
            ffi_helper_set: HashMap::default(),
            global_engine_helper_set: None,
            cfg: Config {
                tikv: new_tikv_config_with_api_ver(id, api_version),
                prefer_mem: true,
            },
            leaders: HashMap::default(),
            count,
            paths: vec![],
            dbs: vec![],
            store_metas: HashMap::default(),
            key_managers: vec![],
            io_rate_limiter: None,
            engines: HashMap::default(),
            key_managers_map: HashMap::default(),
            labels: HashMap::default(),
            group_props: HashMap::default(),
            sim,
            pd_client,
            sst_workers: vec![],
            sst_workers_map: HashMap::default(),
            proxy_compat: false,
        }
    }

    // To destroy temp dir later.
    pub fn take_path(&mut self) -> Vec<TempDir> {
        std::mem::take(&mut self.paths)
    }

    pub fn id(&self) -> u64 {
        self.cfg.server.cluster_id
    }

    pub fn pre_start_check(&mut self) -> result::Result<(), Box<dyn StdError>> {
        for path in &self.paths {
            self.cfg.storage.data_dir = path.path().to_str().unwrap().to_owned();
            self.cfg.validate()?
        }
        Ok(())
    }

    /// Engines in a just created cluster are not bootstraped, which means they are not associated
    /// with a `node_id`. Call `Cluster::start` can bootstrap all nodes in the cluster.
    ///
    /// However sometimes a node can be bootstrapped externally. This function can be called to
    /// mark them as bootstrapped in `Cluster`.
    pub fn set_bootstrapped(&mut self, node_id: u64, offset: usize) {
        let engines = self.dbs[offset].clone();
        let key_mgr = self.key_managers[offset].clone();
        assert!(self.engines.insert(node_id, engines).is_none());
        assert!(self.key_managers_map.insert(node_id, key_mgr).is_none());
        assert!(self.sst_workers_map.insert(node_id, offset).is_none());
    }

    fn create_engine(&mut self, router: Option<RaftRouter<RocksEngine, RaftTestEngine>>) {
        let (engines, key_manager, dir, sst_worker) =
            create_test_engine(router, self.io_rate_limiter.clone(), &self.cfg);
        self.dbs.push(engines);
        self.key_managers.push(key_manager);
        debug!("create_engine path is {}", dir.as_ref().to_str().unwrap());
        self.paths.push(dir);
        self.sst_workers.push(sst_worker);
    }

    pub fn create_engines(&mut self) {
        self.io_rate_limiter = Some(Arc::new(
            self.cfg
                .storage
                .io_rate_limit
                .build(true /*enable_statistics*/),
        ));
        for _ in 0..self.count {
            self.create_engine(None);
        }
    }

    pub fn make_global_ffi_helper_set(&mut self) {
        let mut engine_store_server =
            Box::new(mock_engine_store::EngineStoreServer::new(99999, None));
        engine_store_server.proxy_compat = self.proxy_compat;
        let engine_store_server_wrap = Box::new(mock_engine_store::EngineStoreServerWrap::new(
            &mut *engine_store_server,
            None,
            self as *const Cluster<T> as isize,
        ));
        let engine_store_server_helper =
            Box::new(mock_engine_store::gen_engine_store_server_helper(
                std::pin::Pin::new(&*engine_store_server_wrap),
            ));

        unsafe {
            raftstore::engine_store_ffi::init_engine_store_server_helper(
                &*engine_store_server_helper
                    as *const raftstore::engine_store_ffi::EngineStoreServerHelper
                    as *mut u8,
            );
        }

        self.global_engine_helper_set = Some(EngineHelperSet {
            engine_store_server,
            engine_store_server_wrap,
            engine_store_server_helper,
        });
    }

    pub fn make_ffi_helper_set(
        &mut self,
        id: u64,
        engines: Engines<RocksEngine, RaftTestEngine>,
        key_mgr: &Option<Arc<DataKeyManager>>,
        router: &RaftRouter<RocksEngine, RaftTestEngine>,
    ) -> (FFIHelperSet, Config) {
        // This TiFlash engine is a dummy TiFlash engine.
        let engine = TiFlashEngine::from_rocks(engines.kv.clone());
        let proxy = Box::new(raftstore::engine_store_ffi::RaftStoreProxy::new(
            AtomicU8::new(raftstore::engine_store_ffi::RaftProxyStatus::Idle as u8),
            key_mgr.clone(),
            Some(Box::new(raftstore::engine_store_ffi::ReadIndexClient::new(
                router.clone(),
                SysQuota::cpu_cores_quota() as usize * 2,
            ))),
            std::sync::RwLock::new(Some(engine)),
        ));

        let mut proxy_helper = Box::new(raftstore::engine_store_ffi::RaftStoreProxyFFIHelper::new(
            &proxy,
        ));
        let mut engine_store_server =
            Box::new(mock_engine_store::EngineStoreServer::new(id, Some(engines)));
        engine_store_server.proxy_compat = self.proxy_compat;
        let engine_store_server_wrap = Box::new(mock_engine_store::EngineStoreServerWrap::new(
            &mut *engine_store_server,
            Some(&mut *proxy_helper),
            self as *const Cluster<T> as isize,
        ));
        let engine_store_server_helper =
            Box::new(mock_engine_store::gen_engine_store_server_helper(
                std::pin::Pin::new(&*engine_store_server_wrap),
            ));

<<<<<<< HEAD
        // Used by RegionRunner.
=======
        // TODO(tiflash) Used by RegionRunner, to remove.
>>>>>>> b33b1eb0
        let mut node_cfg = self.cfg.clone();
        let helper_sz = &*engine_store_server_helper as *const _ as isize;
        node_cfg.raft_store.engine_store_server_helper = helper_sz;
        let ffi_helper_set = FFIHelperSet {
            proxy,
            proxy_helper,
            engine_store_server,
            engine_store_server_wrap,
            engine_store_server_helper,
        };
        (ffi_helper_set, node_cfg)
    }

    pub fn start(&mut self) -> ServerResult<()> {
        self.make_global_ffi_helper_set();

        // Try recover from last shutdown.
        let node_ids: Vec<u64> = self.engines.iter().map(|(&id, _)| id).collect();
        for node_id in node_ids {
            self.run_node(node_id)?;
        }

        // Try start new nodes.
        for _ in 0..self.count - self.engines.len() {
            let (router, system) = create_raft_batch_system(&self.cfg.raft_store);
            self.create_engine(Some(router.clone()));

            let engines = self.dbs.last().unwrap().clone();
            let key_mgr = self.key_managers.last().unwrap().clone();
            let store_meta = Arc::new(Mutex::new(StoreMeta::new(PENDING_MSG_CAP)));

            let props = GroupProperties::default();
            tikv_util::thread_group::set_properties(Some(props.clone()));

            let (mut ffi_helper_set, mut node_cfg) =
                self.make_ffi_helper_set(0, self.dbs.last().unwrap().clone(), &key_mgr, &router);

            let mut sim = self.sim.wl();
            let node_id = sim.run_node(
                0,
                node_cfg,
                engines.clone(),
                store_meta.clone(),
                key_mgr.clone(),
                router,
                system,
            )?;
            debug!("start new node {}", node_id);
            ffi_helper_set.engine_store_server.id = node_id;
            self.ffi_helper_set.insert(node_id, ffi_helper_set);
            self.group_props.insert(node_id, props);
            self.engines.insert(node_id, engines);
            self.store_metas.insert(node_id, store_meta);
            self.key_managers_map.insert(node_id, key_mgr);
            self.sst_workers_map
                .insert(node_id, self.sst_workers.len() - 1);
        }
        Ok(())
    }

    pub fn compact_data(&self) {
        for engine in self.engines.values() {
            let db = &engine.kv;
            db.compact_range(CF_DEFAULT, None, None, false, 1).unwrap();
        }
    }

    pub fn flush_data(&self) {
        for engine in self.engines.values() {
            let db = &engine.kv;
            db.flush_cf(CF_DEFAULT, true /*sync*/).unwrap();
        }
    }

    // Bootstrap the store with fixed ID (like 1, 2, .. 5) and
    // initialize first region in all stores, then start the cluster.
    pub fn run(&mut self) {
        self.create_engines();
        self.bootstrap_region().unwrap();
        self.start().unwrap();
    }

    // Bootstrap the store with fixed ID (like 1, 2, .. 5) and
    // initialize first region in store 1, then start the cluster.
    pub fn run_conf_change(&mut self) -> u64 {
        self.create_engines();
        let region_id = self.bootstrap_conf_change();
        self.start().unwrap();
        region_id
    }

    pub fn get_node_ids(&self) -> HashSet<u64> {
        self.sim.rl().get_node_ids()
    }

    pub fn run_node(&mut self, node_id: u64) -> ServerResult<()> {
        debug!("starting node {}", node_id);
        let engines = self.engines[&node_id].clone();
        let key_mgr = self.key_managers_map[&node_id].clone();
        let (router, system) = create_raft_batch_system(&self.cfg.raft_store);
        let store_meta = match self.store_metas.entry(node_id) {
            MapEntry::Occupied(o) => {
                let mut meta = o.get().lock().unwrap();
                *meta = StoreMeta::new(PENDING_MSG_CAP);
                o.get().clone()
            }
            MapEntry::Vacant(v) => v
                .insert(Arc::new(Mutex::new(StoreMeta::new(PENDING_MSG_CAP))))
                .clone(),
        };
        let props = GroupProperties::default();
        self.group_props.insert(node_id, props.clone());
        tikv_util::thread_group::set_properties(Some(props));
        debug!("calling run node"; "node_id" => node_id);

        let mut node_cfg = if self.ffi_helper_set.contains_key(&node_id) {
            let mut node_cfg = self.cfg.clone();
            node_cfg.raft_store.engine_store_server_helper =
                &*self.ffi_helper_set[&node_id].engine_store_server_helper as *const _ as isize;
            node_cfg
        } else {
            let (ffi_helper_set, node_cfg) = self.make_ffi_helper_set(
                node_id,
                self.engines[&node_id].clone(),
                &key_mgr,
                &router,
            );
            self.ffi_helper_set.insert(node_id, ffi_helper_set);
            node_cfg
        };

        if let Some(labels) = self.labels.get(&node_id) {
            node_cfg.server.labels = labels.to_owned();
        }

        // FIXME: rocksdb event listeners may not work, because we change the router.
        self.sim.wl().run_node(
            node_id, node_cfg, engines, store_meta, key_mgr, router, system,
        )?;
        debug!("node {} started", node_id);
        Ok(())
    }

    pub fn stop_node(&mut self, node_id: u64) {
        debug!("stopping node {}", node_id);
        self.group_props[&node_id].mark_shutdown();
        match self.sim.write() {
            Ok(mut sim) => sim.stop_node(node_id),
            Err(_) => safe_panic!("failed to acquire write lock."),
        }
        self.pd_client.shutdown_store(node_id);
        debug!("node {} stopped", node_id);
    }

    pub fn get_engine(&self, node_id: u64) -> Arc<DB> {
        Arc::clone(self.engines[&node_id].kv.as_inner())
    }

    pub fn get_raft_engine(&self, node_id: u64) -> RaftTestEngine {
        self.engines[&node_id].raft.clone()
    }

    pub fn get_all_engines(&self, node_id: u64) -> Engines<RocksEngine, RaftTestEngine> {
        self.engines[&node_id].clone()
    }

    pub fn send_raft_msg(&mut self, msg: RaftMessage) -> Result<()> {
        self.sim.wl().send_raft_msg(msg)
    }

    pub fn call_command_on_node(
        &self,
        node_id: u64,
        request: RaftCmdRequest,
        timeout: Duration,
    ) -> Result<RaftCmdResponse> {
        match self
            .sim
            .rl()
            .call_command_on_node(node_id, request.clone(), timeout)
        {
            Err(e) => {
                warn!("failed to call command {:?}: {:?}", request, e);
                Err(e)
            }
            a => a,
        }
    }

    pub fn read(
        &self,
        batch_id: Option<ThreadReadId>,
        request: RaftCmdRequest,
        timeout: Duration,
    ) -> Result<RaftCmdResponse> {
        match self.sim.rl().read(batch_id, request.clone(), timeout) {
            Err(e) => {
                warn!("failed to read {:?}: {:?}", request, e);
                Err(e)
            }
            a => a,
        }
    }

    pub fn call_command(
        &self,
        request: RaftCmdRequest,
        timeout: Duration,
    ) -> Result<RaftCmdResponse> {
        let mut is_read = false;
        for req in request.get_requests() {
            match req.get_cmd_type() {
                CmdType::Get | CmdType::Snap | CmdType::ReadIndex => {
                    is_read = true;
                }
                _ => (),
            }
        }
        let ret = if is_read {
            self.sim.rl().read(None, request.clone(), timeout)
        } else {
            self.sim.rl().call_command(request.clone(), timeout)
        };
        match ret {
            Err(e) => {
                warn!("failed to call command {:?}: {:?}", request, e);
                Err(e)
            }
            a => a,
        }
    }

    pub fn call_command_on_leader(
        &mut self,
        mut request: RaftCmdRequest,
        timeout: Duration,
    ) -> Result<RaftCmdResponse> {
        let timer = Instant::now();
        let region_id = request.get_header().get_region_id();
        loop {
            let leader = match self.leader_of_region(region_id) {
                None => return Err(Error::NotLeader(region_id, None)),
                Some(l) => l,
            };
            request.mut_header().set_peer(leader);
            let resp = match self.call_command(request.clone(), timeout) {
                e @ Err(_) => return e,
                Ok(resp) => resp,
            };
            if self.refresh_leader_if_needed(&resp, region_id)
                && timer.saturating_elapsed() < timeout
            {
                warn!(
                    "{:?} is no longer leader, let's retry",
                    request.get_header().get_peer()
                );
                continue;
            }
            return Ok(resp);
        }
    }

    fn valid_leader_id(&self, region_id: u64, leader_id: u64) -> bool {
        let store_ids = match self.voter_store_ids_of_region(region_id) {
            None => return false,
            Some(ids) => ids,
        };
        let node_ids = self.sim.rl().get_node_ids();
        store_ids.contains(&leader_id) && node_ids.contains(&leader_id)
    }

    fn voter_store_ids_of_region(&self, region_id: u64) -> Option<Vec<u64>> {
        block_on(self.pd_client.get_region_by_id(region_id))
            .unwrap()
            .map(|region| {
                region
                    .get_peers()
                    .iter()
                    .flat_map(|p| {
                        if p.get_role() != PeerRole::Learner {
                            Some(p.get_store_id())
                        } else {
                            None
                        }
                    })
                    .collect()
            })
    }

    pub fn query_leader(
        &self,
        store_id: u64,
        region_id: u64,
        timeout: Duration,
    ) -> Option<metapb::Peer> {
        // To get region leader, we don't care real peer id, so use 0 instead.
        let peer = new_peer(store_id, 0);
        let find_leader = new_status_request(region_id, peer, new_region_leader_cmd());
        let mut resp = match self.call_command(find_leader, timeout) {
            Ok(resp) => resp,
            Err(err) => {
                error!(
                    "fail to get leader of region {} on store {}, error: {:?}",
                    region_id, store_id, err
                );
                return None;
            }
        };
        let mut region_leader = resp.take_status_response().take_region_leader();
        // NOTE: node id can't be 0.
        if self.valid_leader_id(region_id, region_leader.get_leader().get_store_id()) {
            Some(region_leader.take_leader())
        } else {
            None
        }
    }

    pub fn leader_of_region(&mut self, region_id: u64) -> Option<metapb::Peer> {
        let timer = Instant::now_coarse();
        let timeout = Duration::from_secs(5);
        let mut store_ids = None;
        while timer.saturating_elapsed() < timeout {
            match self.voter_store_ids_of_region(region_id) {
                None => thread::sleep(Duration::from_millis(10)),
                Some(ids) => {
                    store_ids = Some(ids);
                    break;
                }
            };
        }
        let store_ids = store_ids?;
        if let Some(l) = self.leaders.get(&region_id) {
            // leader may be stopped in some tests.
            if self.valid_leader_id(region_id, l.get_store_id()) {
                return Some(l.clone());
            }
        }
        self.reset_leader_of_region(region_id);
        let mut leader = None;
        let mut leaders = HashMap::default();

        let node_ids = self.sim.rl().get_node_ids();
        // For some tests, we stop the node but pd still has this information,
        // and we must skip this.
        let alive_store_ids: Vec<_> = store_ids
            .iter()
            .filter(|id| node_ids.contains(id))
            .cloned()
            .collect();
        while timer.saturating_elapsed() < timeout {
            for store_id in &alive_store_ids {
                let l = match self.query_leader(*store_id, region_id, Duration::from_secs(1)) {
                    None => continue,
                    Some(l) => l,
                };
                leaders
                    .entry(l.get_id())
                    .or_insert((l, vec![]))
                    .1
                    .push(*store_id);
            }
            if let Some((_, (l, c))) = leaders.iter().max_by_key(|(_, (_, c))| c.len()) {
                // It may be a step down leader.
                if c.contains(&l.get_store_id()) {
                    leader = Some(l.clone());
                    // Technically, correct calculation should use two quorum when in joint
                    // state. Here just for simplicity.
                    if c.len() > store_ids.len() / 2 {
                        break;
                    }
                }
            }
            debug!("failed to detect leaders"; "leaders" => ?leaders, "store_ids" => ?store_ids);
            sleep_ms(10);
            leaders.clear();
        }

        if let Some(l) = leader {
            self.leaders.insert(region_id, l);
        }

        self.leaders.get(&region_id).cloned()
    }

    pub fn check_regions_number(&self, len: u32) {
        assert_eq!(self.pd_client.get_regions_number() as u32, len)
    }

    // For test when a node is already bootstraped the cluster with the first region
    // But another node may request bootstrap at same time and get is_bootstrap false
    // Add Region but not set bootstrap to true
    pub fn add_first_region(&self) -> Result<()> {
        let mut region = metapb::Region::default();
        let region_id = self.pd_client.alloc_id().unwrap();
        let peer_id = self.pd_client.alloc_id().unwrap();
        region.set_id(region_id);
        region.set_start_key(keys::EMPTY_KEY.to_vec());
        region.set_end_key(keys::EMPTY_KEY.to_vec());
        region.mut_region_epoch().set_version(INIT_EPOCH_VER);
        region.mut_region_epoch().set_conf_ver(INIT_EPOCH_CONF_VER);
        let peer = new_peer(peer_id, peer_id);
        region.mut_peers().push(peer);
        self.pd_client.add_region(&region);
        Ok(())
    }

    /// Multiple nodes with fixed node id, like node 1, 2, .. 5,
    /// First region 1 is in all stores with peer 1, 2, .. 5.
    /// Peer 1 is in node 1, store 1, etc.
    ///
    /// Must be called after `create_engines`.
    pub fn bootstrap_region(&mut self) -> Result<()> {
        for (i, engines) in self.dbs.iter().enumerate() {
            let id = i as u64 + 1;
            self.engines.insert(id, engines.clone());
            let store_meta = Arc::new(Mutex::new(StoreMeta::new(PENDING_MSG_CAP)));
            self.store_metas.insert(id, store_meta);
            self.key_managers_map
                .insert(id, self.key_managers[i].clone());
            self.sst_workers_map.insert(id, i);
        }

        let mut region = metapb::Region::default();
        region.set_id(1);
        region.set_start_key(keys::EMPTY_KEY.to_vec());
        region.set_end_key(keys::EMPTY_KEY.to_vec());
        region.mut_region_epoch().set_version(INIT_EPOCH_VER);
        region.mut_region_epoch().set_conf_ver(INIT_EPOCH_CONF_VER);

        for (&id, engines) in &self.engines {
            let peer = new_peer(id, id);
            region.mut_peers().push(peer.clone());
            bootstrap_store(engines, self.id(), id).unwrap();
        }

        for engines in self.engines.values() {
            prepare_bootstrap_cluster(engines, &region)?;
        }

        self.bootstrap_cluster(region);

        Ok(())
    }

    // Return first region id.
    pub fn bootstrap_conf_change(&mut self) -> u64 {
        for (i, engines) in self.dbs.iter().enumerate() {
            let id = i as u64 + 1;
            self.engines.insert(id, engines.clone());
            let store_meta = Arc::new(Mutex::new(StoreMeta::new(PENDING_MSG_CAP)));
            self.store_metas.insert(id, store_meta);
            self.key_managers_map
                .insert(id, self.key_managers[i].clone());
            self.sst_workers_map.insert(id, i);
        }

        for (&id, engines) in &self.engines {
            bootstrap_store(engines, self.id(), id).unwrap();
        }

        let node_id = 1;
        let region_id = 1;
        let peer_id = 1;

        let region = initial_region(node_id, region_id, peer_id);
        prepare_bootstrap_cluster(&self.engines[&node_id], &region).unwrap();
        self.bootstrap_cluster(region);
        region_id
    }

    // This is only for fixed id test.
    fn bootstrap_cluster(&mut self, region: metapb::Region) {
        self.pd_client
            .bootstrap_cluster(new_store(1, "".to_owned()), region)
            .unwrap();
        for id in self.engines.keys() {
            let mut store = new_store(*id, "".to_owned());
            if let Some(labels) = self.labels.get(id) {
                for (key, value) in labels.iter() {
                    store.labels.push(StoreLabel {
                        key: key.clone(),
                        value: value.clone(),
                        ..Default::default()
                    });
                }
            }
            self.pd_client.put_store(store).unwrap();
        }
    }

    pub fn add_label(&mut self, node_id: u64, key: &str, value: &str) {
        self.labels
            .entry(node_id)
            .or_default()
            .insert(key.to_owned(), value.to_owned());
    }

    pub fn add_new_engine(&mut self) -> u64 {
        self.create_engine(None);
        self.count += 1;
        let node_id = self.count as u64;

        let engines = self.dbs.last().unwrap().clone();
        bootstrap_store(&engines, self.id(), node_id).unwrap();
        self.engines.insert(node_id, engines);

        let key_mgr = self.key_managers.last().unwrap().clone();
        self.key_managers_map.insert(node_id, key_mgr);
        self.sst_workers_map
            .insert(node_id, self.sst_workers.len() - 1);

        self.run_node(node_id).unwrap();
        node_id
    }

    pub fn reset_leader_of_region(&mut self, region_id: u64) {
        self.leaders.remove(&region_id);
    }

    pub fn assert_quorum<F: FnMut(&Arc<DB>) -> bool>(&self, mut condition: F) {
        if self.engines.is_empty() {
            return;
        }
        let half = self.engines.len() / 2;
        let mut qualified_cnt = 0;
        for (id, engines) in &self.engines {
            if !condition(engines.kv.as_inner()) {
                debug!("store {} is not qualified yet.", id);
                continue;
            }
            debug!("store {} is qualified", id);
            qualified_cnt += 1;
            if half < qualified_cnt {
                return;
            }
        }

        panic!(
            "need at lease {} qualified stores, but only got {}",
            half + 1,
            qualified_cnt
        );
    }

    pub fn shutdown(&mut self) {
        debug!("about to shutdown cluster");
        let keys = match self.sim.read() {
            Ok(s) => s.get_node_ids(),
            Err(_) => {
                safe_panic!("failed to acquire read lock");
                // Leave the resource to avoid double panic.
                return;
            }
        };
        for id in keys {
            self.stop_node(id);
        }
        self.leaders.clear();
        self.store_metas.clear();
        for sst_worker in self.sst_workers.drain(..) {
            sst_worker.stop_worker();
        }
        debug!("all nodes are shut down.");
    }

    // If the resp is "not leader error", get the real leader.
    // Otherwise reset or refresh leader if needed.
    // Returns if the request should retry.
    fn refresh_leader_if_needed(&mut self, resp: &RaftCmdResponse, region_id: u64) -> bool {
        if !is_error_response(resp) {
            return false;
        }

        let err = resp.get_header().get_error();
        if err
            .get_message()
            .contains("peer has not applied to current term")
        {
            // leader peer has not applied to current term
            return true;
        }

        // If command is stale, leadership may have changed.
        // EpochNotMatch is not checked as leadership is checked first in raftstore.
        if err.has_stale_command() {
            self.reset_leader_of_region(region_id);
            return true;
        }

        if !err.has_not_leader() {
            return false;
        }
        let err = err.get_not_leader();
        if !err.has_leader() {
            self.reset_leader_of_region(region_id);
            return true;
        }
        self.leaders.insert(region_id, err.get_leader().clone());
        true
    }

    pub fn request(
        &mut self,
        key: &[u8],
        reqs: Vec<Request>,
        read_quorum: bool,
        timeout: Duration,
    ) -> RaftCmdResponse {
        let timer = Instant::now();
        let mut tried_times = 0;
        // At least retry once.
        while tried_times < 2 || timer.saturating_elapsed() < timeout {
            tried_times += 1;
            let mut region = self.get_region(key);
            let region_id = region.get_id();
            let req = new_request(
                region_id,
                region.take_region_epoch(),
                reqs.clone(),
                read_quorum,
            );
            let result = self.call_command_on_leader(req, timeout);

            let resp = match result {
                e @ Err(Error::Timeout(_))
                | e @ Err(Error::NotLeader(..))
                | e @ Err(Error::StaleCommand) => {
                    warn!("call command failed, retry it"; "err" => ?e);
                    sleep_ms(100);
                    continue;
                }
                Err(e) => panic!("call command failed {:?}", e),
                Ok(resp) => resp,
            };

            if resp.get_header().get_error().has_epoch_not_match() {
                warn!("seems split, let's retry");
                sleep_ms(100);
                continue;
            }
            if resp
                .get_header()
                .get_error()
                .get_message()
                .contains("merging mode")
            {
                warn!("seems waiting for merge, let's retry");
                sleep_ms(100);
                continue;
            }
            return resp;
        }
        panic!("request timeout");
    }

    // Get region when the `filter` returns true.
    pub fn get_region_with<F>(&self, key: &[u8], filter: F) -> metapb::Region
    where
        F: Fn(&metapb::Region) -> bool,
    {
        for _ in 0..100 {
            if let Ok(region) = self.pd_client.get_region(key) {
                if filter(&region) {
                    return region;
                }
            }
            // We may meet range gap after split, so here we will
            // retry to get the region again.
            sleep_ms(20);
        }

        panic!("find no region for {}", log_wrappers::hex_encode_upper(key));
    }

    pub fn get_region(&self, key: &[u8]) -> metapb::Region {
        self.get_region_with(key, |_| true)
    }

    pub fn get_region_id(&self, key: &[u8]) -> u64 {
        self.get_region(key).get_id()
    }

    pub fn get_down_peers(&self) -> HashMap<u64, pdpb::PeerStats> {
        self.pd_client.get_down_peers()
    }

    pub fn get(&mut self, key: &[u8]) -> Option<Vec<u8>> {
        self.get_impl(CF_DEFAULT, key, false)
    }

    pub fn get_cf(&mut self, cf: &str, key: &[u8]) -> Option<Vec<u8>> {
        self.get_impl(cf, key, false)
    }

    pub fn must_get(&mut self, key: &[u8]) -> Option<Vec<u8>> {
        self.get_impl(CF_DEFAULT, key, true)
    }

    fn get_impl(&mut self, cf: &str, key: &[u8], read_quorum: bool) -> Option<Vec<u8>> {
        let mut resp = self.request(
            key,
            vec![new_get_cf_cmd(cf, key)],
            read_quorum,
            Duration::from_secs(5),
        );
        if resp.get_header().has_error() {
            panic!("response {:?} has error", resp);
        }
        assert_eq!(resp.get_responses().len(), 1);
        assert_eq!(resp.get_responses()[0].get_cmd_type(), CmdType::Get);
        if resp.get_responses()[0].has_get() {
            Some(resp.mut_responses()[0].mut_get().take_value())
        } else {
            None
        }
    }

    pub fn async_request(
        &mut self,
        req: RaftCmdRequest,
    ) -> Result<mpsc::Receiver<RaftCmdResponse>> {
        self.async_request_with_opts(req, Default::default())
    }

    pub fn async_request_with_opts(
        &mut self,
        mut req: RaftCmdRequest,
        opts: RaftCmdExtraOpts,
    ) -> Result<mpsc::Receiver<RaftCmdResponse>> {
        let region_id = req.get_header().get_region_id();
        let leader = self.leader_of_region(region_id).unwrap();
        req.mut_header().set_peer(leader.clone());
        let (cb, rx) = make_cb(&req);
        self.sim
            .rl()
            .async_command_on_node_with_opts(leader.get_store_id(), req, cb, opts)?;
        Ok(rx)
    }

    pub fn async_exit_joint(&mut self, region_id: u64) -> Result<mpsc::Receiver<RaftCmdResponse>> {
        let region = block_on(self.pd_client.get_region_by_id(region_id))
            .unwrap()
            .unwrap();
        let exit_joint = new_admin_request(
            region_id,
            region.get_region_epoch(),
            new_change_peer_v2_request(vec![]),
        );
        self.async_request(exit_joint)
    }

    pub fn async_put(
        &mut self,
        key: &[u8],
        value: &[u8],
    ) -> Result<mpsc::Receiver<RaftCmdResponse>> {
        let mut region = self.get_region(key);
        let reqs = vec![new_put_cmd(key, value)];
        let put = new_request(region.get_id(), region.take_region_epoch(), reqs, false);
        self.async_request(put)
    }

    pub fn async_remove_peer(
        &mut self,
        region_id: u64,
        peer: metapb::Peer,
    ) -> Result<mpsc::Receiver<RaftCmdResponse>> {
        let region = block_on(self.pd_client.get_region_by_id(region_id))
            .unwrap()
            .unwrap();
        let remove_peer = new_change_peer_request(ConfChangeType::RemoveNode, peer);
        let req = new_admin_request(region_id, region.get_region_epoch(), remove_peer);
        self.async_request(req)
    }

    pub fn async_add_peer(
        &mut self,
        region_id: u64,
        peer: metapb::Peer,
    ) -> Result<mpsc::Receiver<RaftCmdResponse>> {
        let region = block_on(self.pd_client.get_region_by_id(region_id))
            .unwrap()
            .unwrap();
        let add_peer = new_change_peer_request(ConfChangeType::AddNode, peer);
        let req = new_admin_request(region_id, region.get_region_epoch(), add_peer);
        self.async_request(req)
    }

    pub fn must_put(&mut self, key: &[u8], value: &[u8]) {
        self.must_put_cf(CF_DEFAULT, key, value);
    }

    pub fn must_put_cf(&mut self, cf: &str, key: &[u8], value: &[u8]) {
        match self.batch_put(key, vec![new_put_cf_cmd(cf, key, value)]) {
            Ok(resp) => {
                if cfg!(feature = "test-raftstore-proxy") {
                    assert_eq!(resp.get_responses().len(), 1);
                    assert_eq!(resp.get_responses()[0].get_cmd_type(), CmdType::Put);
                }
            }
            Err(e) => {
                panic!("has error: {:?}", e);
            }
        }
    }

    pub fn put(&mut self, key: &[u8], value: &[u8]) -> result::Result<(), PbError> {
        self.batch_put(key, vec![new_put_cf_cmd(CF_DEFAULT, key, value)])
            .map(|_| ())
    }

    pub fn batch_put(
        &mut self,
        region_key: &[u8],
        reqs: Vec<Request>,
    ) -> result::Result<RaftCmdResponse, PbError> {
        let resp = self.request(region_key, reqs, false, Duration::from_secs(5));
        if resp.get_header().has_error() {
            Err(resp.get_header().get_error().clone())
        } else {
            Ok(resp)
        }
    }

    pub fn must_delete(&mut self, key: &[u8]) {
        self.must_delete_cf(CF_DEFAULT, key)
    }

    pub fn must_delete_cf(&mut self, cf: &str, key: &[u8]) {
        let resp = self.request(
            key,
            vec![new_delete_cmd(cf, key)],
            false,
            Duration::from_secs(5),
        );
        if resp.get_header().has_error() {
            panic!("response {:?} has error", resp);
        }
    }

    pub fn must_delete_range_cf(&mut self, cf: &str, start: &[u8], end: &[u8]) {
        let resp = self.request(
            start,
            vec![new_delete_range_cmd(cf, start, end)],
            false,
            Duration::from_secs(5),
        );
        if resp.get_header().has_error() {
            panic!("response {:?} has error", resp);
        }
    }

    pub fn must_notify_delete_range_cf(&mut self, cf: &str, start: &[u8], end: &[u8]) {
        let mut req = new_delete_range_cmd(cf, start, end);
        req.mut_delete_range().set_notify_only(true);
        let resp = self.request(start, vec![req], false, Duration::from_secs(5));
        if resp.get_header().has_error() {
            panic!("response {:?} has error", resp);
        }
    }

    pub fn must_flush_cf(&mut self, cf: &str, sync: bool) {
        for engines in &self.dbs {
            engines.kv.flush_cf(cf, sync).unwrap();
        }
    }

    pub fn must_get_buckets(&mut self, region_id: u64) -> BucketStat {
        let timer = Instant::now();
        let timeout = Duration::from_secs(5);
        let mut tried_times = 0;
        // At least retry once.
        while tried_times < 2 || timer.saturating_elapsed() < timeout {
            tried_times += 1;
            match self.pd_client.get_buckets(region_id) {
                Some(buckets) => return buckets,
                None => sleep_ms(100),
            }
        }
        panic!("failed to get buckets for region {}", region_id);
    }

    pub fn get_region_epoch(&self, region_id: u64) -> RegionEpoch {
        block_on(self.pd_client.get_region_by_id(region_id))
            .unwrap()
            .unwrap()
            .take_region_epoch()
    }

    pub fn region_detail(&self, region_id: u64, store_id: u64) -> RegionDetailResponse {
        let status_cmd = new_region_detail_cmd();
        let peer = new_peer(store_id, 0);
        let req = new_status_request(region_id, peer, status_cmd);
        let resp = self.call_command(req, Duration::from_secs(5));
        assert!(resp.is_ok(), "{:?}", resp);

        let mut resp = resp.unwrap();
        assert!(resp.has_status_response());
        let mut status_resp = resp.take_status_response();
        assert_eq!(status_resp.get_cmd_type(), StatusCmdType::RegionDetail);
        assert!(status_resp.has_region_detail());
        status_resp.take_region_detail()
    }

    pub fn truncated_state(&self, region_id: u64, store_id: u64) -> RaftTruncatedState {
        self.apply_state(region_id, store_id).take_truncated_state()
    }

    pub fn wait_log_truncated(&self, region_id: u64, store_id: u64, index: u64) {
        let timer = Instant::now();
        loop {
            let truncated_state = self.truncated_state(region_id, store_id);
            if truncated_state.get_index() >= index {
                return;
            }
            if timer.saturating_elapsed() >= Duration::from_secs(5) {
                panic!(
                    "[region {}] log is still not truncated to {}: {:?} on store {}",
                    region_id, index, truncated_state, store_id,
                );
            }
            thread::sleep(Duration::from_millis(10));
        }
    }

    pub fn wait_tombstone(&self, region_id: u64, peer: metapb::Peer, check_exist: bool) {
        let timer = Instant::now();
        let mut state;
        loop {
            state = self.region_local_state(region_id, peer.get_store_id());
            if state.get_state() == PeerState::Tombstone
                && (!check_exist || state.get_region().get_peers().contains(&peer))
            {
                return;
            }
            if timer.saturating_elapsed() > Duration::from_secs(5) {
                break;
            }
            thread::sleep(Duration::from_millis(10));
        }
        panic!(
            "{:?} is still not gc in region {} {:?}",
            peer, region_id, state
        );
    }

    pub fn wait_destroy_and_clean(&self, region_id: u64, peer: metapb::Peer) {
        let timer = Instant::now();
        self.wait_tombstone(region_id, peer.clone(), false);
        let mut state;
        loop {
            state = self.get_raft_local_state(region_id, peer.get_store_id());
            if state.is_none() {
                return;
            }
            if timer.saturating_elapsed() > Duration::from_secs(5) {
                break;
            }
            thread::sleep(Duration::from_millis(10));
        }
        panic!(
            "{:?} is still not cleaned in region {} {:?}",
            peer, region_id, state
        );
    }

    pub fn apply_state(&self, region_id: u64, store_id: u64) -> RaftApplyState {
        let key = keys::apply_state_key(region_id);
        self.get_engine(store_id)
            .c()
            .get_msg_cf::<RaftApplyState>(engine_traits::CF_RAFT, &key)
            .unwrap()
            .unwrap()
    }

    pub fn get_raft_local_state(&self, region_id: u64, store_id: u64) -> Option<RaftLocalState> {
        self.engines[&store_id]
            .raft
            .get_raft_state(region_id)
            .unwrap()
    }

    pub fn raft_local_state(&self, region_id: u64, store_id: u64) -> RaftLocalState {
        self.get_raft_local_state(region_id, store_id).unwrap()
    }

    pub fn region_local_state(&self, region_id: u64, store_id: u64) -> RegionLocalState {
        self.get_engine(store_id)
            .c()
            .get_msg_cf::<RegionLocalState>(
                engine_traits::CF_RAFT,
                &keys::region_state_key(region_id),
            )
            .unwrap()
            .unwrap()
    }

    pub fn must_peer_state(&self, region_id: u64, store_id: u64, peer_state: PeerState) {
        for _ in 0..100 {
            let state = self
                .get_engine(store_id)
                .c()
                .get_msg_cf::<RegionLocalState>(
                    engine_traits::CF_RAFT,
                    &keys::region_state_key(region_id),
                )
                .unwrap()
                .unwrap();
            if state.get_state() == peer_state {
                return;
            }
            sleep_ms(10);
        }
        panic!(
            "[region {}] peer state still not reach {:?}",
            region_id, peer_state
        );
    }

    pub fn wait_last_index(
        &mut self,
        region_id: u64,
        store_id: u64,
        expected: u64,
        timeout: Duration,
    ) {
        let timer = Instant::now();
        loop {
            let raft_state = self.raft_local_state(region_id, store_id);
            let cur_index = raft_state.get_last_index();
            if cur_index >= expected {
                return;
            }
            if timer.saturating_elapsed() >= timeout {
                panic!(
                    "[region {}] last index still not reach {}: {:?}",
                    region_id, expected, raft_state
                );
            }
            thread::sleep(Duration::from_millis(10));
        }
    }

    pub fn restore_kv_meta(&self, region_id: u64, store_id: u64, snap: &RocksSnapshot) {
        let (meta_start, meta_end) = (
            keys::region_meta_prefix(region_id),
            keys::region_meta_prefix(region_id + 1),
        );
        let mut kv_wb = self.engines[&store_id].kv.write_batch();
        self.engines[&store_id]
            .kv
            .scan_cf(CF_RAFT, &meta_start, &meta_end, false, |k, _| {
                kv_wb.delete(k).unwrap();
                Ok(true)
            })
            .unwrap();
        snap.scan_cf(CF_RAFT, &meta_start, &meta_end, false, |k, v| {
            kv_wb.put(k, v).unwrap();
            Ok(true)
        })
        .unwrap();

        let (raft_start, raft_end) = (
            keys::region_raft_prefix(region_id),
            keys::region_raft_prefix(region_id + 1),
        );
        self.engines[&store_id]
            .kv
            .scan_cf(CF_RAFT, &raft_start, &raft_end, false, |k, _| {
                kv_wb.delete(k).unwrap();
                Ok(true)
            })
            .unwrap();
        snap.scan_cf(CF_RAFT, &raft_start, &raft_end, false, |k, v| {
            kv_wb.put(k, v).unwrap();
            Ok(true)
        })
        .unwrap();
        kv_wb.write().unwrap();
    }

    pub fn add_send_filter<F: FilterFactory>(&self, factory: F) {
        let mut sim = self.sim.wl();
        for node_id in sim.get_node_ids() {
            for filter in factory.generate(node_id) {
                sim.add_send_filter(node_id, filter);
            }
        }
    }

    pub fn transfer_leader(&mut self, region_id: u64, leader: metapb::Peer) {
        let epoch = self.get_region_epoch(region_id);
        let transfer_leader = new_admin_request(region_id, &epoch, new_transfer_leader_cmd(leader));
        let resp = self
            .call_command_on_leader(transfer_leader, Duration::from_secs(5))
            .unwrap();
        assert_eq!(
            resp.get_admin_response().get_cmd_type(),
            AdminCmdType::TransferLeader,
            "{:?}",
            resp
        );
    }

    pub fn must_transfer_leader(&mut self, region_id: u64, leader: metapb::Peer) {
        let timer = Instant::now();
        loop {
            self.reset_leader_of_region(region_id);
            let cur_leader = self.leader_of_region(region_id);
            if let Some(ref cur_leader) = cur_leader {
                if cur_leader.get_id() == leader.get_id()
                    && cur_leader.get_store_id() == leader.get_store_id()
                {
                    return;
                }
            }
            if timer.saturating_elapsed() > Duration::from_secs(5) {
                panic!(
                    "failed to transfer leader to [{}] {:?}, current leader: {:?}",
                    region_id, leader, cur_leader
                );
            }
            self.transfer_leader(region_id, leader.clone());
        }
    }

    pub fn get_snap_dir(&self, node_id: u64) -> String {
        self.sim.rl().get_snap_dir(node_id)
    }

    pub fn get_snap_mgr(&self, node_id: u64) -> SnapManager {
        self.sim.rl().get_snap_mgr(node_id).clone()
    }

    pub fn clear_send_filters(&mut self) {
        let mut sim = self.sim.wl();
        for node_id in sim.get_node_ids() {
            sim.clear_send_filters(node_id);
        }
    }

    // It's similar to `ask_split`, the difference is the msg, it sends, is `Msg::SplitRegion`,
    // and `region` will not be embedded to that msg.
    // Caller must ensure that the `split_key` is in the `region`.
    pub fn split_region(
        &mut self,
        region: &metapb::Region,
        split_key: &[u8],
        cb: Callback<RocksSnapshot>,
    ) {
        let leader = self.leader_of_region(region.get_id()).unwrap();
        let router = self.sim.rl().get_router(leader.get_store_id()).unwrap();
        let split_key = split_key.to_vec();
        CasualRouter::send(
            &router,
            region.get_id(),
            CasualMessage::SplitRegion {
                region_epoch: region.get_region_epoch().clone(),
                split_keys: vec![split_key],
                callback: cb,
                source: "test".into(),
            },
        )
        .unwrap();
    }

    pub fn enter_force_leader(&mut self, region_id: u64, store_id: u64, failed_stores: Vec<u64>) {
        let mut plan = pdpb::RecoveryPlan::default();
        let mut force_leader = pdpb::ForceLeader::default();
        force_leader.set_enter_force_leaders([region_id].to_vec());
        force_leader.set_failed_stores(failed_stores.to_vec());
        plan.set_force_leader(force_leader);
        // Triggers the unsafe recovery plan execution.
        self.pd_client.must_set_unsafe_recovery_plan(store_id, plan);
        self.must_send_store_heartbeat(store_id);
    }

    pub fn must_enter_force_leader(
        &mut self,
        region_id: u64,
        store_id: u64,
        failed_stores: Vec<u64>,
    ) -> StoreReport {
        self.enter_force_leader(region_id, store_id, failed_stores);
        let mut store_report = None;
        for _ in 0..20 {
            store_report = self.pd_client.must_get_store_report(store_id);
            if store_report.is_some() {
                break;
            }
            sleep_ms(100);
        }
        assert_ne!(store_report, None);
        store_report.unwrap()
    }

    pub fn exit_force_leader(&mut self, region_id: u64, store_id: u64) {
        let router = self.sim.rl().get_router(store_id).unwrap();
        router
            .significant_send(region_id, SignificantMsg::ExitForceLeaderState)
            .unwrap();
    }

    pub fn must_split(&mut self, region: &metapb::Region, split_key: &[u8]) {
        let mut try_cnt = 0;
        let split_count = self.pd_client.get_split_count();
        loop {
            debug!("asking split"; "region" => ?region, "key" => ?split_key);
            // In case ask split message is ignored, we should retry.
            if try_cnt % 50 == 0 {
                debug!("must_split try once, count {}", try_cnt);
                self.reset_leader_of_region(region.get_id());
                let key = split_key.to_vec();
                let check = Box::new(move |write_resp: WriteResponse| {
                    let mut resp = write_resp.response;
                    if resp.get_header().has_error() {
                        let error = resp.get_header().get_error();
                        if error.has_epoch_not_match()
                            || error.has_not_leader()
                            || error.has_stale_command()
                            || error
                                .get_message()
                                .contains("peer has not applied to current term")
                        {
                            warn!("fail to split: {:?}, ignore.", error);
                            return;
                        }
                        panic!("failed to split: {:?}", resp);
                    }
                    let admin_resp = resp.mut_admin_response();
                    let split_resp = admin_resp.mut_splits();
                    let regions = split_resp.get_regions();
                    assert_eq!(regions.len(), 2);
                    assert_eq!(regions[0].get_end_key(), key.as_slice());
                    assert_eq!(regions[0].get_end_key(), regions[1].get_start_key());
                });
                if self.leader_of_region(region.get_id()).is_some() {
                    self.split_region(region, split_key, Callback::write(check));
                }
            }

            if self.pd_client.check_split(region, split_key)
                && self.pd_client.get_split_count() > split_count
            {
                return;
            }

            if try_cnt > 250 {
                panic!(
                    "region {:?} has not been split by {}",
                    region,
                    log_wrappers::hex_encode_upper(split_key)
                );
            }
            try_cnt += 1;
            sleep_ms(20);
        }
    }

    pub fn wait_region_split(&mut self, region: &metapb::Region) {
        self.wait_region_split_max_cnt(region, 20, 250, true);
    }

    pub fn wait_region_split_max_cnt(
        &mut self,
        region: &metapb::Region,
        itvl_ms: u64,
        max_try_cnt: u64,
        is_panic: bool,
    ) {
        let mut try_cnt = 0;
        let split_count = self.pd_client.get_split_count();
        loop {
            if self.pd_client.get_split_count() > split_count {
                match self.pd_client.get_region(region.get_start_key()) {
                    Err(_) => {}
                    Ok(left) => {
                        if left.get_end_key() != region.get_end_key() {
                            return;
                        }
                    }
                };
            }

            if try_cnt > max_try_cnt {
                if is_panic {
                    panic!(
                        "region {:?} has not been split after {}ms",
                        region,
                        max_try_cnt * itvl_ms
                    );
                } else {
                    return;
                }
            }
            try_cnt += 1;
            sleep_ms(itvl_ms);
        }
    }

    fn new_prepare_merge(&self, source: u64, target: u64) -> RaftCmdRequest {
        let region = block_on(self.pd_client.get_region_by_id(target))
            .unwrap()
            .unwrap();
        let prepare_merge = new_prepare_merge(region);
        let source_region = block_on(self.pd_client.get_region_by_id(source))
            .unwrap()
            .unwrap();
        new_admin_request(
            source_region.get_id(),
            source_region.get_region_epoch(),
            prepare_merge,
        )
    }

    pub fn merge_region(&mut self, source: u64, target: u64, cb: Callback<RocksSnapshot>) {
        let mut req = self.new_prepare_merge(source, target);
        let leader = self.leader_of_region(source).unwrap();
        req.mut_header().set_peer(leader.clone());
        self.sim
            .rl()
            .async_command_on_node(leader.get_store_id(), req, cb)
            .unwrap();
    }

    pub fn try_merge(&mut self, source: u64, target: u64) -> RaftCmdResponse {
        self.call_command_on_leader(
            self.new_prepare_merge(source, target),
            Duration::from_secs(5),
        )
        .unwrap()
    }

    pub fn must_try_merge(&mut self, source: u64, target: u64) {
        let resp = self.try_merge(source, target);
        if is_error_response(&resp) {
            panic!(
                "{} failed to try merge to {}, resp {:?}",
                source, target, resp
            );
        }
    }

    /// Make sure region exists on that store.
    pub fn must_region_exist(&mut self, region_id: u64, store_id: u64) {
        let mut try_cnt = 0;
        loop {
            let find_leader =
                new_status_request(region_id, new_peer(store_id, 0), new_region_leader_cmd());
            let resp = self
                .call_command(find_leader, Duration::from_secs(5))
                .unwrap();

            if !is_error_response(&resp) {
                return;
            }

            if try_cnt > 250 {
                panic!(
                    "region {} doesn't exist on store {} after {} tries",
                    region_id, store_id, try_cnt
                );
            }
            try_cnt += 1;
            sleep_ms(20);
        }
    }

    /// Make sure region not exists on that store.
    pub fn must_region_not_exist(&mut self, region_id: u64, store_id: u64) {
        let mut try_cnt = 0;
        loop {
            let status_cmd = new_region_detail_cmd();
            let peer = new_peer(store_id, 0);
            let req = new_status_request(region_id, peer, status_cmd);
            let resp = self.call_command(req, Duration::from_secs(5)).unwrap();
            if resp.get_header().has_error() && resp.get_header().get_error().has_region_not_found()
            {
                return;
            }

            if try_cnt > 250 {
                panic!(
                    "region {} still exists on store {} after {} tries: {:?}",
                    region_id, store_id, try_cnt, resp
                );
            }
            try_cnt += 1;
            sleep_ms(20);
        }
    }

    pub fn must_remove_region(&mut self, store_id: u64, region_id: u64) {
        let timer = Instant::now();
        loop {
            let peer = new_peer(store_id, 0);
            let find_leader = new_status_request(region_id, peer, new_region_leader_cmd());
            let resp = self
                .call_command(find_leader, Duration::from_secs(5))
                .unwrap();

            if is_error_response(&resp) {
                assert!(
                    resp.get_header().get_error().has_region_not_found(),
                    "unexpected error resp: {:?}",
                    resp
                );
                break;
            }
            if timer.saturating_elapsed() > Duration::from_secs(60) {
                panic!("region {} is not removed after 60s.", region_id);
            }
            thread::sleep(Duration::from_millis(100));
        }
    }

    // it's so common that we provide an API for it
    pub fn partition(&self, s1: Vec<u64>, s2: Vec<u64>) {
        self.add_send_filter(PartitionFilterFactory::new(s1, s2));
    }

    pub fn must_wait_for_leader_expire(&self, node_id: u64, region_id: u64) {
        let timer = Instant::now_coarse();
        while timer.saturating_elapsed() < Duration::from_secs(5) {
            if self
                .query_leader(node_id, region_id, Duration::from_secs(1))
                .is_none()
            {
                return;
            }
            sleep_ms(100);
        }
        panic!(
            "region {}'s replica in store {} still has a valid leader after 5 secs",
            region_id, node_id
        );
    }

    pub fn must_send_store_heartbeat(&self, node_id: u64) {
        let router = self.sim.rl().get_router(node_id).unwrap();
        StoreRouter::send(&router, StoreMsg::Tick(StoreTick::PdStoreHeartbeat)).unwrap();
    }

    pub fn gc_peer(
        &mut self,
        region_id: u64,
        node_id: u64,
        peer: metapb::Peer,
    ) -> std::result::Result<(), TrySendError<RaftMessage>> {
        let router = self.sim.rl().get_router(node_id).unwrap();

        let mut message = RaftMessage::default();
        message.set_region_id(region_id);
        message.set_from_peer(peer.clone());
        message.set_to_peer(peer);
        message.set_region_epoch(self.get_region_epoch(region_id));
        message.set_is_tombstone(true);
        router.send_raft_message(message)
    }

    pub fn must_gc_peer(&mut self, region_id: u64, node_id: u64, peer: metapb::Peer) {
        for _ in 0..250 {
            self.gc_peer(region_id, node_id, peer.clone()).unwrap();
            if self.region_local_state(region_id, node_id).get_state() == PeerState::Tombstone {
                return;
            }
            sleep_ms(20);
        }

        panic!(
            "gc peer timeout: region id {}, node id {}, peer {:?}",
            region_id, node_id, peer
        );
    }

    pub fn get_ctx(&mut self, key: &[u8]) -> Context {
        let region = self.get_region(key);
        let leader = self.leader_of_region(region.id).unwrap();
        let epoch = self.get_region_epoch(region.id);
        let mut ctx = Context::default();
        ctx.set_region_id(region.id);
        ctx.set_peer(leader);
        ctx.set_region_epoch(epoch);
        ctx
    }

    pub fn refresh_region_bucket_keys(
        &mut self,
        region: &metapb::Region,
        buckets: Vec<Bucket>,
        bucket_ranges: Option<Vec<BucketRange>>,
        expect_buckets: Option<Buckets>,
    ) -> u64 {
        let leader = self.leader_of_region(region.get_id()).unwrap();
        let router = self.sim.rl().get_router(leader.get_store_id()).unwrap();
        let (tx, rx) = mpsc::channel();
        let cb = Callback::Test {
            cb: Box::new(move |stat: PeerInternalStat| {
                if let Some(expect_buckets) = expect_buckets {
                    assert_eq!(expect_buckets.get_keys(), stat.buckets.keys);
                    assert_eq!(
                        expect_buckets.get_keys().len() - 1,
                        stat.buckets.sizes.len()
                    );
                }
                tx.send(stat.buckets.version).unwrap();
            }),
        };
        CasualRouter::send(
            &router,
            region.get_id(),
            CasualMessage::RefreshRegionBuckets {
                region_epoch: region.get_region_epoch().clone(),
                buckets,
                bucket_ranges,
                cb,
            },
        )
        .unwrap();
        rx.recv_timeout(Duration::from_secs(5)).unwrap()
    }

    pub fn send_half_split_region_message(
        &mut self,
        region: &metapb::Region,
        expected_bucket_ranges: Option<Vec<BucketRange>>,
    ) {
        let leader = self.leader_of_region(region.get_id()).unwrap();
        let router = self.sim.rl().get_router(leader.get_store_id()).unwrap();
        let (tx, rx) = mpsc::channel();
        let cb = Callback::Test {
            cb: Box::new(move |stat: PeerInternalStat| {
                assert_eq!(
                    expected_bucket_ranges.is_none(),
                    stat.bucket_ranges.is_none()
                );
                if let Some(expected_bucket_ranges) = expected_bucket_ranges {
                    let actual_bucket_ranges = stat.bucket_ranges.unwrap();
                    assert_eq!(expected_bucket_ranges.len(), actual_bucket_ranges.len());
                    for i in 0..actual_bucket_ranges.len() {
                        assert_eq!(expected_bucket_ranges[i].0, actual_bucket_ranges[i].0);
                        assert_eq!(expected_bucket_ranges[i].1, actual_bucket_ranges[i].1);
                    }
                }
                tx.send(1).unwrap();
            }),
        };

        CasualRouter::send(
            &router,
            region.get_id(),
            CasualMessage::HalfSplitRegion {
                region_epoch: region.get_region_epoch().clone(),
                policy: CheckPolicy::Scan,
                source: "test",
                cb,
            },
        )
        .unwrap();
        rx.recv_timeout(Duration::from_secs(5)).unwrap();
    }
}

impl<T: Simulator> Drop for Cluster<T> {
    fn drop(&mut self) {
        test_util::clear_failpoints();
        self.shutdown();
    }
}

pub fn gen_cluster(cluster_ptr: isize) -> Option<&'static Cluster<NodeCluster>> {
    unsafe {
        if cluster_ptr == 0 {
            None
        } else {
            Some(&(*(cluster_ptr as *const Cluster<NodeCluster>)))
        }
    }
}

pub unsafe fn init_cluster_ptr(cluster_ptr: &Cluster<NodeCluster>) -> isize {
    cluster_ptr as *const Cluster<NodeCluster> as isize
}<|MERGE_RESOLUTION|>--- conflicted
+++ resolved
@@ -346,11 +346,7 @@
                 std::pin::Pin::new(&*engine_store_server_wrap),
             ));
 
-<<<<<<< HEAD
-        // Used by RegionRunner.
-=======
         // TODO(tiflash) Used by RegionRunner, to remove.
->>>>>>> b33b1eb0
         let mut node_cfg = self.cfg.clone();
         let helper_sz = &*engine_store_server_helper as *const _ as isize;
         node_cfg.raft_store.engine_store_server_helper = helper_sz;
