// Copyright 2018 TiKV Project Authors. Licensed under Apache-2.0.

use std::{
    fmt::Write,
    path::Path,
    str::FromStr,
    sync::{mpsc, Arc, Mutex},
    thread,
    time::Duration,
};

use collections::HashMap;
use encryption_export::{
    data_key_manager_from_config, DataKeyManager, FileConfig, MasterKeyConfig,
};
use engine_rocks::{config::BlobRunMode, RocksEngine, RocksSnapshot};
use engine_test::raft::RaftTestEngine;
use engine_traits::{
    Engines, Iterable, Peekable, RaftEngineDebug, RaftEngineReadOnly, TabletFactory, ALL_CFS,
    CF_DEFAULT, CF_RAFT,
};
use file_system::IoRateLimiter;
use futures::executor::block_on;
use grpcio::{ChannelBuilder, Environment};
use kvproto::{
    encryptionpb::EncryptionMethod,
    kvrpcpb::{PrewriteRequestPessimisticAction::*, *},
    metapb::{self, RegionEpoch},
    raft_cmdpb::{
        AdminCmdType, AdminRequest, ChangePeerRequest, ChangePeerV2Request, CmdType,
        RaftCmdRequest, RaftCmdResponse, Request, StatusCmdType, StatusRequest,
    },
    raft_serverpb::{
        PeerState, RaftApplyState, RaftLocalState, RaftTruncatedState, RegionLocalState,
    },
    tikvpb::TikvClient,
};
use pd_client::PdClient;
use protobuf::RepeatedField;
use raft::eraftpb::ConfChangeType;
use raftstore::{
    store::{fsm::RaftRouter, *},
    RaftRouterCompactedEventSender, Result,
};
use rand::RngCore;
use server::server::ConfiguredRaftEngine;
use tempfile::TempDir;
use test_pd_client::TestPdClient;
use tikv::{config::*, server::KvEngineFactoryBuilder, storage::point_key_range};
pub use tikv_util::store::{find_peer, new_learner_peer, new_peer};
use tikv_util::{config::*, escape, time::ThreadReadId, worker::LazyWorker, HandyRwLock};
use txn_types::Key;

use crate::{Cluster, Config, ServerCluster, Simulator};

pub fn must_get(engine: &RocksEngine, cf: &str, key: &[u8], value: Option<&[u8]>) {
    for _ in 1..300 {
        let res = engine.get_value_cf(cf, &keys::data_key(key)).unwrap();
        if let (Some(value), Some(res)) = (value, res.as_ref()) {
            assert_eq!(value, &res[..]);
            return;
        }
        if value.is_none() && res.is_none() {
            return;
        }
        thread::sleep(Duration::from_millis(20));
    }
    debug!("last try to get {}", log_wrappers::hex_encode_upper(key));
    let res = engine.get_value_cf(cf, &keys::data_key(key)).unwrap();
    if value.is_none() && res.is_none()
        || value.is_some() && res.is_some() && value.unwrap() == &*res.unwrap()
    {
        return;
    }
    panic!(
        "can't get value {:?} for key {}",
        value.map(escape),
        log_wrappers::hex_encode_upper(key)
    )
}

pub fn must_get_equal(engine: &RocksEngine, key: &[u8], value: &[u8]) {
    must_get(engine, "default", key, Some(value));
}

pub fn must_get_none(engine: &RocksEngine, key: &[u8]) {
    must_get(engine, "default", key, None);
}

pub fn must_get_cf_equal(engine: &RocksEngine, cf: &str, key: &[u8], value: &[u8]) {
    must_get(engine, cf, key, Some(value));
}

pub fn must_get_cf_none(engine: &RocksEngine, cf: &str, key: &[u8]) {
    must_get(engine, cf, key, None);
}

pub fn must_region_cleared(engine: &Engines<RocksEngine, RaftTestEngine>, region: &metapb::Region) {
    let id = region.get_id();
    let state_key = keys::region_state_key(id);
    let state: RegionLocalState = engine.kv.get_msg_cf(CF_RAFT, &state_key).unwrap().unwrap();
    assert_eq!(state.get_state(), PeerState::Tombstone, "{:?}", state);
    let start_key = keys::data_key(region.get_start_key());
    let end_key = keys::data_key(region.get_end_key());
    for cf in ALL_CFS {
        engine
            .kv
            .scan(cf, &start_key, &end_key, false, |k, v| {
                panic!(
                    "[region {}] unexpected ({:?}, {:?}) in cf {:?}",
                    id, k, v, cf
                );
            })
            .unwrap();
    }

    engine
        .raft
        .scan_entries(id, |_| panic!("[region {}] unexpected entry", id))
        .unwrap();

    let state: Option<RaftLocalState> = engine.raft.get_raft_state(id).unwrap();
    assert!(
        state.is_none(),
        "[region {}] raft state key should be removed: {:?}",
        id,
        state
    );
}

lazy_static! {
    static ref TEST_CONFIG: TikvConfig = {
        let manifest_dir = Path::new(env!("CARGO_MANIFEST_DIR"));
        let common_test_cfg = manifest_dir.join("src/common-test.toml");
        TikvConfig::from_file(&common_test_cfg, None).unwrap_or_else(|e| {
            panic!(
                "invalid auto generated configuration file {}, err {}",
                manifest_dir.display(),
                e
            );
        })
    };
}

pub fn new_tikv_config(cluster_id: u64) -> TikvConfig {
    let mut cfg = TEST_CONFIG.clone();
    cfg.server.cluster_id = cluster_id;
    cfg
}

pub fn new_tikv_config_with_api_ver(cluster_id: u64, api_ver: ApiVersion) -> TikvConfig {
    let mut cfg = TEST_CONFIG.clone();
    cfg.server.cluster_id = cluster_id;
    cfg.storage.set_api_version(api_ver);
    cfg
}

// Create a base request.
pub fn new_base_request(region_id: u64, epoch: RegionEpoch, read_quorum: bool) -> RaftCmdRequest {
    let mut req = RaftCmdRequest::default();
    req.mut_header().set_region_id(region_id);
    req.mut_header().set_region_epoch(epoch);
    req.mut_header().set_read_quorum(read_quorum);
    req
}

pub fn new_request(
    region_id: u64,
    epoch: RegionEpoch,
    requests: Vec<Request>,
    read_quorum: bool,
) -> RaftCmdRequest {
    let mut req = new_base_request(region_id, epoch, read_quorum);
    req.set_requests(requests.into());
    req
}

pub fn new_put_cmd(key: &[u8], value: &[u8]) -> Request {
    let mut cmd = Request::default();
    cmd.set_cmd_type(CmdType::Put);
    cmd.mut_put().set_key(key.to_vec());
    cmd.mut_put().set_value(value.to_vec());
    cmd
}

pub fn new_put_cf_cmd(cf: &str, key: &[u8], value: &[u8]) -> Request {
    let mut cmd = Request::default();
    cmd.set_cmd_type(CmdType::Put);
    cmd.mut_put().set_key(key.to_vec());
    cmd.mut_put().set_value(value.to_vec());
    cmd.mut_put().set_cf(cf.to_string());
    cmd
}

pub fn new_get_cmd(key: &[u8]) -> Request {
    let mut cmd = Request::default();
    cmd.set_cmd_type(CmdType::Get);
    cmd.mut_get().set_key(key.to_vec());
    cmd
}

pub fn new_snap_cmd() -> Request {
    let mut cmd = Request::default();
    cmd.set_cmd_type(CmdType::Snap);
    cmd
}

pub fn new_read_index_cmd() -> Request {
    let mut cmd = Request::default();
    cmd.set_cmd_type(CmdType::ReadIndex);
    cmd
}

pub fn new_get_cf_cmd(cf: &str, key: &[u8]) -> Request {
    let mut cmd = Request::default();
    cmd.set_cmd_type(CmdType::Get);
    cmd.mut_get().set_key(key.to_vec());
    cmd.mut_get().set_cf(cf.to_string());
    cmd
}

pub fn new_delete_cmd(cf: &str, key: &[u8]) -> Request {
    let mut cmd = Request::default();
    cmd.set_cmd_type(CmdType::Delete);
    cmd.mut_delete().set_key(key.to_vec());
    cmd.mut_delete().set_cf(cf.to_string());
    cmd
}

pub fn new_delete_range_cmd(cf: &str, start: &[u8], end: &[u8]) -> Request {
    let mut cmd = Request::default();
    cmd.set_cmd_type(CmdType::DeleteRange);
    cmd.mut_delete_range().set_start_key(start.to_vec());
    cmd.mut_delete_range().set_end_key(end.to_vec());
    cmd.mut_delete_range().set_cf(cf.to_string());
    cmd
}

pub fn new_status_request(
    region_id: u64,
    peer: metapb::Peer,
    request: StatusRequest,
) -> RaftCmdRequest {
    let mut req = new_base_request(region_id, RegionEpoch::default(), false);
    req.mut_header().set_peer(peer);
    req.set_status_request(request);
    req
}

pub fn new_region_detail_cmd() -> StatusRequest {
    let mut cmd = StatusRequest::default();
    cmd.set_cmd_type(StatusCmdType::RegionDetail);
    cmd
}

pub fn new_region_leader_cmd() -> StatusRequest {
    let mut cmd = StatusRequest::default();
    cmd.set_cmd_type(StatusCmdType::RegionLeader);
    cmd
}

pub fn new_admin_request(
    region_id: u64,
    epoch: &RegionEpoch,
    request: AdminRequest,
) -> RaftCmdRequest {
    let mut req = new_base_request(region_id, epoch.clone(), false);
    req.set_admin_request(request);
    req
}

pub fn new_change_peer_request(change_type: ConfChangeType, peer: metapb::Peer) -> AdminRequest {
    let mut req = AdminRequest::default();
    req.set_cmd_type(AdminCmdType::ChangePeer);
    req.mut_change_peer().set_change_type(change_type);
    req.mut_change_peer().set_peer(peer);
    req
}

pub fn new_change_peer_v2_request(changes: Vec<ChangePeerRequest>) -> AdminRequest {
    let mut cp = ChangePeerV2Request::default();
    cp.set_changes(changes.into());
    let mut req = AdminRequest::default();
    req.set_cmd_type(AdminCmdType::ChangePeerV2);
    req.set_change_peer_v2(cp);
    req
}

pub fn new_compact_log_request(index: u64, term: u64) -> AdminRequest {
    let mut req = AdminRequest::default();
    req.set_cmd_type(AdminCmdType::CompactLog);
    req.mut_compact_log().set_compact_index(index);
    req.mut_compact_log().set_compact_term(term);
    req
}

pub fn new_transfer_leader_cmd(peer: metapb::Peer) -> AdminRequest {
    let mut cmd = AdminRequest::default();
    cmd.set_cmd_type(AdminCmdType::TransferLeader);
    cmd.mut_transfer_leader().set_peer(peer);
    cmd
}

pub fn new_prepare_merge(target_region: metapb::Region) -> AdminRequest {
    let mut cmd = AdminRequest::default();
    cmd.set_cmd_type(AdminCmdType::PrepareMerge);
    cmd.mut_prepare_merge().set_target(target_region);
    cmd
}

pub fn new_store(store_id: u64, addr: String) -> metapb::Store {
    let mut store = metapb::Store::default();
    store.set_id(store_id);
    store.set_address(addr);

    store
}

pub fn sleep_ms(ms: u64) {
    thread::sleep(Duration::from_millis(ms));
}

pub fn sleep_until_election_triggered(cfg: &Config) {
    let election_timeout = cfg.raft_store.raft_base_tick_interval.as_millis()
        * cfg.raft_store.raft_election_timeout_ticks as u64;
    sleep_ms(3u64 * election_timeout);
}

pub fn is_error_response(resp: &RaftCmdResponse) -> bool {
    resp.get_header().has_error()
}

#[derive(Default)]
struct CallbackLeakDetector {
    called: bool,
}

impl Drop for CallbackLeakDetector {
    fn drop(&mut self) {
        if self.called {
            return;
        }

        debug!("before capture");
        let bt = backtrace::Backtrace::new();
        warn!("callback is dropped"; "backtrace" => ?bt);
    }
}

pub fn make_cb(cmd: &RaftCmdRequest) -> (Callback<RocksSnapshot>, mpsc::Receiver<RaftCmdResponse>) {
    let mut is_read = cmd.has_status_request();
    let mut is_write = cmd.has_admin_request();
    for req in cmd.get_requests() {
        match req.get_cmd_type() {
            CmdType::Get | CmdType::Snap | CmdType::ReadIndex => is_read = true,
            CmdType::Put | CmdType::Delete | CmdType::DeleteRange | CmdType::IngestSst => {
                is_write = true
            }
            CmdType::Invalid | CmdType::Prewrite => panic!("Invalid RaftCmdRequest: {:?}", cmd),
        }
    }
    assert!(is_read ^ is_write, "Invalid RaftCmdRequest: {:?}", cmd);

    let (tx, rx) = mpsc::channel();
    let mut detector = CallbackLeakDetector::default();
    let cb = if is_read {
        Callback::read(Box::new(move |resp: ReadResponse<RocksSnapshot>| {
            detector.called = true;
            // we don't care error actually.
            let _ = tx.send(resp.response);
        }))
    } else {
        Callback::write(Box::new(move |resp: WriteResponse| {
            detector.called = true;
            // we don't care error actually.
            let _ = tx.send(resp.response);
        }))
    };
    (cb, rx)
}

pub fn make_cb_ext(
    cmd: &RaftCmdRequest,
    proposed: Option<ExtCallback>,
    committed: Option<ExtCallback>,
) -> (Callback<RocksSnapshot>, mpsc::Receiver<RaftCmdResponse>) {
    let (cb, receiver) = make_cb(cmd);
    if let Callback::Write { cb, .. } = cb {
        (Callback::write_ext(cb, proposed, committed), receiver)
    } else {
        (cb, receiver)
    }
}

// Issue a read request on the specified peer.
pub fn read_on_peer<T: Simulator>(
    cluster: &mut Cluster<T>,
    peer: metapb::Peer,
    region: metapb::Region,
    key: &[u8],
    read_quorum: bool,
    timeout: Duration,
) -> Result<RaftCmdResponse> {
    let mut request = new_request(
        region.get_id(),
        region.get_region_epoch().clone(),
        vec![new_get_cmd(key)],
        read_quorum,
    );
    request.mut_header().set_peer(peer);
    cluster.read(None, request, timeout)
}

pub fn async_read_on_peer<T: Simulator>(
    cluster: &mut Cluster<T>,
    peer: metapb::Peer,
    region: metapb::Region,
    key: &[u8],
    read_quorum: bool,
    replica_read: bool,
) -> mpsc::Receiver<RaftCmdResponse> {
    let node_id = peer.get_store_id();
    let mut request = new_request(
        region.get_id(),
        region.get_region_epoch().clone(),
        vec![new_get_cmd(key)],
        read_quorum,
    );
    request.mut_header().set_peer(peer);
    request.mut_header().set_replica_read(replica_read);
    let (tx, rx) = mpsc::sync_channel(1);
    let cb = Callback::read(Box::new(move |resp| drop(tx.send(resp.response))));
    cluster.sim.wl().async_read(node_id, None, request, cb);
    rx
}

pub fn batch_read_on_peer<T: Simulator>(
    cluster: &mut Cluster<T>,
    requests: &[(metapb::Peer, metapb::Region)],
) -> Vec<ReadResponse<RocksSnapshot>> {
    let batch_id = Some(ThreadReadId::new());
    let (tx, rx) = mpsc::sync_channel(3);
    let mut results = vec![];
    let mut len = 0;
    for (peer, region) in requests {
        let node_id = peer.get_store_id();
        let mut request = new_request(
            region.get_id(),
            region.get_region_epoch().clone(),
            vec![new_snap_cmd()],
            false,
        );
        request.mut_header().set_peer(peer.clone());
        let t = tx.clone();
        let cb = Callback::read(Box::new(move |resp| {
            t.send((len, resp)).unwrap();
        }));
        cluster
            .sim
            .wl()
            .async_read(node_id, batch_id.clone(), request, cb);
        len += 1;
    }
    while results.len() < len {
        results.push(rx.recv_timeout(Duration::from_secs(1)).unwrap());
    }
    results.sort_by_key(|resp| resp.0);
    results.into_iter().map(|resp| resp.1).collect()
}

pub fn read_index_on_peer<T: Simulator>(
    cluster: &mut Cluster<T>,
    peer: metapb::Peer,
    region: metapb::Region,
    read_quorum: bool,
    timeout: Duration,
) -> Result<RaftCmdResponse> {
    let mut request = new_request(
        region.get_id(),
        region.get_region_epoch().clone(),
        vec![new_read_index_cmd()],
        read_quorum,
    );
    request.mut_header().set_peer(peer);
    cluster.read(None, request, timeout)
}

pub fn async_read_index_on_peer<T: Simulator>(
    cluster: &mut Cluster<T>,
    peer: metapb::Peer,
    region: metapb::Region,
    key: &[u8],
    read_quorum: bool,
) -> mpsc::Receiver<RaftCmdResponse> {
    let node_id = peer.get_store_id();
    let mut cmd = new_read_index_cmd();
    cmd.mut_read_index().set_start_ts(u64::MAX);
    cmd.mut_read_index()
        .mut_key_ranges()
        .push(point_key_range(Key::from_raw(key)));
    let mut request = new_request(
        region.get_id(),
        region.get_region_epoch().clone(),
        vec![cmd],
        read_quorum,
    );
    request.mut_header().set_peer(peer);
    let (tx, rx) = mpsc::sync_channel(1);
    let cb = Callback::read(Box::new(move |resp| drop(tx.send(resp.response))));
    cluster.sim.wl().async_read(node_id, None, request, cb);
    rx
}

pub fn must_get_value(resp: &RaftCmdResponse) -> Vec<u8> {
    if resp.get_header().has_error() {
        panic!("failed to read {:?}", resp);
    }
    assert_eq!(resp.get_responses().len(), 1);
    assert_eq!(resp.get_responses()[0].get_cmd_type(), CmdType::Get);
    assert!(resp.get_responses()[0].has_get());
    resp.get_responses()[0].get_get().get_value().to_vec()
}

pub fn must_read_on_peer<T: Simulator>(
    cluster: &mut Cluster<T>,
    peer: metapb::Peer,
    region: metapb::Region,
    key: &[u8],
    value: &[u8],
) {
    let timeout = Duration::from_secs(5);
    match read_on_peer(cluster, peer, region, key, false, timeout) {
        Ok(ref resp) if value == must_get_value(resp).as_slice() => (),
        other => panic!(
            "read key {}, expect value {:?}, got {:?}",
            log_wrappers::hex_encode_upper(key),
            value,
            other
        ),
    }
}

pub fn must_error_read_on_peer<T: Simulator>(
    cluster: &mut Cluster<T>,
    peer: metapb::Peer,
    region: metapb::Region,
    key: &[u8],
    timeout: Duration,
) {
    if let Ok(mut resp) = read_on_peer(cluster, peer, region, key, false, timeout) {
        if !resp.get_header().has_error() {
            let value = resp.mut_responses()[0].mut_get().take_value();
            panic!(
                "key {}, expect error but got {}",
                log_wrappers::hex_encode_upper(key),
                escape(&value)
            );
        }
    }
}

pub fn must_contains_error(resp: &RaftCmdResponse, msg: &str) {
    let header = resp.get_header();
    assert!(header.has_error());
    let err_msg = header.get_error().get_message();
    assert!(err_msg.contains(msg), "{:?}", resp);
}

pub fn create_test_engine(
    // TODO: pass it in for all cases.
    router: Option<RaftRouter<RocksEngine, RaftTestEngine>>,
    limiter: Option<Arc<IoRateLimiter>>,
    cfg: &Config,
) -> (
    Engines<RocksEngine, RaftTestEngine>,
    Option<Arc<DataKeyManager>>,
    TempDir,
    LazyWorker<String>,
) {
    let dir = test_util::temp_dir("test_cluster", cfg.prefer_mem);
    let mut cfg = cfg.clone();
    cfg.storage.data_dir = dir.path().to_str().unwrap().to_string();
    cfg.raft_store.raftdb_path = cfg.infer_raft_db_path(None).unwrap();
    cfg.raft_engine.mut_config().dir = cfg.infer_raft_engine_path(None).unwrap();
    let key_manager =
        data_key_manager_from_config(&cfg.security.encryption, dir.path().to_str().unwrap())
            .unwrap()
            .map(Arc::new);
    let cache = cfg.storage.block_cache.build_shared_cache();
    let env = cfg
        .build_shared_rocks_env(key_manager.clone(), limiter)
        .unwrap();

    let sst_worker = LazyWorker::new("sst-recovery");
    let scheduler = sst_worker.scheduler();

    let raft_engine = RaftTestEngine::build(&cfg, &env, &key_manager, &cache);

    let mut builder =
        KvEngineFactoryBuilder::new(env, &cfg, dir.path()).sst_recovery_sender(Some(scheduler));
    if let Some(cache) = cache {
        builder = builder.block_cache(cache);
    }
    if let Some(router) = router {
        builder = builder.compaction_event_sender(Arc::new(RaftRouterCompactedEventSender {
            router: Mutex::new(router),
        }));
    }
    let factory = builder.build();
    let engine = factory.create_shared_db().unwrap();
    let engines = Engines::new(engine, raft_engine);
    (engines, key_manager, dir, sst_worker)
}

pub fn configure_for_request_snapshot<T: Simulator>(cluster: &mut Cluster<T>) {
    // We don't want to generate snapshots due to compact log.
    cluster.cfg.raft_store.raft_log_gc_threshold = 1000;
    cluster.cfg.raft_store.raft_log_gc_count_limit = Some(1000);
    cluster.cfg.raft_store.raft_log_gc_size_limit = Some(ReadableSize::mb(20));
}

pub fn configure_for_hibernate<T: Simulator>(cluster: &mut Cluster<T>) {
    // Uses long check interval to make leader keep sleeping during tests.
    cluster.cfg.raft_store.abnormal_leader_missing_duration = ReadableDuration::secs(20);
    cluster.cfg.raft_store.max_leader_missing_duration = ReadableDuration::secs(40);
    cluster.cfg.raft_store.peer_stale_state_check_interval = ReadableDuration::secs(10);
}

pub fn configure_for_snapshot<T: Simulator>(cluster: &mut Cluster<T>) {
    // Truncate the log quickly so that we can force sending snapshot.
    cluster.cfg.raft_store.raft_log_gc_tick_interval = ReadableDuration::millis(20);
    cluster.cfg.raft_store.raft_log_gc_count_limit = Some(2);
    cluster.cfg.raft_store.merge_max_log_gap = 1;
    cluster.cfg.raft_store.snap_mgr_gc_tick_interval = ReadableDuration::millis(50);
}

pub fn configure_for_merge<T: Simulator>(cluster: &mut Cluster<T>) {
    // Avoid log compaction which will prevent merge.
    cluster.cfg.raft_store.raft_log_gc_threshold = 1000;
    cluster.cfg.raft_store.raft_log_gc_count_limit = Some(1000);
    cluster.cfg.raft_store.raft_log_gc_size_limit = Some(ReadableSize::mb(20));
    // Make merge check resume quickly.
    cluster.cfg.raft_store.merge_check_tick_interval = ReadableDuration::millis(100);
    // When isolated, follower relies on stale check tick to detect failure leader,
    // choose a smaller number to make it recover faster.
    cluster.cfg.raft_store.peer_stale_state_check_interval = ReadableDuration::millis(500);
}

pub fn ignore_merge_target_integrity<T: Simulator>(cluster: &mut Cluster<T>) {
    cluster.cfg.raft_store.dev_assert = false;
    cluster.pd_client.ignore_merge_target_integrity();
}

pub fn configure_for_lease_read<T: Simulator>(
    cluster: &mut Cluster<T>,
    base_tick_ms: Option<u64>,
    election_ticks: Option<usize>,
) -> Duration {
    if let Some(base_tick_ms) = base_tick_ms {
        cluster.cfg.raft_store.raft_base_tick_interval = ReadableDuration::millis(base_tick_ms);
    }
    let base_tick_interval = cluster.cfg.raft_store.raft_base_tick_interval.0;
    if let Some(election_ticks) = election_ticks {
        cluster.cfg.raft_store.raft_election_timeout_ticks = election_ticks;
    }
    let election_ticks = cluster.cfg.raft_store.raft_election_timeout_ticks as u32;
    let election_timeout = base_tick_interval * election_ticks;
    // Adjust max leader lease.
    cluster.cfg.raft_store.raft_store_max_leader_lease =
        ReadableDuration(election_timeout - base_tick_interval);
    // Use large peer check interval, abnormal and max leader missing duration to
    // make a valid config, that is election timeout x 2 < peer stale state
    // check < abnormal < max leader missing duration.
    cluster.cfg.raft_store.peer_stale_state_check_interval = ReadableDuration(election_timeout * 3);
    cluster.cfg.raft_store.abnormal_leader_missing_duration =
        ReadableDuration(election_timeout * 4);
    cluster.cfg.raft_store.max_leader_missing_duration = ReadableDuration(election_timeout * 5);

    election_timeout
}

pub fn configure_for_enable_titan<T: Simulator>(
    cluster: &mut Cluster<T>,
    min_blob_size: ReadableSize,
) {
    cluster.cfg.rocksdb.titan.enabled = true;
    cluster.cfg.rocksdb.titan.purge_obsolete_files_period = ReadableDuration::secs(1);
    cluster.cfg.rocksdb.titan.max_background_gc = 10;
    cluster.cfg.rocksdb.defaultcf.titan.min_blob_size = min_blob_size;
    cluster.cfg.rocksdb.defaultcf.titan.blob_run_mode = BlobRunMode::Normal;
    cluster.cfg.rocksdb.defaultcf.titan.min_gc_batch_size = ReadableSize::kb(0);
}

pub fn configure_for_disable_titan<T: Simulator>(cluster: &mut Cluster<T>) {
    cluster.cfg.rocksdb.titan.enabled = false;
}

pub fn configure_for_encryption<T: Simulator>(cluster: &mut Cluster<T>) {
    let manifest_dir = Path::new(env!("CARGO_MANIFEST_DIR"));
    let master_key_file = manifest_dir.join("src/master-key.data");

    let cfg = &mut cluster.cfg.security.encryption;
    cfg.data_encryption_method = EncryptionMethod::Aes128Ctr;
    cfg.data_key_rotation_period = ReadableDuration(Duration::from_millis(100));
    cfg.master_key = MasterKeyConfig::File {
        config: FileConfig {
            path: master_key_file.to_str().unwrap().to_owned(),
        },
    }
}

pub fn configure_for_causal_ts<T: Simulator>(
    cluster: &mut Cluster<T>,
    renew_interval: &str,
    renew_batch_min_size: u32,
) {
    let cfg = &mut cluster.cfg.causal_ts;
    cfg.renew_interval = ReadableDuration::from_str(renew_interval).unwrap();
    cfg.renew_batch_min_size = renew_batch_min_size;
}

/// Keep putting random kvs until specified size limit is reached.
pub fn put_till_size<T: Simulator>(
    cluster: &mut Cluster<T>,
    limit: u64,
    range: &mut dyn Iterator<Item = u64>,
) -> Vec<u8> {
    put_cf_till_size(cluster, CF_DEFAULT, limit, range)
}

pub fn put_cf_till_size<T: Simulator>(
    cluster: &mut Cluster<T>,
    cf: &'static str,
    limit: u64,
    range: &mut dyn Iterator<Item = u64>,
) -> Vec<u8> {
    assert!(limit > 0);
    let mut len = 0;
    let mut rng = rand::thread_rng();
    let mut key = String::new();
    let mut value = vec![0; 64];
    while len < limit {
        let batch_size = std::cmp::min(1024, limit - len);
        let mut reqs = vec![];
        for _ in 0..batch_size / 74 + 1 {
            key.clear();
            let key_id = range.next().unwrap();
            write!(key, "{:09}", key_id).unwrap();
            rng.fill_bytes(&mut value);
            // plus 1 for the extra encoding prefix
            len += key.len() as u64 + 1;
            len += value.len() as u64;
            reqs.push(new_put_cf_cmd(cf, key.as_bytes(), &value));
        }
        cluster.batch_put(key.as_bytes(), reqs).unwrap();
        // Approximate size of memtable is inaccurate for small data,
        // we flush it to SST so we can use the size properties instead.
        cluster.must_flush_cf(cf, true);
    }
    key.into_bytes()
}

pub fn new_mutation(op: Op, k: &[u8], v: &[u8]) -> Mutation {
    let mut mutation = Mutation::default();
    mutation.set_op(op);
    mutation.set_key(k.to_vec());
    mutation.set_value(v.to_vec());
    mutation
}

pub fn must_kv_write(
    pd_client: &TestPdClient,
    client: &TikvClient,
    ctx: Context,
    kvs: Vec<Mutation>,
    pk: Vec<u8>,
) -> u64 {
    let keys: Vec<_> = kvs.iter().map(|m| m.get_key().to_vec()).collect();
    let start_ts = block_on(pd_client.get_tso()).unwrap();
    must_kv_prewrite(client, ctx.clone(), kvs, pk, start_ts.into_inner());
    let commit_ts = block_on(pd_client.get_tso()).unwrap();
    must_kv_commit(
        client,
        ctx,
        keys,
        start_ts.into_inner(),
        commit_ts.into_inner(),
        commit_ts.into_inner(),
    );
    commit_ts.into_inner()
}

pub fn must_kv_read_equal(client: &TikvClient, ctx: Context, key: Vec<u8>, val: Vec<u8>, ts: u64) {
    let mut get_req = GetRequest::default();
    get_req.set_context(ctx);
    get_req.set_key(key);
    get_req.set_version(ts);

    for _ in 1..250 {
        let mut get_resp = client.kv_get(&get_req).unwrap();
        if get_resp.has_region_error() || get_resp.has_error() || get_resp.get_not_found() {
            thread::sleep(Duration::from_millis(20));
        } else if get_resp.take_value() == val {
            return;
        }
    }

    // Last try
    let mut get_resp = client.kv_get(&get_req).unwrap();
    assert!(
        !get_resp.has_region_error(),
        "{:?}",
        get_resp.get_region_error()
    );
    assert!(!get_resp.has_error(), "{:?}", get_resp.get_error());
    assert!(!get_resp.get_not_found());
    assert_eq!(get_resp.take_value(), val);
}

// TODO: replace the redundant code
pub fn complete_data_commit(client: &TikvClient, ctx: &Context, ts: u64, k: Vec<u8>, v: Vec<u8>) {
    // Prewrite
    let prewrite_start_version = ts + 1;
    let mut mutation = Mutation::default();
    mutation.set_op(Op::Put);
    mutation.set_key(k.clone());
    mutation.set_value(v.clone());
    must_kv_prewrite(
        client,
        ctx.clone(),
        vec![mutation],
        k.clone(),
        prewrite_start_version,
    );
    // Commit
    let commit_version = ts + 2;
    must_kv_commit(
        client,
        ctx.clone(),
        vec![k.clone()],
        prewrite_start_version,
        commit_version,
        commit_version,
    );
    // Get
    must_kv_read_equal(client, ctx.clone(), k, v, ts + 3);
}

pub fn kv_read(client: &TikvClient, ctx: Context, key: Vec<u8>, ts: u64) -> GetResponse {
    let mut get_req = GetRequest::default();
    get_req.set_context(ctx);
    get_req.set_key(key);
    get_req.set_version(ts);
    client.kv_get(&get_req).unwrap()
}

pub fn kv_batch_read(
    client: &TikvClient,
    ctx: Context,
    keys: Vec<Vec<u8>>,
    ts: u64,
) -> BatchGetResponse {
    let mut batch_get_req = BatchGetRequest::default();
    batch_get_req.set_context(ctx);
    batch_get_req.set_keys(RepeatedField::from(keys));
    batch_get_req.set_version(ts);
    client.kv_batch_get(&batch_get_req).unwrap()
}

pub fn must_kv_prewrite_with(
    client: &TikvClient,
    ctx: Context,
    muts: Vec<Mutation>,
    pk: Vec<u8>,
    ts: u64,
    for_update_ts: u64,
    use_async_commit: bool,
    try_one_pc: bool,
) {
    let mut prewrite_req = PrewriteRequest::default();
    prewrite_req.set_context(ctx);
    if for_update_ts != 0 {
        prewrite_req.pessimistic_actions = vec![DoPessimisticCheck; muts.len()];
    }
    prewrite_req.set_mutations(muts.into_iter().collect());
    prewrite_req.primary_lock = pk;
    prewrite_req.start_version = ts;
    prewrite_req.lock_ttl = 3000;
    prewrite_req.for_update_ts = for_update_ts;
    prewrite_req.min_commit_ts = prewrite_req.start_version + 1;
    prewrite_req.use_async_commit = use_async_commit;
    prewrite_req.try_one_pc = try_one_pc;
    let prewrite_resp = client.kv_prewrite(&prewrite_req).unwrap();
    assert!(
        !prewrite_resp.has_region_error(),
        "{:?}",
        prewrite_resp.get_region_error()
    );
    assert!(
        prewrite_resp.errors.is_empty(),
        "{:?}",
        prewrite_resp.get_errors()
    );
}

pub fn try_kv_prewrite_with(
    client: &TikvClient,
    ctx: Context,
    muts: Vec<Mutation>,
    pk: Vec<u8>,
    ts: u64,
    for_update_ts: u64,
    use_async_commit: bool,
    try_one_pc: bool,
) -> PrewriteResponse {
    let mut prewrite_req = PrewriteRequest::default();
    prewrite_req.set_context(ctx);
    if for_update_ts != 0 {
        prewrite_req.pessimistic_actions = vec![DoPessimisticCheck; muts.len()];
    }
    prewrite_req.set_mutations(muts.into_iter().collect());
    prewrite_req.primary_lock = pk;
    prewrite_req.start_version = ts;
    prewrite_req.lock_ttl = 3000;
    prewrite_req.for_update_ts = for_update_ts;
    prewrite_req.min_commit_ts = prewrite_req.start_version + 1;
    prewrite_req.use_async_commit = use_async_commit;
    prewrite_req.try_one_pc = try_one_pc;
    client.kv_prewrite(&prewrite_req).unwrap()
}

pub fn try_kv_prewrite(
    client: &TikvClient,
    ctx: Context,
    muts: Vec<Mutation>,
    pk: Vec<u8>,
    ts: u64,
) -> PrewriteResponse {
    try_kv_prewrite_with(client, ctx, muts, pk, ts, 0, false, false)
}

pub fn try_kv_prewrite_pessimistic(
    client: &TikvClient,
    ctx: Context,
    muts: Vec<Mutation>,
    pk: Vec<u8>,
    ts: u64,
) -> PrewriteResponse {
    try_kv_prewrite_with(client, ctx, muts, pk, ts, ts, false, false)
}

pub fn must_kv_prewrite(
    client: &TikvClient,
    ctx: Context,
    muts: Vec<Mutation>,
    pk: Vec<u8>,
    ts: u64,
) {
    must_kv_prewrite_with(client, ctx, muts, pk, ts, 0, false, false)
}

pub fn must_kv_prewrite_pessimistic(
    client: &TikvClient,
    ctx: Context,
    muts: Vec<Mutation>,
    pk: Vec<u8>,
    ts: u64,
) {
    must_kv_prewrite_with(client, ctx, muts, pk, ts, ts, false, false)
}

pub fn must_kv_commit(
    client: &TikvClient,
    ctx: Context,
    keys: Vec<Vec<u8>>,
    start_ts: u64,
    commit_ts: u64,
    expect_commit_ts: u64,
) {
    let mut commit_req = CommitRequest::default();
    commit_req.set_context(ctx);
    commit_req.start_version = start_ts;
    commit_req.set_keys(keys.into_iter().collect());
    commit_req.commit_version = commit_ts;
    let commit_resp = client.kv_commit(&commit_req).unwrap();
    assert!(
        !commit_resp.has_region_error(),
        "{:?}",
        commit_resp.get_region_error()
    );
    assert!(!commit_resp.has_error(), "{:?}", commit_resp.get_error());
    assert_eq!(commit_resp.get_commit_version(), expect_commit_ts);
}

pub fn must_kv_rollback(client: &TikvClient, ctx: Context, keys: Vec<Vec<u8>>, start_ts: u64) {
    let mut rollback_req = BatchRollbackRequest::default();
    rollback_req.set_context(ctx);
    rollback_req.start_version = start_ts;
    rollback_req.set_keys(keys.into_iter().collect());
    let rollback_req = client.kv_batch_rollback(&rollback_req).unwrap();
    assert!(
        !rollback_req.has_region_error(),
        "{:?}",
        rollback_req.get_region_error()
    );
}

pub fn kv_pessimistic_lock(
    client: &TikvClient,
    ctx: Context,
    keys: Vec<Vec<u8>>,
    ts: u64,
    for_update_ts: u64,
    return_values: bool,
) -> PessimisticLockResponse {
    kv_pessimistic_lock_with_ttl(client, ctx, keys, ts, for_update_ts, return_values, 20)
}

pub fn kv_pessimistic_lock_with_ttl(
    client: &TikvClient,
    ctx: Context,
    keys: Vec<Vec<u8>>,
    ts: u64,
    for_update_ts: u64,
    return_values: bool,
    ttl: u64,
) -> PessimisticLockResponse {
    let mut req = PessimisticLockRequest::default();
    req.set_context(ctx);
    let primary = keys[0].clone();
    let mut mutations = vec![];
    for key in keys {
        let mut mutation = Mutation::default();
        mutation.set_op(Op::PessimisticLock);
        mutation.set_key(key);
        mutations.push(mutation);
    }
    req.set_mutations(mutations.into());
    req.primary_lock = primary;
    req.start_version = ts;
    req.for_update_ts = for_update_ts;
    req.lock_ttl = ttl;
    req.is_first_lock = false;
    req.return_values = return_values;
    client.kv_pessimistic_lock(&req).unwrap()
}

pub fn must_kv_pessimistic_lock(client: &TikvClient, ctx: Context, key: Vec<u8>, ts: u64) {
    let resp = kv_pessimistic_lock(client, ctx, vec![key], ts, ts, false);
    assert!(!resp.has_region_error(), "{:?}", resp.get_region_error());
    assert!(resp.errors.is_empty(), "{:?}", resp.get_errors());
}

pub fn must_kv_pessimistic_rollback(client: &TikvClient, ctx: Context, key: Vec<u8>, ts: u64) {
    let mut req = PessimisticRollbackRequest::default();
    req.set_context(ctx);
    req.set_keys(vec![key].into_iter().collect());
    req.start_version = ts;
    req.for_update_ts = ts;
    let resp = client.kv_pessimistic_rollback(&req).unwrap();
    assert!(!resp.has_region_error(), "{:?}", resp.get_region_error());
    assert!(resp.errors.is_empty(), "{:?}", resp.get_errors());
}

pub fn must_check_txn_status(
    client: &TikvClient,
    ctx: Context,
    key: &[u8],
    lock_ts: u64,
    caller_start_ts: u64,
    current_ts: u64,
) -> CheckTxnStatusResponse {
    let mut req = CheckTxnStatusRequest::default();
    req.set_context(ctx);
    req.set_primary_key(key.to_vec());
    req.set_lock_ts(lock_ts);
    req.set_caller_start_ts(caller_start_ts);
    req.set_current_ts(current_ts);

    let resp = client.kv_check_txn_status(&req).unwrap();
    assert!(!resp.has_region_error(), "{:?}", resp.get_region_error());
    assert!(resp.error.is_none(), "{:?}", resp.get_error());
    resp
}

pub fn must_physical_scan_lock(
    client: &TikvClient,
    ctx: Context,
    max_ts: u64,
    start_key: &[u8],
    limit: usize,
) -> Vec<LockInfo> {
    let mut req = PhysicalScanLockRequest::default();
    req.set_context(ctx);
    req.set_max_ts(max_ts);
    req.set_start_key(start_key.to_owned());
    req.set_limit(limit as _);
    let mut resp = client.physical_scan_lock(&req).unwrap();
    resp.take_locks().into()
}

pub fn register_lock_observer(client: &TikvClient, max_ts: u64) -> RegisterLockObserverResponse {
    let mut req = RegisterLockObserverRequest::default();
    req.set_max_ts(max_ts);
    client.register_lock_observer(&req).unwrap()
}

pub fn must_register_lock_observer(client: &TikvClient, max_ts: u64) {
    let resp = register_lock_observer(client, max_ts);
    assert!(resp.get_error().is_empty(), "{:?}", resp.get_error());
}

pub fn check_lock_observer(client: &TikvClient, max_ts: u64) -> CheckLockObserverResponse {
    let mut req = CheckLockObserverRequest::default();
    req.set_max_ts(max_ts);
    client.check_lock_observer(&req).unwrap()
}

pub fn must_check_lock_observer(client: &TikvClient, max_ts: u64, clean: bool) -> Vec<LockInfo> {
    let mut resp = check_lock_observer(client, max_ts);
    assert!(resp.get_error().is_empty(), "{:?}", resp.get_error());
    assert_eq!(resp.get_is_clean(), clean);
    resp.take_locks().into()
}

pub fn remove_lock_observer(client: &TikvClient, max_ts: u64) -> RemoveLockObserverResponse {
    let mut req = RemoveLockObserverRequest::default();
    req.set_max_ts(max_ts);
    client.remove_lock_observer(&req).unwrap()
}

pub fn must_remove_lock_observer(client: &TikvClient, max_ts: u64) {
    let resp = remove_lock_observer(client, max_ts);
    assert!(resp.get_error().is_empty(), "{:?}", resp.get_error());
}

pub fn get_tso(pd_client: &TestPdClient) -> u64 {
    block_on(pd_client.get_tso()).unwrap().into_inner()
}

pub fn get_raft_msg_or_default<M: protobuf::Message + Default>(
    engines: &Engines<RocksEngine, RaftTestEngine>,
    key: &[u8],
) -> M {
    engines
        .kv
        .get_msg_cf(CF_RAFT, key)
        .unwrap()
        .unwrap_or_default()
}

pub fn check_compacted(
    all_engines: &HashMap<u64, Engines<RocksEngine, RaftTestEngine>>,
    before_states: &HashMap<u64, RaftTruncatedState>,
    compact_count: u64,
    must_compacted: bool,
) -> bool {
    // Every peer must have compacted logs, so the truncate log state index/term
    // must > than before.
    let mut compacted_idx = HashMap::default();

    for (&id, engines) in all_engines {
        let mut state: RaftApplyState = get_raft_msg_or_default(engines, &keys::apply_state_key(1));
        let after_state = state.take_truncated_state();

        let before_state = &before_states[&id];
        let idx = after_state.get_index();
        let term = after_state.get_term();
        if idx == before_state.get_index() || term == before_state.get_term() {
            if must_compacted {
                panic!(
                    "Should be compacted, but Raft truncated state is not updated: {} state={:?}",
                    id, before_state
                );
            }
            return false;
        }
        if idx - before_state.get_index() < compact_count {
            if must_compacted {
                panic!(
                    "Should be compacted, but compact count is too small: {} {}<{}",
                    id,
                    idx - before_state.get_index(),
                    compact_count
                );
            }
            return false;
        }
        assert!(term > before_state.get_term());
        compacted_idx.insert(id, idx);
    }

    // wait for actual deletion.
    sleep_ms(250);

    for (id, engines) in all_engines {
        for i in 0..compacted_idx[id] {
            if engines.raft.get_entry(1, i).unwrap().is_some() {
                if must_compacted {
                    panic!("Should be compacted, but found entry: {} {}", id, i);
                }
                return false;
            }
        }
    }
    true
}

pub fn must_raw_put(client: &TikvClient, ctx: Context, key: Vec<u8>, value: Vec<u8>) {
    let mut put_req = RawPutRequest::default();
    put_req.set_context(ctx);
    put_req.key = key;
    put_req.value = value;
    let put_resp = client.raw_put(&put_req).unwrap();
    assert!(
        !put_resp.has_region_error(),
        "{:?}",
        put_resp.get_region_error()
    );
    assert!(
        put_resp.get_error().is_empty(),
        "{:?}",
        put_resp.get_error()
    );
}

pub fn must_raw_get(client: &TikvClient, ctx: Context, key: Vec<u8>) -> Option<Vec<u8>> {
    let mut get_req = RawGetRequest::default();
    get_req.set_context(ctx);
    get_req.key = key;
    let get_resp = client.raw_get(&get_req).unwrap();
    assert!(
        !get_resp.has_region_error(),
        "{:?}",
        get_resp.get_region_error()
    );
    assert!(
        get_resp.get_error().is_empty(),
        "{:?}",
        get_resp.get_error()
    );
    if get_resp.not_found {
        None
    } else {
        Some(get_resp.value)
    }
}

pub fn must_flashback_to_version(
    client: &TikvClient,
    ctx: Context,
    version: u64,
    start_ts: u64,
    commit_ts: u64,
<<<<<<< HEAD
) -> FlashbackToVersionResponse {
=======
) {
>>>>>>> 616b4402
    let mut prepare_req = PrepareFlashbackToVersionRequest::default();
    prepare_req.set_context(ctx.clone());
    client
        .kv_prepare_flashback_to_version(&prepare_req)
        .unwrap();
    let mut req = FlashbackToVersionRequest::default();
    req.set_context(ctx);
    req.set_start_ts(start_ts);
    req.set_commit_ts(commit_ts);
    req.version = version;
    req.start_key = b"a".to_vec();
    req.end_key = b"z".to_vec();
<<<<<<< HEAD
    client.kv_flashback_to_version(&req).unwrap()
=======
    let resp = client.kv_flashback_to_version(&req).unwrap();
    assert!(!resp.has_region_error());
    assert!(resp.get_error().is_empty());
>>>>>>> 616b4402
}

// A helpful wrapper to make the test logic clear
pub struct PeerClient {
    pub cli: TikvClient,
    pub ctx: Context,
}

impl PeerClient {
    pub fn new(cluster: &Cluster<ServerCluster>, region_id: u64, peer: metapb::Peer) -> PeerClient {
        let cli = {
            let env = Arc::new(Environment::new(1));
            let channel =
                ChannelBuilder::new(env).connect(&cluster.sim.rl().get_addr(peer.get_store_id()));
            TikvClient::new(channel)
        };
        let ctx = {
            let epoch = cluster.get_region_epoch(region_id);
            let mut ctx = Context::default();
            ctx.set_region_id(region_id);
            ctx.set_peer(peer);
            ctx.set_region_epoch(epoch);
            ctx
        };
        PeerClient { cli, ctx }
    }

    pub fn kv_read(&self, key: Vec<u8>, ts: u64) -> GetResponse {
        kv_read(&self.cli, self.ctx.clone(), key, ts)
    }

    pub fn must_kv_read_equal(&self, key: Vec<u8>, val: Vec<u8>, ts: u64) {
        must_kv_read_equal(&self.cli, self.ctx.clone(), key, val, ts)
    }

    pub fn must_kv_write(&self, pd_client: &TestPdClient, kvs: Vec<Mutation>, pk: Vec<u8>) -> u64 {
        must_kv_write(pd_client, &self.cli, self.ctx.clone(), kvs, pk)
    }

    pub fn must_kv_prewrite(&self, muts: Vec<Mutation>, pk: Vec<u8>, ts: u64) {
        must_kv_prewrite(&self.cli, self.ctx.clone(), muts, pk, ts)
    }

    pub fn try_kv_prewrite(
        &self,
        muts: Vec<Mutation>,
        pk: Vec<u8>,
        ts: u64,
        opt: DiskFullOpt,
    ) -> PrewriteResponse {
        let mut ctx = self.ctx.clone();
        ctx.disk_full_opt = opt;
        try_kv_prewrite(&self.cli, ctx, muts, pk, ts)
    }

    pub fn must_kv_prewrite_async_commit(&self, muts: Vec<Mutation>, pk: Vec<u8>, ts: u64) {
        must_kv_prewrite_with(&self.cli, self.ctx.clone(), muts, pk, ts, 0, true, false)
    }

    pub fn must_kv_prewrite_one_pc(&self, muts: Vec<Mutation>, pk: Vec<u8>, ts: u64) {
        must_kv_prewrite_with(&self.cli, self.ctx.clone(), muts, pk, ts, 0, false, true)
    }

    pub fn must_kv_commit(&self, keys: Vec<Vec<u8>>, start_ts: u64, commit_ts: u64) {
        must_kv_commit(
            &self.cli,
            self.ctx.clone(),
            keys,
            start_ts,
            commit_ts,
            commit_ts,
        )
    }

    pub fn must_kv_rollback(&self, keys: Vec<Vec<u8>>, start_ts: u64) {
        must_kv_rollback(&self.cli, self.ctx.clone(), keys, start_ts)
    }

    pub fn must_kv_pessimistic_lock(&self, key: Vec<u8>, ts: u64) {
        must_kv_pessimistic_lock(&self.cli, self.ctx.clone(), key, ts)
    }

    pub fn must_kv_pessimistic_rollback(&self, key: Vec<u8>, ts: u64) {
        must_kv_pessimistic_rollback(&self.cli, self.ctx.clone(), key, ts)
    }
}

pub fn peer_on_store(region: &metapb::Region, store_id: u64) -> metapb::Peer {
    region
        .get_peers()
        .iter()
        .find(|p| p.get_store_id() == store_id)
        .unwrap()
        .clone()
}<|MERGE_RESOLUTION|>--- conflicted
+++ resolved
@@ -1252,11 +1252,7 @@
     version: u64,
     start_ts: u64,
     commit_ts: u64,
-<<<<<<< HEAD
-) -> FlashbackToVersionResponse {
-=======
 ) {
->>>>>>> 616b4402
     let mut prepare_req = PrepareFlashbackToVersionRequest::default();
     prepare_req.set_context(ctx.clone());
     client
@@ -1269,13 +1265,9 @@
     req.version = version;
     req.start_key = b"a".to_vec();
     req.end_key = b"z".to_vec();
-<<<<<<< HEAD
-    client.kv_flashback_to_version(&req).unwrap()
-=======
     let resp = client.kv_flashback_to_version(&req).unwrap();
     assert!(!resp.has_region_error());
     assert!(resp.get_error().is_empty());
->>>>>>> 616b4402
 }
 
 // A helpful wrapper to make the test logic clear
