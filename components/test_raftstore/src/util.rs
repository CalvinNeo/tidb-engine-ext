// Copyright 2018 TiKV Project Authors. Licensed under Apache-2.0.

use std::{
    fmt::Write,
    path::Path,
    str::FromStr,
    sync::{mpsc, Arc, Mutex},
    thread,
    time::Duration,
};

use collections::HashMap;
use encryption_export::{
    data_key_manager_from_config, DataKeyManager, FileConfig, MasterKeyConfig,
};
use engine_rocks::{config::BlobRunMode, RocksEngine, RocksSnapshot, RocksStatistics};
use engine_test::raft::RaftTestEngine;
use engine_traits::{
    CfName, CfNamesExt, Engines, Iterable, KvEngine, Peekable, RaftEngineDebug, RaftEngineReadOnly,
    CF_DEFAULT, CF_RAFT,
};
use file_system::IoRateLimiter;
use futures::{executor::block_on, future::BoxFuture, StreamExt};
use grpcio::{ChannelBuilder, Environment};
use kvproto::{
    encryptionpb::EncryptionMethod,
    kvrpcpb::{PrewriteRequestPessimisticAction::*, *},
    metapb::{self, RegionEpoch},
    raft_cmdpb::{
        AdminCmdType, AdminRequest, ChangePeerRequest, ChangePeerV2Request, CmdType,
        RaftCmdRequest, RaftCmdResponse, Request, StatusCmdType, StatusRequest,
    },
    raft_serverpb::{
        PeerState, RaftApplyState, RaftLocalState, RaftTruncatedState, RegionLocalState,
    },
    tikvpb::TikvClient,
};
use pd_client::PdClient;
use protobuf::RepeatedField;
use raft::eraftpb::ConfChangeType;
use raftstore::{
    store::{fsm::RaftRouter, *},
    RaftRouterCompactedEventSender, Result,
};
use rand::{seq::SliceRandom, RngCore};
use server::common::ConfiguredRaftEngine;
use tempfile::TempDir;
use test_pd_client::TestPdClient;
use tikv::{
    config::*,
    server::KvEngineFactoryBuilder,
    storage::{
        kv::{SnapContext, SnapshotExt},
        point_key_range, Engine, Snapshot,
    },
};
pub use tikv_util::store::{find_peer, new_learner_peer, new_peer};
use tikv_util::{
    config::*, escape, mpsc::future, time::ThreadReadId, worker::LazyWorker, HandyRwLock,
};
use txn_types::Key;

use crate::{Cluster, Config, RawEngine, ServerCluster, Simulator};

pub fn must_get<EK: KvEngine>(
    engine: &impl RawEngine<EK>,
    cf: &str,
    key: &[u8],
    value: Option<&[u8]>,
) {
    for _ in 1..300 {
        let res = engine.get_value_cf(cf, &keys::data_key(key)).unwrap();
        if let (Some(value), Some(res)) = (value, res.as_ref()) {
            assert_eq!(value, &res[..]);
            return;
        }
        if value.is_none() && res.is_none() {
            return;
        }
        thread::sleep(Duration::from_millis(20));
    }
    debug!("last try to get {}", log_wrappers::hex_encode_upper(key));
    let res = engine.get_value_cf(cf, &keys::data_key(key)).unwrap();
    if value.is_none() && res.is_none()
        || value.is_some() && res.is_some() && value.unwrap() == &*res.unwrap()
    {
        return;
    }
    panic!(
        "can't get value {:?} for key {}",
        value.map(escape),
        log_wrappers::hex_encode_upper(key)
    )
}

pub fn must_get_equal<EK: KvEngine>(engine: &impl RawEngine<EK>, key: &[u8], value: &[u8]) {
    must_get(engine, "default", key, Some(value));
}

pub fn must_get_none<EK: KvEngine>(engine: &impl RawEngine<EK>, key: &[u8]) {
    must_get(engine, "default", key, None);
}

pub fn must_get_cf_equal<EK: KvEngine>(
    engine: &impl RawEngine<EK>,
    cf: &str,
    key: &[u8],
    value: &[u8],
) {
    must_get(engine, cf, key, Some(value));
}

pub fn must_get_cf_none<EK: KvEngine>(engine: &impl RawEngine<EK>, cf: &str, key: &[u8]) {
    must_get(engine, cf, key, None);
}

pub fn must_region_cleared(engine: &Engines<RocksEngine, RaftTestEngine>, region: &metapb::Region) {
    let id = region.get_id();
    let state_key = keys::region_state_key(id);
    let state: RegionLocalState = engine.kv.get_msg_cf(CF_RAFT, &state_key).unwrap().unwrap();
    assert_eq!(state.get_state(), PeerState::Tombstone, "{:?}", state);
    let start_key = keys::data_key(region.get_start_key());
    let end_key = keys::data_key(region.get_end_key());
    for cf in engine.kv.cf_names() {
        engine
            .kv
            .scan(cf, &start_key, &end_key, false, |k, v| {
                panic!(
                    "[region {}] unexpected ({:?}, {:?}) in cf {:?}",
                    id, k, v, cf
                );
            })
            .unwrap();
    }

    engine
        .raft
        .scan_entries(id, |_| panic!("[region {}] unexpected entry", id))
        .unwrap();

    let state: Option<RaftLocalState> = engine.raft.get_raft_state(id).unwrap();
    assert!(
        state.is_none(),
        "[region {}] raft state key should be removed: {:?}",
        id,
        state
    );
}

lazy_static! {
    pub static ref TEST_CONFIG: TikvConfig = {
        let manifest_dir = Path::new(env!("CARGO_MANIFEST_DIR"));
        let common_test_cfg = manifest_dir.join("src/common-test.toml");
        TikvConfig::from_file(&common_test_cfg, None).unwrap_or_else(|e| {
            panic!(
                "invalid auto generated configuration file {}, err {}",
                manifest_dir.display(),
                e
            );
        })
    };
}

pub fn new_tikv_config(cluster_id: u64) -> TikvConfig {
    let mut cfg = TEST_CONFIG.clone();
    cfg.server.cluster_id = cluster_id;
    cfg
}

pub fn new_tikv_config_with_api_ver(cluster_id: u64, api_ver: ApiVersion) -> TikvConfig {
    let mut cfg = TEST_CONFIG.clone();
    cfg.server.cluster_id = cluster_id;
    cfg.storage.set_api_version(api_ver);
    cfg
}

// Create a base request.
pub fn new_base_request(region_id: u64, epoch: RegionEpoch, read_quorum: bool) -> RaftCmdRequest {
    let mut req = RaftCmdRequest::default();
    req.mut_header().set_region_id(region_id);
    req.mut_header().set_region_epoch(epoch);
    req.mut_header().set_read_quorum(read_quorum);
    req
}

pub fn new_request(
    region_id: u64,
    epoch: RegionEpoch,
    requests: Vec<Request>,
    read_quorum: bool,
) -> RaftCmdRequest {
    let mut req = new_base_request(region_id, epoch, read_quorum);
    req.set_requests(requests.into());
    req
}

pub fn new_put_cmd(key: &[u8], value: &[u8]) -> Request {
    let mut cmd = Request::default();
    cmd.set_cmd_type(CmdType::Put);
    cmd.mut_put().set_key(key.to_vec());
    cmd.mut_put().set_value(value.to_vec());
    cmd
}

pub fn new_put_cf_cmd(cf: &str, key: &[u8], value: &[u8]) -> Request {
    let mut cmd = Request::default();
    cmd.set_cmd_type(CmdType::Put);
    cmd.mut_put().set_key(key.to_vec());
    cmd.mut_put().set_value(value.to_vec());
    cmd.mut_put().set_cf(cf.to_string());
    cmd
}

pub fn new_get_cmd(key: &[u8]) -> Request {
    let mut cmd = Request::default();
    cmd.set_cmd_type(CmdType::Get);
    cmd.mut_get().set_key(key.to_vec());
    cmd
}

pub fn new_snap_cmd() -> Request {
    let mut cmd = Request::default();
    cmd.set_cmd_type(CmdType::Snap);
    cmd
}

pub fn new_read_index_cmd() -> Request {
    let mut cmd = Request::default();
    cmd.set_cmd_type(CmdType::ReadIndex);
    cmd
}

pub fn new_get_cf_cmd(cf: &str, key: &[u8]) -> Request {
    let mut cmd = Request::default();
    cmd.set_cmd_type(CmdType::Get);
    cmd.mut_get().set_key(key.to_vec());
    cmd.mut_get().set_cf(cf.to_string());
    cmd
}

pub fn new_delete_cmd(cf: &str, key: &[u8]) -> Request {
    let mut cmd = Request::default();
    cmd.set_cmd_type(CmdType::Delete);
    cmd.mut_delete().set_key(key.to_vec());
    cmd.mut_delete().set_cf(cf.to_string());
    cmd
}

pub fn new_delete_range_cmd(cf: &str, start: &[u8], end: &[u8]) -> Request {
    let mut cmd = Request::default();
    cmd.set_cmd_type(CmdType::DeleteRange);
    cmd.mut_delete_range().set_start_key(start.to_vec());
    cmd.mut_delete_range().set_end_key(end.to_vec());
    cmd.mut_delete_range().set_cf(cf.to_string());
    cmd
}

pub fn new_status_request(
    region_id: u64,
    peer: metapb::Peer,
    request: StatusRequest,
) -> RaftCmdRequest {
    let mut req = new_base_request(region_id, RegionEpoch::default(), false);
    req.mut_header().set_peer(peer);
    req.set_status_request(request);
    req
}

pub fn new_region_detail_cmd() -> StatusRequest {
    let mut cmd = StatusRequest::default();
    cmd.set_cmd_type(StatusCmdType::RegionDetail);
    cmd
}

pub fn new_region_leader_cmd() -> StatusRequest {
    let mut cmd = StatusRequest::default();
    cmd.set_cmd_type(StatusCmdType::RegionLeader);
    cmd
}

pub fn new_admin_request(
    region_id: u64,
    epoch: &RegionEpoch,
    request: AdminRequest,
) -> RaftCmdRequest {
    let mut req = new_base_request(region_id, epoch.clone(), false);
    req.set_admin_request(request);
    req
}

pub fn new_change_peer_request(change_type: ConfChangeType, peer: metapb::Peer) -> AdminRequest {
    let mut req = AdminRequest::default();
    req.set_cmd_type(AdminCmdType::ChangePeer);
    req.mut_change_peer().set_change_type(change_type);
    req.mut_change_peer().set_peer(peer);
    req
}

pub fn new_change_peer_v2_request(changes: Vec<ChangePeerRequest>) -> AdminRequest {
    let mut cp = ChangePeerV2Request::default();
    cp.set_changes(changes.into());
    let mut req = AdminRequest::default();
    req.set_cmd_type(AdminCmdType::ChangePeerV2);
    req.set_change_peer_v2(cp);
    req
}

pub fn new_compact_log_request(index: u64, term: u64) -> AdminRequest {
    let mut req = AdminRequest::default();
    req.set_cmd_type(AdminCmdType::CompactLog);
    req.mut_compact_log().set_compact_index(index);
    req.mut_compact_log().set_compact_term(term);
    req
}

pub fn new_transfer_leader_cmd(peer: metapb::Peer) -> AdminRequest {
    let mut cmd = AdminRequest::default();
    cmd.set_cmd_type(AdminCmdType::TransferLeader);
    cmd.mut_transfer_leader().set_peer(peer);
    cmd
}

pub fn new_prepare_merge(target_region: metapb::Region) -> AdminRequest {
    let mut cmd = AdminRequest::default();
    cmd.set_cmd_type(AdminCmdType::PrepareMerge);
    cmd.mut_prepare_merge().set_target(target_region);
    cmd
}

pub fn new_store(store_id: u64, addr: String) -> metapb::Store {
    let mut store = metapb::Store::default();
    store.set_id(store_id);
    store.set_address(addr);

    store
}

pub fn sleep_ms(ms: u64) {
    thread::sleep(Duration::from_millis(ms));
}

pub fn sleep_until_election_triggered(cfg: &Config) {
    let election_timeout = cfg.raft_store.raft_base_tick_interval.as_millis()
        * cfg.raft_store.raft_election_timeout_ticks as u64;
    sleep_ms(3u64 * election_timeout);
}

pub fn is_error_response(resp: &RaftCmdResponse) -> bool {
    resp.get_header().has_error()
}

#[derive(Default)]
struct CallbackLeakDetector {
    called: bool,
}

impl Drop for CallbackLeakDetector {
    fn drop(&mut self) {
        if self.called {
            return;
        }

        debug!("before capture");
        let bt = backtrace::Backtrace::new();
        warn!("callback is dropped"; "backtrace" => ?bt);
    }
}

pub fn check_raft_cmd_request(cmd: &RaftCmdRequest) -> bool {
    let mut is_read = cmd.has_status_request();
    let mut is_write = cmd.has_admin_request();
    for req in cmd.get_requests() {
        match req.get_cmd_type() {
            CmdType::Get | CmdType::Snap | CmdType::ReadIndex => is_read = true,
            CmdType::Put | CmdType::Delete | CmdType::DeleteRange | CmdType::IngestSst => {
                is_write = true
            }
            CmdType::Invalid | CmdType::Prewrite => panic!("Invalid RaftCmdRequest: {:?}", cmd),
        }
    }
    assert!(is_read ^ is_write, "Invalid RaftCmdRequest: {:?}", cmd);
    is_read
}

pub fn make_cb(
    cmd: &RaftCmdRequest,
) -> (Callback<RocksSnapshot>, future::Receiver<RaftCmdResponse>) {
    let is_read = check_raft_cmd_request(cmd);
    let (tx, rx) = future::bounded(1, future::WakePolicy::Immediately);
    let mut detector = CallbackLeakDetector::default();
    let cb = if is_read {
        Callback::read(Box::new(move |resp: ReadResponse<RocksSnapshot>| {
            detector.called = true;
            // we don't care error actually.
            let _ = tx.send(resp.response);
        }))
    } else {
        Callback::write(Box::new(move |resp: WriteResponse| {
            detector.called = true;
            // we don't care error actually.
            let _ = tx.send(resp.response);
        }))
    };
    (cb, rx)
}

pub fn make_cb_ext(
    cmd: &RaftCmdRequest,
    proposed: Option<ExtCallback>,
    committed: Option<ExtCallback>,
) -> (Callback<RocksSnapshot>, future::Receiver<RaftCmdResponse>) {
    let (cb, receiver) = make_cb(cmd);
    if let Callback::Write { cb, .. } = cb {
        (Callback::write_ext(cb, proposed, committed), receiver)
    } else {
        (cb, receiver)
    }
}

// Issue a read request on the specified peer.
pub fn read_on_peer<T: Simulator>(
    cluster: &mut Cluster<T>,
    peer: metapb::Peer,
    region: metapb::Region,
    key: &[u8],
    read_quorum: bool,
    timeout: Duration,
) -> Result<RaftCmdResponse> {
    let mut request = new_request(
        region.get_id(),
        region.get_region_epoch().clone(),
        vec![new_get_cmd(key)],
        read_quorum,
    );
    request.mut_header().set_peer(peer);
    cluster.read(None, request, timeout)
}

pub fn async_read_on_peer<T: Simulator>(
    cluster: &mut Cluster<T>,
    peer: metapb::Peer,
    region: metapb::Region,
    key: &[u8],
    read_quorum: bool,
    replica_read: bool,
) -> BoxFuture<'static, RaftCmdResponse> {
    let node_id = peer.get_store_id();
    let mut request = new_request(
        region.get_id(),
        region.get_region_epoch().clone(),
        vec![new_get_cmd(key)],
        read_quorum,
    );
    request.mut_header().set_peer(peer);
    request.mut_header().set_replica_read(replica_read);
    let (tx, mut rx) = future::bounded(1, future::WakePolicy::Immediately);
    let cb = Callback::read(Box::new(move |resp| drop(tx.send(resp.response))));
    cluster.sim.wl().async_read(node_id, None, request, cb);
    Box::pin(async move {
        let fut = rx.next();
        fut.await.unwrap()
    })
}

pub fn batch_read_on_peer<T: Simulator>(
    cluster: &mut Cluster<T>,
    requests: &[(metapb::Peer, metapb::Region)],
) -> Vec<ReadResponse<RocksSnapshot>> {
    let batch_id = Some(ThreadReadId::new());
    let (tx, rx) = mpsc::sync_channel(3);
    let mut results = vec![];
    let mut len = 0;
    for (peer, region) in requests {
        let node_id = peer.get_store_id();
        let mut request = new_request(
            region.get_id(),
            region.get_region_epoch().clone(),
            vec![new_snap_cmd()],
            false,
        );
        request.mut_header().set_peer(peer.clone());
        let t = tx.clone();
        let cb = Callback::read(Box::new(move |resp| {
            t.send((len, resp)).unwrap();
        }));
        cluster
            .sim
            .wl()
            .async_read(node_id, batch_id.clone(), request, cb);
        len += 1;
    }
    while results.len() < len {
        results.push(rx.recv_timeout(Duration::from_secs(1)).unwrap());
    }
    results.sort_by_key(|resp| resp.0);
    results.into_iter().map(|resp| resp.1).collect()
}

pub fn read_index_on_peer<T: Simulator>(
    cluster: &mut Cluster<T>,
    peer: metapb::Peer,
    region: metapb::Region,
    read_quorum: bool,
    timeout: Duration,
) -> Result<RaftCmdResponse> {
    let mut request = new_request(
        region.get_id(),
        region.get_region_epoch().clone(),
        vec![new_read_index_cmd()],
        read_quorum,
    );
    request.mut_header().set_peer(peer);
    cluster.read(None, request, timeout)
}

pub fn async_read_index_on_peer<T: Simulator>(
    cluster: &mut Cluster<T>,
    peer: metapb::Peer,
    region: metapb::Region,
    key: &[u8],
    read_quorum: bool,
) -> BoxFuture<'static, RaftCmdResponse> {
    let node_id = peer.get_store_id();
    let mut cmd = new_read_index_cmd();
    cmd.mut_read_index().set_start_ts(u64::MAX);
    cmd.mut_read_index()
        .mut_key_ranges()
        .push(point_key_range(Key::from_raw(key)));
    let mut request = new_request(
        region.get_id(),
        region.get_region_epoch().clone(),
        vec![cmd],
        read_quorum,
    );
    request.mut_header().set_peer(peer);
    let (tx, mut rx) = future::bounded(1, future::WakePolicy::Immediately);
    let cb = Callback::read(Box::new(move |resp| drop(tx.send(resp.response))));
    cluster.sim.wl().async_read(node_id, None, request, cb);
    Box::pin(async move {
        let fut = rx.next();
        fut.await.unwrap()
    })
}

pub fn async_command_on_node<T: Simulator>(
    cluster: &mut Cluster<T>,
    node_id: u64,
    request: RaftCmdRequest,
) -> BoxFuture<'static, RaftCmdResponse> {
    let (cb, mut rx) = make_cb(&request);
    cluster
        .sim
        .rl()
        .async_command_on_node(node_id, request, cb)
        .unwrap();
    Box::pin(async move {
        let fut = rx.next();
        fut.await.unwrap()
    })
}

pub fn must_get_value(resp: &RaftCmdResponse) -> Vec<u8> {
    if resp.get_header().has_error() {
        panic!("failed to read {:?}", resp);
    }
    assert_eq!(resp.get_responses().len(), 1);
    assert_eq!(resp.get_responses()[0].get_cmd_type(), CmdType::Get);
    assert!(resp.get_responses()[0].has_get());
    resp.get_responses()[0].get_get().get_value().to_vec()
}

pub fn must_read_on_peer<T: Simulator>(
    cluster: &mut Cluster<T>,
    peer: metapb::Peer,
    region: metapb::Region,
    key: &[u8],
    value: &[u8],
) {
    let timeout = Duration::from_secs(5);
    match read_on_peer(cluster, peer, region, key, false, timeout) {
        Ok(ref resp) if value == must_get_value(resp).as_slice() => (),
        other => panic!(
            "read key {}, expect value {:?}, got {:?}",
            log_wrappers::hex_encode_upper(key),
            value,
            other
        ),
    }
}

pub fn must_error_read_on_peer<T: Simulator>(
    cluster: &mut Cluster<T>,
    peer: metapb::Peer,
    region: metapb::Region,
    key: &[u8],
    timeout: Duration,
) {
    if let Ok(mut resp) = read_on_peer(cluster, peer, region, key, false, timeout) {
        if !resp.get_header().has_error() {
            let value = resp.mut_responses()[0].mut_get().take_value();
            panic!(
                "key {}, expect error but got {}",
                log_wrappers::hex_encode_upper(key),
                escape(&value)
            );
        }
    }
}

pub fn must_contains_error(resp: &RaftCmdResponse, msg: &str) {
    let header = resp.get_header();
    assert!(header.has_error());
    let err_msg = header.get_error().get_message();
    assert!(err_msg.contains(msg), "{:?}", resp);
}

pub fn create_test_engine(
    // TODO: pass it in for all cases.
    router: Option<RaftRouter<RocksEngine, RaftTestEngine>>,
    limiter: Option<Arc<IoRateLimiter>>,
    cfg: &Config,
) -> (
    Engines<RocksEngine, RaftTestEngine>,
    Option<Arc<DataKeyManager>>,
    TempDir,
    LazyWorker<String>,
    Arc<RocksStatistics>,
    Option<Arc<RocksStatistics>>,
) {
    let dir = test_util::temp_dir("test_cluster", cfg.prefer_mem);
    let mut cfg = cfg.clone();
    cfg.storage.data_dir = dir.path().to_str().unwrap().to_string();
    cfg.raft_store.raftdb_path = cfg.infer_raft_db_path(None).unwrap();
    cfg.raft_engine.mut_config().dir = cfg.infer_raft_engine_path(None).unwrap();
    let key_manager =
        data_key_manager_from_config(&cfg.security.encryption, dir.path().to_str().unwrap())
            .unwrap()
            .map(Arc::new);
    let cache = cfg
        .storage
        .block_cache
        .build_shared_cache(cfg.storage.engine);
    let env = cfg
        .build_shared_rocks_env(key_manager.clone(), limiter)
        .unwrap();

    let sst_worker = LazyWorker::new("sst-recovery");
    let scheduler = sst_worker.scheduler();

    let (raft_engine, raft_statistics) = RaftTestEngine::build(&cfg, &env, &key_manager, &cache);

    let mut builder = KvEngineFactoryBuilder::new(env, &cfg, cache, key_manager.clone())
        .sst_recovery_sender(Some(scheduler));
    if let Some(router) = router {
        builder = builder.compaction_event_sender(Arc::new(RaftRouterCompactedEventSender {
            router: Mutex::new(router),
        }));
    }
    let factory = builder.build();
    let engine = factory.create_shared_db(dir.path()).unwrap();
    let engines = Engines::new(engine, raft_engine);
    (
        engines,
        key_manager,
        dir,
        sst_worker,
        factory.rocks_statistics(),
        raft_statistics,
    )
}

pub fn configure_for_request_snapshot<T: Simulator>(cluster: &mut Cluster<T>) {
    // We don't want to generate snapshots due to compact log.
    cluster.cfg.raft_store.raft_log_gc_threshold = 1000;
    cluster.cfg.raft_store.raft_log_gc_count_limit = Some(1000);
    cluster.cfg.raft_store.raft_log_gc_size_limit = Some(ReadableSize::mb(20));
}

pub fn configure_for_hibernate(config: &mut Config) {
    // Uses long check interval to make leader keep sleeping during tests.
    config.raft_store.abnormal_leader_missing_duration = ReadableDuration::secs(20);
    config.raft_store.max_leader_missing_duration = ReadableDuration::secs(40);
    config.raft_store.peer_stale_state_check_interval = ReadableDuration::secs(10);
}

pub fn configure_for_snapshot(config: &mut Config) {
    // Truncate the log quickly so that we can force sending snapshot.
    config.raft_store.raft_log_gc_tick_interval = ReadableDuration::millis(20);
    config.raft_store.raft_log_gc_count_limit = Some(2);
    config.raft_store.merge_max_log_gap = 1;
    config.raft_store.snap_mgr_gc_tick_interval = ReadableDuration::millis(50);
}

pub fn configure_for_merge(config: &mut Config) {
    // Avoid log compaction which will prevent merge.
    config.raft_store.raft_log_gc_threshold = 1000;
    config.raft_store.raft_log_gc_count_limit = Some(1000);
    config.raft_store.raft_log_gc_size_limit = Some(ReadableSize::mb(20));
    // Make merge check resume quickly.
    config.raft_store.merge_check_tick_interval = ReadableDuration::millis(100);
    // When isolated, follower relies on stale check tick to detect failure leader,
    // choose a smaller number to make it recover faster.
    config.raft_store.peer_stale_state_check_interval = ReadableDuration::millis(500);
}

pub fn ignore_merge_target_integrity(config: &mut Config, pd_client: &TestPdClient) {
    config.raft_store.dev_assert = false;
    pd_client.ignore_merge_target_integrity();
}

pub fn configure_for_lease_read(
    cfg: &mut Config,
    base_tick_ms: Option<u64>,
    election_ticks: Option<usize>,
) -> Duration {
    if let Some(base_tick_ms) = base_tick_ms {
        cfg.raft_store.raft_base_tick_interval = ReadableDuration::millis(base_tick_ms);
    }
    let base_tick_interval = cfg.raft_store.raft_base_tick_interval.0;
    if let Some(election_ticks) = election_ticks {
        cfg.raft_store.raft_election_timeout_ticks = election_ticks;
    }
    let election_ticks = cfg.raft_store.raft_election_timeout_ticks as u32;
    let election_timeout = base_tick_interval * election_ticks;
    // Adjust max leader lease.
    cfg.raft_store.raft_store_max_leader_lease =
        ReadableDuration(election_timeout - base_tick_interval);
    // Use large peer check interval, abnormal and max leader missing duration to
    // make a valid config, that is election timeout x 2 < peer stale state
    // check < abnormal < max leader missing duration.
    cfg.raft_store.peer_stale_state_check_interval = ReadableDuration(election_timeout * 3);
    cfg.raft_store.abnormal_leader_missing_duration = ReadableDuration(election_timeout * 4);
    cfg.raft_store.max_leader_missing_duration = ReadableDuration(election_timeout * 5);

    election_timeout
}

pub fn configure_for_enable_titan<T: Simulator>(
    cluster: &mut Cluster<T>,
    min_blob_size: ReadableSize,
) {
    cluster.cfg.rocksdb.titan.enabled = true;
    cluster.cfg.rocksdb.titan.purge_obsolete_files_period = ReadableDuration::secs(1);
    cluster.cfg.rocksdb.titan.max_background_gc = 10;
    cluster.cfg.rocksdb.defaultcf.titan.min_blob_size = min_blob_size;
    cluster.cfg.rocksdb.defaultcf.titan.blob_run_mode = BlobRunMode::Normal;
    cluster.cfg.rocksdb.defaultcf.titan.min_gc_batch_size = ReadableSize::kb(0);
}

pub fn configure_for_disable_titan<T: Simulator>(cluster: &mut Cluster<T>) {
    cluster.cfg.rocksdb.titan.enabled = false;
}

pub fn configure_for_encryption<T: Simulator>(cluster: &mut Cluster<T>) {
    let manifest_dir = Path::new(env!("CARGO_MANIFEST_DIR"));
    let master_key_file = manifest_dir.join("src/master-key.data");

    let cfg = &mut cluster.cfg.security.encryption;
    cfg.data_encryption_method = EncryptionMethod::Aes128Ctr;
    cfg.data_key_rotation_period = ReadableDuration(Duration::from_millis(100));
    cfg.master_key = MasterKeyConfig::File {
        config: FileConfig {
            path: master_key_file.to_str().unwrap().to_owned(),
        },
    }
}

pub fn configure_for_causal_ts<T: Simulator>(
    cluster: &mut Cluster<T>,
    renew_interval: &str,
    renew_batch_min_size: u32,
) {
    let cfg = &mut cluster.cfg.causal_ts;
    cfg.renew_interval = ReadableDuration::from_str(renew_interval).unwrap();
    cfg.renew_batch_min_size = renew_batch_min_size;
}

/// Keep putting random kvs until specified size limit is reached.
pub fn put_till_size<T: Simulator>(
    cluster: &mut Cluster<T>,
    limit: u64,
    range: &mut dyn Iterator<Item = u64>,
) -> Vec<u8> {
    put_cf_till_size(cluster, CF_DEFAULT, limit, range)
}

pub fn put_cf_till_size<T: Simulator>(
    cluster: &mut Cluster<T>,
    cf: &'static str,
    limit: u64,
    range: &mut dyn Iterator<Item = u64>,
) -> Vec<u8> {
    assert!(limit > 0);
    let mut len = 0;
    let mut rng = rand::thread_rng();
    let mut key = String::new();
    let mut value = vec![0; 64];
    while len < limit {
        let batch_size = std::cmp::min(1024, limit - len);
        let mut reqs = vec![];
        for _ in 0..batch_size / 74 + 1 {
            key.clear();
            let key_id = range.next().unwrap();
            write!(key, "{:09}", key_id).unwrap();
            rng.fill_bytes(&mut value);
            // plus 1 for the extra encoding prefix
            len += key.len() as u64 + 1;
            len += value.len() as u64;
            reqs.push(new_put_cf_cmd(cf, key.as_bytes(), &value));
        }
        cluster.batch_put(key.as_bytes(), reqs).unwrap();
        // Approximate size of memtable is inaccurate for small data,
        // we flush it to SST so we can use the size properties instead.
        cluster.must_flush_cf(cf, true);
    }
    key.into_bytes()
}

pub fn new_mutation(op: Op, k: &[u8], v: &[u8]) -> Mutation {
    let mut mutation = Mutation::default();
    mutation.set_op(op);
    mutation.set_key(k.to_vec());
    mutation.set_value(v.to_vec());
    mutation
}

pub fn must_kv_write(
    pd_client: &TestPdClient,
    client: &TikvClient,
    ctx: Context,
    kvs: Vec<Mutation>,
    pk: Vec<u8>,
) -> u64 {
    let keys: Vec<_> = kvs.iter().map(|m| m.get_key().to_vec()).collect();
    let start_ts = block_on(pd_client.get_tso()).unwrap();
    must_kv_prewrite(client, ctx.clone(), kvs, pk, start_ts.into_inner());
    let commit_ts = block_on(pd_client.get_tso()).unwrap();
    must_kv_commit(
        client,
        ctx,
        keys,
        start_ts.into_inner(),
        commit_ts.into_inner(),
        commit_ts.into_inner(),
    );
    commit_ts.into_inner()
}

pub fn must_kv_read_equal(client: &TikvClient, ctx: Context, key: Vec<u8>, val: Vec<u8>, ts: u64) {
    let mut get_req = GetRequest::default();
    get_req.set_context(ctx);
    get_req.set_key(key);
    get_req.set_version(ts);

    for _ in 1..250 {
        let mut get_resp = client.kv_get(&get_req).unwrap();
        if get_resp.has_region_error() || get_resp.has_error() || get_resp.get_not_found() {
            thread::sleep(Duration::from_millis(20));
        } else if get_resp.take_value() == val {
            return;
        }
    }

    // Last try
    let mut get_resp = client.kv_get(&get_req).unwrap();
    assert!(
        !get_resp.has_region_error(),
        "{:?}",
        get_resp.get_region_error()
    );
    assert!(!get_resp.has_error(), "{:?}", get_resp.get_error());
    assert!(!get_resp.get_not_found());
    assert_eq!(get_resp.take_value(), val);
}

pub fn must_kv_read_not_found(client: &TikvClient, ctx: Context, key: Vec<u8>, ts: u64) {
    let mut get_req = GetRequest::default();
    get_req.set_context(ctx);
    get_req.set_key(key);
    get_req.set_version(ts);

    for _ in 1..250 {
        let get_resp = client.kv_get(&get_req).unwrap();
        if get_resp.has_region_error() || get_resp.has_error() {
            thread::sleep(Duration::from_millis(20));
        } else if get_resp.get_not_found() {
            return;
        }
    }

    // Last try
    let get_resp = client.kv_get(&get_req).unwrap();
    assert!(
        !get_resp.has_region_error(),
        "{:?}",
        get_resp.get_region_error()
    );
    assert!(!get_resp.has_error(), "{:?}", get_resp.get_error());
    assert!(get_resp.get_not_found());
}

pub fn write_and_read_key(
    client: &TikvClient,
    ctx: &Context,
    ts: &mut u64,
    k: Vec<u8>,
    v: Vec<u8>,
) {
    // Prewrite
    let prewrite_start_version = *ts + 1;
    let mut mutation = Mutation::default();
    mutation.set_op(Op::Put);
    mutation.set_key(k.clone());
    mutation.set_value(v.clone());
    must_kv_prewrite(
        client,
        ctx.clone(),
        vec![mutation],
        k.clone(),
        prewrite_start_version,
    );
    // Commit
    let commit_version = *ts + 2;
    must_kv_commit(
        client,
        ctx.clone(),
        vec![k.clone()],
        prewrite_start_version,
        commit_version,
        commit_version,
    );
    // Get
    *ts += 3;
    must_kv_read_equal(client, ctx.clone(), k, v, *ts);
}

pub fn kv_read(client: &TikvClient, ctx: Context, key: Vec<u8>, ts: u64) -> GetResponse {
    let mut get_req = GetRequest::default();
    get_req.set_context(ctx);
    get_req.set_key(key);
    get_req.set_version(ts);
    client.kv_get(&get_req).unwrap()
}

pub fn kv_batch_read(
    client: &TikvClient,
    ctx: Context,
    keys: Vec<Vec<u8>>,
    ts: u64,
) -> BatchGetResponse {
    let mut batch_get_req = BatchGetRequest::default();
    batch_get_req.set_context(ctx);
    batch_get_req.set_keys(RepeatedField::from(keys));
    batch_get_req.set_version(ts);
    client.kv_batch_get(&batch_get_req).unwrap()
}

pub fn must_kv_prewrite_with(
    client: &TikvClient,
    ctx: Context,
    muts: Vec<Mutation>,
    pk: Vec<u8>,
    ts: u64,
    for_update_ts: u64,
    use_async_commit: bool,
    try_one_pc: bool,
) {
    let mut prewrite_req = PrewriteRequest::default();
    prewrite_req.set_context(ctx);
    if for_update_ts != 0 {
        prewrite_req.pessimistic_actions = vec![DoPessimisticCheck; muts.len()];
    }
    prewrite_req.set_mutations(muts.into_iter().collect());
    prewrite_req.primary_lock = pk;
    prewrite_req.start_version = ts;
    prewrite_req.lock_ttl = 3000;
    prewrite_req.for_update_ts = for_update_ts;
    prewrite_req.min_commit_ts = prewrite_req.start_version + 1;
    prewrite_req.use_async_commit = use_async_commit;
    prewrite_req.try_one_pc = try_one_pc;
    let prewrite_resp = client.kv_prewrite(&prewrite_req).unwrap();
    assert!(
        !prewrite_resp.has_region_error(),
        "{:?}",
        prewrite_resp.get_region_error()
    );
    assert!(
        prewrite_resp.errors.is_empty(),
        "{:?}",
        prewrite_resp.get_errors()
    );
}

pub fn try_kv_prewrite_with(
    client: &TikvClient,
    ctx: Context,
    muts: Vec<Mutation>,
    pk: Vec<u8>,
    ts: u64,
    for_update_ts: u64,
    use_async_commit: bool,
    try_one_pc: bool,
) -> PrewriteResponse {
    try_kv_prewrite_with_impl(
        client,
        ctx,
        muts,
        pk,
        ts,
        for_update_ts,
        use_async_commit,
        try_one_pc,
    )
    .unwrap()
}

pub fn try_kv_prewrite_with_impl(
    client: &TikvClient,
    ctx: Context,
    muts: Vec<Mutation>,
    pk: Vec<u8>,
    ts: u64,
    for_update_ts: u64,
    use_async_commit: bool,
    try_one_pc: bool,
) -> grpcio::Result<PrewriteResponse> {
    let mut prewrite_req = PrewriteRequest::default();
    prewrite_req.set_context(ctx);
    if for_update_ts != 0 {
        prewrite_req.pessimistic_actions = vec![DoPessimisticCheck; muts.len()];
    }
    prewrite_req.set_mutations(muts.into_iter().collect());
    prewrite_req.primary_lock = pk;
    prewrite_req.start_version = ts;
    prewrite_req.lock_ttl = 3000;
    prewrite_req.for_update_ts = for_update_ts;
    prewrite_req.min_commit_ts = prewrite_req.start_version + 1;
    prewrite_req.use_async_commit = use_async_commit;
    prewrite_req.try_one_pc = try_one_pc;
    client.kv_prewrite(&prewrite_req)
}

pub fn try_kv_prewrite(
    client: &TikvClient,
    ctx: Context,
    muts: Vec<Mutation>,
    pk: Vec<u8>,
    ts: u64,
) -> PrewriteResponse {
    try_kv_prewrite_with(client, ctx, muts, pk, ts, 0, false, false)
}

pub fn try_kv_prewrite_pessimistic(
    client: &TikvClient,
    ctx: Context,
    muts: Vec<Mutation>,
    pk: Vec<u8>,
    ts: u64,
) -> PrewriteResponse {
    try_kv_prewrite_with(client, ctx, muts, pk, ts, ts, false, false)
}

pub fn must_kv_prewrite(
    client: &TikvClient,
    ctx: Context,
    muts: Vec<Mutation>,
    pk: Vec<u8>,
    ts: u64,
) {
    must_kv_prewrite_with(client, ctx, muts, pk, ts, 0, false, false)
}

pub fn must_kv_prewrite_pessimistic(
    client: &TikvClient,
    ctx: Context,
    muts: Vec<Mutation>,
    pk: Vec<u8>,
    ts: u64,
) {
    must_kv_prewrite_with(client, ctx, muts, pk, ts, ts, false, false)
}

pub fn must_kv_commit(
    client: &TikvClient,
    ctx: Context,
    keys: Vec<Vec<u8>>,
    start_ts: u64,
    commit_ts: u64,
    expect_commit_ts: u64,
) {
    let mut commit_req = CommitRequest::default();
    commit_req.set_context(ctx);
    commit_req.start_version = start_ts;
    commit_req.set_keys(keys.into_iter().collect());
    commit_req.commit_version = commit_ts;
    let commit_resp = client.kv_commit(&commit_req).unwrap();
    assert!(
        !commit_resp.has_region_error(),
        "{:?}",
        commit_resp.get_region_error()
    );
    assert!(!commit_resp.has_error(), "{:?}", commit_resp.get_error());
    assert_eq!(commit_resp.get_commit_version(), expect_commit_ts);
}

pub fn must_kv_rollback(client: &TikvClient, ctx: Context, keys: Vec<Vec<u8>>, start_ts: u64) {
    let mut rollback_req = BatchRollbackRequest::default();
    rollback_req.set_context(ctx);
    rollback_req.start_version = start_ts;
    rollback_req.set_keys(keys.into_iter().collect());
    let rollback_req = client.kv_batch_rollback(&rollback_req).unwrap();
    assert!(
        !rollback_req.has_region_error(),
        "{:?}",
        rollback_req.get_region_error()
    );
}

pub fn kv_pessimistic_lock(
    client: &TikvClient,
    ctx: Context,
    keys: Vec<Vec<u8>>,
    ts: u64,
    for_update_ts: u64,
    return_values: bool,
) -> PessimisticLockResponse {
    kv_pessimistic_lock_with_ttl(client, ctx, keys, ts, for_update_ts, return_values, 20)
}

pub fn kv_pessimistic_lock_resumable(
    client: &TikvClient,
    ctx: Context,
    keys: Vec<Vec<u8>>,
    ts: u64,
    for_update_ts: u64,
    wait_timeout: Option<i64>,
    return_values: bool,
    check_existence: bool,
) -> PessimisticLockResponse {
    let mut req = PessimisticLockRequest::default();
    req.set_context(ctx);
    let primary = keys[0].clone();
    let mut mutations = vec![];
    for key in keys {
        let mut mutation = Mutation::default();
        mutation.set_op(Op::PessimisticLock);
        mutation.set_key(key);
        mutations.push(mutation);
    }
    req.set_mutations(mutations.into());
    req.primary_lock = primary;
    req.start_version = ts;
    req.for_update_ts = for_update_ts;
    req.lock_ttl = 20;
    req.is_first_lock = false;
    req.wait_timeout = wait_timeout.unwrap_or(-1);
    req.set_wake_up_mode(PessimisticLockWakeUpMode::WakeUpModeForceLock);
    req.return_values = return_values;
    req.check_existence = check_existence;
    client.kv_pessimistic_lock(&req).unwrap()
}

pub fn kv_pessimistic_lock_with_ttl(
    client: &TikvClient,
    ctx: Context,
    keys: Vec<Vec<u8>>,
    ts: u64,
    for_update_ts: u64,
    return_values: bool,
    ttl: u64,
) -> PessimisticLockResponse {
    let mut req = PessimisticLockRequest::default();
    req.set_context(ctx);
    let primary = keys[0].clone();
    let mut mutations = vec![];
    for key in keys {
        let mut mutation = Mutation::default();
        mutation.set_op(Op::PessimisticLock);
        mutation.set_key(key);
        mutations.push(mutation);
    }
    req.set_mutations(mutations.into());
    req.primary_lock = primary;
    req.start_version = ts;
    req.for_update_ts = for_update_ts;
    req.lock_ttl = ttl;
    req.is_first_lock = false;
    req.return_values = return_values;
    client.kv_pessimistic_lock(&req).unwrap()
}

pub fn must_kv_pessimistic_lock(client: &TikvClient, ctx: Context, key: Vec<u8>, ts: u64) {
    let resp = kv_pessimistic_lock(client, ctx, vec![key], ts, ts, false);
    assert!(!resp.has_region_error(), "{:?}", resp.get_region_error());
    assert!(resp.errors.is_empty(), "{:?}", resp.get_errors());
}

pub fn must_kv_pessimistic_rollback(
    client: &TikvClient,
    ctx: Context,
    key: Vec<u8>,
    ts: u64,
    for_update_ts: u64,
) {
    let mut req = PessimisticRollbackRequest::default();
    req.set_context(ctx);
    req.set_keys(vec![key].into_iter().collect());
    req.start_version = ts;
    req.for_update_ts = for_update_ts;
    let resp = client.kv_pessimistic_rollback(&req).unwrap();
    assert!(!resp.has_region_error(), "{:?}", resp.get_region_error());
    assert!(resp.errors.is_empty(), "{:?}", resp.get_errors());
}

pub fn must_check_txn_status(
    client: &TikvClient,
    ctx: Context,
    key: &[u8],
    lock_ts: u64,
    caller_start_ts: u64,
    current_ts: u64,
) -> CheckTxnStatusResponse {
    let mut req = CheckTxnStatusRequest::default();
    req.set_context(ctx);
    req.set_primary_key(key.to_vec());
    req.set_lock_ts(lock_ts);
    req.set_caller_start_ts(caller_start_ts);
    req.set_current_ts(current_ts);

    let resp = client.kv_check_txn_status(&req).unwrap();
    assert!(!resp.has_region_error(), "{:?}", resp.get_region_error());
    assert!(resp.error.is_none(), "{:?}", resp.get_error());
    resp
}

pub fn get_tso(pd_client: &TestPdClient) -> u64 {
    block_on(pd_client.get_tso()).unwrap().into_inner()
}

pub fn get_raft_msg_or_default<M: protobuf::Message + Default>(
    engines: &Engines<RocksEngine, RaftTestEngine>,
    key: &[u8],
) -> M {
    engines
        .kv
        .get_msg_cf(CF_RAFT, key)
        .unwrap()
        .unwrap_or_default()
}

pub fn check_compacted(
    all_engines: &HashMap<u64, Engines<RocksEngine, RaftTestEngine>>,
    before_states: &HashMap<u64, RaftTruncatedState>,
    compact_count: u64,
    must_compacted: bool,
) -> bool {
    // Every peer must have compacted logs, so the truncate log state index/term
    // must > than before.
    let mut compacted_idx = HashMap::default();

    for (&id, engines) in all_engines {
        let mut state: RaftApplyState = get_raft_msg_or_default(engines, &keys::apply_state_key(1));
        let after_state = state.take_truncated_state();

        let before_state = &before_states[&id];
        let idx = after_state.get_index();
        let term = after_state.get_term();
        if idx == before_state.get_index() || term == before_state.get_term() {
            if must_compacted {
                panic!(
                    "Should be compacted, but Raft truncated state is not updated: {} state={:?}",
                    id, before_state
                );
            }
            return false;
        }
        if idx - before_state.get_index() < compact_count {
            if must_compacted {
                panic!(
                    "Should be compacted, but compact count is too small: {} {}<{}",
                    id,
                    idx - before_state.get_index(),
                    compact_count
                );
            }
            return false;
        }
        assert!(term > before_state.get_term());
        compacted_idx.insert(id, idx);
    }

    // wait for actual deletion.
    sleep_ms(250);

    for (id, engines) in all_engines {
        for i in 0..compacted_idx[id] {
            if engines.raft.get_entry(1, i).unwrap().is_some() {
                if must_compacted {
                    panic!("Should be compacted, but found entry: {} {}", id, i);
                }
                return false;
            }
        }
    }
    true
}

pub fn must_raw_put(client: &TikvClient, ctx: Context, key: Vec<u8>, value: Vec<u8>) {
    let mut put_req = RawPutRequest::default();
    put_req.set_context(ctx);
    put_req.key = key;
    put_req.value = value;
    let put_resp = client.raw_put(&put_req).unwrap();
    assert!(
        !put_resp.has_region_error(),
        "{:?}",
        put_resp.get_region_error()
    );
    assert!(
        put_resp.get_error().is_empty(),
        "{:?}",
        put_resp.get_error()
    );
}

pub fn must_raw_get(client: &TikvClient, ctx: Context, key: Vec<u8>) -> Option<Vec<u8>> {
    let mut get_req = RawGetRequest::default();
    get_req.set_context(ctx);
    get_req.key = key;
    let get_resp = client.raw_get(&get_req).unwrap();
    assert!(
        !get_resp.has_region_error(),
        "{:?}",
        get_resp.get_region_error()
    );
    assert!(
        get_resp.get_error().is_empty(),
        "{:?}",
        get_resp.get_error()
    );
    if get_resp.not_found {
        None
    } else {
        Some(get_resp.value)
    }
}

pub fn must_prepare_flashback(client: &TikvClient, ctx: Context, version: u64, start_ts: u64) {
    let mut prepare_req = PrepareFlashbackToVersionRequest::default();
    prepare_req.set_context(ctx);
    prepare_req.set_start_ts(start_ts);
    prepare_req.set_version(version);
    prepare_req.set_start_key(b"a".to_vec());
    prepare_req.set_end_key(b"z".to_vec());
    client
        .kv_prepare_flashback_to_version(&prepare_req)
        .unwrap();
}

pub fn must_finish_flashback(
    client: &TikvClient,
    ctx: Context,
    version: u64,
    start_ts: u64,
    commit_ts: u64,
) {
    let mut req = FlashbackToVersionRequest::default();
    req.set_context(ctx);
    req.set_start_ts(start_ts);
    req.set_commit_ts(commit_ts);
    req.set_version(version);
    req.set_start_key(b"a".to_vec());
    req.set_end_key(b"z".to_vec());
    let resp = client.kv_flashback_to_version(&req).unwrap();
    assert!(!resp.has_region_error());
    assert!(resp.get_error().is_empty());
}

pub fn must_flashback_to_version(
    client: &TikvClient,
    ctx: Context,
    version: u64,
    start_ts: u64,
    commit_ts: u64,
) {
    must_prepare_flashback(client, ctx.clone(), version, start_ts);
    must_finish_flashback(client, ctx, version, start_ts, commit_ts);
}

// A helpful wrapper to make the test logic clear
pub struct PeerClient {
    pub cli: TikvClient,
    pub ctx: Context,
}

impl PeerClient {
    pub fn new(cluster: &Cluster<ServerCluster>, region_id: u64, peer: metapb::Peer) -> PeerClient {
        let cli = {
            let env = Arc::new(Environment::new(1));
            let channel =
                ChannelBuilder::new(env).connect(&cluster.sim.rl().get_addr(peer.get_store_id()));
            TikvClient::new(channel)
        };
        let ctx = {
            let epoch = cluster.get_region_epoch(region_id);
            let mut ctx = Context::default();
            ctx.set_region_id(region_id);
            ctx.set_peer(peer);
            ctx.set_region_epoch(epoch);
            ctx
        };
        PeerClient { cli, ctx }
    }

    pub fn kv_read(&self, key: Vec<u8>, ts: u64) -> GetResponse {
        kv_read(&self.cli, self.ctx.clone(), key, ts)
    }

    pub fn must_kv_read_equal(&self, key: Vec<u8>, val: Vec<u8>, ts: u64) {
        must_kv_read_equal(&self.cli, self.ctx.clone(), key, val, ts)
    }

    pub fn must_kv_write(&self, pd_client: &TestPdClient, kvs: Vec<Mutation>, pk: Vec<u8>) -> u64 {
        must_kv_write(pd_client, &self.cli, self.ctx.clone(), kvs, pk)
    }

    pub fn must_kv_prewrite(&self, muts: Vec<Mutation>, pk: Vec<u8>, ts: u64) {
        must_kv_prewrite(&self.cli, self.ctx.clone(), muts, pk, ts)
    }

    pub fn try_kv_prewrite(
        &self,
        muts: Vec<Mutation>,
        pk: Vec<u8>,
        ts: u64,
        opt: DiskFullOpt,
    ) -> PrewriteResponse {
        let mut ctx = self.ctx.clone();
        ctx.disk_full_opt = opt;
        try_kv_prewrite(&self.cli, ctx, muts, pk, ts)
    }

    pub fn must_kv_prewrite_async_commit(&self, muts: Vec<Mutation>, pk: Vec<u8>, ts: u64) {
        must_kv_prewrite_with(&self.cli, self.ctx.clone(), muts, pk, ts, 0, true, false)
    }

    pub fn must_kv_prewrite_one_pc(&self, muts: Vec<Mutation>, pk: Vec<u8>, ts: u64) {
        must_kv_prewrite_with(&self.cli, self.ctx.clone(), muts, pk, ts, 0, false, true)
    }

    pub fn must_kv_commit(&self, keys: Vec<Vec<u8>>, start_ts: u64, commit_ts: u64) {
        must_kv_commit(
            &self.cli,
            self.ctx.clone(),
            keys,
            start_ts,
            commit_ts,
            commit_ts,
        )
    }

    pub fn must_kv_rollback(&self, keys: Vec<Vec<u8>>, start_ts: u64) {
        must_kv_rollback(&self.cli, self.ctx.clone(), keys, start_ts)
    }

    pub fn must_kv_pessimistic_lock(&self, key: Vec<u8>, ts: u64) {
        must_kv_pessimistic_lock(&self.cli, self.ctx.clone(), key, ts)
    }

    pub fn must_kv_pessimistic_rollback(&self, key: Vec<u8>, ts: u64) {
        must_kv_pessimistic_rollback(&self.cli, self.ctx.clone(), key, ts, ts)
    }
}

pub fn peer_on_store(region: &metapb::Region, store_id: u64) -> metapb::Peer {
    region
        .get_peers()
        .iter()
        .find(|p| p.get_store_id() == store_id)
        .unwrap()
        .clone()
}

pub fn wait_for_synced(cluster: &mut Cluster<ServerCluster>, node_id: u64, region_id: u64) {
    let mut storage = cluster
        .sim
        .read()
        .unwrap()
        .storages
        .get(&node_id)
        .unwrap()
        .clone();
    let leader = cluster.leader_of_region(region_id).unwrap();
    let epoch = cluster.get_region_epoch(region_id);
    let mut ctx = Context::default();
    ctx.set_region_id(region_id);
    ctx.set_peer(leader);
    ctx.set_region_epoch(epoch);
    let snap_ctx = SnapContext {
        pb_ctx: &ctx,
        ..Default::default()
    };
    let snapshot = storage.snapshot(snap_ctx).unwrap();
    let txn_ext = snapshot.txn_ext.clone().unwrap();
    for retry in 0..10 {
        if txn_ext.is_max_ts_synced() {
            break;
        }
        thread::sleep(Duration::from_millis(1 << retry));
    }
    assert!(snapshot.ext().is_max_ts_synced());
}

pub fn test_delete_range<T: Simulator>(cluster: &mut Cluster<T>, cf: CfName) {
    let data_set: Vec<_> = (1..500)
        .map(|i| {
            (
                format!("key{:08}", i).into_bytes(),
                format!("value{}", i).into_bytes(),
            )
        })
        .collect();
    for kvs in data_set.chunks(50) {
        let requests = kvs.iter().map(|(k, v)| new_put_cf_cmd(cf, k, v)).collect();
        // key9 is always the last region.
        cluster.batch_put(b"key9", requests).unwrap();
    }

    // delete_range request with notify_only set should not actually delete data.
    cluster.must_notify_delete_range_cf(cf, b"", b"");

    let mut rng = rand::thread_rng();
    for _ in 0..50 {
        let (k, v) = data_set.choose(&mut rng).unwrap();
        assert_eq!(cluster.get_cf(cf, k).unwrap(), *v);
    }

    // Empty keys means the whole range.
    cluster.must_delete_range_cf(cf, b"", b"");

    for _ in 0..50 {
        let k = &data_set.choose(&mut rng).unwrap().0;
        assert!(cluster.get_cf(cf, k).is_none());
    }
<<<<<<< HEAD
=======
}

pub fn put_with_timeout<T: Simulator>(
    cluster: &mut Cluster<T>,
    node_id: u64,
    key: &[u8],
    value: &[u8],
    timeout: Duration,
) -> Result<RaftCmdResponse> {
    let mut region = cluster.get_region(key);
    let region_id = region.get_id();
    let req = new_request(
        region_id,
        region.take_region_epoch(),
        vec![new_put_cf_cmd(CF_DEFAULT, key, value)],
        false,
    );
    cluster.call_command_on_node(node_id, req, timeout)
>>>>>>> 993eb2f6
}<|MERGE_RESOLUTION|>--- conflicted
+++ resolved
@@ -1542,8 +1542,6 @@
         let k = &data_set.choose(&mut rng).unwrap().0;
         assert!(cluster.get_cf(cf, k).is_none());
     }
-<<<<<<< HEAD
-=======
 }
 
 pub fn put_with_timeout<T: Simulator>(
@@ -1562,5 +1560,4 @@
         false,
     );
     cluster.call_command_on_node(node_id, req, timeout)
->>>>>>> 993eb2f6
 }