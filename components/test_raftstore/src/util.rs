--- conflicted
+++ resolved
@@ -4,11 +4,7 @@
     fmt::Write,
     path::Path,
     str::FromStr,
-<<<<<<< HEAD
-    sync::{mpsc, Arc},
-=======
     sync::{mpsc, Arc, Mutex},
->>>>>>> b5329ee0
     thread,
     time::Duration,
 };
