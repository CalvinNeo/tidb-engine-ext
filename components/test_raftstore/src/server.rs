--- conflicted
+++ resolved
@@ -64,11 +64,7 @@
     },
     storage::{
         self,
-<<<<<<< HEAD
-        kv::SnapContext,
-=======
         kv::{FakeExtension, SnapContext},
->>>>>>> 0f1d45a8
         txn::flow_controller::{EngineFlowController, FlowController},
         Engine,
     },
@@ -345,12 +341,6 @@
             Arc::new(region_info_accessor.clone()),
         );
         gc_worker.start(node_id).unwrap();
-<<<<<<< HEAD
-        gc_worker
-            .start_observe_lock_apply(&mut coprocessor_host, concurrency_manager.clone())
-            .unwrap();
-=======
->>>>>>> 0f1d45a8
 
         let rts_worker = if cfg.resolved_ts.enable {
             // Resolved ts worker
@@ -411,10 +401,7 @@
             cfg.quota.max_delay_duration,
             cfg.quota.enable_auto_tune,
         ));
-<<<<<<< HEAD
-=======
         let extension = engine.raft_extension().clone();
->>>>>>> 0f1d45a8
         let store = create_raft_storage::<_, _, _, F, _>(
             engine,
             &cfg.storage,
