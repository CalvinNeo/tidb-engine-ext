--- conflicted
+++ resolved
@@ -9,11 +9,7 @@
 };
 
 use api_version::{dispatch_api_version, KvFormat};
-<<<<<<< HEAD
-use causal_ts::CausalTsProvider;
-=======
 use causal_ts::{tests::DummyRawTsTracker, CausalTsProvider};
->>>>>>> b5329ee0
 use collections::{HashMap, HashSet};
 use concurrency_manager::ConcurrencyManager;
 use encryption_export::DataKeyManager;
@@ -378,24 +374,16 @@
                 block_on(causal_ts::BatchTsoProvider::new_opt(
                     self.pd_client.clone(),
                     cfg.causal_ts.renew_interval.0,
-<<<<<<< HEAD
-                    cfg.causal_ts.renew_batch_min_size,
-=======
                     cfg.causal_ts.available_interval.0,
                     cfg.causal_ts.renew_batch_min_size,
                     cfg.causal_ts.renew_batch_max_size,
->>>>>>> b5329ee0
                 ))
                 .unwrap(),
             );
             self.causal_ts_providers
                 .insert(node_id, causal_ts_provider.clone());
-<<<<<<< HEAD
-            let causal_ob = causal_ts::CausalObserver::new(causal_ts_provider);
-=======
             let causal_ob =
                 causal_ts::CausalObserver::new(causal_ts_provider, DummyRawTsTracker::default());
->>>>>>> b5329ee0
             causal_ob.register_to(&mut coprocessor_host);
         }
 
