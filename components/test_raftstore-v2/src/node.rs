// Copyright 2022 TiKV Project Authors. Licensed under Apache-2.0.

use std::{
    path::Path,
    sync::{Arc, Mutex, RwLock},
};

use collections::{HashMap, HashSet};
use concurrency_manager::ConcurrencyManager;
use encryption_export::DataKeyManager;
use engine_rocks::RocksEngine;
use engine_test::raft::RaftTestEngine;
use engine_traits::{RaftEngine, RaftEngineReadOnly, TabletRegistry};
use futures::Future;
use kvproto::{
    kvrpcpb::ApiVersion,
    raft_cmdpb::{RaftCmdRequest, RaftCmdResponse},
    raft_serverpb::RaftMessage,
};
use raft::{prelude::MessageType, SnapshotStatus};
use raftstore::{
    coprocessor::CoprocessorHost,
    errors::Error as RaftError,
    store::{
        AutoSplitController, GlobalReplicationState, RegionSnapshot, SplitConfigManager,
        TabletSnapKey, TabletSnapManager, Transport,
    },
    Result,
};
use raftstore_v2::{
    router::{PeerMsg, RaftRouter},
    StateStorage, StoreMeta, StoreRouter,
};
use resource_control::ResourceGroupManager;
use resource_metering::CollectorRegHandle;
use tempfile::TempDir;
use test_pd_client::TestPdClient;
use test_raftstore::{Config, Filter};
use tikv::{
    config::{ConfigController, Module},
    import::SstImporter,
    server::{
        raftkv::ReplicaReadLockChecker, tablet_snap::copy_tablet_snapshot, NodeV2,
        Result as ServerResult,
    },
};
use tikv_util::{
    box_err,
    config::VersionTrack,
    worker::{Builder as WorkerBuilder, LazyWorker},
};

use crate::{Cluster, RaftStoreRouter, SimulateTransport, Simulator, SnapshotRouter};

#[derive(Clone)]
pub struct ChannelTransport {
    core: Arc<Mutex<ChannelTransportCore>>,
}

impl ChannelTransport {
    pub fn new() -> ChannelTransport {
        ChannelTransport {
            core: Arc::new(Mutex::new(ChannelTransportCore {
                snap_paths: HashMap::default(),
                routers: HashMap::default(),
            })),
        }
    }

    pub fn core(&self) -> &Arc<Mutex<ChannelTransportCore>> {
        &self.core
    }
}

impl Transport for ChannelTransport {
    fn send(&mut self, msg: RaftMessage) -> raftstore::Result<()> {
        let from_store = msg.get_from_peer().get_store_id();
        let to_store = msg.get_to_peer().get_store_id();
        let to_peer_id = msg.get_to_peer().get_id();
        let region_id = msg.get_region_id();
        let is_snapshot = msg.get_message().get_msg_type() == MessageType::MsgSnapshot;

        if is_snapshot {
            let snap = msg.get_message().get_snapshot();
            let key = TabletSnapKey::from_region_snap(
                msg.get_region_id(),
                msg.get_to_peer().get_id(),
                snap,
            );
            let sender_snap_mgr = match self.core.lock().unwrap().snap_paths.get(&from_store) {
                Some(snap_mgr) => snap_mgr.0.clone(),
                None => return Err(box_err!("missing snap manager for store {}", from_store)),
            };
            let recver_snap_mgr = match self.core.lock().unwrap().snap_paths.get(&to_store) {
                Some(snap_mgr) => snap_mgr.0.clone(),
                None => return Err(box_err!("missing snap manager for store {}", to_store)),
            };

            if let Err(e) =
                copy_tablet_snapshot(key, msg.clone(), &sender_snap_mgr, &recver_snap_mgr)
            {
                return Err(box_err!("copy tablet snapshot failed: {:?}", e));
            }
        }

        let core = self.core.lock().unwrap();
        match core.routers.get(&to_store) {
            Some(h) => {
                h.send_raft_msg(msg)?;
                if is_snapshot {
                    let _ = core.routers[&from_store].report_snapshot_status(
                        region_id,
                        to_peer_id,
                        SnapshotStatus::Finish,
                    );
                }
                Ok(())
            }
            _ => Err(box_err!("missing sender for store {}", to_store)),
        }
    }

    fn set_store_allowlist(&mut self, _allowlist: Vec<u64>) {
        unimplemented!();
    }

    fn need_flush(&self) -> bool {
        false
    }

    fn flush(&mut self) {}
}

pub struct ChannelTransportCore {
    pub snap_paths: HashMap<u64, (TabletSnapManager, TempDir)>,
    pub routers: HashMap<u64, SimulateTransport<RaftRouter<RocksEngine, RaftTestEngine>>>,
}

impl Default for ChannelTransport {
    fn default() -> Self {
        Self::new()
    }
}

type SimulateChannelTransport = SimulateTransport<ChannelTransport>;

pub struct NodeCluster {
    trans: ChannelTransport,
    pd_client: Arc<TestPdClient>,
    nodes: HashMap<u64, NodeV2<TestPdClient, RocksEngine, RaftTestEngine>>,
    simulate_trans: HashMap<u64, SimulateChannelTransport>,
    concurrency_managers: HashMap<u64, ConcurrencyManager>,
    // snap_mgrs: HashMap<u64, TabletSnapManager>,
}

impl NodeCluster {
    pub fn new(pd_client: Arc<TestPdClient>) -> NodeCluster {
        NodeCluster {
            trans: ChannelTransport::new(),
            pd_client,
            nodes: HashMap::default(),
            simulate_trans: HashMap::default(),
            concurrency_managers: HashMap::default(),
            // snap_mgrs: HashMap::default(),
        }
    }
}

impl Simulator<RocksEngine> for NodeCluster {
    fn get_node_ids(&self) -> HashSet<u64> {
        self.nodes.keys().cloned().collect()
    }

    fn add_send_filter(&mut self, node_id: u64, filter: Box<dyn Filter>) {
        self.simulate_trans
            .get_mut(&node_id)
            .unwrap()
            .add_filter(filter);
    }

    fn clear_send_filters(&mut self, node_id: u64) {
        self.simulate_trans
            .get_mut(&node_id)
            .unwrap()
            .clear_filters();
    }

    fn run_node(
        &mut self,
        node_id: u64,
        cfg: Config,
        store_meta: Arc<Mutex<StoreMeta<RocksEngine>>>,
        key_manager: Option<Arc<DataKeyManager>>,
        raft_engine: RaftTestEngine,
        tablet_registry: TabletRegistry<RocksEngine>,
        _resource_manager: &Option<Arc<ResourceGroupManager>>,
    ) -> ServerResult<u64> {
        assert!(!self.nodes.contains_key(&node_id));
        let pd_worker = LazyWorker::new("test-pd-worker");

        let simulate_trans = SimulateTransport::new(self.trans.clone());
        let mut raft_store = cfg.raft_store.clone();
        raft_store
            .validate(
                cfg.coprocessor.region_split_size(),
                cfg.coprocessor.enable_region_bucket(),
                cfg.coprocessor.region_bucket_size,
            )
            .unwrap();

        let mut node = NodeV2::new(&cfg.server, self.pd_client.clone(), None);
        node.try_bootstrap_store(&raft_store, &raft_engine).unwrap();
        assert_eq!(node.id(), node_id);

        tablet_registry
            .tablet_factory()
            .set_state_storage(Arc::new(StateStorage::new(
                raft_engine.clone(),
                node.router().clone(),
            )));

        // todo: node id 0
        let (snap_mgr, snap_mgs_path) = if node_id == 0
            || !self
                .trans
                .core
                .lock()
                .unwrap()
                .snap_paths
                .contains_key(&node_id)
        {
            let tmp = test_util::temp_dir("test_cluster", cfg.prefer_mem);
            let snap_path = tmp.path().to_str().unwrap().to_owned();
            (TabletSnapManager::new(snap_path)?, Some(tmp))
        } else {
            let trans = self.trans.core.lock().unwrap();
            let &(ref snap_mgr, _) = &trans.snap_paths[&node_id];
            (snap_mgr.clone(), None)
        };

        let raft_router = RaftRouter::new_with_store_meta(node.router().clone(), store_meta);
        // Create coprocessor.
        let mut coprocessor_host =
            CoprocessorHost::new(raft_router.store_router().clone(), cfg.coprocessor.clone());

        // if let Some(f) = self.post_create_coprocessor_host.as_ref() {
        //     f(node_id, &mut coprocessor_host);
        // }

        let cm = ConcurrencyManager::new(1.into());
        self.concurrency_managers.insert(node_id, cm.clone());

        ReplicaReadLockChecker::new(cm.clone()).register(&mut coprocessor_host);

        let cfg_controller = ConfigController::new(cfg.tikv.clone());
        // cfg_controller.register(
        //     Module::Coprocessor,
        //     Box::new(SplitCheckConfigManager(split_scheduler.clone())),
        // );

        let split_config_manager =
            SplitConfigManager::new(Arc::new(VersionTrack::new(cfg.tikv.split.clone())));
        cfg_controller.register(Module::Split, Box::new(split_config_manager.clone()));

        let auto_split_controller = AutoSplitController::new(
            split_config_manager,
            cfg.tikv.server.grpc_concurrency,
            cfg.tikv.readpool.unified.max_thread_count,
            // todo: Is None sufficient for test?
            None,
        );
        let importer = {
            let dir = Path::new(raft_engine.get_engine_path()).join("../import-sst");
            Arc::new(
                SstImporter::new(&cfg.import, dir, key_manager, cfg.storage.api_version()).unwrap(),
            )
        };

        let bg_worker = WorkerBuilder::new("background").thread_count(2).create();
        let state: Arc<Mutex<GlobalReplicationState>> = Arc::default();
        node.start(
            raft_engine.clone(),
            tablet_registry,
            &raft_router,
            simulate_trans.clone(),
            snap_mgr.clone(),
            cm,
            None,
            coprocessor_host,
            auto_split_controller,
            CollectorRegHandle::new_for_test(),
            bg_worker,
            pd_worker,
            Arc::new(VersionTrack::new(raft_store)),
            &state,
            importer,
        )?;
        assert!(
            raft_engine
                .get_prepare_bootstrap_region()
                .unwrap()
                .is_none()
        );
        assert!(node_id == 0 || node_id == node.id());
        let node_id = node.id();

        let region_split_size = cfg.coprocessor.region_split_size();
        let enable_region_bucket = cfg.coprocessor.enable_region_bucket();
        let region_bucket_size = cfg.coprocessor.region_bucket_size;
        let mut raftstore_cfg = cfg.tikv.raft_store;
        raftstore_cfg
            .validate(region_split_size, enable_region_bucket, region_bucket_size)
            .unwrap();

        // let raft_store = Arc::new(VersionTrack::new(raftstore_cfg));
        // cfg_controller.register(
        //     Module::Raftstore,
        //     Box::new(RaftstoreConfigManager::new(
        //         node.refresh_config_scheduler(),
        //         raft_store,
        //     )),
        // );

        if let Some(tmp) = snap_mgs_path {
            self.trans
                .core
                .lock()
                .unwrap()
                .snap_paths
                .insert(node_id, (snap_mgr, tmp));
        }

        self.trans
            .core
            .lock()
            .unwrap()
            .routers
            .insert(node_id, SimulateTransport::new(raft_router));

        self.nodes.insert(node_id, node);
        self.simulate_trans.insert(node_id, simulate_trans);
        Ok(node_id)
    }

    fn async_snapshot(
        &mut self,
        request: RaftCmdRequest,
    ) -> impl Future<
        Output = std::result::Result<RegionSnapshot<engine_rocks::RocksSnapshot>, RaftCmdResponse>,
    > + Send {
        let node_id = request.get_header().get_peer().get_store_id();
        if !self
            .trans
            .core
            .lock()
            .unwrap()
            .routers
            .contains_key(&node_id)
        {
            let mut resp = RaftCmdResponse::default();
            let e: RaftError = box_err!("missing sender for store {}", node_id);
            resp.mut_header().set_error(e.into());
            // return async move {Err(resp)};
        }

        let mut router = {
            let mut guard = self.trans.core.lock().unwrap();
            guard.routers.get_mut(&node_id).unwrap().clone()
        };

        router.snapshot(request)
    }

    fn async_peer_msg_on_node(&self, node_id: u64, region_id: u64, msg: PeerMsg) -> Result<()> {
        if !self
            .trans
            .core
            .lock()
            .unwrap()
            .routers
            .contains_key(&node_id)
        {
            return Err(box_err!("missing sender for store {}", node_id));
        }

        let router = self
            .trans
            .core
            .lock()
            .unwrap()
            .routers
            .get(&node_id)
            .cloned()
            .unwrap();

        router.send_peer_msg(region_id, msg)
    }

    fn stop_node(&mut self, node_id: u64) {
        if let Some(mut node) = self.nodes.remove(&node_id) {
            node.stop();
        }
        self.trans
            .core
            .lock()
            .unwrap()
            .routers
            .remove(&node_id)
            .unwrap();
    }

    fn get_router(&self, node_id: u64) -> Option<StoreRouter<RocksEngine, RaftTestEngine>> {
        self.nodes.get(&node_id).map(|node| node.router().clone())
    }

    fn get_snap_dir(&self, node_id: u64) -> String {
        self.trans.core.lock().unwrap().snap_paths[&node_id]
            .0
            .root_path()
            .to_str()
            .unwrap()
            .to_owned()
    }

    fn add_recv_filter(&mut self, node_id: u64, filter: Box<dyn Filter>) {
        let mut trans = self.trans.core.lock().unwrap();
        trans.routers.get_mut(&node_id).unwrap().add_filter(filter);
    }

    fn clear_recv_filters(&mut self, node_id: u64) {
        let mut trans = self.trans.core.lock().unwrap();
        trans.routers.get_mut(&node_id).unwrap().clear_filters();
    }

    fn send_raft_msg(&mut self, msg: RaftMessage) -> Result<()> {
        self.trans.send(msg)
    }
}

<<<<<<< HEAD
pub fn new_node_cluster(id: u64, count: usize) -> Cluster<NodeCluster, RocksEngine> {
=======
// Compare to server cluster, node cluster does not have server layer and
// storage layer.
pub fn new_node_cluster(id: u64, count: usize) -> Cluster<NodeCluster> {
>>>>>>> e0d25f90
    let pd_client = Arc::new(TestPdClient::new(id, false));
    let sim = Arc::new(RwLock::new(NodeCluster::new(Arc::clone(&pd_client))));
    Cluster::new(id, count, sim, pd_client, ApiVersion::V1)
}

<<<<<<< HEAD
pub fn new_incompatible_node_cluster(id: u64, count: usize) -> Cluster<NodeCluster, RocksEngine> {
=======
// This cluster does not support batch split, we expect it to transfer the
// `BatchSplit` request to `split` request
pub fn new_incompatible_node_cluster(id: u64, count: usize) -> Cluster<NodeCluster> {
>>>>>>> e0d25f90
    let pd_client = Arc::new(TestPdClient::new(id, true));
    let sim = Arc::new(RwLock::new(NodeCluster::new(Arc::clone(&pd_client))));
    Cluster::new(id, count, sim, pd_client, ApiVersion::V1)
}<|MERGE_RESOLUTION|>--- conflicted
+++ resolved
@@ -437,25 +437,17 @@
     }
 }
 
-<<<<<<< HEAD
-pub fn new_node_cluster(id: u64, count: usize) -> Cluster<NodeCluster, RocksEngine> {
-=======
 // Compare to server cluster, node cluster does not have server layer and
 // storage layer.
-pub fn new_node_cluster(id: u64, count: usize) -> Cluster<NodeCluster> {
->>>>>>> e0d25f90
+pub fn new_node_cluster(id: u64, count: usize) -> Cluster<NodeCluster, RocksEngine> {
     let pd_client = Arc::new(TestPdClient::new(id, false));
     let sim = Arc::new(RwLock::new(NodeCluster::new(Arc::clone(&pd_client))));
     Cluster::new(id, count, sim, pd_client, ApiVersion::V1)
 }
 
-<<<<<<< HEAD
-pub fn new_incompatible_node_cluster(id: u64, count: usize) -> Cluster<NodeCluster, RocksEngine> {
-=======
 // This cluster does not support batch split, we expect it to transfer the
 // `BatchSplit` request to `split` request
-pub fn new_incompatible_node_cluster(id: u64, count: usize) -> Cluster<NodeCluster> {
->>>>>>> e0d25f90
+pub fn new_incompatible_node_cluster(id: u64, count: usize) -> Cluster<NodeCluster, RocksEngine> {
     let pd_client = Arc::new(TestPdClient::new(id, true));
     let sim = Arc::new(RwLock::new(NodeCluster::new(Arc::clone(&pd_client))));
     Cluster::new(id, count, sim, pd_client, ApiVersion::V1)
