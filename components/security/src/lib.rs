--- conflicted
+++ resolved
@@ -18,8 +18,6 @@
     RpcContext, RpcStatus, RpcStatusCode, ServerBuilder, ServerChecker, ServerCredentialsBuilder,
     ServerCredentialsFetcher,
 };
-#[cfg(feature = "tonic")]
-use tonic::transport::{channel::ClientTlsConfig, Certificate, Identity};
 
 #[derive(Clone, Debug, Serialize, Deserialize, PartialEq, Default)]
 #[serde(default)]
@@ -141,23 +139,6 @@
         })
     }
 
-<<<<<<< HEAD
-    #[cfg(feature = "tonic")]
-    /// Make a tonic tls config via the config.
-    pub fn tonic_tls_config(&self) -> Option<ClientTlsConfig> {
-        let (ca, cert, key) = self.cfg.load_certs().unwrap_or_default();
-        if ca.is_empty() && cert.is_empty() && key.is_empty() {
-            return None;
-        }
-        let mut cfg = ClientTlsConfig::new();
-        if !ca.is_empty() {
-            cfg = cfg.ca_certificate(Certificate::from_pem(ca));
-        }
-        if !cert.is_empty() && !key.is_empty() {
-            cfg = cfg.identity(Identity::from_pem(cert, key));
-        }
-        Some(cfg)
-=======
     pub fn client_suite(&self) -> Result<ClientSuite, Box<dyn Error>> {
         let (ca, cert, key) = self.cfg.load_certs()?;
         Ok(ClientSuite {
@@ -165,7 +146,6 @@
             client_cert: cert.into_boxed_slice(),
             client_key: Secret(key.into_boxed_slice()),
         })
->>>>>>> 7a3764fc
     }
 
     pub fn connect(&self, mut cb: ChannelBuilder, addr: &str) -> Channel {
