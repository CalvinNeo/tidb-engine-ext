--- conflicted
+++ resolved
@@ -57,13 +57,8 @@
 engine_traits = { path = "../engine_traits", default-features = false }
 failure = "0.1"
 futures = "0.3"
-<<<<<<< HEAD
 grpcio = { version = "0.8",  default-features = false }
-kvproto = { git = "https://github.com/pingcap/kvproto.git", default-features = false }
-=======
-grpcio = { version = "0.8",  default-features = false, features = ["openssl-vendored"] }
 kvproto = { git = "https://github.com/pingcap/kvproto.git", branch = "release-5.0", default-features = false }
->>>>>>> edfbdf86
 pd_client = { path = "../pd_client", default-features = false }
 raft = { version = "0.6.0-alpha", default-features = false }
 raftstore = { path = "../raftstore", default-features = false }
