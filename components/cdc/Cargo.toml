--- conflicted
+++ resolved
@@ -31,15 +31,9 @@
 [dependencies]
 api_version = { workspace = true }
 bitflags = "1.0"
-<<<<<<< HEAD
-causal_ts = { path = "../causal_ts" }
-collections = { path = "../collections" }
-concurrency_manager = { path = "../concurrency_manager", default-features = false }
-=======
 causal_ts = { workspace = true }
 collections = { workspace = true }
 concurrency_manager = { workspace = true }
->>>>>>> 0f5058eb
 crossbeam = "0.8"
 engine_rocks = { workspace = true }
 engine_traits = { workspace = true }
@@ -77,15 +71,9 @@
 engine_traits = { workspace = true }
 raft = { version = "0.7.0", default-features = false, features = ["protobuf-codec"] }
 tempfile = "3.0"
-<<<<<<< HEAD
-test_pd_client = { path = "../test_pd_client" }
-test_raftstore = { path = "../test_raftstore", default-features = false }
-test_util = { path = "../test_util", default-features = false }
-=======
 test_pd_client = { workspace = true }
 test_raftstore = { workspace = true }
 test_util = { workspace = true }
->>>>>>> 0f5058eb
 
 [[test]]
 name = "integrations"
