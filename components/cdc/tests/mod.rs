--- conflicted
+++ resolved
@@ -586,19 +586,13 @@
         &mut self,
         region_id: u64,
         start_key: &[u8],
-<<<<<<< HEAD
-=======
         end_key: &[u8],
->>>>>>> 7a3764fc
         start_ts: TimeStamp,
     ) {
         let mut prepare_flashback_req = PrepareFlashbackToVersionRequest::default();
         prepare_flashback_req.set_context(self.get_context(region_id));
         prepare_flashback_req.set_start_key(start_key.to_vec());
-<<<<<<< HEAD
-=======
         prepare_flashback_req.set_end_key(end_key.to_vec());
->>>>>>> 7a3764fc
         prepare_flashback_req.set_start_ts(start_ts.into_inner());
         let prepare_flashback_resp = self
             .get_tikv_client(region_id)
