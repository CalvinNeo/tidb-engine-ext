--- conflicted
+++ resolved
@@ -449,7 +449,7 @@
 
     fn finish_building_resolver(&self, mut resolver: Resolver, region: Region) {
         let observe_id = self.observe_id;
-        let rts = resolver.resolve(TimeStamp::zero()).min();
+        let rts = resolver.resolve(TimeStamp::zero());
         info!(
             "cdc resolver initialized and schedule resolver ready";
             "region_id" => region.get_id(),
@@ -814,45 +814,26 @@
         }
 
         // Create the initial data with CF_WRITE L0: |zkey_110, zkey1_160|
-<<<<<<< HEAD
-        must_prewrite_put(&engine, b"zkey", &v_suffix(100), b"zkey", 100);
-        must_commit(&engine, b"zkey", 100, 110);
-        must_prewrite_put(&engine, b"zzzz", &v_suffix(150), b"zzzz", 150);
-        must_commit(&engine, b"zzzz", 150, 160);
-=======
         must_prewrite_put(&mut engine, b"zkey", &v_suffix(100), b"zkey", 100);
         must_commit(&mut engine, b"zkey", 100, 110);
         must_prewrite_put(&mut engine, b"zzzz", &v_suffix(150), b"zzzz", 150);
         must_commit(&mut engine, b"zzzz", 150, 160);
->>>>>>> b448214b
         engine
             .kv_engine()
             .unwrap()
             .flush_cf(CF_WRITE, true)
             .unwrap();
-<<<<<<< HEAD
-        must_prewrite_delete(&engine, b"zkey", b"zkey", 200);
-        check_handling_old_value_seek_write(); // For TxnEntry::Prewrite.
-
-        // CF_WRITE L0: |zkey_110, zkey1_160|, |zkey_210|
-        must_commit(&engine, b"zkey", 200, 210);
-=======
         must_prewrite_delete(&mut engine, b"zkey", b"zkey", 200);
         check_handling_old_value_seek_write(&mut engine, v_suffix); // For TxnEntry::Prewrite.
 
         // CF_WRITE L0: |zkey_110, zkey1_160|, |zkey_210|
         must_commit(&mut engine, b"zkey", 200, 210);
->>>>>>> b448214b
         engine
             .kv_engine()
             .unwrap()
             .flush_cf(CF_WRITE, false)
             .unwrap();
-<<<<<<< HEAD
-        check_handling_old_value_seek_write(); // For TxnEntry::Commit.
-=======
         check_handling_old_value_seek_write(&mut engine, v_suffix); // For TxnEntry::Commit.
->>>>>>> b448214b
     }
 
     #[test]
