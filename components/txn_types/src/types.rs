--- conflicted
+++ resolved
@@ -532,13 +532,8 @@
     // Marks that this transaction is a 1PC transaction. RaftKv should set this flag
     // in the raft command request.
     pub one_pc: bool,
-<<<<<<< HEAD
-    // Marks that this transaction is a flashback transaction.
-    pub for_flashback: bool,
-=======
     // Marks that this transaction is allowed in the flashback state.
     pub allowed_in_flashback: bool,
->>>>>>> 25261c8a
 }
 
 impl TxnExtra {
