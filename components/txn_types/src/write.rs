// Copyright 2016 TiKV Project Authors. Licensed under Apache-2.0.

use std::mem::size_of;

use codec::prelude::NumberDecoder;
use tikv_util::codec::number::{self, NumberEncoder, MAX_VAR_U64_LEN};

use crate::{
    lock::LockType,
    timestamp::TimeStamp,
    types::{Value, SHORT_VALUE_PREFIX},
    Error, ErrorInner, Result,
};

#[derive(Debug, Clone, Copy, PartialEq)]
pub enum WriteType {
    Put,
    Delete,
    Lock,
    Rollback,
}

const FLAG_PUT: u8 = b'P';
const FLAG_DELETE: u8 = b'D';
const FLAG_LOCK: u8 = b'L';
const FLAG_ROLLBACK: u8 = b'R';

const FLAG_OVERLAPPED_ROLLBACK: u8 = b'R';

const GC_FENCE_PREFIX: u8 = b'F';
const LAST_CHANGE_PREFIX: u8 = b'l';

const TXN_SOURCE_PREFIX: u8 = b'S';

/// The short value for rollback records which are protected from being
/// collapsed.
const PROTECTED_ROLLBACK_SHORT_VALUE: &[u8] = b"p";

impl WriteType {
    pub fn from_lock_type(tp: LockType) -> Option<WriteType> {
        match tp {
            LockType::Put => Some(WriteType::Put),
            LockType::Delete => Some(WriteType::Delete),
            LockType::Lock => Some(WriteType::Lock),
            LockType::Pessimistic => None,
        }
    }

    pub fn from_u8(b: u8) -> Option<WriteType> {
        match b {
            FLAG_PUT => Some(WriteType::Put),
            FLAG_DELETE => Some(WriteType::Delete),
            FLAG_LOCK => Some(WriteType::Lock),
            FLAG_ROLLBACK => Some(WriteType::Rollback),
            _ => None,
        }
    }

    fn to_u8(self) -> u8 {
        match self {
            WriteType::Put => FLAG_PUT,
            WriteType::Delete => FLAG_DELETE,
            WriteType::Lock => FLAG_LOCK,
            WriteType::Rollback => FLAG_ROLLBACK,
        }
    }
}

#[derive(PartialEq, Clone)]
pub struct Write {
    pub write_type: WriteType,
    pub start_ts: TimeStamp,
    pub short_value: Option<Value>,

    /// The `commit_ts` of transactions can be non-globally-unique. But since we
    /// store Rollback records in the same CF where Commit records is, and
    /// Rollback records are saved with `user_key{start_ts}` as the internal
    /// key, the collision between Commit and Rollback records can't be avoided.
    /// In this case, we keep the Commit record, and set the
    /// `has_overlapped_rollback` flag to indicate that there's also a Rollback
    /// record. Also note that `has_overlapped_rollback` field is only necessary
    /// when the Rollback record should be protected.
    pub has_overlapped_rollback: bool,

    /// Records the next version after this version when overlapping rollback
    /// happens on an already existed commit record.
    ///
    /// When a rollback flag is written on an already-written commit record, it
    /// causes rewriting the commit record. It may cause problems with the
    /// GC compaction filter. Consider this case:
    ///
    /// ```text
    /// Key_100_put, Key_120_del
    /// ```
    ///
    /// and a rollback on `100` happens:
    ///
    /// ```text
    /// Key_100_put_R, Key_120_del
    /// ```
    ///
    /// Then GC with safepoint = 130 may happen. However a follower may not have
    /// finished applying the change. So on the follower, it's possible
    /// that:
    ///
    /// 1. `Key_100_put`, `Key_120_del` applied
    /// 2. GC with safepoint = 130 started and `Key_100_put`, `Key_120_del` are
    /// deleted 3. Finished applying `Key_100_put_R`, which means to rewrite
    /// `Key_100_put` 4. Read at `140` should get nothing (since it's
    /// MVCC-deleted at 120) but finds `Key_100_put`
    ///
    /// To solve the problem, when marking `has_overlapped_rollback` on an
    /// already-existed commit record, add a special field `gc_fence` on it. If
    /// there is a newer version after the record being rewritten, the next
    /// version's `commit_ts` will be recorded. When MVCC reading finds a commit
    /// record with a GC fence timestamp but the corresponding version
    /// that matches that ts doesn't exist, the current version will be
    /// believed to be already GC-ed and ignored.
    ///
    /// Therefore, for the example above, in the 3rd step it will record the
    /// version `120` to the `gc_fence` field:
    ///
    /// ```text
    /// Key_100_put_R_120, Key_120_del
    /// ```
    ///
    /// And when the reading in the 4th step finds the `PUT` record but the
    /// version at 120 doesn't exist, it will be regarded as already GC-ed
    /// and ignored.
    ///
    /// For CDC and TiFlash, when they receives a commit record with `gc_fence`
    /// field set, it can determine that it must be caused by an overlapped
    /// rollback instead of an actual commit.
    ///
    /// Note: GC fence will only be written on `PUT` and `DELETE` versions, and
    /// may only point to a `PUT` or `DELETE` version. If there are other `Lock`
    /// and `Rollback` records after the record that's being rewritten, they
    /// will be skipped. For example, in this case:
    ///
    /// ```text
    /// Key_100_put, Key_105_lock, Key_110_rollback, Key_120_del
    /// ```
    ///
    /// If overlapped rollback happens at 100, the `Key_100_put` will be
    /// rewritten as `Key_100_put_R_120`. It points to version 120 instead
    /// of the nearest 105.
    ///
    ///
    /// The meaning of the field:
    /// * `None`: A record that haven't been rewritten
    /// * `Some(0)`: A commit record that has been rewritten due to overlapping
    ///   rollback, but it doesn't have an newer version.
    /// * `Some(ts)`: A commit record that has been rewritten due to overlapping
    ///   rollback, and it's next version's `commit_ts` is `ts`
    pub gc_fence: Option<TimeStamp>,

    /// The commit TS of the latest PUT/DELETE record
    pub last_change_ts: TimeStamp,
    /// The number of versions that need skipping from this record
    /// to find the latest PUT/DELETE record
    pub versions_to_last_change: u64,
    /// The source of this txn.
<<<<<<< HEAD
    pub txn_source: u8,
=======
    pub txn_source: u64,
>>>>>>> 0f1d45a8
}

impl std::fmt::Debug for Write {
    fn fmt(&self, f: &mut std::fmt::Formatter<'_>) -> std::fmt::Result {
        f.debug_struct("Write")
            .field("write_type", &self.write_type)
            .field("start_ts", &self.start_ts)
            .field(
                "short_value",
                &self
                    .short_value
                    .as_ref()
                    .map(|x| &x[..])
                    .map(log_wrappers::Value::value)
                    .map(|x| format!("{:?}", x))
                    .unwrap_or_else(|| "None".to_owned()),
            )
            .field("has_overlapped_rollback", &self.has_overlapped_rollback)
            .field("gc_fence", &self.gc_fence)
            .field("last_change_ts", &self.last_change_ts)
            .field("versions_to_last_change", &self.versions_to_last_change)
            .field("txn_source", &self.txn_source)
            .finish()
    }
}

impl Write {
    /// Creates a new `Write` record.
    #[inline]
    pub fn new(write_type: WriteType, start_ts: TimeStamp, short_value: Option<Value>) -> Write {
        Write {
            write_type,
            start_ts,
            short_value,
            has_overlapped_rollback: false,
            gc_fence: None,
            last_change_ts: TimeStamp::zero(),
            versions_to_last_change: 0,
            txn_source: 0,
        }
    }

    #[inline]
    pub fn new_rollback(start_ts: TimeStamp, protected: bool) -> Write {
        let short_value = if protected {
            Some(PROTECTED_ROLLBACK_SHORT_VALUE.to_vec())
        } else {
            None
        };

        Write {
            write_type: WriteType::Rollback,
            start_ts,
            short_value,
            has_overlapped_rollback: false,
            gc_fence: None,
            last_change_ts: TimeStamp::zero(),
            versions_to_last_change: 0,
            txn_source: 0,
        }
    }

    #[inline]
    #[must_use]
    pub fn set_overlapped_rollback(
        mut self,
        has_overlapped_rollback: bool,
        gc_fence: Option<TimeStamp>,
    ) -> Self {
        self.has_overlapped_rollback = has_overlapped_rollback;
        self.gc_fence = gc_fence;
        self
    }

    #[must_use]
    pub fn set_last_change(
        mut self,
        last_change_ts: TimeStamp,
        versions_to_last_change: u64,
    ) -> Self {
        self.last_change_ts = last_change_ts;
        self.versions_to_last_change = versions_to_last_change;
        self
    }

    #[inline]
    #[must_use]
<<<<<<< HEAD
    pub fn set_txn_source(mut self, source: u8) -> Self {
=======
    pub fn set_txn_source(mut self, source: u64) -> Self {
>>>>>>> 0f1d45a8
        self.txn_source = source;
        self
    }

    #[inline]
    pub fn parse_type(mut b: &[u8]) -> Result<WriteType> {
        let write_type_bytes = b
            .read_u8()
            .map_err(|_| Error::from(ErrorInner::BadFormatWrite))?;
        WriteType::from_u8(write_type_bytes).ok_or_else(|| Error::from(ErrorInner::BadFormatWrite))
    }

    #[inline]
    pub fn as_ref(&self) -> WriteRef<'_> {
        WriteRef {
            write_type: self.write_type,
            start_ts: self.start_ts,
            short_value: self.short_value.as_deref(),
            has_overlapped_rollback: self.has_overlapped_rollback,
            gc_fence: self.gc_fence,
            last_change_ts: self.last_change_ts,
            versions_to_last_change: self.versions_to_last_change,
            txn_source: self.txn_source,
        }
    }

    /// Returns the new `last_change_ts` and `versions_to_last_change` according
    /// to this write record.
    pub fn next_last_change_info(&self, commit_ts: TimeStamp) -> (TimeStamp, u64) {
        match self.write_type {
            WriteType::Put | WriteType::Delete => (commit_ts, 1),
            WriteType::Lock | WriteType::Rollback => {
<<<<<<< HEAD
                // If `last_change_ts` is zero, do not set `last_change_ts` to indicate we don't
                // know where is the last change.
                // This should not happen if data is written in new version TiKV. If we hope to
                // support data from old TiKV, consider iterating to the last change to find it.
                if !self.last_change_ts.is_zero() {
=======
                // If neither `last_change_ts` nor `versions_to_last_change` exists, do not
                // set `last_change_ts` to indicate we don't know where is the last change.
                // This should not happen if data is written in new version TiKV. If we hope to
                // support data from old TiKV, consider iterating to the last change to find it.
                if !self.last_change_ts.is_zero() || self.versions_to_last_change != 0 {
>>>>>>> 0f1d45a8
                    (self.last_change_ts, self.versions_to_last_change + 1)
                } else {
                    (TimeStamp::zero(), 0)
                }
            }
        }
    }
}

#[derive(PartialEq, Clone)]
pub struct WriteRef<'a> {
    pub write_type: WriteType,
    pub start_ts: TimeStamp,
    pub short_value: Option<&'a [u8]>,
    /// The `commit_ts` of transactions can be non-globally-unique. But since we
    /// store Rollback records in the same CF where Commit records is, and
    /// Rollback records are saved with `user_key{start_ts}` as the internal
    /// key, the collision between Commit and Rollback records can't be avoided.
    /// In this case, we keep the Commit record, and set the
    /// `has_overlapped_rollback` flag to indicate that there's also a Rollback
    /// record. Also note that `has_overlapped_rollback` field is only necessary
    /// when the Rollback record should be protected.
    pub has_overlapped_rollback: bool,

    /// Records the next version after this version when overlapping rollback
    /// happens on an already existed commit record.
    ///
    /// See [`Write::gc_fence`] for more detail.
    pub gc_fence: Option<TimeStamp>,

    /// The commit TS of the last PUT/DELETE record before this write record.
    /// It only exists if this is a LOCK/ROLLBACK record.
    pub last_change_ts: TimeStamp,
    /// The number of versions that need skipping from this record
<<<<<<< HEAD
    /// to find the latest PUT/DELETE record
    pub versions_to_last_change: u64,
    /// The source of this txn.
    pub txn_source: u8,
=======
    /// to find the latest PUT/DELETE record.
    /// If versions_to_last_change > 0 but last_change_ts == 0, the key does not
    /// have a PUT/DELETE record before this write record.
    pub versions_to_last_change: u64,
    /// The source of this txn.
    pub txn_source: u64,
>>>>>>> 0f1d45a8
}

impl WriteRef<'_> {
    pub fn parse(mut b: &[u8]) -> Result<WriteRef<'_>> {
        let write_type_bytes = b
            .read_u8()
            .map_err(|_| Error::from(ErrorInner::BadFormatWrite))?;
        let write_type = WriteType::from_u8(write_type_bytes)
            .ok_or_else(|| Error::from(ErrorInner::BadFormatWrite))?;
        let start_ts = b
            .read_var_u64()
            .map_err(|_| Error::from(ErrorInner::BadFormatWrite))?
            .into();

        let mut short_value = None;
        let mut has_overlapped_rollback = false;
        let mut gc_fence = None;
        let mut last_change_ts = TimeStamp::zero();
        let mut versions_to_last_change = 0;
        let mut txn_source = 0;

        while !b.is_empty() {
            match b
                .read_u8()
                .map_err(|_| Error::from(ErrorInner::BadFormatWrite))?
            {
                SHORT_VALUE_PREFIX => {
                    let len = b
                        .read_u8()
                        .map_err(|_| Error::from(ErrorInner::BadFormatWrite))?;
                    if b.len() < len as usize {
                        panic!(
                            "content len [{}] shorter than short value len [{}]",
                            b.len(),
                            len,
                        );
                    }
                    short_value = Some(&b[..len as usize]);
                    b = &b[len as usize..];
                }
                FLAG_OVERLAPPED_ROLLBACK => {
                    has_overlapped_rollback = true;
                }
                GC_FENCE_PREFIX => gc_fence = Some(number::decode_u64(&mut b)?.into()),
                LAST_CHANGE_PREFIX => {
                    last_change_ts = number::decode_u64(&mut b)?.into();
                    versions_to_last_change = number::decode_var_u64(&mut b)?;
                }
                TXN_SOURCE_PREFIX => {
<<<<<<< HEAD
                    txn_source = b
                        .read_u8()
                        .map_err(|_| Error::from(ErrorInner::BadFormatWrite))?
=======
                    txn_source = number::decode_var_u64(&mut b)?;
>>>>>>> 0f1d45a8
                }
                _ => {
                    // To support forward compatibility, all fields should be serialized in order
                    // and stop parsing if meets an unknown byte.
                    break;
                }
            }
        }

        Ok(WriteRef {
            write_type,
            start_ts,
            short_value,
            has_overlapped_rollback,
            gc_fence,
            last_change_ts,
            versions_to_last_change,
            txn_source,
        })
    }

    pub fn to_bytes(&self) -> Vec<u8> {
        let mut b = Vec::with_capacity(self.pre_allocate_size());
        b.push(self.write_type.to_u8());
        b.encode_var_u64(self.start_ts.into_inner()).unwrap();
        if let Some(v) = self.short_value {
            b.push(SHORT_VALUE_PREFIX);
            b.push(v.len() as u8);
            b.extend_from_slice(v);
        }
        if self.has_overlapped_rollback {
            b.push(FLAG_OVERLAPPED_ROLLBACK);
        }
        if let Some(ts) = self.gc_fence {
            b.push(GC_FENCE_PREFIX);
            b.encode_u64(ts.into_inner()).unwrap();
        }
<<<<<<< HEAD
        if !self.last_change_ts.is_zero() {
=======
        if !self.last_change_ts.is_zero() || self.versions_to_last_change != 0 {
>>>>>>> 0f1d45a8
            b.push(LAST_CHANGE_PREFIX);
            b.encode_u64(self.last_change_ts.into_inner()).unwrap();
            b.encode_var_u64(self.versions_to_last_change).unwrap();
        }
        if self.txn_source != 0 {
            b.push(TXN_SOURCE_PREFIX);
<<<<<<< HEAD
            b.push(self.txn_source);
=======
            b.encode_var_u64(self.txn_source).unwrap();
>>>>>>> 0f1d45a8
        }
        b
    }

    fn pre_allocate_size(&self) -> usize {
        let mut size = 1 + MAX_VAR_U64_LEN + self.has_overlapped_rollback as usize;

        if let Some(v) = &self.short_value {
            size += 2 + v.len();
        }
        if self.gc_fence.is_some() {
            size += 1 + size_of::<u64>();
        }
<<<<<<< HEAD
        if !self.last_change_ts.is_zero() {
            size += 1 + size_of::<u64>() + MAX_VAR_U64_LEN;
        }
        if self.txn_source != 0 {
            size += 2;
=======
        if !self.last_change_ts.is_zero() || self.versions_to_last_change != 0 {
            size += 1 + size_of::<u64>() + MAX_VAR_U64_LEN;
        }
        if self.txn_source != 0 {
            size += 1 + MAX_VAR_U64_LEN;
>>>>>>> 0f1d45a8
        }
        size
    }

    /// Prev Conditions:
    ///   * The `Write` record `self` is referring to is the latest version
    ///     found by reading at `read_ts`
    ///   * The `read_ts` is safe, which means, it's not earlier than the
    ///     current GC safepoint.
    /// Return:
    ///   Whether the `Write` record is valid, ie. there's no GC fence or GC
    /// fence doesn't points to any other version.
    pub fn check_gc_fence_as_latest_version(&self, read_ts: TimeStamp) -> bool {
        // It's a valid write record if there's no GC fence or GC fence doesn't points
        // to any other version.
        // If there is a GC fence that's points to another version, there are two cases:
        // * If `gc_fence_ts > read_ts`, then since `read_ts` didn't expire the GC
        //   safepoint, so the current version must be a not-expired version or the
        //   latest version before safepoint, so it must be a valid version
        // * If `gc_fence_ts <= read_ts`, since the current version is the latest
        //   version found by reading at `read_ts`, the version at `gc_fence_ts` must be
        //   missing, so the current version must be invalid.
        if let Some(gc_fence_ts) = self.gc_fence {
            if !gc_fence_ts.is_zero() && gc_fence_ts <= read_ts {
                return false;
            }
        }

        true
    }

    #[inline]
    pub fn is_protected(&self) -> bool {
        self.write_type == WriteType::Rollback
            && self
                .short_value
                .as_ref()
                .map(|v| *v == PROTECTED_ROLLBACK_SHORT_VALUE)
                .unwrap_or_default()
    }

    #[inline]
    pub fn to_owned(&self) -> Write {
        Write::new(
            self.write_type,
            self.start_ts,
            self.short_value.map(|v| v.to_owned()),
        )
        .set_overlapped_rollback(self.has_overlapped_rollback, self.gc_fence)
        .set_last_change(self.last_change_ts, self.versions_to_last_change)
        .set_txn_source(self.txn_source)
    }
}

#[cfg(test)]
mod tests {
    use super::*;

    #[test]
    fn test_write_type() {
        let mut tests = vec![
            (Some(LockType::Put), WriteType::Put, FLAG_PUT),
            (Some(LockType::Delete), WriteType::Delete, FLAG_DELETE),
            (Some(LockType::Lock), WriteType::Lock, FLAG_LOCK),
            (None, WriteType::Rollback, FLAG_ROLLBACK),
        ];
        for (i, (lock_type, write_type, flag)) in tests.drain(..).enumerate() {
            if let Some(lock_type) = lock_type {
                let wt = WriteType::from_lock_type(lock_type).unwrap();
                assert_eq!(
                    wt, write_type,
                    "#{}, expect from_lock_type({:?}) returns {:?}, but got {:?}",
                    i, lock_type, write_type, wt
                );
            }
            let f = write_type.to_u8();
            assert_eq!(
                f, flag,
                "#{}, expect {:?}.to_u8() returns {:?}, but got {:?}",
                i, write_type, flag, f
            );
            let wt = WriteType::from_u8(flag).unwrap();
            assert_eq!(
                wt, write_type,
                "#{}, expect from_u8({:?}) returns {:?}, but got {:?}",
                i, flag, write_type, wt
            );
        }
    }

    #[test]
    fn test_write() {
        // Test `Write::to_bytes()` and `Write::parse()` works as a pair.
        let mut writes = vec![
            Write::new(WriteType::Put, 0.into(), Some(b"short_value".to_vec())),
            Write::new(WriteType::Delete, (1 << 20).into(), None),
            Write::new_rollback((1 << 40).into(), true),
            Write::new(WriteType::Rollback, (1 << 41).into(), None),
            Write::new(WriteType::Put, 123.into(), None).set_overlapped_rollback(true, None),
            Write::new(WriteType::Put, 123.into(), None)
                .set_overlapped_rollback(true, Some(1234567.into())),
            Write::new(WriteType::Put, 456.into(), Some(b"short_value".to_vec()))
                .set_overlapped_rollback(true, None),
            Write::new(WriteType::Put, 456.into(), Some(b"short_value".to_vec()))
                .set_overlapped_rollback(true, Some(0.into())),
            Write::new(WriteType::Put, 456.into(), Some(b"short_value".to_vec()))
                .set_overlapped_rollback(true, Some(2345678.into())),
            Write::new(WriteType::Put, 456.into(), Some(b"short_value".to_vec()))
                .set_overlapped_rollback(true, Some(421397468076048385.into())),
            Write::new(WriteType::Lock, 456.into(), None).set_last_change(345.into(), 11),
<<<<<<< HEAD
=======
            Write::new(WriteType::Lock, 456.into(), None).set_last_change(0.into(), 11),
>>>>>>> 0f1d45a8
            Write::new(WriteType::Lock, 456.into(), None).set_txn_source(1),
        ];
        for (i, write) in writes.drain(..).enumerate() {
            let v = write.as_ref().to_bytes();
            assert!(v.len() <= write.as_ref().pre_allocate_size());
            let w = WriteRef::parse(&v[..])
                .unwrap_or_else(|e| panic!("#{} parse() err: {:?}", i, e))
                .to_owned();
            assert_eq!(w, write, "#{} expect {:?}, but got {:?}", i, write, w);
            assert_eq!(Write::parse_type(&v).unwrap(), w.write_type);
        }

        // Test `Write::parse()` handles incorrect input.
        assert!(WriteRef::parse(b"").is_err());

        let lock = Write::new(WriteType::Lock, 1.into(), Some(b"short_value".to_vec()));
        let mut v = lock.as_ref().to_bytes();
        assert!(WriteRef::parse(&v[..1]).is_err());
        assert_eq!(Write::parse_type(&v).unwrap(), lock.write_type);
        // Test `Write::parse()` ignores unknown bytes.
        v.extend(b"unknown");
        let w = WriteRef::parse(&v).unwrap().to_owned();
        assert_eq!(w, lock);
    }

    #[test]
    fn test_is_protected() {
        assert!(Write::new_rollback(1.into(), true).as_ref().is_protected());
        assert!(!Write::new_rollback(2.into(), false).as_ref().is_protected());
        assert!(
            !Write::new(
                WriteType::Put,
                3.into(),
                Some(PROTECTED_ROLLBACK_SHORT_VALUE.to_vec()),
            )
            .as_ref()
            .is_protected()
        );
    }

    #[test]
    fn test_check_gc_fence() {
        // (gc_fence, read_ts, expected_result).
        let cases: Vec<(Option<u64>, u64, bool)> = vec![
            (None, 10, true),
            (None, 100, true),
            (None, u64::max_value(), true),
            (Some(0), 100, true),
            (Some(0), u64::max_value(), true),
            (Some(100), 50, true),
            (Some(100), 100, false),
            (Some(100), 150, false),
            (Some(100), u64::max_value(), false),
        ];

        for case in cases {
            let write = Write::new(WriteType::Put, 5.into(), None)
                .set_overlapped_rollback(true, case.0.map(Into::into));

            assert_eq!(
                write
                    .as_ref()
                    .check_gc_fence_as_latest_version(case.1.into()),
                case.2
            );
        }
    }
}<|MERGE_RESOLUTION|>--- conflicted
+++ resolved
@@ -160,11 +160,7 @@
     /// to find the latest PUT/DELETE record
     pub versions_to_last_change: u64,
     /// The source of this txn.
-<<<<<<< HEAD
-    pub txn_source: u8,
-=======
     pub txn_source: u64,
->>>>>>> 0f1d45a8
 }
 
 impl std::fmt::Debug for Write {
@@ -252,11 +248,7 @@
 
     #[inline]
     #[must_use]
-<<<<<<< HEAD
-    pub fn set_txn_source(mut self, source: u8) -> Self {
-=======
     pub fn set_txn_source(mut self, source: u64) -> Self {
->>>>>>> 0f1d45a8
         self.txn_source = source;
         self
     }
@@ -289,19 +281,11 @@
         match self.write_type {
             WriteType::Put | WriteType::Delete => (commit_ts, 1),
             WriteType::Lock | WriteType::Rollback => {
-<<<<<<< HEAD
-                // If `last_change_ts` is zero, do not set `last_change_ts` to indicate we don't
-                // know where is the last change.
-                // This should not happen if data is written in new version TiKV. If we hope to
-                // support data from old TiKV, consider iterating to the last change to find it.
-                if !self.last_change_ts.is_zero() {
-=======
                 // If neither `last_change_ts` nor `versions_to_last_change` exists, do not
                 // set `last_change_ts` to indicate we don't know where is the last change.
                 // This should not happen if data is written in new version TiKV. If we hope to
                 // support data from old TiKV, consider iterating to the last change to find it.
                 if !self.last_change_ts.is_zero() || self.versions_to_last_change != 0 {
->>>>>>> 0f1d45a8
                     (self.last_change_ts, self.versions_to_last_change + 1)
                 } else {
                     (TimeStamp::zero(), 0)
@@ -336,19 +320,12 @@
     /// It only exists if this is a LOCK/ROLLBACK record.
     pub last_change_ts: TimeStamp,
     /// The number of versions that need skipping from this record
-<<<<<<< HEAD
-    /// to find the latest PUT/DELETE record
-    pub versions_to_last_change: u64,
-    /// The source of this txn.
-    pub txn_source: u8,
-=======
     /// to find the latest PUT/DELETE record.
     /// If versions_to_last_change > 0 but last_change_ts == 0, the key does not
     /// have a PUT/DELETE record before this write record.
     pub versions_to_last_change: u64,
     /// The source of this txn.
     pub txn_source: u64,
->>>>>>> 0f1d45a8
 }
 
 impl WriteRef<'_> {
@@ -398,13 +375,7 @@
                     versions_to_last_change = number::decode_var_u64(&mut b)?;
                 }
                 TXN_SOURCE_PREFIX => {
-<<<<<<< HEAD
-                    txn_source = b
-                        .read_u8()
-                        .map_err(|_| Error::from(ErrorInner::BadFormatWrite))?
-=======
                     txn_source = number::decode_var_u64(&mut b)?;
->>>>>>> 0f1d45a8
                 }
                 _ => {
                     // To support forward compatibility, all fields should be serialized in order
@@ -442,22 +413,14 @@
             b.push(GC_FENCE_PREFIX);
             b.encode_u64(ts.into_inner()).unwrap();
         }
-<<<<<<< HEAD
-        if !self.last_change_ts.is_zero() {
-=======
         if !self.last_change_ts.is_zero() || self.versions_to_last_change != 0 {
->>>>>>> 0f1d45a8
             b.push(LAST_CHANGE_PREFIX);
             b.encode_u64(self.last_change_ts.into_inner()).unwrap();
             b.encode_var_u64(self.versions_to_last_change).unwrap();
         }
         if self.txn_source != 0 {
             b.push(TXN_SOURCE_PREFIX);
-<<<<<<< HEAD
-            b.push(self.txn_source);
-=======
             b.encode_var_u64(self.txn_source).unwrap();
->>>>>>> 0f1d45a8
         }
         b
     }
@@ -471,19 +434,11 @@
         if self.gc_fence.is_some() {
             size += 1 + size_of::<u64>();
         }
-<<<<<<< HEAD
-        if !self.last_change_ts.is_zero() {
-            size += 1 + size_of::<u64>() + MAX_VAR_U64_LEN;
-        }
-        if self.txn_source != 0 {
-            size += 2;
-=======
         if !self.last_change_ts.is_zero() || self.versions_to_last_change != 0 {
             size += 1 + size_of::<u64>() + MAX_VAR_U64_LEN;
         }
         if self.txn_source != 0 {
             size += 1 + MAX_VAR_U64_LEN;
->>>>>>> 0f1d45a8
         }
         size
     }
@@ -594,10 +549,7 @@
             Write::new(WriteType::Put, 456.into(), Some(b"short_value".to_vec()))
                 .set_overlapped_rollback(true, Some(421397468076048385.into())),
             Write::new(WriteType::Lock, 456.into(), None).set_last_change(345.into(), 11),
-<<<<<<< HEAD
-=======
             Write::new(WriteType::Lock, 456.into(), None).set_last_change(0.into(), 11),
->>>>>>> 0f1d45a8
             Write::new(WriteType::Lock, 456.into(), None).set_txn_source(1),
         ];
         for (i, write) in writes.drain(..).enumerate() {
