// Copyright 2016 TiKV Project Authors. Licensed under Apache-2.0.

use std::{
    marker::PhantomData,
    sync::{atomic::AtomicU64, Arc},
};

use api_version::{ApiV1, KvFormat};
use collections::HashMap;
use futures::executor::block_on;
use kvproto::{
    kvrpcpb::{ChecksumAlgorithm, Context, GetRequest, KeyRange, LockInfo, RawGetRequest},
    metapb,
};
use raftstore::{
    coprocessor::{region_info_accessor::MockRegionInfoProvider, RegionInfoProvider},
    router::RaftStoreBlackHole,
};
use tikv::{
    server::gc_worker::{AutoGcConfig, GcConfig, GcSafePointProvider, GcWorker},
    storage::{
        config::Config, kv::RocksEngine, lock_manager::MockLockManager, test_util::GetConsumer,
        txn::commands, Engine, KvGetStatistics, PrewriteResult, Result, Storage, TestEngineBuilder,
        TestStorageBuilder, TxnStatus,
    },
};
use tikv_util::time::Instant;
use tracker::INVALID_TRACKER_TOKEN;
use txn_types::{Key, KvPair, Mutation, TimeStamp, Value};

/// A builder to build a `SyncTestStorage`.
///
/// Only used for test purpose.
pub struct SyncTestStorageBuilder<E: Engine, F: KvFormat> {
    engine: E,
    config: Option<Config>,
    gc_config: Option<GcConfig>,
    _phantom: PhantomData<F>,
}

/// SyncTestStorageBuilder for Api V1
/// To be convenience for test cases unrelated to RawKV.
pub type SyncTestStorageBuilderApiV1<E> = SyncTestStorageBuilder<E, ApiV1>;

impl<F: KvFormat> SyncTestStorageBuilder<RocksEngine, F> {
    pub fn new() -> Self {
        Self {
            engine: TestEngineBuilder::new()
                .api_version(F::TAG)
                .build()
                .unwrap(),
            config: None,
            gc_config: None,
            _phantom: PhantomData,
        }
    }
}

impl Default for SyncTestStorageBuilder<RocksEngine, ApiV1> {
    fn default() -> Self {
        Self::new()
    }
}

impl<E: Engine, F: KvFormat> SyncTestStorageBuilder<E, F> {
    pub fn from_engine(engine: E) -> Self {
        Self {
            engine,
            config: None,
            gc_config: None,
            _phantom: PhantomData,
        }
    }

    #[must_use]
    pub fn config(mut self, config: Config) -> Self {
        self.config = Some(config);
        self
    }

    #[must_use]
    pub fn gc_config(mut self, gc_config: GcConfig) -> Self {
        self.gc_config = Some(gc_config);
        self
    }

    pub fn build(mut self, store_id: u64) -> Result<SyncTestStorage<E, F>> {
        let mut builder = TestStorageBuilder::<_, _, F>::from_engine_and_lock_mgr(
            self.engine.clone(),
            MockLockManager::new(),
        );
        if let Some(config) = self.config.take() {
            builder = builder.config(config);
        }
        builder = builder.set_api_version(F::TAG);
        SyncTestStorage::from_storage(
            store_id,
            builder.build()?,
            self.gc_config.unwrap_or_default(),
        )
    }
}

/// A `Storage` like structure with sync API.
///
/// Only used for test purpose.
#[derive(Clone)]
pub struct SyncTestStorage<E: Engine, F: KvFormat> {
    gc_worker: GcWorker<E, RaftStoreBlackHole>,
    store: Storage<E, MockLockManager, F>,
}

/// SyncTestStorage for Api V1
/// To be convenience for test cases unrelated to RawKV.
pub type SyncTestStorageApiV1<E> = SyncTestStorage<E, ApiV1>;

impl<E: Engine, F: KvFormat> SyncTestStorage<E, F> {
    pub fn from_storage(
        store_id: u64,
<<<<<<< HEAD
        storage: Storage<E, DummyLockManager, F>,
=======
        storage: Storage<E, MockLockManager, F>,
>>>>>>> 0f5058eb
        config: GcConfig,
    ) -> Result<Self> {
        let (tx, _rx) = std::sync::mpsc::channel();
        let mut gc_worker = GcWorker::new(
            storage.get_engine(),
            RaftStoreBlackHole,
            tx,
            config,
            Default::default(),
            Arc::new(MockRegionInfoProvider::new(Vec::new())),
        );
        gc_worker.start(store_id)?;
        Ok(Self {
            gc_worker,
            store: storage,
        })
    }

    pub fn start_auto_gc<S: GcSafePointProvider, R: RegionInfoProvider + Clone + 'static>(
        &mut self,
        cfg: AutoGcConfig<S, R>,
    ) {
        self.gc_worker
            .start_auto_gc(cfg, Arc::new(AtomicU64::new(0)))
            .unwrap();
    }

    pub fn get_storage(&self) -> Storage<E, MockLockManager, F> {
        self.store.clone()
    }

    pub fn get_engine(&self) -> E {
        self.store.get_engine()
    }

    pub fn get(
        &self,
        ctx: Context,
        key: &Key,
        start_ts: impl Into<TimeStamp>,
    ) -> Result<(Option<Value>, KvGetStatistics)> {
        block_on(self.store.get(ctx, key.to_owned(), start_ts.into()))
    }

    #[allow(dead_code)]
    pub fn batch_get(
        &self,
        ctx: Context,
        keys: &[Key],
        start_ts: impl Into<TimeStamp>,
    ) -> Result<(Vec<Result<KvPair>>, KvGetStatistics)> {
        block_on(self.store.batch_get(ctx, keys.to_owned(), start_ts.into()))
    }

    #[allow(clippy::type_complexity)]
    pub fn batch_get_command(
        &self,
        ctx: Context,
        keys: &[&[u8]],
        start_ts: u64,
    ) -> Result<Vec<Option<Vec<u8>>>> {
        let mut ids = vec![];
        let requests: Vec<GetRequest> = keys
            .iter()
            .copied()
            .map(|key| {
                let mut req = GetRequest::default();
                req.set_context(ctx.clone());
                req.set_key(key.to_owned());
                req.set_version(start_ts);
                ids.push(ids.len() as u64);
                req
            })
            .collect();
        let trackers = keys.iter().map(|_| INVALID_TRACKER_TOKEN).collect();
        let p = GetConsumer::new();
        block_on(
            self.store
                .batch_get_command(requests, ids, trackers, p.clone(), Instant::now()),
        )?;
        let mut values = vec![];
        for value in p.take_data().into_iter() {
            values.push(value?);
        }
        Ok(values)
    }

    pub fn scan(
        &self,
        ctx: Context,
        start_key: Key,
        end_key: Option<Key>,
        limit: usize,
        key_only: bool,
        start_ts: impl Into<TimeStamp>,
    ) -> Result<Vec<Result<KvPair>>> {
        block_on(self.store.scan(
            ctx,
            start_key,
            end_key,
            limit,
            0,
            start_ts.into(),
            key_only,
            false,
        ))
    }

    pub fn reverse_scan(
        &self,
        ctx: Context,
        start_key: Key,
        end_key: Option<Key>,
        limit: usize,
        key_only: bool,
        start_ts: impl Into<TimeStamp>,
    ) -> Result<Vec<Result<KvPair>>> {
        block_on(self.store.scan(
            ctx,
            start_key,
            end_key,
            limit,
            0,
            start_ts.into(),
            key_only,
            true,
        ))
    }

    pub fn prewrite(
        &self,
        ctx: Context,
        mutations: Vec<Mutation>,
        primary: Vec<u8>,
        start_ts: impl Into<TimeStamp>,
    ) -> Result<PrewriteResult> {
        wait_op!(|cb| self.store.sched_txn_command(
            commands::Prewrite::with_context(mutations, primary, start_ts.into(), ctx),
            cb,
        ))
        .unwrap()
    }

    pub fn commit(
        &self,
        ctx: Context,
        keys: Vec<Key>,
        start_ts: impl Into<TimeStamp>,
        commit_ts: impl Into<TimeStamp>,
    ) -> Result<TxnStatus> {
        wait_op!(|cb| self.store.sched_txn_command(
            commands::Commit::new(keys, start_ts.into(), commit_ts.into(), ctx),
            cb,
        ))
        .unwrap()
    }

    pub fn cleanup(
        &self,
        ctx: Context,
        key: Key,
        start_ts: impl Into<TimeStamp>,
        current_ts: impl Into<TimeStamp>,
    ) -> Result<()> {
        wait_op!(|cb| self.store.sched_txn_command(
            commands::Cleanup::new(key, start_ts.into(), current_ts.into(), ctx),
            cb,
        ))
        .unwrap()
    }

    pub fn rollback(
        &self,
        ctx: Context,
        keys: Vec<Key>,
        start_ts: impl Into<TimeStamp>,
    ) -> Result<()> {
        wait_op!(|cb| self
            .store
            .sched_txn_command(commands::Rollback::new(keys, start_ts.into(), ctx), cb))
        .unwrap()
    }

    pub fn scan_locks(
        &self,
        ctx: Context,
        max_ts: impl Into<TimeStamp>,
        start_key: Option<Key>,
        end_key: Option<Key>,
        limit: usize,
    ) -> Result<Vec<LockInfo>> {
        block_on(
            self.store
                .scan_lock(ctx, max_ts.into(), start_key, end_key, limit),
        )
    }

    pub fn resolve_lock(
        &self,
        ctx: Context,
        start_ts: impl Into<TimeStamp>,
        commit_ts: Option<impl Into<TimeStamp>>,
    ) -> Result<()> {
        let mut txn_status = HashMap::default();
        txn_status.insert(
            start_ts.into(),
            commit_ts.map(Into::into).unwrap_or_else(TimeStamp::zero),
        );
        wait_op!(|cb| self.store.sched_txn_command(
            commands::ResolveLockReadPhase::new(txn_status, None, ctx),
            cb,
        ))
        .unwrap()
    }

    pub fn resolve_lock_batch(
        &self,
        ctx: Context,
        txns: Vec<(TimeStamp, TimeStamp)>,
    ) -> Result<()> {
        let txn_status: HashMap<TimeStamp, TimeStamp> = txns.into_iter().collect();
        wait_op!(|cb| self.store.sched_txn_command(
            commands::ResolveLockReadPhase::new(txn_status, None, ctx),
            cb,
        ))
        .unwrap()
    }

    pub fn gc(
        &self,
        region: metapb::Region,
        _: Context,
        safe_point: impl Into<TimeStamp>,
    ) -> Result<()> {
        wait_op!(|cb| self.gc_worker.gc(region, safe_point.into(), cb)).unwrap()
    }

    pub fn delete_range(
        &self,
        ctx: Context,
        start_key: Key,
        end_key: Key,
        notify_only: bool,
    ) -> Result<()> {
        wait_op!(|cb| self
            .store
            .delete_range(ctx, start_key, end_key, notify_only, cb))
        .unwrap()
    }

    pub fn raw_get(&self, ctx: Context, cf: String, key: Vec<u8>) -> Result<Option<Vec<u8>>> {
        block_on(self.store.raw_get(ctx, cf, key))
    }

    pub fn raw_get_key_ttl(&self, ctx: Context, cf: String, key: Vec<u8>) -> Result<Option<u64>> {
        block_on(self.store.raw_get_key_ttl(ctx, cf, key))
    }

    pub fn raw_batch_get(
        &self,
        ctx: Context,
        cf: String,
        keys: Vec<Vec<u8>>,
    ) -> Result<Vec<Result<KvPair>>> {
        block_on(self.store.raw_batch_get(ctx, cf, keys))
    }

    pub fn raw_batch_get_command(
        &self,
        ctx: Context,
        cf: String,
        keys: Vec<Vec<u8>>,
    ) -> Result<Vec<Option<Vec<u8>>>> {
        let mut ids = vec![];
        let requests: Vec<RawGetRequest> = keys
            .into_iter()
            .map(|key| {
                let mut req = RawGetRequest::default();
                req.set_context(ctx.clone());
                req.set_key(key);
                req.set_cf(cf.to_owned());
                ids.push(ids.len() as u64);
                req
            })
            .collect();
        let p = GetConsumer::new();
        block_on(self.store.raw_batch_get_command(requests, ids, p.clone()))?;
        let mut values = vec![];
        for value in p.take_data().into_iter() {
            values.push(value?);
        }
        Ok(values)
    }

    pub fn raw_put(&self, ctx: Context, cf: String, key: Vec<u8>, value: Vec<u8>) -> Result<()> {
        wait_op!(|cb| self.store.raw_put(ctx, cf, key, value, 0, cb)).unwrap()
    }

    pub fn raw_batch_put(&self, ctx: Context, cf: String, pairs: Vec<KvPair>) -> Result<()> {
        let ttls = vec![0; pairs.len()];
        wait_op!(|cb| self.store.raw_batch_put(ctx, cf, pairs, ttls, cb)).unwrap()
    }

    pub fn raw_delete(&self, ctx: Context, cf: String, key: Vec<u8>) -> Result<()> {
        wait_op!(|cb| self.store.raw_delete(ctx, cf, key, cb)).unwrap()
    }

    pub fn raw_delete_range(
        &self,
        ctx: Context,
        cf: String,
        start_key: Vec<u8>,
        end_key: Vec<u8>,
    ) -> Result<()> {
        wait_op!(|cb| self.store.raw_delete_range(ctx, cf, start_key, end_key, cb)).unwrap()
    }

    pub fn raw_batch_delete(&self, ctx: Context, cf: String, keys: Vec<Vec<u8>>) -> Result<()> {
        wait_op!(|cb| self.store.raw_batch_delete(ctx, cf, keys, cb)).unwrap()
    }

    pub fn raw_scan(
        &self,
        ctx: Context,
        cf: String,
        start_key: Vec<u8>,
        end_key: Option<Vec<u8>>,
        limit: usize,
    ) -> Result<Vec<Result<KvPair>>> {
        block_on(
            self.store
                .raw_scan(ctx, cf, start_key, end_key, limit, false, false),
        )
    }

    pub fn reverse_raw_scan(
        &self,
        ctx: Context,
        cf: String,
        start_key: Vec<u8>,
        end_key: Option<Vec<u8>>,
        limit: usize,
    ) -> Result<Vec<Result<KvPair>>> {
        block_on(
            self.store
                .raw_scan(ctx, cf, start_key, end_key, limit, false, true),
        )
    }

    pub fn raw_batch_scan(
        &self,
        ctx: Context,
        cf: String,
        ranges: Vec<KeyRange>,
        limit: usize,
    ) -> Result<Vec<Result<KvPair>>> {
        block_on(
            self.store
                .raw_batch_scan(ctx, cf, ranges, limit, false, false),
        )
    }

    pub fn raw_compare_and_swap_atomic(
        &self,
        ctx: Context,
        cf: String,
        key: Vec<u8>,
        previous_value: Option<Vec<u8>>,
        value: Vec<u8>,
        ttl: u64,
    ) -> Result<(Option<Vec<u8>>, bool)> {
        wait_op!(|cb| self.store.raw_compare_and_swap_atomic(
            ctx,
            cf,
            key,
            previous_value,
            value,
            ttl,
            cb
        ))
        .unwrap()
    }

    pub fn raw_batch_put_atomic(
        &self,
        ctx: Context,
        cf: String,
        pairs: Vec<KvPair>,
        ttls: Vec<u64>,
    ) -> Result<()> {
        wait_op!(|cb| self.store.raw_batch_put_atomic(ctx, cf, pairs, ttls, cb)).unwrap()
    }

    pub fn raw_batch_delete_atomic(
        &self,
        ctx: Context,
        cf: String,
        keys: Vec<Vec<u8>>,
    ) -> Result<()> {
        wait_op!(|cb| self.store.raw_batch_delete_atomic(ctx, cf, keys, cb)).unwrap()
    }

    pub fn raw_checksum(&self, ctx: Context, ranges: Vec<KeyRange>) -> Result<(u64, u64, u64)> {
        block_on(
            self.store
                .raw_checksum(ctx, ChecksumAlgorithm::Crc64Xor, ranges),
        )
    }
}<|MERGE_RESOLUTION|>--- conflicted
+++ resolved
@@ -117,11 +117,7 @@
 impl<E: Engine, F: KvFormat> SyncTestStorage<E, F> {
     pub fn from_storage(
         store_id: u64,
-<<<<<<< HEAD
-        storage: Storage<E, DummyLockManager, F>,
-=======
         storage: Storage<E, MockLockManager, F>,
->>>>>>> 0f5058eb
         config: GcConfig,
     ) -> Result<Self> {
         let (tx, _rx) = std::sync::mpsc::channel();
