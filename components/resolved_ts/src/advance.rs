// Copyright 2021 TiKV Project Authors. Licensed under Apache-2.0.

use std::{
    ffi::CString,
    sync::{
        atomic::{AtomicI32, Ordering},
        Arc,
    },
    time::Duration,
};

use collections::{HashMap, HashSet};
use concurrency_manager::ConcurrencyManager;
use engine_traits::KvEngine;
use fail::fail_point;
use futures::{compat::Future01CompatExt, future::select_all, FutureExt, TryFutureExt};
use grpcio::{ChannelBuilder, Environment, Error as GrpcError, RpcStatusCode};
use kvproto::{
    kvrpcpb::{CheckLeaderRequest, CheckLeaderResponse},
    metapb::{Peer, PeerRole},
    tikvpb::TikvClient,
};
use pd_client::PdClient;
use protobuf::Message;
use raftstore::{
    router::RaftStoreRouter,
    store::{
        msg::{Callback, SignificantMsg},
        util::RegionReadProgressRegistry,
    },
};
use security::SecurityManager;
use tikv_util::{
    info,
    sys::thread::ThreadBuildWrapper,
    time::{Instant, SlowTimer},
    timer::SteadyTimer,
    worker::Scheduler,
};
use tokio::{
    runtime::{Builder, Runtime},
    sync::{Mutex, Notify},
};
use txn_types::TimeStamp;

use crate::{endpoint::Task, metrics::*};

const DEFAULT_CHECK_LEADER_TIMEOUT_MILLISECONDS: u64 = 5_000; // 5s

pub struct AdvanceTsWorker {
    pd_client: Arc<dyn PdClient>,
    timer: SteadyTimer,
    worker: Runtime,
    scheduler: Scheduler<Task>,
    /// The concurrency manager for transactions. It's needed for CDC to check
    /// locks when calculating resolved_ts.
    concurrency_manager: ConcurrencyManager,
}

impl AdvanceTsWorker {
    pub fn new(
        pd_client: Arc<dyn PdClient>,
        scheduler: Scheduler<Task>,
        concurrency_manager: ConcurrencyManager,
    ) -> Self {
        let worker = Builder::new_multi_thread()
            .thread_name("advance-ts")
            .worker_threads(1)
            .enable_time()
            .after_start_wrapper(|| {})
            .before_stop_wrapper(|| {})
            .build()
            .unwrap();
        Self {
            scheduler,
            pd_client,
            worker,
            timer: SteadyTimer::default(),
            concurrency_manager,
        }
    }
}

impl AdvanceTsWorker {
    // Advance ts asynchronously and register RegisterAdvanceEvent when its done.
    pub fn advance_ts_for_regions(
        &self,
        regions: Vec<u64>,
        mut leader_resolver: LeadershipResolver,
        advance_ts_interval: Duration,
        cfg_update_notify: Arc<Notify>,
    ) {
        let cm = self.concurrency_manager.clone();
        let pd_client = self.pd_client.clone();
        let scheduler = self.scheduler.clone();
        let timeout = self.timer.delay(advance_ts_interval);

        let fut = async move {
            // Ignore get tso errors since we will retry every `advance_ts_interval`.
            let mut min_ts = pd_client.get_tso().await.unwrap_or_default();

            // Sync with concurrency manager so that it can work correctly when
            // optimizations like async commit is enabled.
            // Note: This step must be done before scheduling `Task::MinTs` task, and the
            // resolver must be checked in or after `Task::MinTs`' execution.
            cm.update_max_ts(min_ts);
            if let Some(min_mem_lock_ts) = cm.global_min_lock_ts() {
                if min_mem_lock_ts < min_ts {
                    min_ts = min_mem_lock_ts;
                }
            }

            let regions = leader_resolver.resolve(regions, min_ts).await;
            if !regions.is_empty() {
                if let Err(e) = scheduler.schedule(Task::ResolvedTsAdvanced {
                    regions,
                    ts: min_ts,
                }) {
                    info!("failed to schedule advance event"; "err" => ?e);
                }
            }

            futures::select! {
                _ = timeout.compat().fuse() => (),
                // Skip wait timeout if cfg is updated.
                _ = cfg_update_notify.notified().fuse() => (),
            };
            // NB: We must schedule the leader resolver even if there is no region,
            //     otherwise we can not advance resolved ts next time.
            if let Err(e) = scheduler.schedule(Task::AdvanceResolvedTs { leader_resolver }) {
                error!("failed to schedule register advance event"; "err" => ?e);
            }
        };
        self.worker.spawn(fut);
    }
}

pub struct LeadershipResolver {
    tikv_clients: Mutex<HashMap<u64, TikvClient>>,
    pd_client: Arc<dyn PdClient>,
    env: Arc<Environment>,
    security_mgr: Arc<SecurityManager>,
    region_read_progress: RegionReadProgressRegistry,
    store_id: u64,

    // store_id -> check leader request, record the request to each stores.
    store_req_map: HashMap<u64, CheckLeaderRequest>,
    // region_id -> region, cache the information of regions.
    region_map: HashMap<u64, Vec<Peer>>,
    // region_id -> peers id, record the responses.
    resp_map: HashMap<u64, Vec<u64>>,
<<<<<<< HEAD
=======
    checking_regions: HashSet<u64>,
>>>>>>> 2ab52016
    valid_regions: HashSet<u64>,

    gc_interval: Duration,
    last_gc_time: Instant,
}

impl LeadershipResolver {
    pub fn new(
        store_id: u64,
        pd_client: Arc<dyn PdClient>,
        env: Arc<Environment>,
        security_mgr: Arc<SecurityManager>,
        region_read_progress: RegionReadProgressRegistry,
        gc_interval: Duration,
    ) -> LeadershipResolver {
        LeadershipResolver {
            tikv_clients: Mutex::default(),
            store_id,
            pd_client,
            env,
            security_mgr,
            region_read_progress,

            store_req_map: HashMap::default(),
            region_map: HashMap::default(),
            resp_map: HashMap::default(),
            valid_regions: HashSet::default(),
<<<<<<< HEAD
=======
            checking_regions: HashSet::default(),
>>>>>>> 2ab52016
            last_gc_time: Instant::now_coarse(),
            gc_interval,
        }
    }

    fn gc(&mut self) {
        let now = Instant::now_coarse();
        if now - self.last_gc_time > self.gc_interval {
            self.store_req_map = HashMap::default();
            self.region_map = HashMap::default();
            self.resp_map = HashMap::default();
            self.valid_regions = HashSet::default();
<<<<<<< HEAD
=======
            self.checking_regions = HashSet::default();
>>>>>>> 2ab52016
            self.last_gc_time = now;
        }
    }

    fn clear(&mut self) {
        for v in self.store_req_map.values_mut() {
            v.regions.clear();
            v.ts = 0;
        }
        for v in self.region_map.values_mut() {
            v.clear();
<<<<<<< HEAD
        }
        for v in self.resp_map.values_mut() {
            v.clear();
        }
        self.valid_regions.clear();
    }

    pub async fn resolve_by_raft<T, E>(
        &self,
        regions: Vec<u64>,
        min_ts: TimeStamp,
        raft_router: T,
    ) -> Vec<u64>
    where
        T: 'static + RaftStoreRouter<E>,
        E: KvEngine,
    {
        let mut reqs = Vec::with_capacity(regions.len());
        for region_id in regions {
            let raft_router_clone = raft_router.clone();
            let req = async move {
                let (tx, rx) = tokio::sync::oneshot::channel();
                let msg = SignificantMsg::LeaderCallback(Callback::read(Box::new(move |resp| {
                    let resp = if resp.response.get_header().has_error() {
                        None
                    } else {
                        Some(region_id)
                    };
                    if tx.send(resp).is_err() {
                        error!("cdc send tso response failed"; "region_id" => region_id);
                    }
                })));
                if let Err(e) = raft_router_clone.significant_send(region_id, msg) {
                    warn!("cdc send LeaderCallback failed"; "err" => ?e, "min_ts" => min_ts);
                    return None;
                }
                rx.await.unwrap_or(None)
            };
            reqs.push(req);
        }

        let resps = futures::future::join_all(reqs).await;
        resps.into_iter().flatten().collect::<Vec<u64>>()
    }

=======
        }
        for v in self.resp_map.values_mut() {
            v.clear();
        }
        self.checking_regions.clear();
        self.valid_regions.clear();
    }

    pub async fn resolve_by_raft<T, E>(
        &self,
        regions: Vec<u64>,
        min_ts: TimeStamp,
        raft_router: T,
    ) -> Vec<u64>
    where
        T: 'static + RaftStoreRouter<E>,
        E: KvEngine,
    {
        let mut reqs = Vec::with_capacity(regions.len());
        for region_id in regions {
            let raft_router_clone = raft_router.clone();
            let req = async move {
                let (tx, rx) = tokio::sync::oneshot::channel();
                let msg = SignificantMsg::LeaderCallback(Callback::read(Box::new(move |resp| {
                    let resp = if resp.response.get_header().has_error() {
                        None
                    } else {
                        Some(region_id)
                    };
                    if tx.send(resp).is_err() {
                        error!("cdc send tso response failed"; "region_id" => region_id);
                    }
                })));
                if let Err(e) = raft_router_clone.significant_send(region_id, msg) {
                    warn!("cdc send LeaderCallback failed"; "err" => ?e, "min_ts" => min_ts);
                    return None;
                }
                rx.await.unwrap_or(None)
            };
            reqs.push(req);
        }

        let resps = futures::future::join_all(reqs).await;
        resps.into_iter().flatten().collect::<Vec<u64>>()
    }

>>>>>>> 2ab52016
    // Confirms leadership of region peer before trying to advance resolved ts.
    // This function broadcasts a special message to all stores, gets the leader id
    // of them to confirm whether current peer has a quorum which accepts its
    // leadership.
<<<<<<< HEAD
    pub async fn resolve(&mut self, _regions: Vec<u64>, min_ts: TimeStamp) -> Vec<u64> {
=======
    pub async fn resolve(&mut self, regions: Vec<u64>, min_ts: TimeStamp) -> Vec<u64> {
        if regions.is_empty() {
            return regions;
        }

>>>>>>> 2ab52016
        // Clear previous result before resolving.
        self.clear();
        // GC when necessary to prevent memory leak.
        self.gc();

        PENDING_RTS_COUNT.inc();
        defer!(PENDING_RTS_COUNT.dec());
<<<<<<< HEAD
        fail_point!("before_sync_replica_read_state", |_| _regions.clone());
=======
        fail_point!("before_sync_replica_read_state", |_| regions.clone());
>>>>>>> 2ab52016

        let store_id = self.store_id;
        let valid_regions = &mut self.valid_regions;
        let region_map = &mut self.region_map;
        let resp_map = &mut self.resp_map;
        let store_req_map = &mut self.store_req_map;
<<<<<<< HEAD
        self.region_read_progress.with(|registry| {
            for (region_id, read_progress) in registry {
=======
        let checking_regions = &mut self.checking_regions;
        for region_id in &regions {
            checking_regions.insert(*region_id);
        }
        self.region_read_progress.with(|registry| {
            for (region_id, read_progress) in registry {
                if !checking_regions.contains(region_id) {
                    continue;
                }
>>>>>>> 2ab52016
                let core = read_progress.get_core();
                let local_leader_info = core.get_local_leader_info();
                let leader_id = local_leader_info.get_leader_id();
                let leader_store_id = local_leader_info.get_leader_store_id();
                let peer_list = local_leader_info.get_peers();
                // Check if the leader in this store
                if leader_store_id != Some(store_id) {
                    continue;
                }
                let leader_info = core.get_leader_info();

                let mut unvotes = 0;
                for peer in peer_list {
                    if peer.store_id == store_id && peer.id == leader_id {
                        resp_map
                            .entry(*region_id)
                            .or_insert_with(|| Vec::with_capacity(peer_list.len()))
                            .push(store_id);
                    } else {
                        // It's still necessary to check leader on learners even if they don't vote
                        // because performing stale read on learners require it.
                        store_req_map
                            .entry(peer.store_id)
                            .or_insert_with(|| {
                                let mut req = CheckLeaderRequest::default();
                                req.regions = Vec::with_capacity(registry.len()).into();
                                req
                            })
                            .regions
                            .push(leader_info.clone());
                        if peer.get_role() != PeerRole::Learner {
                            unvotes += 1;
                        }
                    }
                }
                // Check `region_has_quorum` here because `store_map` can be empty,
                // in which case `region_has_quorum` won't be called any more.
                if unvotes == 0 && region_has_quorum(peer_list, &resp_map[region_id]) {
                    valid_regions.insert(*region_id);
                } else {
                    region_map
                        .entry(*region_id)
                        .or_insert_with(|| Vec::with_capacity(peer_list.len()))
                        .extend_from_slice(peer_list);
                }
            }
        });

        let env = &self.env;
        let pd_client = &self.pd_client;
        let security_mgr = &self.security_mgr;
        let tikv_clients = &self.tikv_clients;
        // Approximate `LeaderInfo` size
        let leader_info_size = store_req_map
            .values()
            .find(|req| !req.regions.is_empty())
            .map_or(0, |req| req.regions[0].compute_size());
        let store_count = store_req_map.len();
        let mut check_leader_rpcs = Vec::with_capacity(store_req_map.len());
        for (store_id, req) in store_req_map {
            if req.regions.is_empty() {
                continue;
            }
            let env = env.clone();
            let to_store = *store_id;
            let region_num = req.regions.len() as u32;
            CHECK_LEADER_REQ_SIZE_HISTOGRAM.observe((leader_info_size * region_num) as f64);
            CHECK_LEADER_REQ_ITEM_COUNT_HISTOGRAM.observe(region_num as f64);

            // Check leadership for `regions` on `to_store`.
            let rpc = async move {
                PENDING_CHECK_LEADER_REQ_COUNT.inc();
                defer!(PENDING_CHECK_LEADER_REQ_COUNT.dec());
                let client = get_tikv_client(to_store, pd_client, security_mgr, env, tikv_clients)
                    .await
                    .map_err(|e| (to_store, e.retryable(), format!("[get tikv client] {}", e)))?;

                // Set min_ts in the request.
                req.set_ts(min_ts.into_inner());
                let slow_timer = SlowTimer::default();
                defer!({
                    slow_log!(
                        T
                        slow_timer,
                        "check leader rpc costs too long, to_store: {}",
                        to_store
                    );
                    let elapsed = slow_timer.saturating_elapsed();
                    RTS_CHECK_LEADER_DURATION_HISTOGRAM_VEC
                        .with_label_values(&["rpc"])
                        .observe(elapsed.as_secs_f64());
                });

                let rpc = match client.check_leader_async(req) {
                    Ok(rpc) => rpc,
                    Err(GrpcError::RpcFailure(status))
                        if status.code() == RpcStatusCode::UNIMPLEMENTED =>
                    {
                        // Some stores like TiFlash don't implement it.
                        return Ok((to_store, CheckLeaderResponse::default()));
                    }
                    Err(e) => return Err((to_store, true, format!("[rpc create failed]{}", e))),
                };

                PENDING_CHECK_LEADER_REQ_SENT_COUNT.inc();
                defer!(PENDING_CHECK_LEADER_REQ_SENT_COUNT.dec());
                let timeout = Duration::from_millis(DEFAULT_CHECK_LEADER_TIMEOUT_MILLISECONDS);
                let resp = tokio::time::timeout(timeout, rpc)
                    .map_err(|e| (to_store, true, format!("[timeout] {}", e)))
                    .await?
                    .map_err(|e| (to_store, true, format!("[rpc failed] {}", e)))?;
                Ok((to_store, resp))
            }
            .boxed();
            check_leader_rpcs.push(rpc);
        }
        let start = Instant::now_coarse();

        defer!({
            RTS_CHECK_LEADER_DURATION_HISTOGRAM_VEC
                .with_label_values(&["all"])
                .observe(start.saturating_elapsed_secs());
        });
        let rpc_count = check_leader_rpcs.len();
        for _ in 0..rpc_count {
            // Use `select_all` to avoid the process getting blocked when some
            // TiKVs were down.
            let (res, _, remains) = select_all(check_leader_rpcs).await;
            check_leader_rpcs = remains;
            match res {
                Ok((to_store, resp)) => {
                    for region_id in resp.regions {
                        resp_map
                            .entry(region_id)
                            .or_insert_with(|| Vec::with_capacity(store_count))
                            .push(to_store);
                    }
                }
                Err((to_store, reconnect, err)) => {
                    info!("check leader failed"; "error" => ?err, "to_store" => to_store);
                    if reconnect {
                        self.tikv_clients.lock().await.remove(&to_store);
                    }
                }
            }
        }
        for (region_id, prs) in region_map {
            if prs.is_empty() {
                // The peer had the leadership before, but now it's no longer
                // the case. Skip checking the region.
                continue;
            }
            if let Some(resp) = resp_map.get(region_id) {
                if resp.is_empty() {
                    // No response, maybe the peer lost leadership.
                    continue;
                }
                if region_has_quorum(prs, resp) {
                    valid_regions.insert(*region_id);
                }
            }
        }
        self.valid_regions.drain().collect()
    }
}

fn region_has_quorum(peers: &[Peer], stores: &[u64]) -> bool {
    let mut voters = 0;
    let mut incoming_voters = 0;
    let mut demoting_voters = 0;

    let mut resp_voters = 0;
    let mut resp_incoming_voters = 0;
    let mut resp_demoting_voters = 0;

    peers.iter().for_each(|peer| {
        let mut in_resp = false;
        for store_id in stores {
            if *store_id == peer.store_id {
                in_resp = true;
                break;
            }
        }
        match peer.get_role() {
            PeerRole::Voter => {
                voters += 1;
                if in_resp {
                    resp_voters += 1;
                }
            }
            PeerRole::IncomingVoter => {
                incoming_voters += 1;
                if in_resp {
                    resp_incoming_voters += 1;
                }
            }
            PeerRole::DemotingVoter => {
                demoting_voters += 1;
                if in_resp {
                    resp_demoting_voters += 1;
                }
            }
            PeerRole::Learner => (),
        }
    });

    let has_incoming_majority =
        (resp_voters + resp_incoming_voters) >= ((voters + incoming_voters) / 2 + 1);
    let has_demoting_majority =
        (resp_voters + resp_demoting_voters) >= ((voters + demoting_voters) / 2 + 1);

    has_incoming_majority && has_demoting_majority
}

static CONN_ID: AtomicI32 = AtomicI32::new(0);

async fn get_tikv_client(
    store_id: u64,
    pd_client: &Arc<dyn PdClient>,
    security_mgr: &SecurityManager,
    env: Arc<Environment>,
    tikv_clients: &Mutex<HashMap<u64, TikvClient>>,
) -> pd_client::Result<TikvClient> {
    {
        let clients = tikv_clients.lock().await;
        if let Some(client) = clients.get(&store_id).cloned() {
            return Ok(client);
        }
    }
    let timeout = Duration::from_millis(DEFAULT_CHECK_LEADER_TIMEOUT_MILLISECONDS);
    let store = tokio::time::timeout(timeout, pd_client.get_store_async(store_id))
        .await
        .map_err(|e| pd_client::Error::Other(Box::new(e)))
        .flatten()?;
    let mut clients = tikv_clients.lock().await;
    let start = Instant::now_coarse();
    // hack: so it's different args, grpc will always create a new connection.
    let cb = ChannelBuilder::new(env.clone()).raw_cfg_int(
        CString::new("random id").unwrap(),
        CONN_ID.fetch_add(1, Ordering::SeqCst),
    );
    let channel = security_mgr.connect(cb, &store.peer_address);
    let cli = TikvClient::new(channel);
    clients.insert(store_id, cli.clone());
    RTS_TIKV_CLIENT_INIT_DURATION_HISTOGRAM.observe(start.saturating_elapsed_secs());
    Ok(cli)
}

#[cfg(test)]
mod tests {
    use std::{
        sync::{
            mpsc::{channel, Receiver, Sender},
            Arc,
        },
        time::Duration,
    };

    use grpcio::{self, ChannelBuilder, EnvBuilder, Server, ServerBuilder};
    use kvproto::{metapb::Region, tikvpb::Tikv, tikvpb_grpc::create_tikv};
    use pd_client::PdClient;
    use raftstore::store::util::RegionReadProgress;
    use tikv_util::store::new_peer;

    use super::*;

    #[derive(Clone)]
    struct MockTikv {
        req_tx: Sender<CheckLeaderRequest>,
    }

    impl Tikv for MockTikv {
        fn check_leader(
            &mut self,
            ctx: grpcio::RpcContext<'_>,
            req: CheckLeaderRequest,
            sink: ::grpcio::UnarySink<CheckLeaderResponse>,
        ) {
            self.req_tx.send(req).unwrap();
            ctx.spawn(async {
                sink.success(CheckLeaderResponse::default()).await.unwrap();
            })
        }
    }

    struct MockPdClient {}
    impl PdClient for MockPdClient {}

    fn new_rpc_suite(env: Arc<Environment>) -> (Server, TikvClient, Receiver<CheckLeaderRequest>) {
        let (tx, rx) = channel();
        let tikv_service = MockTikv { req_tx: tx };
        let builder = ServerBuilder::new(env.clone()).register_service(create_tikv(tikv_service));
        let mut server = builder.bind("127.0.0.1", 0).build().unwrap();
        server.start();
        let (_, port) = server.bind_addrs().next().unwrap();
        let addr = format!("127.0.0.1:{}", port);
        let channel = ChannelBuilder::new(env).connect(&addr);
        let client = TikvClient::new(channel);
        (server, client, rx)
    }

    #[tokio::test]
    async fn test_resolve_leader_request_size() {
        let env = Arc::new(EnvBuilder::new().build());
        let (mut server, tikv_client, rx) = new_rpc_suite(env.clone());

        let mut region1 = Region::default();
        region1.id = 1;
        region1.peers.push(new_peer(1, 1));
        region1.peers.push(new_peer(2, 11));
        let progress1 = RegionReadProgress::new(&region1, 1, 1, 1);
        progress1.update_leader_info(1, 1, &region1);

        let mut region2 = Region::default();
        region2.id = 2;
        region2.peers.push(new_peer(1, 2));
        region2.peers.push(new_peer(2, 22));
        let progress2 = RegionReadProgress::new(&region2, 1, 1, 2);
        progress2.update_leader_info(2, 2, &region2);

        let mut leader_resolver = LeadershipResolver::new(
            1, // store id
            Arc::new(MockPdClient {}),
            env.clone(),
            Arc::new(SecurityManager::default()),
            RegionReadProgressRegistry::new(),
            Duration::from_secs(1),
        );
        leader_resolver
            .tikv_clients
            .lock()
            .await
            .insert(2 /* store id */, tikv_client);
        leader_resolver
            .region_read_progress
            .insert(1, Arc::new(progress1));
        leader_resolver
            .region_read_progress
            .insert(2, Arc::new(progress2));

        leader_resolver.resolve(vec![1, 2], TimeStamp::new(1)).await;
        let req = rx.recv_timeout(Duration::from_secs(1)).unwrap();
        assert_eq!(req.regions.len(), 2);

        // Checking one region only send 1 region in request.
        leader_resolver.resolve(vec![1], TimeStamp::new(1)).await;
        let req = rx.recv_timeout(Duration::from_secs(1)).unwrap();
        assert_eq!(req.regions.len(), 1);

        // Checking zero region does not send request.
        leader_resolver.resolve(vec![], TimeStamp::new(1)).await;
        rx.recv_timeout(Duration::from_secs(1)).unwrap_err();

        let _ = server.shutdown().await;
    }
}<|MERGE_RESOLUTION|>--- conflicted
+++ resolved
@@ -149,10 +149,7 @@
     region_map: HashMap<u64, Vec<Peer>>,
     // region_id -> peers id, record the responses.
     resp_map: HashMap<u64, Vec<u64>>,
-<<<<<<< HEAD
-=======
     checking_regions: HashSet<u64>,
->>>>>>> 2ab52016
     valid_regions: HashSet<u64>,
 
     gc_interval: Duration,
@@ -180,10 +177,7 @@
             region_map: HashMap::default(),
             resp_map: HashMap::default(),
             valid_regions: HashSet::default(),
-<<<<<<< HEAD
-=======
             checking_regions: HashSet::default(),
->>>>>>> 2ab52016
             last_gc_time: Instant::now_coarse(),
             gc_interval,
         }
@@ -196,10 +190,7 @@
             self.region_map = HashMap::default();
             self.resp_map = HashMap::default();
             self.valid_regions = HashSet::default();
-<<<<<<< HEAD
-=======
             self.checking_regions = HashSet::default();
->>>>>>> 2ab52016
             self.last_gc_time = now;
         }
     }
@@ -211,11 +202,11 @@
         }
         for v in self.region_map.values_mut() {
             v.clear();
-<<<<<<< HEAD
         }
         for v in self.resp_map.values_mut() {
             v.clear();
         }
+        self.checking_regions.clear();
         self.valid_regions.clear();
     }
 
@@ -257,67 +248,15 @@
         resps.into_iter().flatten().collect::<Vec<u64>>()
     }
 
-=======
-        }
-        for v in self.resp_map.values_mut() {
-            v.clear();
-        }
-        self.checking_regions.clear();
-        self.valid_regions.clear();
-    }
-
-    pub async fn resolve_by_raft<T, E>(
-        &self,
-        regions: Vec<u64>,
-        min_ts: TimeStamp,
-        raft_router: T,
-    ) -> Vec<u64>
-    where
-        T: 'static + RaftStoreRouter<E>,
-        E: KvEngine,
-    {
-        let mut reqs = Vec::with_capacity(regions.len());
-        for region_id in regions {
-            let raft_router_clone = raft_router.clone();
-            let req = async move {
-                let (tx, rx) = tokio::sync::oneshot::channel();
-                let msg = SignificantMsg::LeaderCallback(Callback::read(Box::new(move |resp| {
-                    let resp = if resp.response.get_header().has_error() {
-                        None
-                    } else {
-                        Some(region_id)
-                    };
-                    if tx.send(resp).is_err() {
-                        error!("cdc send tso response failed"; "region_id" => region_id);
-                    }
-                })));
-                if let Err(e) = raft_router_clone.significant_send(region_id, msg) {
-                    warn!("cdc send LeaderCallback failed"; "err" => ?e, "min_ts" => min_ts);
-                    return None;
-                }
-                rx.await.unwrap_or(None)
-            };
-            reqs.push(req);
-        }
-
-        let resps = futures::future::join_all(reqs).await;
-        resps.into_iter().flatten().collect::<Vec<u64>>()
-    }
-
->>>>>>> 2ab52016
     // Confirms leadership of region peer before trying to advance resolved ts.
     // This function broadcasts a special message to all stores, gets the leader id
     // of them to confirm whether current peer has a quorum which accepts its
     // leadership.
-<<<<<<< HEAD
-    pub async fn resolve(&mut self, _regions: Vec<u64>, min_ts: TimeStamp) -> Vec<u64> {
-=======
     pub async fn resolve(&mut self, regions: Vec<u64>, min_ts: TimeStamp) -> Vec<u64> {
         if regions.is_empty() {
             return regions;
         }
 
->>>>>>> 2ab52016
         // Clear previous result before resolving.
         self.clear();
         // GC when necessary to prevent memory leak.
@@ -325,21 +264,13 @@
 
         PENDING_RTS_COUNT.inc();
         defer!(PENDING_RTS_COUNT.dec());
-<<<<<<< HEAD
-        fail_point!("before_sync_replica_read_state", |_| _regions.clone());
-=======
         fail_point!("before_sync_replica_read_state", |_| regions.clone());
->>>>>>> 2ab52016
 
         let store_id = self.store_id;
         let valid_regions = &mut self.valid_regions;
         let region_map = &mut self.region_map;
         let resp_map = &mut self.resp_map;
         let store_req_map = &mut self.store_req_map;
-<<<<<<< HEAD
-        self.region_read_progress.with(|registry| {
-            for (region_id, read_progress) in registry {
-=======
         let checking_regions = &mut self.checking_regions;
         for region_id in &regions {
             checking_regions.insert(*region_id);
@@ -349,7 +280,6 @@
                 if !checking_regions.contains(region_id) {
                     continue;
                 }
->>>>>>> 2ab52016
                 let core = read_progress.get_core();
                 let local_leader_info = core.get_local_leader_info();
                 let leader_id = local_leader_info.get_leader_id();
