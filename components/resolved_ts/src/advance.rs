--- conflicted
+++ resolved
@@ -47,19 +47,11 @@
 
 const DEFAULT_CHECK_LEADER_TIMEOUT_MILLISECONDS: u64 = 5_000; // 5s
 
-<<<<<<< HEAD
-pub struct AdvanceTsWorker<E: KvEngine> {
-    pd_client: Arc<dyn PdClient>,
-    timer: SteadyTimer,
-    worker: Runtime,
-    scheduler: Scheduler<Task<E::Snapshot>>,
-=======
 pub struct AdvanceTsWorker {
     pd_client: Arc<dyn PdClient>,
     timer: SteadyTimer,
     worker: Runtime,
     scheduler: Scheduler<Task>,
->>>>>>> 0f1d45a8
     /// The concurrency manager for transactions. It's needed for CDC to check
     /// locks when calculating resolved_ts.
     concurrency_manager: ConcurrencyManager,
@@ -68,11 +60,7 @@
 impl AdvanceTsWorker {
     pub fn new(
         pd_client: Arc<dyn PdClient>,
-<<<<<<< HEAD
-        scheduler: Scheduler<Task<E::Snapshot>>,
-=======
         scheduler: Scheduler<Task>,
->>>>>>> 0f1d45a8
         concurrency_manager: ConcurrencyManager,
     ) -> Self {
         let worker = Builder::new_multi_thread()
@@ -93,11 +81,7 @@
     }
 }
 
-<<<<<<< HEAD
-impl<E: KvEngine> AdvanceTsWorker<E> {
-=======
 impl AdvanceTsWorker {
->>>>>>> 0f1d45a8
     // Advance ts asynchronously and register RegisterAdvanceEvent when its done.
     pub fn advance_ts_for_regions(
         &self,
