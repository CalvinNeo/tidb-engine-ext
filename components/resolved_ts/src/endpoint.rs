// Copyright 2021 TiKV Project Authors. Licensed under Apache-2.0.

use std::{
    collections::HashMap,
    fmt,
    marker::PhantomData,
    sync::{
        atomic::{AtomicBool, Ordering},
        Arc, Mutex,
    },
    time::Duration,
};

use concurrency_manager::ConcurrencyManager;
use engine_traits::KvEngine;
use grpcio::Environment;
use kvproto::{metapb::Region, raft_cmdpb::AdminCmdType};
use online_config::{self, ConfigChange, ConfigManager, OnlineConfig};
use pd_client::PdClient;
use raftstore::{
    coprocessor::{CmdBatch, ObserveHandle, ObserveId},
    router::RaftStoreRouter,
    store::{
        fsm::StoreMeta,
        util::{self, RegionReadProgress, RegionReadProgressRegistry},
    },
};
use security::SecurityManager;
use tikv::config::ResolvedTsConfig;
use tikv_util::{
    warn,
    worker::{Runnable, RunnableWithTimer, Scheduler},
};
use tokio::sync::Notify;
use txn_types::{Key, TimeStamp};

use crate::{
    advance::{AdvanceTsWorker, LeadershipResolver},
    cmd::{ChangeLog, ChangeRow},
    metrics::*,
    resolver::Resolver,
    scanner::{ScanEntry, ScanMode, ScanTask, ScannerPool},
};

enum ResolverStatus {
    Pending {
        tracked_index: u64,
        locks: Vec<PendingLock>,
        cancelled: Arc<AtomicBool>,
    },
    Ready,
}

#[allow(dead_code)]
enum PendingLock {
    Track {
        key: Key,
        start_ts: TimeStamp,
    },
    Untrack {
        key: Key,
        start_ts: Option<TimeStamp>,
        commit_ts: Option<TimeStamp>,
    },
}

// Records information related to observed region.
// observe_id is used for avoiding ABA problems in incremental scan task,
// advance resolved ts task, and command observing.
struct ObserveRegion {
    meta: Region,
    handle: ObserveHandle,
    // TODO: Get lease from raftstore.
    // lease: Option<RemoteLease>,
    resolver: Resolver,
    resolver_status: ResolverStatus,
}

impl ObserveRegion {
    fn new(meta: Region, rrp: Arc<RegionReadProgress>) -> Self {
        ObserveRegion {
            resolver: Resolver::with_read_progress(meta.id, Some(rrp)),
            meta,
            handle: ObserveHandle::new(),
            resolver_status: ResolverStatus::Pending {
                tracked_index: 0,
                locks: vec![],
                cancelled: Arc::new(AtomicBool::new(false)),
            },
        }
    }

    fn track_change_log(&mut self, change_logs: &[ChangeLog]) -> std::result::Result<(), String> {
        match &mut self.resolver_status {
            ResolverStatus::Pending {
                locks,
                tracked_index,
                ..
            } => {
                for log in change_logs {
                    match log {
                        ChangeLog::Error(e) => {
                            debug!(
                                "skip change log error";
                                "region" => self.meta.id,
                                "error" => ?e,
                            );
                            continue;
                        }
                        ChangeLog::Admin(req_type) => {
                            // TODO: for admin cmd that won't change the region meta like peer list
                            // and key range (i.e. `CompactLog`, `ComputeHash`) we may not need to
                            // return error
                            return Err(format!(
                                "region met admin command {:?} while initializing resolver",
                                req_type
                            ));
                        }
                        ChangeLog::Rows { rows, index } => {
                            rows.iter().for_each(|row| match row {
                                ChangeRow::Prewrite { key, start_ts, .. } => {
                                    locks.push(PendingLock::Track {
                                        key: key.clone(),
                                        start_ts: *start_ts,
                                    })
                                }
                                ChangeRow::Commit {
                                    key,
                                    start_ts,
                                    commit_ts,
                                    ..
                                } => locks.push(PendingLock::Untrack {
                                    key: key.clone(),
                                    start_ts: *start_ts,
                                    commit_ts: *commit_ts,
                                }),
                                // One pc command do not contains any lock, so just skip it
                                ChangeRow::OnePc { .. } => {}
                                ChangeRow::IngestSsT => {}
                            });
                            assert!(
                                *tracked_index < *index,
                                "region {}, tracked_index: {}, incoming index: {}",
                                self.meta.id,
                                *tracked_index,
                                *index
                            );
                            *tracked_index = *index;
                        }
                    }
                }
            }
            ResolverStatus::Ready => {
                for log in change_logs {
                    match log {
                        ChangeLog::Error(e) => {
                            debug!(
                                "skip change log error";
                                "region" => self.meta.id,
                                "error" => ?e,
                            );
                            continue;
                        }
                        ChangeLog::Admin(req_type) => match req_type {
                            AdminCmdType::Split
                            | AdminCmdType::BatchSplit
                            | AdminCmdType::PrepareMerge
                            | AdminCmdType::RollbackMerge
                            | AdminCmdType::CommitMerge => {
                                info!(
                                    "region met split/merge command, stop tracking since key range changed, wait for re-register";
                                    "req_type" => ?req_type,
                                );
                                // Stop tracking so that `tracked_index` larger than the split/merge
                                // command index won't be published until `RegionUpdate` event
                                // trigger the region re-register and re-scan the new key range
                                self.resolver.stop_tracking();
                            }
                            _ => {
                                debug!(
                                    "skip change log admin";
                                    "region" => self.meta.id,
                                    "req_type" => ?req_type,
                                );
                            }
                        },
                        ChangeLog::Rows { rows, index } => {
                            rows.iter().for_each(|row| match row {
                                ChangeRow::Prewrite { key, start_ts, .. } => self
                                    .resolver
                                    .track_lock(*start_ts, key.to_raw().unwrap(), Some(*index)),
                                ChangeRow::Commit { key, .. } => self
                                    .resolver
                                    .untrack_lock(&key.to_raw().unwrap(), Some(*index)),
                                // One pc command do not contains any lock, so just skip it
                                ChangeRow::OnePc { .. } => {
                                    self.resolver.update_tracked_index(*index);
                                }
                                ChangeRow::IngestSsT => {
                                    self.resolver.update_tracked_index(*index);
                                }
                            });
                        }
                    }
                }
            }
        }
        Ok(())
    }

    fn track_scan_locks(&mut self, entries: Vec<ScanEntry>, apply_index: u64) {
        for es in entries {
            match es {
                ScanEntry::Lock(locks) => {
                    if let ResolverStatus::Ready = self.resolver_status {
                        panic!("region {:?} resolver has ready", self.meta.id)
                    }
                    for (key, lock) in locks {
                        self.resolver
                            .track_lock(lock.ts, key.to_raw().unwrap(), Some(apply_index));
                    }
                }
                ScanEntry::None => {
                    // Update the `tracked_index` to the snapshot's `apply_index`
                    self.resolver.update_tracked_index(apply_index);
                    let pending_tracked_index =
                        match std::mem::replace(&mut self.resolver_status, ResolverStatus::Ready) {
                            ResolverStatus::Pending {
                                locks,
                                tracked_index,
                                ..
                            } => {
                                locks.into_iter().for_each(|lock| match lock {
                                    PendingLock::Track { key, start_ts } => {
                                        self.resolver.track_lock(
                                            start_ts,
                                            key.to_raw().unwrap(),
                                            Some(tracked_index),
                                        )
                                    }
                                    PendingLock::Untrack { key, .. } => self
                                        .resolver
                                        .untrack_lock(&key.to_raw().unwrap(), Some(tracked_index)),
                                });
                                tracked_index
                            }
                            ResolverStatus::Ready => {
                                panic!("region {:?} resolver has ready", self.meta.id)
                            }
                        };
                    info!(
                        "Resolver initialized";
                        "region" => self.meta.id,
                        "observe_id" => ?self.handle.id,
                        "snapshot_index" => apply_index,
                        "pending_data_index" => pending_tracked_index,
                    );
                }
                ScanEntry::TxnEntry(_) => panic!("unexpected entry type"),
            }
        }
    }
}

pub struct Endpoint<T, E: KvEngine> {
    store_id: Option<u64>,
    cfg: ResolvedTsConfig,
    cfg_update_notify: Arc<Notify>,
    store_meta: Arc<Mutex<StoreMeta>>,
    region_read_progress: RegionReadProgressRegistry,
    regions: HashMap<u64, ObserveRegion>,
    scanner_pool: ScannerPool<T, E>,
    scheduler: Scheduler<Task>,
    advance_worker: AdvanceTsWorker,
    _phantom: PhantomData<(T, E)>,
}

impl<T, E> Endpoint<T, E>
where
    T: 'static + RaftStoreRouter<E>,
    E: KvEngine,
{
    pub fn new(
        cfg: &ResolvedTsConfig,
        scheduler: Scheduler<Task>,
        raft_router: T,
        store_meta: Arc<Mutex<StoreMeta>>,
        pd_client: Arc<dyn PdClient>,
        concurrency_manager: ConcurrencyManager,
        env: Arc<Environment>,
        security_mgr: Arc<SecurityManager>,
    ) -> Self {
        let (region_read_progress, store_id) = {
            let meta = store_meta.lock().unwrap();
            (meta.region_read_progress.clone(), meta.store_id)
        };
        let advance_worker =
            AdvanceTsWorker::new(pd_client.clone(), scheduler.clone(), concurrency_manager);
        let scanner_pool = ScannerPool::new(cfg.scan_lock_pool_size, raft_router);
        let store_resolver_gc_interval = Duration::from_secs(60);
        let leader_resolver = LeadershipResolver::new(
            store_id.unwrap(),
            pd_client.clone(),
            env,
            security_mgr,
            region_read_progress.clone(),
            store_resolver_gc_interval,
        );
        let ep = Self {
            store_id,
            cfg: cfg.clone(),
            cfg_update_notify: Arc::new(Notify::new()),
            scheduler,
            store_meta,
            region_read_progress,
            advance_worker,
            scanner_pool,
            regions: HashMap::default(),
            _phantom: PhantomData::default(),
        };
        ep.handle_advance_resolved_ts(leader_resolver);
        ep
    }

    fn register_region(&mut self, region: Region) {
        let region_id = region.get_id();
        assert!(self.regions.get(&region_id).is_none());
        let observe_region = {
            if let Some(read_progress) = self.region_read_progress.get(&region_id) {
                info!(
                    "register observe region";
                    "region" => ?region
                );
                ObserveRegion::new(region.clone(), read_progress)
            } else {
                warn!(
                    "try register unexit region";
                    "region" => ?region,
                );
                return;
            }
        };
        let observe_handle = observe_region.handle.clone();
        let cancelled = match observe_region.resolver_status {
            ResolverStatus::Pending { ref cancelled, .. } => cancelled.clone(),
            ResolverStatus::Ready => panic!("resolved ts illeagal created observe region"),
        };
        self.regions.insert(region_id, observe_region);

        let scan_task = self.build_scan_task(region, observe_handle, cancelled);
        self.scanner_pool.spawn_task(scan_task);
        RTS_SCAN_TASKS.with_label_values(&["total"]).inc();
    }

    fn build_scan_task(
        &self,
        region: Region,
        observe_handle: ObserveHandle,
        cancelled: Arc<AtomicBool>,
    ) -> ScanTask {
        let scheduler = self.scheduler.clone();
        let scheduler_error = self.scheduler.clone();
        let region_id = region.id;
        let observe_id = observe_handle.id;
        ScanTask {
            handle: observe_handle,
            tag: String::new(),
            mode: ScanMode::LockOnly,
            region,
            checkpoint_ts: TimeStamp::zero(),
            is_cancelled: Box::new(move || cancelled.load(Ordering::Acquire)),
            send_entries: Box::new(move |entries, apply_index| {
                scheduler
                    .schedule(Task::ScanLocks {
                        region_id,
                        observe_id,
                        entries,
                        apply_index,
                    })
                    .unwrap_or_else(|e| warn!("schedule resolved ts task failed"; "err" => ?e));
                RTS_SCAN_TASKS.with_label_values(&["finish"]).inc();
            }),
            on_error: Some(Box::new(move |observe_id, _region, e| {
                scheduler_error
                    .schedule(Task::ReRegisterRegion {
                        region_id,
                        observe_id,
                        cause: format!("met error while handle scan task {:?}", e),
                    })
                    .unwrap_or_else(|schedule_err| warn!("schedule re-register task failed"; "err" => ?schedule_err, "re-register cause" => ?e));
                RTS_SCAN_TASKS.with_label_values(&["abort"]).inc();
            })),
        }
    }

    fn deregister_region(&mut self, region_id: u64) {
        if let Some(observe_region) = self.regions.remove(&region_id) {
            let ObserveRegion {
                handle,
                resolver_status,
                ..
            } = observe_region;

            info!(
                "deregister observe region";
                "store_id" => ?self.get_or_init_store_id(),
                "region_id" => region_id,
                "observe_id" => ?handle.id
            );
            // Stop observing data
            handle.stop_observing();
            // Stop scanning data
            if let ResolverStatus::Pending { cancelled, .. } = resolver_status {
                cancelled.store(true, Ordering::Release);
            }
        } else {
            debug!("deregister unregister region"; "region_id" => region_id);
        }
    }

    fn region_updated(&mut self, incoming_region: Region) {
        let region_id = incoming_region.get_id();
        if let Some(obs_region) = self.regions.get_mut(&region_id) {
            if obs_region.meta.get_region_epoch().get_version()
                == incoming_region.get_region_epoch().get_version()
            {
                // only peer list change, no need to re-register region
                obs_region.meta = incoming_region;
                return;
            }
            // TODO: may not need to re-register region for some cases:
            // - `Split/BatchSplit`, which can be handled by remove out-of-range locks from
            //   the `Resolver`'s lock heap
            // - `PrepareMerge` and `RollbackMerge`, the key range is unchanged
            self.deregister_region(region_id);
            self.register_region(incoming_region);
        }
    }

    // This function is corresponding to RegionDestroyed event that can be only
    // scheduled by observer. To prevent destroying region for wrong peer, it
    // should check the region epoch at first.
    fn region_destroyed(&mut self, region: Region) {
        if let Some(observe_region) = self.regions.get(&region.id) {
            if util::compare_region_epoch(
                observe_region.meta.get_region_epoch(),
                &region,
                true,
                true,
                false,
            )
            .is_ok()
            {
                self.deregister_region(region.id);
            } else {
                warn!(
                    "resolved ts destroy region failed due to epoch not match";
                    "region_id" => region.id,
                    "current_epoch" => ?observe_region.meta.get_region_epoch(),
                    "request_epoch" => ?region.get_region_epoch(),
                )
            }
        }
    }

    // Deregister current observed region and try to register it again.
    fn re_register_region(&mut self, region_id: u64, observe_id: ObserveId, cause: String) {
        if let Some(observe_region) = self.regions.get(&region_id) {
            if observe_region.handle.id != observe_id {
                warn!("resolved ts deregister region failed due to observe_id not match");
                return;
            }

            info!(
                "register region again";
                "region_id" => region_id,
                "observe_id" => ?observe_id,
                "cause" => cause
            );
            self.deregister_region(region_id);
            let region;
            {
                let meta = self.store_meta.lock().unwrap();
                match meta.regions.get(&region_id) {
                    Some(r) => region = r.clone(),
                    None => return,
                }
            }
            self.register_region(region);
        }
    }

    // Update advanced resolved ts.
    // Must ensure all regions are leaders at the point of ts.
    fn handle_resolved_ts_advanced(&mut self, regions: Vec<u64>, ts: TimeStamp) {
        if regions.is_empty() {
            return;
        }
        for region_id in regions.iter() {
            if let Some(observe_region) = self.regions.get_mut(region_id) {
                if let ResolverStatus::Ready = observe_region.resolver_status {
                    let _ = observe_region.resolver.resolve(ts);
                }
            }
        }
    }

    // Tracking or untracking locks with incoming commands that corresponding
    // observe id is valid.
    #[allow(clippy::drop_ref)]
    fn handle_change_log(&mut self, cmd_batch: Vec<CmdBatch>) {
        let size = cmd_batch.iter().map(|b| b.size()).sum::<usize>();
        RTS_CHANNEL_PENDING_CMD_BYTES.sub(size as i64);
        for batch in cmd_batch {
            if batch.is_empty() {
                continue;
            }
            if let Some(observe_region) = self.regions.get_mut(&batch.region_id) {
                let observe_id = batch.rts_id;
                let region_id = observe_region.meta.id;
                if observe_region.handle.id == observe_id {
                    let logs = ChangeLog::encode_change_log(region_id, batch);
                    if let Err(e) = observe_region.track_change_log(&logs) {
                        drop(observe_region);
                        self.re_register_region(region_id, observe_id, e);
                    }
                } else {
                    debug!("resolved ts CmdBatch discarded";
                        "region_id" => batch.region_id,
                        "observe_id" => ?batch.rts_id,
                        "current" => ?observe_region.handle.id,
                    );
                }
            }
        }
    }

    fn handle_scan_locks(
        &mut self,
        region_id: u64,
        observe_id: ObserveId,
        entries: Vec<ScanEntry>,
        apply_index: u64,
    ) {
        match self.regions.get_mut(&region_id) {
            Some(observe_region) => {
                if observe_region.handle.id == observe_id {
                    observe_region.track_scan_locks(entries, apply_index);
                }
            }
            None => {
                debug!("scan locks region not exist"; "region_id" => region_id, "observe_id" => ?observe_id);
            }
        }
    }

    fn handle_advance_resolved_ts(&self, leader_resolver: LeadershipResolver) {
        let regions = self.regions.keys().into_iter().copied().collect();
        self.advance_worker.advance_ts_for_regions(
            regions,
            leader_resolver,
            self.cfg.advance_ts_interval.0,
            self.cfg_update_notify.clone(),
        );
    }

    fn handle_change_config(&mut self, change: ConfigChange) {
        let prev = format!("{:?}", self.cfg);
        if let Err(e) = self.cfg.update(change) {
            warn!("resolved-ts config fails"; "error" => ?e);
        } else {
            self.cfg_update_notify.notify_waiters();
            info!(
                "resolved-ts config changed";
                "prev" => prev,
                "current" => ?self.cfg,
            );
        }
    }

    fn get_or_init_store_id(&mut self) -> Option<u64> {
        self.store_id.or_else(|| {
            let meta = self.store_meta.lock().unwrap();
            self.store_id = meta.store_id;
            meta.store_id
        })
    }
}

pub enum Task {
    RegionUpdated(Region),
    RegionDestroyed(Region),
    RegisterRegion {
        region: Region,
    },
    DeRegisterRegion {
        region_id: u64,
    },
    ReRegisterRegion {
        region_id: u64,
        observe_id: ObserveId,
        cause: String,
    },
    AdvanceResolvedTs {
        leader_resolver: LeadershipResolver,
    },
    ResolvedTsAdvanced {
        regions: Vec<u64>,
        ts: TimeStamp,
    },
    ChangeLog {
        cmd_batch: Vec<CmdBatch>,
    },
    ScanLocks {
        region_id: u64,
        observe_id: ObserveId,
        entries: Vec<ScanEntry>,
        apply_index: u64,
    },
    ChangeConfig {
        change: ConfigChange,
    },
}

impl fmt::Debug for Task {
    fn fmt(&self, f: &mut fmt::Formatter<'_>) -> fmt::Result {
        let mut de = f.debug_struct("ResolvedTsTask");
        match self {
            Task::RegionDestroyed(ref region) => de
                .field("name", &"region_destroyed")
                .field("region", &region)
                .finish(),
            Task::RegionUpdated(ref region) => de
                .field("name", &"region_updated")
                .field("region", &region)
                .finish(),
            Task::RegisterRegion { ref region } => de
                .field("name", &"register_region")
                .field("region", &region)
                .finish(),
            Task::DeRegisterRegion { ref region_id } => de
                .field("name", &"deregister_region")
                .field("region_id", &region_id)
                .finish(),
            Task::ReRegisterRegion {
                ref region_id,
                ref observe_id,
                ref cause,
            } => de
                .field("name", &"re_register_region")
                .field("region_id", &region_id)
                .field("observe_id", &observe_id)
                .field("cause", &cause)
                .finish(),
            Task::ResolvedTsAdvanced {
                ref regions,
                ref ts,
            } => de
                .field("name", &"advance_resolved_ts")
                .field("regions", &regions)
                .field("ts", &ts)
                .finish(),
            Task::ChangeLog { .. } => de.field("name", &"change_log").finish(),
            Task::ScanLocks {
                ref region_id,
                ref observe_id,
                ref apply_index,
                ..
            } => de
                .field("name", &"scan_locks")
                .field("region_id", &region_id)
                .field("observe_id", &observe_id)
                .field("apply_index", &apply_index)
                .finish(),
            Task::AdvanceResolvedTs { .. } => de.field("name", &"advance_resolved_ts").finish(),
            Task::ChangeConfig { ref change } => de
                .field("name", &"change_config")
                .field("change", &change)
                .finish(),
        }
    }
}

impl fmt::Display for Task {
    fn fmt(&self, f: &mut fmt::Formatter<'_>) -> fmt::Result {
        write!(f, "{:?}", self)
    }
}

impl<T, E> Runnable for Endpoint<T, E>
where
    T: 'static + RaftStoreRouter<E>,
    E: KvEngine,
{
    type Task = Task;

    fn run(&mut self, task: Task) {
        debug!("run resolved-ts task"; "task" => ?task);
        match task {
            Task::RegionDestroyed(region) => self.region_destroyed(region),
            Task::RegionUpdated(region) => self.region_updated(region),
            Task::RegisterRegion { region } => self.register_region(region),
            Task::DeRegisterRegion { region_id } => self.deregister_region(region_id),
            Task::ReRegisterRegion {
                region_id,
                observe_id,
                cause,
            } => self.re_register_region(region_id, observe_id, cause),
            Task::AdvanceResolvedTs { leader_resolver } => {
                self.handle_advance_resolved_ts(leader_resolver)
            }
            Task::ResolvedTsAdvanced { regions, ts } => {
                self.handle_resolved_ts_advanced(regions, ts)
            }
<<<<<<< HEAD
            Task::ChangeLog {
                cmd_batch,
                snapshot,
            } => self.handle_change_log(cmd_batch, snapshot),
=======
            Task::ChangeLog { cmd_batch } => self.handle_change_log(cmd_batch),
>>>>>>> 0f1d45a8
            Task::ScanLocks {
                region_id,
                observe_id,
                entries,
                apply_index,
            } => self.handle_scan_locks(region_id, observe_id, entries, apply_index),
            Task::ChangeConfig { change } => self.handle_change_config(change),
        }
    }
}

pub struct ResolvedTsConfigManager(Scheduler<Task>);

impl ResolvedTsConfigManager {
    pub fn new(scheduler: Scheduler<Task>) -> ResolvedTsConfigManager {
        ResolvedTsConfigManager(scheduler)
    }
}

impl ConfigManager for ResolvedTsConfigManager {
    fn dispatch(&mut self, change: ConfigChange) -> online_config::Result<()> {
        if let Err(e) = self.0.schedule(Task::ChangeConfig { change }) {
            error!("failed to schedule ChangeConfig task"; "err" => ?e);
        }
        Ok(())
    }
}

const METRICS_FLUSH_INTERVAL: u64 = 10_000; // 10s

impl<T, E> RunnableWithTimer for Endpoint<T, E>
where
    T: 'static + RaftStoreRouter<E>,
    E: KvEngine,
{
    fn on_timeout(&mut self) {
        let store_id = self.get_or_init_store_id();
        let (mut oldest_ts, mut oldest_region, mut zero_ts_count) = (u64::MAX, 0, 0);
        let (mut oldest_leader_ts, mut oldest_leader_region) = (u64::MAX, 0);
        self.region_read_progress.with(|registry| {
            for (region_id, read_progress) in registry {
                let (leader_info, leader_store_id) = read_progress.dump_leader_info();
                let ts = leader_info.get_read_state().get_safe_ts();
                if ts == 0 {
                    zero_ts_count += 1;
                    continue;
                }
                if ts < oldest_ts {
                    oldest_ts = ts;
                    oldest_region = *region_id;
                }

                if let (Some(store_id), Some(leader_store_id)) = (store_id, leader_store_id) {
                    if leader_store_id == store_id && ts < oldest_leader_ts {
                        oldest_leader_ts = ts;
                        oldest_leader_region = *region_id;
                    }
                }
            }
        });
        let mut lock_heap_size = 0;
        let (mut resolved_count, mut unresolved_count) = (0, 0);
        for observe_region in self.regions.values() {
            match &observe_region.resolver_status {
                ResolverStatus::Pending { locks, .. } => {
                    for l in locks {
                        match l {
                            PendingLock::Track { key, .. } => lock_heap_size += key.len(),
                            PendingLock::Untrack { key, .. } => lock_heap_size += key.len(),
                        }
                    }
                    unresolved_count += 1;
                }
                ResolverStatus::Ready { .. } => {
                    lock_heap_size += observe_region.resolver.size();
                    resolved_count += 1;
                }
            }
        }
        RTS_MIN_RESOLVED_TS_REGION.set(oldest_region as i64);
        RTS_MIN_RESOLVED_TS.set(oldest_ts as i64);
        RTS_ZERO_RESOLVED_TS.set(zero_ts_count as i64);
        RTS_MIN_RESOLVED_TS_GAP.set(
            TimeStamp::physical_now().saturating_sub(TimeStamp::from(oldest_ts).physical()) as i64,
        );

        RTS_MIN_LEADER_RESOLVED_TS_REGION.set(oldest_leader_region as i64);
        RTS_MIN_LEADER_RESOLVED_TS.set(oldest_leader_ts as i64);
        RTS_MIN_LEADER_RESOLVED_TS_GAP.set(
            TimeStamp::physical_now().saturating_sub(TimeStamp::from(oldest_leader_ts).physical())
                as i64,
        );

        RTS_LOCK_HEAP_BYTES_GAUGE.set(lock_heap_size as i64);
        RTS_REGION_RESOLVE_STATUS_GAUGE_VEC
            .with_label_values(&["resolved"])
            .set(resolved_count as _);
        RTS_REGION_RESOLVE_STATUS_GAUGE_VEC
            .with_label_values(&["unresolved"])
            .set(unresolved_count as _);
    }

    fn get_interval(&self) -> Duration {
        Duration::from_millis(METRICS_FLUSH_INTERVAL)
    }
}<|MERGE_RESOLUTION|>--- conflicted
+++ resolved
@@ -712,14 +712,7 @@
             Task::ResolvedTsAdvanced { regions, ts } => {
                 self.handle_resolved_ts_advanced(regions, ts)
             }
-<<<<<<< HEAD
-            Task::ChangeLog {
-                cmd_batch,
-                snapshot,
-            } => self.handle_change_log(cmd_batch, snapshot),
-=======
             Task::ChangeLog { cmd_batch } => self.handle_change_log(cmd_batch),
->>>>>>> 0f1d45a8
             Task::ScanLocks {
                 region_id,
                 observe_id,
