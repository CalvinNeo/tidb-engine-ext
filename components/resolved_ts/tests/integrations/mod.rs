// Copyright 2021 TiKV Project Authors. Licensed under Apache-2.0.

#[path = "../mod.rs"]
mod testsuite;
use std::time::Duration;

use futures::executor::block_on;
use kvproto::{kvrpcpb::*, metapb::RegionEpoch};
use pd_client::PdClient;
use tempfile::Builder;
use test_raftstore::sleep_ms;
use test_sst_importer::*;
pub use testsuite::*;

#[test]
fn test_resolved_ts_basic() {
    let mut suite = TestSuite::new(1);
    let region = suite.cluster.get_region(&[]);

    // Prewrite
    let (k, v) = (b"k1", b"v");
    let mut start_ts = block_on(suite.cluster.pd_client.get_tso()).unwrap();
    let mut mutation = Mutation::default();
    mutation.set_op(Op::Put);
    mutation.key = k.to_vec();
    mutation.value = v.to_vec();
    suite.must_kv_prewrite(region.id, vec![mutation], k.to_vec(), start_ts, false);

    // The `resolved-ts` won't be updated due to there is lock on the region,
    // the `resolved-ts` may not be the `start_ts` of the lock if the `resolved-ts`
    // is updated with a newer ts before the prewrite request come, but still the
    // `resolved-ts` won't be updated
    let rts = suite.region_resolved_ts(region.id).unwrap();

    // Split region
    suite.cluster.must_split(&region, k);
    let r1 = suite.cluster.get_region(&[]);
    let r2 = suite.cluster.get_region(k);
    let current_ts = block_on(suite.cluster.pd_client.get_tso()).unwrap();
    // Resolved ts of region1 should be advanced
    suite.must_get_rts_ge(r1.id, current_ts);
    // Resolved ts of region2 should be equal to rts
    suite.must_get_rts(r2.id, rts);

    // Merge region2 to region1
    suite.cluster.must_try_merge(r2.id, r1.id);
    // Resolved ts of region1 should be equal to rts
    suite.must_get_rts(r1.id, rts);

    // Commit
    let commit_ts = block_on(suite.cluster.pd_client.get_tso()).unwrap();
    suite.must_kv_commit(r1.id, vec![k.to_vec()], start_ts, commit_ts);
    // Resolved ts of region1 should be advanced
    let current_ts = block_on(suite.cluster.pd_client.get_tso()).unwrap();
    suite.must_get_rts_ge(r1.id, current_ts);

    // ingest sst
    let temp_dir = Builder::new().prefix("test_resolved_ts").tempdir().unwrap();
    let sst_path = temp_dir.path().join("test.sst");
    let sst_range = (0, 100);

    let mut sst_epoch = RegionEpoch::default();
    sst_epoch.set_conf_ver(1);
    sst_epoch.set_version(4);

<<<<<<< HEAD
    let (mut meta, data) = gen_sst_file(&sst_path, sst_range);
=======
    let (mut meta, data) = gen_sst_file(sst_path, sst_range);
>>>>>>> 616b4402
    meta.set_region_id(r1.id);
    meta.set_region_epoch(sst_epoch);

    suite.upload_sst(r1.id, &meta, &data).unwrap();

    let tracked_index_before = suite.region_tracked_index(r1.id);
    suite.must_ingest_sst(r1.id, meta);
    let mut tracked_index_after = suite.region_tracked_index(r1.id);
    for _ in 0..10 {
        if tracked_index_after > tracked_index_before {
            break;
        }
        tracked_index_after = suite.region_tracked_index(r1.id);
        sleep_ms(200)
    }
    assert!(tracked_index_after > tracked_index_before);

    // 1PC
    let tracked_index_before = suite.region_tracked_index(r1.id);

    start_ts = block_on(suite.cluster.pd_client.get_tso()).unwrap();
    let (k, v) = (b"k2", b"v");
    let mut mutation_1pc = Mutation::default();
    mutation_1pc.set_op(Op::Put);
    mutation_1pc.key = k.to_vec();
    mutation_1pc.value = v.to_vec();
    suite.must_kv_prewrite(r1.id, vec![mutation_1pc], k.to_vec(), start_ts, true);

    tracked_index_after = suite.region_tracked_index(r1.id);
    for _ in 0..10 {
        if tracked_index_after > tracked_index_before {
            break;
        }
        tracked_index_after = suite.region_tracked_index(r1.id);
        sleep_ms(200)
    }
    assert!(tracked_index_after > tracked_index_before);

    suite.stop();
}

#[test]
fn test_dynamic_change_advance_ts_interval() {
    let mut suite = TestSuite::new(1);
    let region = suite.cluster.get_region(&[]);

    // `reolved-ts` should update with the interval of 10ms
    suite.must_get_rts_ge(
        region.id,
        block_on(suite.cluster.pd_client.get_tso()).unwrap(),
    );

    // change the interval to 10min
    suite.must_change_advance_ts_interval(1, Duration::from_secs(600));
    // sleep to wait for previous update task finish
    sleep_ms(200);

    // `resolved-ts` should not be updated
    for _ in 0..10 {
        if let Some(ts) = suite.region_resolved_ts(region.id) {
            if block_on(suite.cluster.pd_client.get_tso()).unwrap() <= ts {
                panic!("unexpect update");
            }
        }
        sleep_ms(10)
    }

    // change the interval to 10ms
    suite.must_change_advance_ts_interval(1, Duration::from_millis(10));
    // `resolved-ts` should be updated immediately
    suite.must_get_rts_ge(
        region.id,
        block_on(suite.cluster.pd_client.get_tso()).unwrap(),
    );

    suite.stop();
}<|MERGE_RESOLUTION|>--- conflicted
+++ resolved
@@ -63,11 +63,7 @@
     sst_epoch.set_conf_ver(1);
     sst_epoch.set_version(4);
 
-<<<<<<< HEAD
-    let (mut meta, data) = gen_sst_file(&sst_path, sst_range);
-=======
     let (mut meta, data) = gen_sst_file(sst_path, sst_range);
->>>>>>> 616b4402
     meta.set_region_id(r1.id);
     meta.set_region_epoch(sst_epoch);
 
