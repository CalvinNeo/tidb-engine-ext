// Copyright 2016 TiKV Project Authors. Licensed under Apache-2.0.

use std::{error, result};

use error_code::{self, ErrorCode, ErrorCodeExt};
use futures::channel::mpsc::SendError;
use thiserror::Error;

#[derive(Debug, Error)]
pub enum Error {
    #[error("cluster {0} is already bootstrapped")]
    ClusterBootstrapped(u64),
    #[error("cluster {0} is not bootstrapped")]
    ClusterNotBootstrapped(u64),
    #[error("feature is not supported in other cluster components")]
    Incompatible,
    #[error("{0}")]
    Grpc(#[from] grpcio::Error),
    #[error("{0}")]
    StreamDisconnect(#[from] SendError),
    #[error("unknown error {0:?}")]
    Other(#[from] Box<dyn error::Error + Sync + Send>),
    #[error("region is not found for key {}", log_wrappers::Value::key(.0))]
    RegionNotFound(Vec<u8>),
    #[error("store is tombstone {0:?}")]
    StoreTombstone(String),
    #[error("global config item {0} not found")]
    GlobalConfigNotFound(String),
}

pub type Result<T> = result::Result<T, Error>;

impl Error {
    pub fn retryable(&self) -> bool {
        match self {
<<<<<<< HEAD
            Error::Grpc(_) | Error::Other(_) | Error::ClusterNotBootstrapped(_) => true,
            Error::RegionNotFound(_)
=======
            Error::Grpc(_) | Error::ClusterNotBootstrapped(_) | Error::StreamDisconnect(_) => true,
            Error::Other(_)
            | Error::RegionNotFound(_)
>>>>>>> b5329ee0
            | Error::StoreTombstone(_)
            | Error::GlobalConfigNotFound(_)
            | Error::ClusterBootstrapped(_)
            | Error::Incompatible => false,
        }
    }
}

impl ErrorCodeExt for Error {
    fn error_code(&self) -> ErrorCode {
        match self {
            Error::ClusterBootstrapped(_) => error_code::pd::CLUSTER_BOOTSTRAPPED,
            Error::ClusterNotBootstrapped(_) => error_code::pd::CLUSTER_NOT_BOOTSTRAPPED,
            Error::Incompatible => error_code::pd::INCOMPATIBLE,
            Error::Grpc(_) => error_code::pd::GRPC,
            Error::StreamDisconnect(_) => error_code::pd::STREAM_DISCONNECT,
            Error::RegionNotFound(_) => error_code::pd::REGION_NOT_FOUND,
            Error::StoreTombstone(_) => error_code::pd::STORE_TOMBSTONE,
            Error::GlobalConfigNotFound(_) => error_code::pd::GLOBAL_CONFIG_NOT_FOUND,
            Error::Other(_) => error_code::pd::UNKNOWN,
        }
    }
}<|MERGE_RESOLUTION|>--- conflicted
+++ resolved
@@ -33,14 +33,9 @@
 impl Error {
     pub fn retryable(&self) -> bool {
         match self {
-<<<<<<< HEAD
-            Error::Grpc(_) | Error::Other(_) | Error::ClusterNotBootstrapped(_) => true,
-            Error::RegionNotFound(_)
-=======
             Error::Grpc(_) | Error::ClusterNotBootstrapped(_) | Error::StreamDisconnect(_) => true,
             Error::Other(_)
             | Error::RegionNotFound(_)
->>>>>>> b5329ee0
             | Error::StoreTombstone(_)
             | Error::GlobalConfigNotFound(_)
             | Error::ClusterBootstrapped(_)
