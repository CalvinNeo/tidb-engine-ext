[package]
name = "pd_client"
version = "0.1.0"
edition = "2018"
publish = false

[features]
failpoints = ["fail/failpoints"]
testexport = []

[dependencies]
collections = { workspace = true }
error_code = { workspace = true }
fail = "0.5"
futures = "0.3"
grpcio = { workspace = true }
<<<<<<< HEAD
kvproto = { git = "https://github.com/pingcap/kvproto.git" }
=======
kvproto = { workspace = true }
>>>>>>> 7a3764fc
lazy_static = "1.3"
log = { version = "0.4", features = ["max_level_trace", "release_max_level_debug"] }
log_wrappers = { workspace = true }
prometheus = { version = "0.13", features = ["nightly"] }
security = { workspace = true }
semver = "0.10"
serde = "1.0"
serde_derive = "1.0"
slog = { version = "2.3", features = ["max_level_trace", "release_max_level_debug"] }
slog-global = { version = "0.1", git = "https://github.com/breeswish/slog-global.git", rev = "d592f88e4dbba5eb439998463054f1a44fbf17b9" }
thiserror = "1.0"
tikv_alloc = { workspace = true }
tikv_util = { workspace = true }
tokio = { version = "1", features = ["sync"] }
<<<<<<< HEAD
tokio-timer = { git = "https://github.com/tikv/tokio", branch = "tokio-timer-hotfix" }
txn_types = { workspace = true }
yatp = { git = "https://github.com/tikv/yatp.git", branch = "master" }
=======
tokio-timer = { workspace = true }
txn_types = { workspace = true }
yatp = { workspace = true }
>>>>>>> 7a3764fc
<|MERGE_RESOLUTION|>--- conflicted
+++ resolved
@@ -14,11 +14,7 @@
 fail = "0.5"
 futures = "0.3"
 grpcio = { workspace = true }
-<<<<<<< HEAD
-kvproto = { git = "https://github.com/pingcap/kvproto.git" }
-=======
 kvproto = { workspace = true }
->>>>>>> 7a3764fc
 lazy_static = "1.3"
 log = { version = "0.4", features = ["max_level_trace", "release_max_level_debug"] }
 log_wrappers = { workspace = true }
@@ -33,12 +29,6 @@
 tikv_alloc = { workspace = true }
 tikv_util = { workspace = true }
 tokio = { version = "1", features = ["sync"] }
-<<<<<<< HEAD
-tokio-timer = { git = "https://github.com/tikv/tokio", branch = "tokio-timer-hotfix" }
-txn_types = { workspace = true }
-yatp = { git = "https://github.com/tikv/yatp.git", branch = "master" }
-=======
 tokio-timer = { workspace = true }
 txn_types = { workspace = true }
-yatp = { workspace = true }
->>>>>>> 7a3764fc
+yatp = { workspace = true }