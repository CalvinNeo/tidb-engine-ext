--- conflicted
+++ resolved
@@ -21,12 +21,7 @@
 error_code = { path = "../error_code" }
 futures = "0.1"
 futures03 = { package = "futures", version = "0.3" }
-<<<<<<< HEAD
-grpcio = { version = "0.5"}
-hex = "0.4"
-=======
-grpcio = { version = "0.5", default-features = false, features = ["openssl-vendored"] }
->>>>>>> 2e697001
+grpcio = { version = "0.5", default-features = false }
 kvproto = { git = "https://github.com/pingcap/kvproto.git", branch = "release-4.0", default-features = false }
 lazy_static = "1.3"
 log = { version = "0.4", features = ["max_level_trace", "release_max_level_debug"] }
