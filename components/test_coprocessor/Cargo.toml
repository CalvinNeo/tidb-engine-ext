[package]
name = "test_coprocessor"
version = "0.0.1"
edition = "2018"
publish = false

[features]
default = ["test-engine-kv-rocksdb", "test-engine-raft-raft-engine"]
test-engine-kv-rocksdb = [
  "test_storage/test-engine-kv-rocksdb"
]
test-engine-raft-raft-engine = [
  "test_storage/test-engine-raft-raft-engine"
]
test-engines-rocksdb = [
  "test_storage/test-engines-rocksdb",
]
test-engines-panic = [
  "test_storage/test-engines-panic",
]

[dependencies]
api_version = { workspace = true }
collections = { workspace = true }
concurrency_manager = { workspace = true }
engine_rocks = { workspace = true }
futures = "0.3"
kvproto = { workspace = true }
protobuf = "2"
resource_metering = { workspace = true }
test_storage = { workspace = true }
tidb_query_common = { workspace = true }
tidb_query_datatype = { workspace = true }
tikv = { workspace = true }
tikv_util = { workspace = true }
<<<<<<< HEAD
tipb = { git = "https://github.com/pingcap/tipb.git" }
=======
tipb = { workspace = true }
>>>>>>> 7a3764fc
txn_types = { workspace = true }<|MERGE_RESOLUTION|>--- conflicted
+++ resolved
@@ -33,9 +33,5 @@
 tidb_query_datatype = { workspace = true }
 tikv = { workspace = true }
 tikv_util = { workspace = true }
-<<<<<<< HEAD
-tipb = { git = "https://github.com/pingcap/tipb.git" }
-=======
 tipb = { workspace = true }
->>>>>>> 7a3764fc
 txn_types = { workspace = true }