// Copyright 2018 TiKV Project Authors. Licensed under Apache-2.0.

use std::sync::Arc;

use concurrency_manager::ConcurrencyManager;
use kvproto::kvrpcpb::Context;
use resource_metering::ResourceTagFactory;
use tidb_query_datatype::codec::Datum;
use tikv::{
    config::CoprReadPoolConfig,
    coprocessor::{readpool_impl, Endpoint},
    read_pool::ReadPool,
    server::Config,
    storage::{
        kv::RocksEngine, lock_manager::MockLockManager, Engine, TestEngineBuilder,
        TestStorageBuilderApiV1,
    },
};
use tikv_util::{quota_limiter::QuotaLimiter, thread_group::GroupProperties};

use super::*;

#[derive(Clone)]
pub struct ProductTable(Table);

impl ProductTable {
    pub fn new() -> ProductTable {
        let id = ColumnBuilder::new()
            .col_type(TYPE_LONG)
            .primary_key(true)
            .build();
        let idx_id = next_id();
        let name = ColumnBuilder::new()
            .col_type(TYPE_VAR_CHAR)
            .index_key(idx_id)
            .build();
        let count = ColumnBuilder::new()
            .col_type(TYPE_LONG)
            .index_key(idx_id)
            .build();
        let table = TableBuilder::new()
            .add_col("id", id)
            .add_col("name", name)
            .add_col("count", count)
            .build();
        ProductTable(table)
    }
}

impl Default for ProductTable {
    fn default() -> Self {
        Self::new()
    }
}

impl std::ops::Deref for ProductTable {
    type Target = Table;

    fn deref(&self) -> &Table {
        &self.0
    }
}

pub fn init_data_with_engine_and_commit<E: Engine>(
    ctx: Context,
    engine: E,
    tbl: &ProductTable,
    vals: &[(i64, Option<&str>, i64)],
    commit: bool,
) -> (Store<E>, Endpoint<E>, Arc<QuotaLimiter>) {
    init_data_with_details(ctx, engine, tbl, vals, commit, &Config::default())
}

pub fn init_data_with_details<E: Engine>(
    ctx: Context,
    engine: E,
    tbl: &ProductTable,
    vals: &[(i64, Option<&str>, i64)],
    commit: bool,
    cfg: &Config,
) -> (Store<E>, Endpoint<E>, Arc<QuotaLimiter>) {
<<<<<<< HEAD
    let storage = TestStorageBuilderApiV1::from_engine_and_lock_mgr(engine, DummyLockManager)
=======
    let storage = TestStorageBuilderApiV1::from_engine_and_lock_mgr(engine, MockLockManager::new())
>>>>>>> 0f5058eb
        .build()
        .unwrap();
    let mut store = Store::from_storage(storage);

    store.begin();
    for &(id, name, count) in vals {
        store
            .insert_into(tbl)
            .set(&tbl["id"], Datum::I64(id))
            .set(&tbl["name"], name.map(str::as_bytes).into())
            .set(&tbl["count"], Datum::I64(count))
            .execute_with_ctx(ctx.clone());
    }
    if commit {
        store.commit_with_ctx(ctx);
    }

    tikv_util::thread_group::set_properties(Some(GroupProperties::default()));
    let pool = ReadPool::from(readpool_impl::build_read_pool_for_test(
        &CoprReadPoolConfig::default_for_test(),
        store.get_engine(),
    ));
    let cm = ConcurrencyManager::new(1.into());
    let limiter = Arc::new(QuotaLimiter::default());
    let copr = Endpoint::new(
        cfg,
        pool.handle(),
        cm,
        ResourceTagFactory::new_for_test(),
        limiter.clone(),
    );
    (store, copr, limiter)
}

pub fn init_data_with_commit(
    tbl: &ProductTable,
    vals: &[(i64, Option<&str>, i64)],
    commit: bool,
) -> (Store<RocksEngine>, Endpoint<RocksEngine>, Arc<QuotaLimiter>) {
    let engine = TestEngineBuilder::new().build().unwrap();
    init_data_with_engine_and_commit(Context::default(), engine, tbl, vals, commit)
}

// This function will create a Product table and initialize with the specified
// data.
pub fn init_with_data(
    tbl: &ProductTable,
    vals: &[(i64, Option<&str>, i64)],
) -> (Store<RocksEngine>, Endpoint<RocksEngine>) {
    let (store, endpoint, _) = init_data_with_commit(tbl, vals, true);
    (store, endpoint)
}

// Same as init_with_data except returned values include Arc<QuotaLimiter>
pub fn init_with_data_ext(
    tbl: &ProductTable,
    vals: &[(i64, Option<&str>, i64)],
) -> (Store<RocksEngine>, Endpoint<RocksEngine>, Arc<QuotaLimiter>) {
    init_data_with_commit(tbl, vals, true)
}<|MERGE_RESOLUTION|>--- conflicted
+++ resolved
@@ -79,11 +79,7 @@
     commit: bool,
     cfg: &Config,
 ) -> (Store<E>, Endpoint<E>, Arc<QuotaLimiter>) {
-<<<<<<< HEAD
-    let storage = TestStorageBuilderApiV1::from_engine_and_lock_mgr(engine, DummyLockManager)
-=======
     let storage = TestStorageBuilderApiV1::from_engine_and_lock_mgr(engine, MockLockManager::new())
->>>>>>> 0f5058eb
         .build()
         .unwrap();
     let mut store = Store::from_storage(storage);
