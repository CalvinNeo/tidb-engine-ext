--- conflicted
+++ resolved
@@ -128,25 +128,17 @@
             db_opt: DbOptions,
             cf_opts: Vec<(&'static str, KvTestCfOptions)>,
         ) -> Self {
-<<<<<<< HEAD
-            Self {
-=======
             let factory = Self {
->>>>>>> 0f1d45a8
                 root_path: root_path.to_path_buf(),
                 db_opt,
                 cf_opts,
                 root_db: Arc::new(Mutex::default()),
-<<<<<<< HEAD
-            }
-=======
             };
             let tablet_path = factory.tablets_path();
             if !tablet_path.exists() {
                 std::fs::create_dir_all(tablet_path).unwrap();
             }
             factory
->>>>>>> 0f1d45a8
         }
 
         fn create_tablet(&self, tablet_path: &Path) -> Result<KvTestEngine> {
