// Copyright 2020 TiKV Project Authors. Licensed under Apache-2.0.

//! Engines for use in the test suite, implementing both the KvEngine
//! and RaftEngine traits.
//!
//! These engines link to all other engines, providing concrete single storage
//! engine type to run tests against.
//!
//! This provides a simple way to integrate non-RocksDB engines into the
//! existing test suite without too much disruption.
//!
//! Engines presently supported by this crate are
//!
//! - RocksEngine from engine_rocks
//! - PanicEngine from engine_panic
//! - RaftLogEngine from raft_log_engine
//!
//! TiKV uses two different storage engine instances,
//! the "raft" engine, for storing consensus data,
//! and the "kv" engine, for storing user data.
//!
//! The types and constructors for these two engines are located in the `raft`
//! and `kv` modules respectively.
//!
//! The engine for each module is chosen at compile time with feature flags:
//!
//! - `--features test-engine-kv-rocksdb`
//! - `--features test-engine-kv-panic`
//! - `--features test-engine-raft-rocksdb`
//! - `--features test-engine-raft-panic`
//! - `--features test-engine-raft-raft-engine`
//!
//! By default, the `tikv` crate turns on `test-engine-kv-rocksdb`,
//! and `test-engine-raft-raft-engine`. This behavior can be disabled
//! with `--disable-default-features`.
//!
//! The `tikv` crate additionally provides some feature flags that
//! contral both the `kv` and `raft` engines at the same time:
//!
//! - `--features test-engines-rocksdb`
//! - `--features test-engines-panic`
//!
//! So, e.g., to run the test suite with the panic engine:
//!
//! ```
//! cargo test --all --disable-default-features --features=protobuf_codec,test-engines-panic
//! ```
//!
//! We'll probably revisit the engine-testing strategy in the future,
//! e.g. by using engine-parameterized tests instead.
//!
//! This create also contains a `ctor` module that contains constructor methods
//! appropriate for constructing storage engines of any type. It is intended
//! that this module is _the only_ module within TiKV that knows about concrete
//! storage engines, and that it be extracted into its own crate for use in
//! TiKV, once the full requirements are better understood.

#![feature(let_chains)]

/// Types and constructors for the "raft" engine
pub mod raft {
    #[cfg(feature = "test-engine-raft-panic")]
    pub use engine_panic::PanicEngine as RaftTestEngine;
    #[cfg(feature = "test-engine-raft-rocksdb")]
    pub use engine_rocks::RocksEngine as RaftTestEngine;
    use engine_traits::Result;
    #[cfg(feature = "test-engine-raft-raft-engine")]
    pub use raft_log_engine::RaftLogEngine as RaftTestEngine;

    use crate::ctor::{RaftDbOptions, RaftEngineConstructorExt};

    pub fn new_engine(path: &str, db_opt: Option<RaftDbOptions>) -> Result<RaftTestEngine> {
        RaftTestEngine::new_raft_engine(path, db_opt)
    }
}

/// Types and constructors for the "kv" engine
pub mod kv {
    use std::{
        path::{Path, PathBuf},
        sync::{Arc, Mutex},
    };

    use collections::HashMap;
    #[cfg(feature = "test-engine-kv-panic")]
    pub use engine_panic::{
        PanicEngine as KvTestEngine, PanicEngineIterator as KvTestEngineIterator,
        PanicSnapshot as KvTestSnapshot, PanicWriteBatch as KvTestWriteBatch,
    };
    #[cfg(feature = "test-engine-kv-rocksdb")]
    pub use engine_rocks::{
        RocksEngine as KvTestEngine, RocksEngineIterator as KvTestEngineIterator,
        RocksSnapshot as KvTestSnapshot, RocksWriteBatchVec as KvTestWriteBatch,
    };
    use engine_traits::{
        CfOptions, CfOptionsExt, MiscExt, OpenOptions, Result, TabletAccessor, TabletFactory,
        CF_DEFAULT,
    };
    use tikv_util::box_err;

    use crate::ctor::{CfOptions as KvTestCfOptions, DbOptions, KvEngineConstructorExt};

    pub fn new_engine(path: &str, cfs: &[&str]) -> Result<KvTestEngine> {
        KvTestEngine::new_kv_engine(path, cfs)
    }

    pub fn new_engine_opt(
        path: &str,
        db_opt: DbOptions,
        cfs_opts: Vec<(&str, KvTestCfOptions)>,
    ) -> Result<KvTestEngine> {
        KvTestEngine::new_kv_engine_opt(path, db_opt, cfs_opts)
    }

    const TOMBSTONE_MARK: &str = "TOMBSTONE_TABLET";

    #[derive(Clone)]
    pub struct TestTabletFactory {
        root_path: PathBuf,
        db_opt: DbOptions,
        cf_opts: Vec<(&'static str, KvTestCfOptions)>,
        root_db: Arc<Mutex<Option<KvTestEngine>>>,
    }

    impl TestTabletFactory {
        pub fn new(
            root_path: &Path,
            db_opt: DbOptions,
            cf_opts: Vec<(&'static str, KvTestCfOptions)>,
        ) -> Self {
            Self {
                root_path: root_path.to_path_buf(),
                db_opt,
                cf_opts,
                root_db: Arc::new(Mutex::default()),
            }
        }

        fn create_tablet(&self, tablet_path: &Path) -> Result<KvTestEngine> {
            KvTestEngine::new_kv_engine_opt(
                tablet_path.to_str().unwrap(),
                self.db_opt.clone(),
                self.cf_opts.clone(),
            )
        }
    }

    impl TabletFactory<KvTestEngine> for TestTabletFactory {
        fn create_shared_db(&self) -> Result<KvTestEngine> {
            let tablet_path = self.tablet_path(0, 0);
            let tablet = self.create_tablet(&tablet_path)?;
            let mut root_db = self.root_db.lock().unwrap();
            root_db.replace(tablet.clone());
            Ok(tablet)
        }

        /// See the comment above the same name method in KvEngineFactory
        fn open_tablet(
            &self,
            _id: u64,
            _suffix: Option<u64>,
            options: OpenOptions,
        ) -> Result<KvTestEngine> {
            if let Some(db) = self.root_db.lock().unwrap().as_ref() {
                if options.create_new() {
                    return Err(box_err!("root tablet {} already exists", db.path()));
                }
                return Ok(db.clone());
            }
            // No need for mutex protection here since root_db creation only occurs at
            // tikv bootstrap time when there is no racing issue.
            if options.create_new() || options.create() {
                return self.create_shared_db();
            }

            Err(box_err!("root tablet has not been initialized"))
        }

        fn open_tablet_raw(
            &self,
            _path: &Path,
            _id: u64,
            _suffix: u64,
            _options: OpenOptions,
        ) -> Result<KvTestEngine> {
            self.create_shared_db()
        }

        fn exists_raw(&self, _path: &Path) -> bool {
            false
        }

        #[inline]
<<<<<<< HEAD
        fn tablet_path(&self, id: u64, suffix: u64) -> PathBuf {
            Path::new(&self.root_path).join(format!("tablets/{}_{}", id, suffix))
=======
        fn tablet_path_with_prefix(&self, _prefix: &str, _id: u64, _suffix: u64) -> PathBuf {
            self.root_path.join("db")
>>>>>>> 616b4402
        }

        #[inline]
        fn tablets_path(&self) -> PathBuf {
            Path::new(&self.root_path).join("tablets")
        }

        #[inline]
        fn destroy_tablet(&self, _id: u64, _suffix: u64) -> engine_traits::Result<()> {
            Ok(())
        }

        fn set_shared_block_cache_capacity(&self, capacity: u64) -> Result<()> {
            let db = self.root_db.lock().unwrap();
            let opt = db.as_ref().unwrap().get_options_cf(CF_DEFAULT).unwrap(); // FIXME unwrap
            opt.set_block_cache_capacity(capacity)?;
            Ok(())
        }
    }

    impl TabletAccessor<KvTestEngine> for TestTabletFactory {
        fn for_each_opened_tablet(&self, f: &mut dyn FnMut(u64, u64, &KvTestEngine)) {
            let db = self.root_db.lock().unwrap();
            let db = db.as_ref().unwrap();
            f(0, 0, db);
        }

        fn is_single_engine(&self) -> bool {
            true
        }
    }

    #[derive(Clone)]
    pub struct TestTabletFactoryV2 {
        inner: TestTabletFactory,
<<<<<<< HEAD
        registry: Arc<Mutex<HashMap<(u64, u64), KvTestEngine>>>,
=======
        // region_id -> (tablet, tablet_suffix)
        registry: Arc<Mutex<HashMap<u64, (KvTestEngine, u64)>>>,
>>>>>>> 616b4402
    }

    impl TestTabletFactoryV2 {
        pub fn new(
            root_path: &Path,
            db_opt: DbOptions,
            cf_opts: Vec<(&'static str, KvTestCfOptions)>,
        ) -> Self {
            Self {
                inner: TestTabletFactory::new(root_path, db_opt, cf_opts),
                registry: Arc::default(),
            }
        }
    }

<<<<<<< HEAD
    // Extract tablet id and tablet suffix from the path.
    fn get_id_and_suffix_from_path(path: &Path) -> (u64, u64) {
        let (mut tablet_id, mut tablet_suffix) = (0, 1);
        if let Some(s) = path.file_name().map(|s| s.to_string_lossy()) {
            let mut split = s.split('_');
            tablet_id = split.next().and_then(|s| s.parse().ok()).unwrap_or(0);
            tablet_suffix = split.next().and_then(|s| s.parse().ok()).unwrap_or(1);
        }
        (tablet_id, tablet_suffix)
    }

=======
>>>>>>> 616b4402
    impl TabletFactory<KvTestEngine> for TestTabletFactoryV2 {
        /// See the comment above the same name method in KvEngineFactoryV2
        fn open_tablet(
            &self,
            id: u64,
            suffix: Option<u64>,
            mut options: OpenOptions,
        ) -> Result<KvTestEngine> {
<<<<<<< HEAD
=======
            if options.create_new() && suffix.is_none() {
                return Err(box_err!(
                    "suffix should be provided when creating new tablet"
                ));
            }

>>>>>>> 616b4402
            if options.create_new() || options.create() {
                options = options.set_cache_only(false);
            }

            let mut reg = self.registry.lock().unwrap();
            if let Some(suffix) = suffix {
<<<<<<< HEAD
                if let Some(tablet) = reg.get(&(id, suffix)) {
                    // Target tablet exist in the cache

                    if options.create_new() {
                        return Err(box_err!("region {} {} already exists", id, tablet.path()));
                    }
                    return Ok(tablet.clone());
=======
                if let Some((cached_tablet, cached_suffix)) = reg.get(&id) && *cached_suffix == suffix {
                    // Target tablet exist in the cache
                    if options.create_new() {
                        return Err(box_err!("region {} {} already exists", id, cached_tablet.path()));
                    }
                    return Ok(cached_tablet.clone());
>>>>>>> 616b4402
                } else if !options.cache_only() {
                    let tablet_path = self.tablet_path(id, suffix);
                    let tablet = self.open_tablet_raw(&tablet_path, id, suffix, options.clone())?;
                    if !options.skip_cache() {
<<<<<<< HEAD
                        reg.insert((id, suffix), tablet.clone());
                    }
                    return Ok(tablet);
                }
            } else if options.cache_only() {
                // This branch reads an arbitrary tablet with region id `id`

                if let Some(k) = reg.keys().find(|k| k.0 == id) {
                    return Ok(reg.get(k).unwrap().clone());
                }
=======
                        reg.insert(id, (tablet.clone(), suffix));
                    }
                    return Ok(tablet);
                }
            } else if let Some((tablet, _)) = reg.get(&id) {
                return Ok(tablet.clone());
>>>>>>> 616b4402
            }

            Err(box_err!(
                "tablet with region id {} suffix {:?} does not exist",
                id,
                suffix
            ))
        }

        fn open_tablet_raw(
            &self,
            path: &Path,
            id: u64,
            _suffix: u64,
            options: OpenOptions,
        ) -> Result<KvTestEngine> {
            let engine_exist = KvTestEngine::exists(path.to_str().unwrap_or_default());
            // Even though neither options.create nor options.create_new are true, if the
            // tablet files already exists, we will open it by calling
            // inner.create_tablet. In this case, the tablet exists but not in the cache
            // (registry).
            if !options.create() && !options.create_new() && !engine_exist {
                return Err(box_err!(
                    "path {} does not have db",
                    path.to_str().unwrap_or_default()
                ));
            };

            if options.create_new() && engine_exist {
                return Err(box_err!(
                    "region {} {} already exists",
                    id,
                    path.to_str().unwrap()
                ));
            }

            self.inner.create_tablet(path)
        }

        #[inline]
        fn create_shared_db(&self) -> Result<KvTestEngine> {
            self.open_tablet(0, Some(0), OpenOptions::default().set_create_new(true))
        }

        #[inline]
        fn exists_raw(&self, path: &Path) -> bool {
            KvTestEngine::exists(path.to_str().unwrap_or_default())
        }

        #[inline]
        fn tablets_path(&self) -> PathBuf {
            self.inner.root_path.join("tablets")
        }

        #[inline]
<<<<<<< HEAD
        fn tablet_path(&self, id: u64, suffix: u64) -> PathBuf {
            self.inner
                .root_path
                .join(format!("tablets/{}_{}", id, suffix))
=======
        fn tablet_path_with_prefix(&self, prefix: &str, id: u64, suffix: u64) -> PathBuf {
            self.inner
                .root_path
                .join(format!("tablets/{}{}_{}", prefix, id, suffix))
>>>>>>> 616b4402
        }

        #[inline]
        fn mark_tombstone(&self, region_id: u64, suffix: u64) {
            let path = self.tablet_path(region_id, suffix).join(TOMBSTONE_MARK);
<<<<<<< HEAD
            std::fs::File::create(&path).unwrap();
            self.registry.lock().unwrap().remove(&(region_id, suffix));
=======
            // When the full directory path does not exsit, create will return error and in
            // this case, we just ignore it.
            let _ = std::fs::File::create(path);
            {
                let mut reg = self.registry.lock().unwrap();
                if let Some((cached_tablet, cached_suffix)) = reg.remove(&region_id) && cached_suffix != suffix {
                    reg.insert(region_id, (cached_tablet, cached_suffix));
                }
            }
>>>>>>> 616b4402
        }

        #[inline]
        fn is_tombstoned(&self, region_id: u64, suffix: u64) -> bool {
            self.tablet_path(region_id, suffix)
                .join(TOMBSTONE_MARK)
                .exists()
        }

        #[inline]
<<<<<<< HEAD
        fn destroy_tablet(&self, id: u64, suffix: u64) -> engine_traits::Result<()> {
            let path = self.tablet_path(id, suffix);
            self.registry.lock().unwrap().remove(&(id, suffix));
=======
        fn destroy_tablet(&self, region_id: u64, suffix: u64) -> engine_traits::Result<()> {
            let path = self.tablet_path(region_id, suffix);
            {
                let mut reg = self.registry.lock().unwrap();
                if let Some((cached_tablet, cached_suffix)) = reg.remove(&region_id) && cached_suffix != suffix {
                    reg.insert(region_id, (cached_tablet, cached_suffix));
                }
            }
>>>>>>> 616b4402
            let _ = std::fs::remove_dir_all(path);
            Ok(())
        }

        #[inline]
<<<<<<< HEAD
        fn load_tablet(&self, path: &Path, id: u64, suffix: u64) -> Result<KvTestEngine> {
            {
                let reg = self.registry.lock().unwrap();
                if let Some(db) = reg.get(&(id, suffix)) {
                    return Err(box_err!("region {} {} already exists", id, db.path()));
                }
            }

            let db_path = self.tablet_path(id, suffix);
            std::fs::rename(path, &db_path)?;
            let new_engine =
                self.open_tablet(id, Some(suffix), OpenOptions::default().set_create(true));
            if new_engine.is_ok() {
                let (old_id, old_suffix) = get_id_and_suffix_from_path(path);
                self.registry.lock().unwrap().remove(&(old_id, old_suffix));
            }
            new_engine
=======
        fn load_tablet(&self, path: &Path, region_id: u64, suffix: u64) -> Result<KvTestEngine> {
            {
                let reg = self.registry.lock().unwrap();
                if let Some((db, db_suffix)) = reg.get(&region_id) && *db_suffix == suffix {
                    return Err(box_err!("region {} {} already exists", region_id, db.path()));
                }
            }

            let db_path = self.tablet_path(region_id, suffix);
            std::fs::rename(path, db_path)?;
            self.open_tablet(
                region_id,
                Some(suffix),
                OpenOptions::default().set_create(true),
            )
>>>>>>> 616b4402
        }

        fn set_shared_block_cache_capacity(&self, capacity: u64) -> Result<()> {
            let reg = self.registry.lock().unwrap();
            // pick up any tablet and set the shared block cache capacity
<<<<<<< HEAD
            if let Some(((_id, _suffix), tablet)) = (*reg).iter().next() {
=======
            if let Some((_id, (tablet, _suffix))) = (*reg).iter().next() {
>>>>>>> 616b4402
                let opt = tablet.get_options_cf(CF_DEFAULT).unwrap(); // FIXME unwrap
                opt.set_block_cache_capacity(capacity)?;
            }
            Ok(())
        }
    }

    impl TabletAccessor<KvTestEngine> for TestTabletFactoryV2 {
        #[inline]
        fn for_each_opened_tablet(&self, f: &mut dyn FnMut(u64, u64, &KvTestEngine)) {
            let reg = self.registry.lock().unwrap();
<<<<<<< HEAD
            for ((id, suffix), tablet) in &*reg {
=======
            for (id, (tablet, suffix)) in &*reg {
>>>>>>> 616b4402
                f(*id, *suffix, tablet)
            }
        }

        // it have multi tablets.
        fn is_single_engine(&self) -> bool {
            false
        }
    }
}

/// Create a storage engine with a concrete type. This should ultimately be the
/// only module within TiKV that needs to know about concrete engines. Other
/// code only uses the `engine_traits` abstractions.
///
/// At the moment this has a lot of open-coding of engine-specific
/// initialization, but in the future more constructor abstractions should be
/// pushed down into engine_traits.
///
/// This module itself is intended to be extracted from this crate into its own
/// crate, once the requirements for engine construction are better understood.
pub mod ctor {
    use std::sync::Arc;

    use encryption::DataKeyManager;
    use engine_traits::Result;
    use file_system::IoRateLimiter;

    /// Kv engine construction
    ///
    /// For simplicity, all engine constructors are expected to configure every
    /// engine such that all of TiKV and its tests work correctly, for the
    /// constructed column families.
    ///
    /// Specifically, this means that RocksDB constructors should set up
    /// all properties collectors, always.
    pub trait KvEngineConstructorExt: Sized {
        /// Create a new kv engine with either:
        ///
        /// - The column families specified as `cfs`, with default options, or
        /// - The column families specified as `opts`, with options.
        ///
        /// Note that if `opts` is not `None` then the `cfs` argument is
        /// completely ignored.
        ///
        /// The engine stores its data in the `path` directory.
        /// If that directory does not exist, then it is created.
        fn new_kv_engine(path: &str, cfs: &[&str]) -> Result<Self>;

        /// Create a new engine with specified column families and options
        ///
        /// The engine stores its data in the `path` directory.
        /// If that directory does not exist, then it is created.
        fn new_kv_engine_opt(
            path: &str,
            db_opt: DbOptions,
            cf_opts: Vec<(&str, CfOptions)>,
        ) -> Result<Self>;
    }

    /// Raft engine construction
    pub trait RaftEngineConstructorExt: Sized {
        /// Create a new raft engine.
        fn new_raft_engine(path: &str, db_opt: Option<RaftDbOptions>) -> Result<Self>;
    }

    #[derive(Clone, Default)]
    pub struct DbOptions {
        key_manager: Option<Arc<DataKeyManager>>,
        rate_limiter: Option<Arc<IoRateLimiter>>,
        enable_multi_batch_write: bool,
    }

    impl DbOptions {
        pub fn set_key_manager(&mut self, key_manager: Option<Arc<DataKeyManager>>) {
            self.key_manager = key_manager;
        }

        pub fn set_rate_limiter(&mut self, rate_limiter: Option<Arc<IoRateLimiter>>) {
            self.rate_limiter = rate_limiter;
        }

        pub fn set_enable_multi_batch_write(&mut self, enable: bool) {
            self.enable_multi_batch_write = enable;
        }
    }

    pub type RaftDbOptions = DbOptions;

    /// Properties for a single column family
    ///
    /// All engines must emulate column families, but at present it is not clear
    /// how non-RocksDB engines should deal with the wide variety of options for
    /// column families.
    ///
    /// At present this very closely mirrors the column family options
    /// for RocksDB, with the exception that it provides no capacity for
    /// installing table property collectors, which have little hope of being
    /// emulated on arbitrary engines.
    ///
    /// Instead, the RocksDB constructors need to always install the table
    /// property collectors that TiKV needs, and other engines need to
    /// accomplish the same high-level ends those table properties are used for
    /// by their own means.
    ///
    /// At present, they should probably emulate, reinterpret, or ignore them as
    /// suitable to get tikv functioning.
    ///
    /// In the future TiKV will probably have engine-specific configuration
    /// options.
    #[derive(Clone)]
    pub struct CfOptions {
        disable_auto_compactions: bool,
        level_zero_file_num_compaction_trigger: Option<i32>,
        level_zero_slowdown_writes_trigger: Option<i32>,
        /// On RocksDB, turns off the range properties collector. Only used in
        /// tests. Unclear how other engines should deal with this.
        no_range_properties: bool,
        /// On RocksDB, turns off the table properties collector. Only used in
        /// tests. Unclear how other engines should deal with this.
        no_table_properties: bool,
    }

    impl CfOptions {
        pub fn new() -> CfOptions {
            CfOptions {
                disable_auto_compactions: false,
                level_zero_file_num_compaction_trigger: None,
                level_zero_slowdown_writes_trigger: None,
                no_range_properties: false,
                no_table_properties: false,
            }
        }

        pub fn set_disable_auto_compactions(&mut self, v: bool) {
            self.disable_auto_compactions = v;
        }

        pub fn get_disable_auto_compactions(&self) -> bool {
            self.disable_auto_compactions
        }

        pub fn set_level_zero_file_num_compaction_trigger(&mut self, n: i32) {
            self.level_zero_file_num_compaction_trigger = Some(n);
        }

        pub fn get_level_zero_file_num_compaction_trigger(&self) -> Option<i32> {
            self.level_zero_file_num_compaction_trigger
        }

        pub fn set_level_zero_slowdown_writes_trigger(&mut self, n: i32) {
            self.level_zero_slowdown_writes_trigger = Some(n);
        }

        pub fn get_level_zero_slowdown_writes_trigger(&self) -> Option<i32> {
            self.level_zero_slowdown_writes_trigger
        }

        pub fn set_no_range_properties(&mut self, v: bool) {
            self.no_range_properties = v;
        }

        pub fn get_no_range_properties(&self) -> bool {
            self.no_range_properties
        }

        pub fn set_no_table_properties(&mut self, v: bool) {
            self.no_table_properties = v;
        }

        pub fn get_no_table_properties(&self) -> bool {
            self.no_table_properties
        }
    }

    impl Default for CfOptions {
        fn default() -> Self {
            Self::new()
        }
    }

    mod panic {
        use engine_panic::PanicEngine;
        use engine_traits::Result;

        use super::{CfOptions, DbOptions, KvEngineConstructorExt, RaftEngineConstructorExt};

        impl KvEngineConstructorExt for engine_panic::PanicEngine {
            fn new_kv_engine(_path: &str, _cfs: &[&str]) -> Result<Self> {
                Ok(PanicEngine)
            }

            fn new_kv_engine_opt(
                _path: &str,
                _db_opt: DbOptions,
                _cfs_opts: Vec<(&str, CfOptions)>,
            ) -> Result<Self> {
                Ok(PanicEngine)
            }
        }

        impl RaftEngineConstructorExt for engine_panic::PanicEngine {
            fn new_raft_engine(_path: &str, _db_opt: Option<DbOptions>) -> Result<Self> {
                Ok(PanicEngine)
            }
        }
    }

    mod rocks {
        use engine_rocks::{
            get_env,
            properties::{MvccPropertiesCollectorFactory, RangePropertiesCollectorFactory},
            util::new_engine_opt as rocks_new_engine_opt,
            RocksCfOptions, RocksDbOptions,
        };
        use engine_traits::{CfOptions as _, Result, CF_DEFAULT};

        use super::{
            CfOptions, DbOptions, KvEngineConstructorExt, RaftDbOptions, RaftEngineConstructorExt,
        };

        impl KvEngineConstructorExt for engine_rocks::RocksEngine {
            // FIXME this is duplicating behavior from engine_rocks::util in order to
            // call set_standard_cf_opts.
            fn new_kv_engine(path: &str, cfs: &[&str]) -> Result<Self> {
                let rocks_db_opt = RocksDbOptions::default();
                let default_cf_opt = CfOptions::new();
                let rocks_cfs_opts = cfs
                    .iter()
                    .map(|cf_name| (*cf_name, get_rocks_cf_opts(&default_cf_opt)))
                    .collect();
                rocks_new_engine_opt(path, rocks_db_opt, rocks_cfs_opts)
            }

            fn new_kv_engine_opt(
                path: &str,
                db_opt: DbOptions,
                cfs_opts: Vec<(&str, CfOptions)>,
            ) -> Result<Self> {
                let rocks_db_opts = get_rocks_db_opts(db_opt)?;
                let rocks_cfs_opts = cfs_opts
                    .iter()
                    .map(|(name, opt)| (*name, get_rocks_cf_opts(opt)))
                    .collect();
                rocks_new_engine_opt(path, rocks_db_opts, rocks_cfs_opts)
            }
        }

        impl RaftEngineConstructorExt for engine_rocks::RocksEngine {
            fn new_raft_engine(path: &str, db_opt: Option<RaftDbOptions>) -> Result<Self> {
                let rocks_db_opts = match db_opt {
                    Some(db_opt) => get_rocks_db_opts(db_opt)?,
                    None => RocksDbOptions::default(),
                };
                let rocks_cf_opts = get_rocks_cf_opts(&CfOptions::new());
                let default_cfs_opts = vec![(CF_DEFAULT, rocks_cf_opts)];
                rocks_new_engine_opt(path, rocks_db_opts, default_cfs_opts)
            }
        }

        fn get_rocks_cf_opts(cf_opts: &CfOptions) -> RocksCfOptions {
            let mut rocks_cf_opts = RocksCfOptions::new();
            if !cf_opts.get_no_range_properties() {
                rocks_cf_opts.add_table_properties_collector_factory(
                    "tikv.range-properties-collector",
                    RangePropertiesCollectorFactory::default(),
                );
            }
            if !cf_opts.get_no_table_properties() {
                rocks_cf_opts.add_table_properties_collector_factory(
                    "tikv.mvcc-properties-collector",
                    MvccPropertiesCollectorFactory::default(),
                );
            }

            if let Some(trigger) = cf_opts.get_level_zero_file_num_compaction_trigger() {
                rocks_cf_opts.set_level_zero_file_num_compaction_trigger(trigger);
            }
            if let Some(trigger) = cf_opts.get_level_zero_slowdown_writes_trigger() {
                rocks_cf_opts.set_level_zero_slowdown_writes_trigger(trigger);
            }
            if cf_opts.get_disable_auto_compactions() {
                rocks_cf_opts.set_disable_auto_compactions(true);
            }
            rocks_cf_opts
        }

        fn get_rocks_db_opts(db_opts: DbOptions) -> Result<RocksDbOptions> {
            let mut rocks_db_opts = RocksDbOptions::default();
            let env = get_env(db_opts.key_manager.clone(), db_opts.rate_limiter)?;
            rocks_db_opts.set_env(env);
            if db_opts.enable_multi_batch_write {
                rocks_db_opts.enable_unordered_write(false);
                rocks_db_opts.enable_pipelined_write(false);
                rocks_db_opts.enable_multi_batch_write(true);
            }
            Ok(rocks_db_opts)
        }
    }

    mod raft_engine {
        use engine_traits::Result;
        use raft_log_engine::{RaftEngineConfig, RaftLogEngine};

        use super::{RaftDbOptions, RaftEngineConstructorExt};

        impl RaftEngineConstructorExt for raft_log_engine::RaftLogEngine {
            fn new_raft_engine(path: &str, db_opts: Option<RaftDbOptions>) -> Result<Self> {
                let mut config = RaftEngineConfig::default();
                config.dir = path.to_owned();
                RaftLogEngine::new(
                    config,
                    db_opts.as_ref().and_then(|opts| opts.key_manager.clone()),
                    db_opts.and_then(|opts| opts.rate_limiter),
                )
            }
        }
    }
}

/// Create a new set of engines in a temporary directory
///
/// This is little-used and probably shouldn't exist.
pub fn new_temp_engine(
    path: &tempfile::TempDir,
) -> engine_traits::Engines<crate::kv::KvTestEngine, crate::raft::RaftTestEngine> {
    let raft_path = path.path().join(std::path::Path::new("raft"));
    engine_traits::Engines::new(
        crate::kv::new_engine(path.path().to_str().unwrap(), engine_traits::ALL_CFS).unwrap(),
        crate::raft::new_engine(raft_path.to_str().unwrap(), None).unwrap(),
    )
}<|MERGE_RESOLUTION|>--- conflicted
+++ resolved
@@ -191,13 +191,8 @@
         }
 
         #[inline]
-<<<<<<< HEAD
-        fn tablet_path(&self, id: u64, suffix: u64) -> PathBuf {
-            Path::new(&self.root_path).join(format!("tablets/{}_{}", id, suffix))
-=======
         fn tablet_path_with_prefix(&self, _prefix: &str, _id: u64, _suffix: u64) -> PathBuf {
             self.root_path.join("db")
->>>>>>> 616b4402
         }
 
         #[inline]
@@ -233,12 +228,8 @@
     #[derive(Clone)]
     pub struct TestTabletFactoryV2 {
         inner: TestTabletFactory,
-<<<<<<< HEAD
-        registry: Arc<Mutex<HashMap<(u64, u64), KvTestEngine>>>,
-=======
         // region_id -> (tablet, tablet_suffix)
         registry: Arc<Mutex<HashMap<u64, (KvTestEngine, u64)>>>,
->>>>>>> 616b4402
     }
 
     impl TestTabletFactoryV2 {
@@ -254,20 +245,6 @@
         }
     }
 
-<<<<<<< HEAD
-    // Extract tablet id and tablet suffix from the path.
-    fn get_id_and_suffix_from_path(path: &Path) -> (u64, u64) {
-        let (mut tablet_id, mut tablet_suffix) = (0, 1);
-        if let Some(s) = path.file_name().map(|s| s.to_string_lossy()) {
-            let mut split = s.split('_');
-            tablet_id = split.next().and_then(|s| s.parse().ok()).unwrap_or(0);
-            tablet_suffix = split.next().and_then(|s| s.parse().ok()).unwrap_or(1);
-        }
-        (tablet_id, tablet_suffix)
-    }
-
-=======
->>>>>>> 616b4402
     impl TabletFactory<KvTestEngine> for TestTabletFactoryV2 {
         /// See the comment above the same name method in KvEngineFactoryV2
         fn open_tablet(
@@ -276,60 +253,34 @@
             suffix: Option<u64>,
             mut options: OpenOptions,
         ) -> Result<KvTestEngine> {
-<<<<<<< HEAD
-=======
             if options.create_new() && suffix.is_none() {
                 return Err(box_err!(
                     "suffix should be provided when creating new tablet"
                 ));
             }
 
->>>>>>> 616b4402
             if options.create_new() || options.create() {
                 options = options.set_cache_only(false);
             }
 
             let mut reg = self.registry.lock().unwrap();
             if let Some(suffix) = suffix {
-<<<<<<< HEAD
-                if let Some(tablet) = reg.get(&(id, suffix)) {
-                    // Target tablet exist in the cache
-
-                    if options.create_new() {
-                        return Err(box_err!("region {} {} already exists", id, tablet.path()));
-                    }
-                    return Ok(tablet.clone());
-=======
                 if let Some((cached_tablet, cached_suffix)) = reg.get(&id) && *cached_suffix == suffix {
                     // Target tablet exist in the cache
                     if options.create_new() {
                         return Err(box_err!("region {} {} already exists", id, cached_tablet.path()));
                     }
                     return Ok(cached_tablet.clone());
->>>>>>> 616b4402
                 } else if !options.cache_only() {
                     let tablet_path = self.tablet_path(id, suffix);
                     let tablet = self.open_tablet_raw(&tablet_path, id, suffix, options.clone())?;
                     if !options.skip_cache() {
-<<<<<<< HEAD
-                        reg.insert((id, suffix), tablet.clone());
-                    }
-                    return Ok(tablet);
-                }
-            } else if options.cache_only() {
-                // This branch reads an arbitrary tablet with region id `id`
-
-                if let Some(k) = reg.keys().find(|k| k.0 == id) {
-                    return Ok(reg.get(k).unwrap().clone());
-                }
-=======
                         reg.insert(id, (tablet.clone(), suffix));
                     }
                     return Ok(tablet);
                 }
             } else if let Some((tablet, _)) = reg.get(&id) {
                 return Ok(tablet.clone());
->>>>>>> 616b4402
             }
 
             Err(box_err!(
@@ -385,26 +336,15 @@
         }
 
         #[inline]
-<<<<<<< HEAD
-        fn tablet_path(&self, id: u64, suffix: u64) -> PathBuf {
-            self.inner
-                .root_path
-                .join(format!("tablets/{}_{}", id, suffix))
-=======
         fn tablet_path_with_prefix(&self, prefix: &str, id: u64, suffix: u64) -> PathBuf {
             self.inner
                 .root_path
                 .join(format!("tablets/{}{}_{}", prefix, id, suffix))
->>>>>>> 616b4402
         }
 
         #[inline]
         fn mark_tombstone(&self, region_id: u64, suffix: u64) {
             let path = self.tablet_path(region_id, suffix).join(TOMBSTONE_MARK);
-<<<<<<< HEAD
-            std::fs::File::create(&path).unwrap();
-            self.registry.lock().unwrap().remove(&(region_id, suffix));
-=======
             // When the full directory path does not exsit, create will return error and in
             // this case, we just ignore it.
             let _ = std::fs::File::create(path);
@@ -414,7 +354,6 @@
                     reg.insert(region_id, (cached_tablet, cached_suffix));
                 }
             }
->>>>>>> 616b4402
         }
 
         #[inline]
@@ -425,11 +364,6 @@
         }
 
         #[inline]
-<<<<<<< HEAD
-        fn destroy_tablet(&self, id: u64, suffix: u64) -> engine_traits::Result<()> {
-            let path = self.tablet_path(id, suffix);
-            self.registry.lock().unwrap().remove(&(id, suffix));
-=======
         fn destroy_tablet(&self, region_id: u64, suffix: u64) -> engine_traits::Result<()> {
             let path = self.tablet_path(region_id, suffix);
             {
@@ -438,31 +372,11 @@
                     reg.insert(region_id, (cached_tablet, cached_suffix));
                 }
             }
->>>>>>> 616b4402
             let _ = std::fs::remove_dir_all(path);
             Ok(())
         }
 
         #[inline]
-<<<<<<< HEAD
-        fn load_tablet(&self, path: &Path, id: u64, suffix: u64) -> Result<KvTestEngine> {
-            {
-                let reg = self.registry.lock().unwrap();
-                if let Some(db) = reg.get(&(id, suffix)) {
-                    return Err(box_err!("region {} {} already exists", id, db.path()));
-                }
-            }
-
-            let db_path = self.tablet_path(id, suffix);
-            std::fs::rename(path, &db_path)?;
-            let new_engine =
-                self.open_tablet(id, Some(suffix), OpenOptions::default().set_create(true));
-            if new_engine.is_ok() {
-                let (old_id, old_suffix) = get_id_and_suffix_from_path(path);
-                self.registry.lock().unwrap().remove(&(old_id, old_suffix));
-            }
-            new_engine
-=======
         fn load_tablet(&self, path: &Path, region_id: u64, suffix: u64) -> Result<KvTestEngine> {
             {
                 let reg = self.registry.lock().unwrap();
@@ -478,17 +392,12 @@
                 Some(suffix),
                 OpenOptions::default().set_create(true),
             )
->>>>>>> 616b4402
         }
 
         fn set_shared_block_cache_capacity(&self, capacity: u64) -> Result<()> {
             let reg = self.registry.lock().unwrap();
             // pick up any tablet and set the shared block cache capacity
-<<<<<<< HEAD
-            if let Some(((_id, _suffix), tablet)) = (*reg).iter().next() {
-=======
             if let Some((_id, (tablet, _suffix))) = (*reg).iter().next() {
->>>>>>> 616b4402
                 let opt = tablet.get_options_cf(CF_DEFAULT).unwrap(); // FIXME unwrap
                 opt.set_block_cache_capacity(capacity)?;
             }
@@ -500,11 +409,7 @@
         #[inline]
         fn for_each_opened_tablet(&self, f: &mut dyn FnMut(u64, u64, &KvTestEngine)) {
             let reg = self.registry.lock().unwrap();
-<<<<<<< HEAD
-            for ((id, suffix), tablet) in &*reg {
-=======
             for (id, (tablet, suffix)) in &*reg {
->>>>>>> 616b4402
                 f(*id, *suffix, tablet)
             }
         }
