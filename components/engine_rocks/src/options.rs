--- conflicted
+++ resolved
@@ -40,10 +40,7 @@
         let mut r = RawWriteOptions::default();
         r.set_sync(opts.sync());
         r.set_no_slowdown(opts.no_slowdown());
-<<<<<<< HEAD
-=======
         r.disable_wal(opts.disable_wal());
->>>>>>> 25261c8a
         // TODO: enable it.
         r.set_memtable_insert_hint_per_batch(false);
         RocksWriteOptions(r)
