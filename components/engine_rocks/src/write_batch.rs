// Copyright 2019 TiKV Project Authors. Licensed under Apache-2.0.

use std::sync::Arc;

use engine_traits::{self, Mutable, Result, WriteBatchExt, WriteOptions};
use rocksdb::{Writable, WriteBatch as RawWriteBatch, DB};

use crate::{engine::RocksEngine, options::RocksWriteOptions, r2e, util::get_cf_handle};

<<<<<<< HEAD
const WRITE_BATCH_MAX_BATCH: usize = 16;
const WRITE_BATCH_LIMIT: usize = 16;
=======
const WRITE_BATCH_MAX_BATCH_NUM: usize = 16;
const WRITE_BATCH_MAX_KEY_NUM: usize = 16;
>>>>>>> b448214b

impl WriteBatchExt for RocksEngine {
    type WriteBatch = RocksWriteBatchVec;

    const WRITE_BATCH_MAX_KEYS: usize = 256;

    fn write_batch(&self) -> RocksWriteBatchVec {
        RocksWriteBatchVec::new(
            Arc::clone(self.as_inner()),
<<<<<<< HEAD
            WRITE_BATCH_LIMIT,
=======
            WRITE_BATCH_MAX_KEY_NUM,
>>>>>>> b448214b
            1,
            self.support_multi_batch_write(),
        )
    }

    fn write_batch_with_cap(&self, cap: usize) -> RocksWriteBatchVec {
        RocksWriteBatchVec::with_unit_capacity(self, cap)
    }
}

/// `RocksWriteBatchVec` is for method `MultiBatchWrite` of RocksDB, which
/// splits a large WriteBatch into many smaller ones and then any thread could
/// help to deal with these small WriteBatch when it is calling
/// `MultiBatchCommit` and wait the front writer to finish writing.
/// `MultiBatchWrite` will perform much better than traditional
/// `pipelined_write` when TiKV writes very large data into RocksDB.
/// We will remove this feature when `unordered_write` of RocksDB becomes more
/// stable and becomes compatible with Titan.
pub struct RocksWriteBatchVec {
    db: Arc<DB>,
    wbs: Vec<RawWriteBatch>,
    save_points: Vec<usize>,
    index: usize,
    batch_size_limit: usize,
    support_write_batch_vec: bool,
}

impl RocksWriteBatchVec {
    pub fn new(
        db: Arc<DB>,
        batch_size_limit: usize,
        cap: usize,
        support_write_batch_vec: bool,
    ) -> RocksWriteBatchVec {
        let wb = RawWriteBatch::with_capacity(cap);
        RocksWriteBatchVec {
            db,
            wbs: vec![wb],
            save_points: vec![],
            index: 0,
            batch_size_limit,
            support_write_batch_vec,
        }
    }

    pub fn with_unit_capacity(engine: &RocksEngine, cap: usize) -> RocksWriteBatchVec {
        Self::new(
            engine.as_inner().clone(),
<<<<<<< HEAD
            WRITE_BATCH_LIMIT,
=======
            WRITE_BATCH_MAX_KEY_NUM,
>>>>>>> b448214b
            cap,
            engine.support_multi_batch_write(),
        )
    }

    pub fn as_inner(&self) -> &[RawWriteBatch] {
        &self.wbs[0..=self.index]
    }

    pub fn get_db(&self) -> &DB {
        self.db.as_ref()
    }

    /// `check_switch_batch` will split a large WriteBatch into many smaller
    /// ones. This is to avoid a large WriteBatch blocking write_thread too
    /// long.
    #[inline(always)]
    fn check_switch_batch(&mut self) {
        if self.support_write_batch_vec
            && self.batch_size_limit > 0
            && self.wbs[self.index].count() >= self.batch_size_limit
        {
            self.index += 1;
            if self.index >= self.wbs.len() {
                self.wbs.push(RawWriteBatch::default());
            }
        }
    }
}

impl engine_traits::WriteBatch for RocksWriteBatchVec {
    fn write_opt(&mut self, opts: &WriteOptions) -> Result<u64> {
        let opt: RocksWriteOptions = opts.into();
        if self.support_write_batch_vec {
            self.get_db()
                .multi_batch_write(self.as_inner(), &opt.into_raw())
                .map_err(r2e)
        } else {
            self.get_db()
                .write_seq_opt(&self.wbs[0], &opt.into_raw())
                .map_err(r2e)
        }
    }

    fn data_size(&self) -> usize {
        let mut size: usize = 0;
        for i in 0..=self.index {
            size += self.wbs[i].data_size();
        }
        size
    }

    fn count(&self) -> usize {
        self.wbs[self.index].count() + self.index * self.batch_size_limit
    }

    fn is_empty(&self) -> bool {
        self.wbs[0].is_empty()
    }

    fn should_write_to_engine(&self) -> bool {
<<<<<<< HEAD
        false
=======
        if self.support_write_batch_vec {
            self.index >= WRITE_BATCH_MAX_BATCH_NUM
        } else {
            self.wbs[0].count() > RocksEngine::WRITE_BATCH_MAX_KEYS
        }
>>>>>>> b448214b
    }

    fn clear(&mut self) {
        for i in 0..=self.index {
            self.wbs[i].clear();
        }
        self.save_points.clear();
        // Avoid making the wbs too big at one time, then the memory will be kept
        // after reusing
<<<<<<< HEAD
        if self.index > WRITE_BATCH_MAX_BATCH + 1 {
            self.wbs.shrink_to(WRITE_BATCH_MAX_BATCH + 1);
=======
        if self.index > WRITE_BATCH_MAX_BATCH_NUM + 1 {
            self.wbs.shrink_to(WRITE_BATCH_MAX_BATCH_NUM + 1);
>>>>>>> b448214b
        }
        self.index = 0;
    }

    fn set_save_point(&mut self) {
        self.wbs[self.index].set_save_point();
        self.save_points.push(self.index);
    }

    fn pop_save_point(&mut self) -> Result<()> {
        if let Some(x) = self.save_points.pop() {
            return self.wbs[x].pop_save_point().map_err(r2e);
        }
        Err(r2e("no save point"))
    }

    fn rollback_to_save_point(&mut self) -> Result<()> {
        if let Some(x) = self.save_points.pop() {
            for i in x + 1..=self.index {
                self.wbs[i].clear();
            }
            self.index = x;
            return self.wbs[x].rollback_to_save_point().map_err(r2e);
        }
        Err(r2e("no save point"))
    }

    fn merge(&mut self, other: Self) -> Result<()> {
        for wb in other.as_inner() {
            self.check_switch_batch();
            self.wbs[self.index].append(wb.data());
        }
        Ok(())
    }
}

impl Mutable for RocksWriteBatchVec {
    fn put(&mut self, key: &[u8], value: &[u8]) -> Result<()> {
        self.check_switch_batch();
        self.wbs[self.index].put(key, value).map_err(r2e)
    }

    fn put_cf(&mut self, cf: &str, key: &[u8], value: &[u8]) -> Result<()> {
        self.check_switch_batch();
        let handle = get_cf_handle(self.db.as_ref(), cf)?;
        self.wbs[self.index].put_cf(handle, key, value).map_err(r2e)
    }

    fn delete(&mut self, key: &[u8]) -> Result<()> {
        self.check_switch_batch();
        self.wbs[self.index].delete(key).map_err(r2e)
    }

    fn delete_cf(&mut self, cf: &str, key: &[u8]) -> Result<()> {
        self.check_switch_batch();
        let handle = get_cf_handle(self.db.as_ref(), cf)?;
        self.wbs[self.index].delete_cf(handle, key).map_err(r2e)
    }

    fn delete_range(&mut self, begin_key: &[u8], end_key: &[u8]) -> Result<()> {
        self.check_switch_batch();
        self.wbs[self.index]
            .delete_range(begin_key, end_key)
            .map_err(r2e)
    }

    fn delete_range_cf(&mut self, cf: &str, begin_key: &[u8], end_key: &[u8]) -> Result<()> {
        self.check_switch_batch();
        let handle = get_cf_handle(self.db.as_ref(), cf)?;
        self.wbs[self.index]
            .delete_range_cf(handle, begin_key, end_key)
            .map_err(r2e)
    }
}

#[cfg(test)]
mod tests {
    use engine_traits::{Peekable, WriteBatch, CF_DEFAULT};
    use rocksdb::DBOptions as RawDBOptions;
    use tempfile::Builder;

    use super::{
        super::{util::new_engine_opt, RocksDbOptions},
        *,
    };
    use crate::RocksCfOptions;

    #[test]
    fn test_should_write_to_engine_with_pipeline_write_mode() {
        let path = Builder::new()
            .prefix("test-should-write-to-engine")
            .tempdir()
            .unwrap();
        let opt = RawDBOptions::default();
        opt.enable_unordered_write(false);
        opt.enable_pipelined_write(true);
        opt.enable_multi_batch_write(false);
        let engine = new_engine_opt(
            path.path().join("db").to_str().unwrap(),
            RocksDbOptions::from_raw(opt),
            vec![(CF_DEFAULT, RocksCfOptions::default())],
        )
        .unwrap();
        assert!(
            !engine
                .as_inner()
                .get_db_options()
                .is_enable_multi_batch_write()
        );
        let mut wb = engine.write_batch();
        for _i in 0..RocksEngine::WRITE_BATCH_MAX_KEYS {
            wb.put(b"aaa", b"bbb").unwrap();
        }
        assert!(!wb.should_write_to_engine());
        wb.put(b"aaa", b"bbb").unwrap();
        assert!(wb.should_write_to_engine());
        wb.write().unwrap();

        let v = engine.get_value(b"aaa").unwrap();

        assert!(v.is_some());
        assert_eq!(v.unwrap(), b"bbb");
        let mut wb = RocksWriteBatchVec::with_unit_capacity(&engine, 1024);
<<<<<<< HEAD
        for _i in 0..RocksEngine::WRITE_BATCH_MAX_KEYS {
            wb.put(b"aaa", b"bbb").unwrap();
        }
        assert!(!wb.should_write_to_engine());
        wb.put(b"aaa", b"bbb").unwrap();
        assert!(wb.should_write_to_engine());
        wb.clear();
        assert!(!wb.should_write_to_engine());
    }

    #[test]
    fn test_should_write_to_engine_with_multi_batch_write_mode() {
        let path = Builder::new()
            .prefix("test-should-write-to-engine")
            .tempdir()
            .unwrap();
        let opt = RawDBOptions::default();
        opt.enable_unordered_write(false);
        opt.enable_pipelined_write(false);
        opt.enable_multi_batch_write(true);
        let engine = new_engine_opt(
            path.path().join("db").to_str().unwrap(),
            RocksDbOptions::from_raw(opt),
            vec![(CF_DEFAULT, RocksCfOptions::default())],
        )
        .unwrap();
        assert!(
            engine
                .as_inner()
                .get_db_options()
                .is_enable_multi_batch_write()
        );
        let mut wb = engine.write_batch();
=======
>>>>>>> b448214b
        for _i in 0..RocksEngine::WRITE_BATCH_MAX_KEYS {
            wb.put(b"aaa", b"bbb").unwrap();
        }
        assert!(!wb.should_write_to_engine());
        wb.put(b"aaa", b"bbb").unwrap();
        assert!(wb.should_write_to_engine());
        let mut wb = RocksWriteBatchVec::with_unit_capacity(&engine, 1024);
        for _i in 0..WRITE_BATCH_MAX_BATCH * WRITE_BATCH_LIMIT {
            wb.put(b"aaa", b"bbb").unwrap();
        }
        assert!(!wb.should_write_to_engine());
        wb.put(b"aaa", b"bbb").unwrap();
        assert!(wb.should_write_to_engine());
        wb.clear();
        assert!(!wb.should_write_to_engine());
    }

    #[test]
    fn test_should_write_to_engine_with_multi_batch_write_mode() {
        let path = Builder::new()
            .prefix("test-should-write-to-engine")
            .tempdir()
            .unwrap();
        let opt = RawDBOptions::default();
        opt.enable_unordered_write(false);
        opt.enable_pipelined_write(false);
        opt.enable_multi_batch_write(true);
        let engine = new_engine_opt(
            path.path().join("db").to_str().unwrap(),
            RocksDbOptions::from_raw(opt),
            vec![(CF_DEFAULT, RocksCfOptions::default())],
        )
        .unwrap();
        assert!(
            engine
                .as_inner()
                .get_db_options()
                .is_enable_multi_batch_write()
        );
        let mut wb = engine.write_batch();
        for _i in 0..RocksEngine::WRITE_BATCH_MAX_KEYS {
            wb.put(b"aaa", b"bbb").unwrap();
        }
        assert!(!wb.should_write_to_engine());
        wb.put(b"aaa", b"bbb").unwrap();
        assert!(wb.should_write_to_engine());
        let mut wb = RocksWriteBatchVec::with_unit_capacity(&engine, 1024);
        for _i in 0..WRITE_BATCH_MAX_BATCH_NUM * WRITE_BATCH_MAX_KEY_NUM {
            wb.put(b"aaa", b"bbb").unwrap();
        }
        assert!(!wb.should_write_to_engine());
        wb.put(b"aaa", b"bbb").unwrap();
        assert!(wb.should_write_to_engine());
        wb.clear();
        assert!(!wb.should_write_to_engine());
    }
}<|MERGE_RESOLUTION|>--- conflicted
+++ resolved
@@ -7,13 +7,8 @@
 
 use crate::{engine::RocksEngine, options::RocksWriteOptions, r2e, util::get_cf_handle};
 
-<<<<<<< HEAD
-const WRITE_BATCH_MAX_BATCH: usize = 16;
-const WRITE_BATCH_LIMIT: usize = 16;
-=======
 const WRITE_BATCH_MAX_BATCH_NUM: usize = 16;
 const WRITE_BATCH_MAX_KEY_NUM: usize = 16;
->>>>>>> b448214b
 
 impl WriteBatchExt for RocksEngine {
     type WriteBatch = RocksWriteBatchVec;
@@ -23,11 +18,7 @@
     fn write_batch(&self) -> RocksWriteBatchVec {
         RocksWriteBatchVec::new(
             Arc::clone(self.as_inner()),
-<<<<<<< HEAD
-            WRITE_BATCH_LIMIT,
-=======
             WRITE_BATCH_MAX_KEY_NUM,
->>>>>>> b448214b
             1,
             self.support_multi_batch_write(),
         )
@@ -76,11 +67,7 @@
     pub fn with_unit_capacity(engine: &RocksEngine, cap: usize) -> RocksWriteBatchVec {
         Self::new(
             engine.as_inner().clone(),
-<<<<<<< HEAD
-            WRITE_BATCH_LIMIT,
-=======
             WRITE_BATCH_MAX_KEY_NUM,
->>>>>>> b448214b
             cap,
             engine.support_multi_batch_write(),
         )
@@ -142,15 +129,11 @@
     }
 
     fn should_write_to_engine(&self) -> bool {
-<<<<<<< HEAD
-        false
-=======
         if self.support_write_batch_vec {
             self.index >= WRITE_BATCH_MAX_BATCH_NUM
         } else {
             self.wbs[0].count() > RocksEngine::WRITE_BATCH_MAX_KEYS
         }
->>>>>>> b448214b
     }
 
     fn clear(&mut self) {
@@ -160,13 +143,8 @@
         self.save_points.clear();
         // Avoid making the wbs too big at one time, then the memory will be kept
         // after reusing
-<<<<<<< HEAD
-        if self.index > WRITE_BATCH_MAX_BATCH + 1 {
-            self.wbs.shrink_to(WRITE_BATCH_MAX_BATCH + 1);
-=======
         if self.index > WRITE_BATCH_MAX_BATCH_NUM + 1 {
             self.wbs.shrink_to(WRITE_BATCH_MAX_BATCH_NUM + 1);
->>>>>>> b448214b
         }
         self.index = 0;
     }
@@ -290,50 +268,7 @@
         assert!(v.is_some());
         assert_eq!(v.unwrap(), b"bbb");
         let mut wb = RocksWriteBatchVec::with_unit_capacity(&engine, 1024);
-<<<<<<< HEAD
         for _i in 0..RocksEngine::WRITE_BATCH_MAX_KEYS {
-            wb.put(b"aaa", b"bbb").unwrap();
-        }
-        assert!(!wb.should_write_to_engine());
-        wb.put(b"aaa", b"bbb").unwrap();
-        assert!(wb.should_write_to_engine());
-        wb.clear();
-        assert!(!wb.should_write_to_engine());
-    }
-
-    #[test]
-    fn test_should_write_to_engine_with_multi_batch_write_mode() {
-        let path = Builder::new()
-            .prefix("test-should-write-to-engine")
-            .tempdir()
-            .unwrap();
-        let opt = RawDBOptions::default();
-        opt.enable_unordered_write(false);
-        opt.enable_pipelined_write(false);
-        opt.enable_multi_batch_write(true);
-        let engine = new_engine_opt(
-            path.path().join("db").to_str().unwrap(),
-            RocksDbOptions::from_raw(opt),
-            vec![(CF_DEFAULT, RocksCfOptions::default())],
-        )
-        .unwrap();
-        assert!(
-            engine
-                .as_inner()
-                .get_db_options()
-                .is_enable_multi_batch_write()
-        );
-        let mut wb = engine.write_batch();
-=======
->>>>>>> b448214b
-        for _i in 0..RocksEngine::WRITE_BATCH_MAX_KEYS {
-            wb.put(b"aaa", b"bbb").unwrap();
-        }
-        assert!(!wb.should_write_to_engine());
-        wb.put(b"aaa", b"bbb").unwrap();
-        assert!(wb.should_write_to_engine());
-        let mut wb = RocksWriteBatchVec::with_unit_capacity(&engine, 1024);
-        for _i in 0..WRITE_BATCH_MAX_BATCH * WRITE_BATCH_LIMIT {
             wb.put(b"aaa", b"bbb").unwrap();
         }
         assert!(!wb.should_write_to_engine());
