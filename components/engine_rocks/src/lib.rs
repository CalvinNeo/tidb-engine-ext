// Copyright 2019 TiKV Project Authors. Licensed under Apache-2.0.

//! Implementation of engine_traits for RocksDB
//!
//! This is a work-in-progress attempt to abstract all the features needed by
//! TiKV to persist its data.
//!
//! The module structure here mirrors that in engine_traits where possible.
//!
//! Because there are so many similarly named types across the TiKV codebase,
//! and so much "import renaming", this crate consistently explicitly names type
//! that implement a trait as `RocksTraitname`, to avoid the need for import
//! renaming and make it obvious what type any particular module is working
//! with.
//!
//! Please read the engine_trait crate docs before hacking.

#![cfg_attr(test, feature(test))]
#![feature(generic_associated_types)]

#[allow(unused_extern_crates)]
extern crate tikv_alloc;

#[cfg(test)]
extern crate test;

mod cf_names;
pub use crate::cf_names::*;
mod cf_options;
pub use crate::cf_options::*;
mod compact;
pub use crate::compact::*;
mod db_options;
pub use crate::db_options::*;
pub mod db_vector;
pub use crate::db_vector::*;
mod engine;
pub use crate::engine::*;
mod import;
pub use crate::import::*;
mod logger;
pub use crate::logger::*;
mod misc;
pub use crate::misc::*;
pub mod range_properties;
mod snapshot;
pub use crate::{range_properties::*, snapshot::*};
mod sst;
pub use crate::sst::*;
mod sst_partitioner;
pub use crate::sst_partitioner::*;
mod status;
pub use crate::status::*;
mod table_properties;
pub use crate::table_properties::*;
mod write_batch;
pub use crate::write_batch::*;
pub mod mvcc_properties;
pub use crate::mvcc_properties::*;
pub mod perf_context;
pub use crate::perf_context::*;
mod perf_context_impl;
pub use crate::perf_context_impl::{
    PerfStatisticsInstant, ReadPerfContext, ReadPerfInstant, WritePerfContext, WritePerfInstant,
};
mod perf_context_metrics;

mod engine_iterator;
pub use crate::engine_iterator::*;

<<<<<<< HEAD
pub mod options;
pub mod raw_util;
=======
mod options;
>>>>>>> 1ea26a2a
pub mod util;

mod compact_listener;
pub use compact_listener::*;

pub mod decode_properties;
pub use decode_properties::*;
pub mod properties;
pub use properties::*;

pub mod rocks_metrics;
pub use rocks_metrics::*;

pub mod rocks_metrics_defs;
pub use rocks_metrics_defs::*;

pub mod event_listener;
pub use event_listener::*;

pub mod flow_listener;
pub use flow_listener::*;

pub mod config;
pub use config::*;

pub mod ttl_properties;
pub use ttl_properties::*;

pub mod encryption;

pub mod file_system;

mod raft_engine;

pub use rocksdb::{set_perf_flags, set_perf_level, PerfContext, PerfFlag, PerfFlags, PerfLevel};

pub mod flow_control_factors;
pub use flow_control_factors::*;

pub mod raw;

pub fn get_env(
    key_manager: Option<std::sync::Arc<::encryption::DataKeyManager>>,
    limiter: Option<std::sync::Arc<::file_system::IoRateLimiter>>,
) -> engine_traits::Result<std::sync::Arc<raw::Env>> {
    let env = encryption::get_env(None /* base_env */, key_manager)?;
    file_system::get_env(Some(env), limiter)
}<|MERGE_RESOLUTION|>--- conflicted
+++ resolved
@@ -68,12 +68,7 @@
 mod engine_iterator;
 pub use crate::engine_iterator::*;
 
-<<<<<<< HEAD
 pub mod options;
-pub mod raw_util;
-=======
-mod options;
->>>>>>> 1ea26a2a
 pub mod util;
 
 mod compact_listener;
