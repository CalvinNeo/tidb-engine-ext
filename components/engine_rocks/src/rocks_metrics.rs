--- conflicted
+++ resolved
@@ -914,46 +914,6 @@
     num_blob_files: Option<u64>,
 }
 
-<<<<<<< HEAD
-pub fn flush_engine_properties(engine: &DB, name: &str, shared_block_cache: bool) {
-    for cf in engine.cf_names() {
-        let handle = crate::util::get_cf_handle(engine, cf).unwrap();
-        // It is important to monitor each cf's size, especially the "raft" and "lock"
-        // column families.
-        let cf_used_size = crate::util::get_engine_cf_used_size(engine, handle);
-        STORE_ENGINE_SIZE_GAUGE_VEC
-            .with_label_values(&[name, cf])
-            .set(cf_used_size as i64);
-
-        if !shared_block_cache {
-            let block_cache_usage = engine.get_block_cache_usage_cf(handle);
-            STORE_ENGINE_BLOCK_CACHE_USAGE_GAUGE_VEC
-                .with_label_values(&[name, cf])
-                .set(block_cache_usage as i64);
-        }
-
-        let blob_cache_usage = engine.get_blob_cache_usage_cf(handle);
-        STORE_ENGINE_BLOB_CACHE_USAGE_GAUGE_VEC
-            .with_label_values(&[name, cf])
-            .set(blob_cache_usage as i64);
-
-        // TODO: find a better place to record these metrics.
-        // Refer: https://github.com/facebook/rocksdb/wiki/Memory-usage-in-RocksDB
-        // For index and filter blocks memory
-        if let Some(readers_mem) = engine.get_property_int_cf(handle, ROCKSDB_TABLE_READERS_MEM) {
-            STORE_ENGINE_MEMORY_GAUGE_VEC
-                .with_label_values(&[name, cf, "readers-mem"])
-                .set(readers_mem as i64);
-        }
-
-        // For memtable
-        if let Some(mem_table) = engine.get_property_int_cf(handle, ROCKSDB_CUR_SIZE_ALL_MEM_TABLES)
-        {
-            STORE_ENGINE_MEMORY_GAUGE_VEC
-                .with_label_values(&[name, cf, "mem-tables"])
-                .set(mem_table as i64);
-        }
-=======
 #[derive(Default)]
 struct CfStats {
     used_size: Option<u64>,
@@ -975,7 +935,6 @@
     blob_file_discardable_ratio_le100: Option<u64>,
     levels: Vec<CfLevelStats>,
 }
->>>>>>> 25261c8a
 
 #[derive(Default)]
 struct DbStats {
@@ -1282,17 +1241,6 @@
             flush_engine_histogram_metrics(*t, v, name);
         }
     }
-<<<<<<< HEAD
-
-    if shared_block_cache {
-        // Since block cache is shared, getting cache size from any CF is fine. Here we
-        // get from default CF.
-        let handle = crate::util::get_cf_handle(engine, CF_DEFAULT).unwrap();
-        let block_cache_usage = engine.get_block_cache_usage_cf(handle);
-        STORE_ENGINE_BLOCK_CACHE_USAGE_GAUGE_VEC
-            .with_label_values(&[name, "all"])
-            .set(block_cache_usage as i64);
-=======
     if is_titan {
         for t in TITAN_ENGINE_TICKER_TYPES {
             let v = statistics.get_and_reset_ticker_count(*t);
@@ -1303,7 +1251,6 @@
                 flush_engine_histogram_metrics(*t, v, name);
             }
         }
->>>>>>> 25261c8a
     }
 }
 
