--- conflicted
+++ resolved
@@ -339,13 +339,10 @@
         Ok(used_size)
     }
 
-<<<<<<< HEAD
-=======
     fn get_engine_path(&self) -> &str {
         self.as_inner().path()
     }
 
->>>>>>> 616b4402
     fn put_store_ident(&self, ident: &StoreIdent) -> Result<()> {
         self.put_msg(keys::STORE_IDENT_KEY, ident)
     }
