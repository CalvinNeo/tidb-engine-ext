// Copyright 2022 TiKV Project Authors. Licensed under Apache-2.0.

use std::{
    path::Path,
    sync::{Arc, Mutex},
};

use collections::{HashMap, HashSet};
use concurrency_manager::ConcurrencyManager;
use encryption_export::DataKeyManager;
use engine_rocks::RocksSnapshot;
use engine_traits::{Engines, MiscExt, Peekable};
use kvproto::{
    metapb,
    raft_cmdpb::*,
    raft_serverpb::{self, RaftMessage},
};
use protobuf::Message;
use raft::{eraftpb::MessageType, SnapshotStatus};
use raftstore::{
    coprocessor::{config::SplitCheckConfigManager, CoprocessorHost},
    errors::Error as RaftError,
    router::{LocalReadRouter, RaftStoreRouter, ServerRaftStoreRouter},
    store::{
        config::RaftstoreConfigManager,
        fsm::{store::StoreMeta, RaftBatchSystem, RaftRouter},
        SnapManagerBuilder, *,
    },
    Result,
};
use resource_metering::CollectorRegHandle;
use tempfile::TempDir;
use tikv::{
    config::{ConfigController, Module},
    import::SstImporter,
    server::{raftkv::ReplicaReadLockChecker, Node, Result as ServerResult},
};
use tikv_util::{
    box_err,
    config::VersionTrack,
    debug, defer,
    time::ThreadReadId,
    worker::{Builder as WorkerBuilder, LazyWorker},
};

pub use crate::mock_cluster::TiFlashEngine;
use crate::{
    config::Config,
    mock_cluster::{Simulator, TestPdClient},
    transport_simulate::{Filter, SimulateTransport},
};

pub struct ChannelTransportCore {
    snap_paths: HashMap<u64, (SnapManager, TempDir)>,
    routers: HashMap<
        u64,
        SimulateTransport<ServerRaftStoreRouter<TiFlashEngine, engine_rocks::RocksEngine>>,
    >,
}

#[derive(Clone)]
pub struct ChannelTransport {
    core: Arc<Mutex<ChannelTransportCore>>,
}

impl ChannelTransport {
    pub fn new() -> ChannelTransport {
        ChannelTransport {
            core: Arc::new(Mutex::new(ChannelTransportCore {
                snap_paths: HashMap::default(),
                routers: HashMap::default(),
            })),
        }
    }
}

impl Default for ChannelTransport {
    fn default() -> Self {
        Self::new()
    }
}

impl Transport for ChannelTransport {
    #[allow(clippy::significant_drop_in_scrutinee)]
    fn send(&mut self, msg: RaftMessage) -> Result<()> {
        let from_store = msg.get_from_peer().get_store_id();
        let to_store = msg.get_to_peer().get_store_id();
        let to_peer_id = msg.get_to_peer().get_id();
        let region_id = msg.get_region_id();
        let is_snapshot = msg.get_message().get_msg_type() == MessageType::MsgSnapshot;

        if is_snapshot {
            let snap = msg.get_message().get_snapshot();
            let key = SnapKey::from_snap(snap).unwrap();
            let from = match self.core.lock().unwrap().snap_paths.get(&from_store) {
                Some(p) => {
                    p.0.register(key.clone(), SnapEntry::Sending);
                    p.0.get_snapshot_for_sending(&key).unwrap()
                }
                None => return Err(box_err!("missing temp dir for store {}", from_store)),
            };
            let to = match self.core.lock().unwrap().snap_paths.get(&to_store) {
                Some(p) => {
                    p.0.register(key.clone(), SnapEntry::Receiving);
                    let data = msg.get_message().get_snapshot().get_data();
                    let mut snapshot_data = raft_serverpb::RaftSnapshotData::default();
                    snapshot_data.merge_from_bytes(data).unwrap();
                    match p
                        .0
                        .get_snapshot_for_receiving(&key, snapshot_data.take_meta())
                    {
                        Ok(r) => r,
                        Err(e) => {
                            return Err(box_err!("bad snapshot {:?}", e));
                        }
                    }
                }
                None => return Err(box_err!("missing temp dir for store {}", to_store)),
            };

            defer!({
                let core = self.core.lock().unwrap();
                core.snap_paths[&from_store]
                    .0
                    .deregister(&key, &SnapEntry::Sending);
                core.snap_paths[&to_store]
                    .0
                    .deregister(&key, &SnapEntry::Receiving);
            });

            copy_snapshot(from, to)?;
        }

        let core = self.core.lock().unwrap();

        match core.routers.get(&to_store) {
            Some(h) => {
                h.send_raft_msg(msg)?;
                if is_snapshot {
                    // should report snapshot finish.
                    match core.routers.get(&from_store) {
                        Some(router) => router.report_snapshot_status(
                            region_id,
                            to_peer_id,
                            SnapshotStatus::Finish,
                        ),
                        None => return Err(box_err!("Find no from_store {}", from_store)),
<<<<<<< HEAD
                    };
=======
                    }?;
>>>>>>> 49297493
                }
                Ok(())
            }
            _ => Err(box_err!("missing sender for store {}", to_store)),
        }
    }

    fn set_store_allowlist(&mut self, _allowlist: Vec<u64>) {
        unimplemented!();
    }

    fn need_flush(&self) -> bool {
        false
    }

    fn flush(&mut self) {}
}

type SimulateChannelTransport = SimulateTransport<ChannelTransport>;

pub struct NodeCluster {
    trans: ChannelTransport,
    pd_client: Arc<TestPdClient>,
    nodes: HashMap<u64, Node<TestPdClient, TiFlashEngine, engine_rocks::RocksEngine>>,
    snap_mgrs: HashMap<u64, SnapManager>,
    cfg_controller: Option<ConfigController>,
    simulate_trans: HashMap<u64, SimulateChannelTransport>,
    concurrency_managers: HashMap<u64, ConcurrencyManager>,
    #[allow(clippy::type_complexity)]
    post_create_coprocessor_host: Option<Box<dyn Fn(u64, &mut CoprocessorHost<TiFlashEngine>)>>,
    pub importer: Option<Arc<SstImporter>>,
}

impl std::panic::UnwindSafe for NodeCluster {}

impl NodeCluster {
    pub fn new(pd_client: Arc<TestPdClient>) -> NodeCluster {
        NodeCluster {
            trans: ChannelTransport::new(),
            pd_client,
            nodes: HashMap::default(),
            snap_mgrs: HashMap::default(),
            cfg_controller: None,
            simulate_trans: HashMap::default(),
            concurrency_managers: HashMap::default(),
            post_create_coprocessor_host: None,
            importer: None,
        }
    }
}

impl NodeCluster {
    #[allow(dead_code)]
    pub fn get_node_router(
        &self,
        node_id: u64,
    ) -> SimulateTransport<ServerRaftStoreRouter<TiFlashEngine, engine_rocks::RocksEngine>> {
        self.trans
            .core
            .lock()
            .unwrap()
            .routers
            .get(&node_id)
            .cloned()
            .unwrap()
    }

    // Set a function that will be invoked after creating each CoprocessorHost. The
    // first argument of `op` is the node_id.
    // Set this before invoking `run_node`.
    #[allow(clippy::type_complexity)]
    pub fn post_create_coprocessor_host(
        &mut self,
        op: Box<dyn Fn(u64, &mut CoprocessorHost<TiFlashEngine>)>,
    ) {
        self.post_create_coprocessor_host = Some(op)
    }

    pub fn get_node(
        &mut self,
        node_id: u64,
    ) -> Option<&mut Node<TestPdClient, TiFlashEngine, engine_rocks::RocksEngine>> {
        self.nodes.get_mut(&node_id)
    }

    pub fn get_concurrency_manager(&self, node_id: u64) -> ConcurrencyManager {
        self.concurrency_managers.get(&node_id).unwrap().clone()
    }

    pub fn get_cfg_controller(&self) -> Option<&ConfigController> {
        self.cfg_controller.as_ref()
    }
}

impl Simulator<TiFlashEngine> for NodeCluster {
    fn run_node(
        &mut self,
        node_id: u64,
        cfg: Config,
        engines: Engines<TiFlashEngine, engine_rocks::RocksEngine>,
        store_meta: Arc<Mutex<StoreMeta>>,
        key_manager: Option<Arc<DataKeyManager>>,
        router: RaftRouter<TiFlashEngine, engine_rocks::RocksEngine>,
        system: RaftBatchSystem<TiFlashEngine, engine_rocks::RocksEngine>,
    ) -> ServerResult<u64> {
        assert!(node_id == 0 || !self.nodes.contains_key(&node_id));
        assert_ne!(engines.kv.engine_store_server_helper, 0);

        let pd_worker = LazyWorker::new("test-pd-worker");

        let simulate_trans = SimulateTransport::new(self.trans.clone());
        let mut raft_store = cfg.raft_store.clone();
        raft_store
            .validate(
                cfg.coprocessor.region_split_size,
                cfg.coprocessor.enable_region_bucket,
                cfg.coprocessor.region_bucket_size,
            )
            .unwrap();
        let bg_worker = WorkerBuilder::new("background").thread_count(2).create();
        let mut node = Node::new(
            system,
            &cfg.server,
            Arc::new(VersionTrack::new(raft_store)),
            cfg.storage.api_version(),
            Arc::clone(&self.pd_client),
            Arc::default(),
            bg_worker.clone(),
            None,
            None,
        );

        let (snap_mgr, snap_mgr_path) = if node_id == 0
            || !self
                .trans
                .core
                .lock()
                .unwrap()
                .snap_paths
                .contains_key(&node_id)
        {
            let tmp = test_util::temp_dir("test_cluster", cfg.prefer_mem);
            let snap_mgr = SnapManagerBuilder::default()
                .max_write_bytes_per_sec(cfg.server.snap_max_write_bytes_per_sec.0 as i64)
                .max_total_size(cfg.server.snap_max_total_size.0)
                .encryption_key_manager(key_manager)
                .enable_multi_snapshot_files(true)
                .max_per_file_size(cfg.raft_store.max_snapshot_file_raw_size.0)
                .build(tmp.path().to_str().unwrap());
            (snap_mgr, Some(tmp))
        } else {
            let trans = self.trans.core.lock().unwrap();
            let &(ref snap_mgr, _) = &trans.snap_paths[&node_id];
            (snap_mgr.clone(), None)
        };

        self.snap_mgrs.insert(node_id, snap_mgr.clone());

        let importer = {
            let dir = Path::new(engines.kv.path()).join("import-sst");
            Arc::new(SstImporter::new(&cfg.import, dir, None, cfg.storage.api_version()).unwrap())
        };
        self.importer = Some(importer.clone());

        // Create coprocessor.
        let mut coprocessor_host = CoprocessorHost::new(router.clone(), cfg.coprocessor.clone());

        if let Some(f) = self.post_create_coprocessor_host.as_ref() {
            f(node_id, &mut coprocessor_host);
        }

        let tiflash_ob = engine_store_ffi::observer::TiFlashObserver::new(
            node_id,
            engines.kv.clone(),
            engines.raft.clone(),
            importer.clone(),
            cfg.proxy_cfg.raft_store.snap_handle_pool_size,
            simulate_trans.clone(),
            snap_mgr.clone(),
            cfg.proxy_cfg.engine_store.clone(),
        );
        tiflash_ob.register_to(&mut coprocessor_host);

        let cm = ConcurrencyManager::new(1.into());
        self.concurrency_managers.insert(node_id, cm.clone());
        ReplicaReadLockChecker::new(cm.clone()).register(&mut coprocessor_host);

        let local_reader = LocalReader::new(
            engines.kv.clone(),
            StoreMetaDelegate::new(store_meta.clone(), engines.kv.clone()),
            router.clone(),
        );
        let cfg_controller = ConfigController::new(cfg.tikv.clone());

        let split_check_runner =
            SplitCheckRunner::new(engines.kv.clone(), router.clone(), coprocessor_host.clone());
        let split_scheduler = bg_worker.start("test-split-check", split_check_runner);
        cfg_controller.register(
            Module::Coprocessor,
            Box::new(SplitCheckConfigManager(split_scheduler.clone())),
        );

        node.try_bootstrap_store(engines.clone())?;

        node.start(
            engines.clone(),
            simulate_trans.clone(),
            snap_mgr.clone(),
            pd_worker,
            store_meta,
            coprocessor_host,
            importer,
            split_scheduler,
            AutoSplitController::default(),
            cm,
            CollectorRegHandle::new_for_test(),
            None,
        )?;
        assert!(
            engines
                .kv
                .get_msg::<metapb::Region>(keys::PREPARE_BOOTSTRAP_KEY)
                .unwrap()
                .is_none()
        );

        assert!(node_id == 0 || node_id == node.id());

        let node_id = node.id();
        debug!(
            "node_id: {} tmp: {:?}",
            node_id,
            snap_mgr_path
                .as_ref()
                .map(|p| p.path().to_str().unwrap().to_owned())
        );

        let region_split_size = cfg.coprocessor.region_split_size;
        let mut raftstore_cfg = cfg.tikv.raft_store.clone();
        raftstore_cfg
            .validate(
                region_split_size,
                cfg.coprocessor.enable_region_bucket,
                cfg.coprocessor.region_bucket_size,
            )
            .unwrap();
        let raft_store = Arc::new(VersionTrack::new(raftstore_cfg));
        cfg_controller.register(
            Module::Raftstore,
            Box::new(RaftstoreConfigManager::new(
                node.refresh_config_scheduler(),
                raft_store,
            )),
        );

        if let Some(tmp) = snap_mgr_path {
            self.trans
                .core
                .lock()
                .unwrap()
                .snap_paths
                .insert(node_id, (snap_mgr, tmp));
        }

        let router = ServerRaftStoreRouter::new(router, local_reader);
        self.trans
            .core
            .lock()
            .unwrap()
            .routers
            .insert(node_id, SimulateTransport::new(router));
        self.nodes.insert(node_id, node);
        self.cfg_controller = Some(cfg_controller);
        self.simulate_trans.insert(node_id, simulate_trans);

        Ok(node_id)
    }

    fn get_snap_dir(&self, node_id: u64) -> String {
        self.trans.core.lock().unwrap().snap_paths[&node_id]
            .1
            .path()
            .to_str()
            .unwrap()
            .to_owned()
    }

    fn get_snap_mgr(&self, node_id: u64) -> &SnapManager {
        self.snap_mgrs.get(&node_id).unwrap()
    }

    fn stop_node(&mut self, node_id: u64) {
        if let Some(mut node) = self.nodes.remove(&node_id) {
            node.stop();
        }
        self.trans
            .core
            .lock()
            .unwrap()
            .routers
            .remove(&node_id)
            .unwrap();
    }

    fn get_node_ids(&self) -> HashSet<u64> {
        self.nodes.keys().cloned().collect()
    }

    fn async_command_on_node_with_opts(
        &self,
        node_id: u64,
        request: RaftCmdRequest,
        cb: Callback<RocksSnapshot>,
        opts: RaftCmdExtraOpts,
    ) -> Result<()> {
        if !self
            .trans
            .core
            .lock()
            .unwrap()
            .routers
            .contains_key(&node_id)
        {
            return Err(box_err!("missing sender for store {}", node_id));
        }

        let router = self
            .trans
            .core
            .lock()
            .unwrap()
            .routers
            .get(&node_id)
            .cloned()
            .unwrap();
        router.send_command(request, cb, opts)
    }

    fn async_read(
        &mut self,
        node_id: u64,
        batch_id: Option<ThreadReadId>,
        request: RaftCmdRequest,
        cb: Callback<RocksSnapshot>,
    ) {
        if !self
            .trans
            .core
            .lock()
            .unwrap()
            .routers
            .contains_key(&node_id)
        {
            let mut resp = RaftCmdResponse::default();
            let e: RaftError = box_err!("missing sender for store {}", node_id);
            resp.mut_header().set_error(e.into());
            cb.invoke_with_response(resp);
            return;
        }
        let mut guard = self.trans.core.lock().unwrap();
        let router = guard.routers.get_mut(&node_id).unwrap();
        router.read(batch_id, request, cb).unwrap();
    }

    fn send_raft_msg(&mut self, msg: raft_serverpb::RaftMessage) -> Result<()> {
        self.trans.send(msg)
    }

    fn add_send_filter(&mut self, node_id: u64, filter: Box<dyn Filter>) {
        self.simulate_trans
            .get_mut(&node_id)
            .unwrap()
            .add_filter(filter);
    }

    fn clear_send_filters(&mut self, node_id: u64) {
        self.simulate_trans
            .get_mut(&node_id)
            .unwrap()
            .clear_filters();
    }

    fn add_recv_filter(&mut self, node_id: u64, filter: Box<dyn Filter>) {
        let mut trans = self.trans.core.lock().unwrap();
        trans.routers.get_mut(&node_id).unwrap().add_filter(filter);
    }

    fn clear_recv_filters(&mut self, node_id: u64) {
        let mut trans = self.trans.core.lock().unwrap();
        trans.routers.get_mut(&node_id).unwrap().clear_filters();
    }

    fn get_router(
        &self,
        node_id: u64,
    ) -> Option<RaftRouter<TiFlashEngine, engine_rocks::RocksEngine>> {
        self.nodes.get(&node_id).map(|node| node.get_router())
    }
}<|MERGE_RESOLUTION|>--- conflicted
+++ resolved
@@ -145,11 +145,7 @@
                             SnapshotStatus::Finish,
                         ),
                         None => return Err(box_err!("Find no from_store {}", from_store)),
-<<<<<<< HEAD
-                    };
-=======
                     }?;
->>>>>>> 49297493
                 }
                 Ok(())
             }
