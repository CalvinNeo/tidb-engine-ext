--- conflicted
+++ resolved
@@ -1261,7 +1261,6 @@
     }
 }
 
-<<<<<<< HEAD
 unsafe fn create_cpp_str(s: Option<Vec<u8>>) -> ffi_interfaces::CppStrWithView {
     match s {
         Some(s) => {
@@ -1467,9 +1466,7 @@
     failed_add_peer_res(ffi_interfaces::FastAddPeerStatus::BadData)
 }
 
-=======
 #[allow(clippy::single_element_loop)]
->>>>>>> 96bdcf4e
 pub fn move_data_from(
     engine_store_server: &mut EngineStoreServer,
     old_region_id: u64,
