// Copyright 2017 TiKV Project Authors. Licensed under Apache-2.0.

//! Configuration for the entire server.
//!
//! TiKV is configured through the `TikvConfig` type, which is in turn
//! made up of many other configuration types.

use std::{
    cmp,
    collections::{HashMap, HashSet},
    convert::TryFrom,
    error::Error,
    fs, i32,
    io::{Error as IoError, ErrorKind, Write},
    path::Path,
    str,
    sync::{Arc, RwLock},
    usize,
};

use api_version::ApiV1Ttl;
use causal_ts::Config as CausalTsConfig;
use encryption_export::DataKeyManager;
use engine_rocks::{
    config::{self as rocks_config, BlobRunMode, CompressionType, LogLevel as RocksLogLevel},
    get_env,
    properties::MvccPropertiesCollectorFactory,
    raw::{
        BlockBasedOptions, Cache, ChecksumType, CompactionPriority, DBCompactionStyle,
        DBCompressionType, DBRateLimiterMode, DBRecoveryMode, Env, LRUCacheOptions,
        PrepopulateBlockCache,
    },
    util::{FixedPrefixSliceTransform, FixedSuffixSliceTransform, NoopSliceTransform},
    RaftDbLogger, RangePropertiesCollectorFactory, RawMvccPropertiesCollectorFactory,
    RocksCfOptions, RocksDbOptions, RocksEngine, RocksEventListener, RocksTitanDbOptions,
    RocksdbLogger, TtlPropertiesCollectorFactory, DEFAULT_PROP_KEYS_INDEX_DISTANCE,
    DEFAULT_PROP_SIZE_INDEX_DISTANCE,
};
use engine_traits::{
<<<<<<< HEAD
    CfOptions as _, CfOptionsExt, DbOptions as _, DbOptionsExt, TabletAccessor,
=======
    CfOptions as _, CfOptionsExt, DbOptions as _, DbOptionsExt, MiscExt, TabletAccessor,
>>>>>>> 0f5058eb
    TabletErrorCollector, TitanCfOptions as _, CF_DEFAULT, CF_LOCK, CF_RAFT, CF_WRITE,
};
use file_system::IoRateLimiter;
use keys::region_raft_prefix_len;
use kvproto::kvrpcpb::ApiVersion;
use online_config::{ConfigChange, ConfigManager, ConfigValue, OnlineConfig, Result as CfgResult};
use pd_client::Config as PdConfig;
use raft_log_engine::{
    RaftEngineConfig as RawRaftEngineConfig, ReadableSize as RaftEngineReadableSize,
};
use raftstore::{
    coprocessor::{Config as CopConfig, RegionInfoAccessor},
    store::{CompactionGuardGeneratorFactory, Config as RaftstoreConfig, SplitConfig},
};
use resource_metering::Config as ResourceMeteringConfig;
use security::SecurityConfig;
use serde::{
    de::{Error as DError, Unexpected},
    Deserialize, Deserializer, Serialize, Serializer,
};
use serde_json::{to_value, Map, Value};
use tikv_util::{
    config::{
        self, LogFormat, RaftDataStateMachine, ReadableDuration, ReadableSize, TomlWriter, GIB, MIB,
    },
    logger::{get_level_by_string, get_string_by_level, set_log_level},
    sys::SysQuota,
    time::duration_to_sec,
    yatp_pool,
};

use crate::{
    coprocessor_v2::Config as CoprocessorV2Config,
    import::Config as ImportConfig,
    server::{
        gc_worker::{GcConfig, RawCompactionFilterFactory, WriteCompactionFilterFactory},
        lock_manager::Config as PessimisticTxnConfig,
        ttl::TtlCompactionFilterFactory,
        Config as ServerConfig, CONFIG_ROCKSDB_GAUGE,
    },
    storage::config::{Config as StorageConfig, DEFAULT_DATA_DIR},
};

pub const DEFAULT_ROCKSDB_SUB_DIR: &str = "db";

/// By default, block cache size will be set to 45% of system memory.
pub const BLOCK_CACHE_RATE: f64 = 0.45;
/// By default, TiKV will try to limit memory usage to 75% of system memory.
pub const MEMORY_USAGE_LIMIT_RATE: f64 = 0.75;

/// Min block cache shard's size. If a shard is too small, the index/filter data
/// may not fit one shard
pub const MIN_BLOCK_CACHE_SHARD_SIZE: usize = 128 * MIB as usize;

/// Maximum of 15% of system memory can be used by Raft Engine. Normally its
/// memory usage is much smaller than that.
const RAFT_ENGINE_MEMORY_LIMIT_RATE: f64 = 0.15;

const LOCKCF_MIN_MEM: usize = 256 * MIB as usize;
const LOCKCF_MAX_MEM: usize = GIB as usize;
const RAFT_MIN_MEM: usize = 256 * MIB as usize;
const RAFT_MAX_MEM: usize = 2 * GIB as usize;
<<<<<<< HEAD
=======
/// Configs that actually took effect in the last run
>>>>>>> 0f5058eb
pub const LAST_CONFIG_FILE: &str = "last_tikv.toml";
const TMP_CONFIG_FILE: &str = "tmp_tikv.toml";
const MAX_BLOCK_SIZE: usize = 32 * MIB as usize;

fn memory_limit_for_cf(is_raft_db: bool, cf: &str, total_mem: u64) -> ReadableSize {
    let (ratio, min, max) = match (is_raft_db, cf) {
        (true, CF_DEFAULT) => (0.02, RAFT_MIN_MEM, RAFT_MAX_MEM),
        (false, CF_DEFAULT) => (0.25, 0, usize::MAX),
        (false, CF_LOCK) => (0.02, LOCKCF_MIN_MEM, LOCKCF_MAX_MEM),
        (false, CF_WRITE) => (0.15, 0, usize::MAX),
        _ => unreachable!(),
    };
    let mut size = (total_mem as f64 * ratio) as usize;
    if size < min {
        size = min;
    } else if size > max {
        size = max;
    }
    ReadableSize::mb(size as u64 / MIB)
}

#[derive(Clone, Serialize, Deserialize, PartialEq, Debug, OnlineConfig)]
#[serde(default)]
#[serde(rename_all = "kebab-case")]
pub struct TitanCfConfig {
    #[online_config(skip)]
    pub min_blob_size: ReadableSize,
    #[online_config(skip)]
    pub blob_file_compression: CompressionType,
    #[online_config(skip)]
    pub blob_cache_size: ReadableSize,
    #[online_config(skip)]
    pub min_gc_batch_size: ReadableSize,
    #[online_config(skip)]
    pub max_gc_batch_size: ReadableSize,
    #[online_config(skip)]
    pub discardable_ratio: f64,
    // deprecated.
    #[online_config(skip)]
    #[doc(hidden)]
    #[serde(skip_serializing)]
    pub sample_ratio: Option<f64>,
    #[online_config(skip)]
    pub merge_small_file_threshold: ReadableSize,
    pub blob_run_mode: BlobRunMode,
    #[online_config(skip)]
    pub level_merge: bool,
    #[online_config(skip)]
    pub range_merge: bool,
    #[online_config(skip)]
    pub max_sorted_runs: i32,
    // deprecated.
    #[online_config(skip)]
    #[doc(hidden)]
    #[serde(skip_serializing)]
    pub gc_merge_rewrite: bool,
}

impl Default for TitanCfConfig {
    fn default() -> Self {
        Self {
            min_blob_size: ReadableSize::kb(1), // disable titan default
            blob_file_compression: CompressionType::Lz4,
            blob_cache_size: ReadableSize::mb(0),
            min_gc_batch_size: ReadableSize::mb(16),
            max_gc_batch_size: ReadableSize::mb(64),
            discardable_ratio: 0.5,
            sample_ratio: None,
            merge_small_file_threshold: ReadableSize::mb(8),
            blob_run_mode: BlobRunMode::Normal,
            level_merge: false,
            range_merge: true,
            max_sorted_runs: 20,
            gc_merge_rewrite: false,
        }
    }
}

impl TitanCfConfig {
    fn build_opts(&self) -> RocksTitanDbOptions {
        let mut opts = RocksTitanDbOptions::new();
        opts.set_min_blob_size(self.min_blob_size.0 as u64);
        opts.set_blob_file_compression(self.blob_file_compression.into());
        opts.set_blob_cache(self.blob_cache_size.0 as usize, -1, false, 0.0);
        opts.set_min_gc_batch_size(self.min_gc_batch_size.0 as u64);
        opts.set_max_gc_batch_size(self.max_gc_batch_size.0 as u64);
        opts.set_discardable_ratio(self.discardable_ratio);
        opts.set_merge_small_file_threshold(self.merge_small_file_threshold.0 as u64);
        opts.set_blob_run_mode(self.blob_run_mode.into());
        opts.set_level_merge(self.level_merge);
        opts.set_range_merge(self.range_merge);
        opts.set_max_sorted_runs(self.max_sorted_runs);
        opts
    }

    fn validate(&self) -> Result<(), Box<dyn Error>> {
        if self.gc_merge_rewrite {
            return Err(
                "gc-merge-rewrite is deprecated. The data produced when this \
                option is enabled cannot be read by this version. Therefore, if \
                this option has been applied to an existing node, you must downgrade \
                it to the previous version and fully clean up the old data. See more \
                details of how to do that in the documentation for the blob-run-mode \
                confuguration."
                    .into(),
            );
        }
        if self.sample_ratio.is_some() {
            warn!("sample-ratio is deprecated. Ignoring the value.");
        }
        Ok(())
    }
}

#[derive(Clone, Copy, Debug, PartialEq)]
struct BackgroundJobLimits {
    max_background_jobs: u32,
    max_background_flushes: u32,
    max_sub_compactions: u32,
    max_titan_background_gc: u32,
}

const KVDB_DEFAULT_BACKGROUND_JOB_LIMITS: BackgroundJobLimits = BackgroundJobLimits {
    max_background_jobs: 9,
    max_background_flushes: 3,
    max_sub_compactions: 3,
    max_titan_background_gc: 4,
};

const RAFTDB_DEFAULT_BACKGROUND_JOB_LIMITS: BackgroundJobLimits = BackgroundJobLimits {
    max_background_jobs: 4,
    max_background_flushes: 1,
    max_sub_compactions: 2,
    max_titan_background_gc: 4,
};

// `defaults` serves as an upper bound for returning limits.
fn get_background_job_limits_impl(
    cpu_num: u32,
    defaults: &BackgroundJobLimits,
) -> BackgroundJobLimits {
    // At the minimum, we should have two background jobs: one for flush and one for
    // compaction. Otherwise, the number of background jobs should not exceed
    // cpu_num - 1.
    let max_background_jobs = cmp::max(2, cmp::min(defaults.max_background_jobs, cpu_num - 1));
    // Scale flush threads proportionally to cpu cores. Also make sure the number of
    // flush threads doesn't exceed total jobs.
    let max_background_flushes = cmp::min(
        (max_background_jobs + 3) / 4,
        defaults.max_background_flushes,
    );
    // Cap max_sub_compactions to allow at least two compactions.
    let max_compactions = max_background_jobs - max_background_flushes;
    let max_sub_compactions: u32 = cmp::max(
        1,
        cmp::min(defaults.max_sub_compactions, (max_compactions - 1) as u32),
    );
    // Maximum background GC threads for Titan
    let max_titan_background_gc = cmp::min(defaults.max_titan_background_gc, cpu_num);

    BackgroundJobLimits {
        max_background_jobs,
        max_background_flushes,
        max_sub_compactions,
        max_titan_background_gc,
    }
}

fn get_background_job_limits(defaults: &BackgroundJobLimits) -> BackgroundJobLimits {
    let cpu_num = cmp::max(SysQuota::cpu_cores_quota() as u32, 1);
    get_background_job_limits_impl(cpu_num, defaults)
}

macro_rules! cf_config {
    ($name:ident) => {
        #[derive(Clone, Serialize, Deserialize, PartialEq, Debug, OnlineConfig)]
        #[serde(default)]
        #[serde(rename_all = "kebab-case")]
        pub struct $name {
            #[online_config(skip)]
            pub block_size: ReadableSize,
            pub block_cache_size: ReadableSize,
            #[online_config(skip)]
            pub disable_block_cache: bool,
            #[online_config(skip)]
            pub cache_index_and_filter_blocks: bool,
            #[online_config(skip)]
            pub pin_l0_filter_and_index_blocks: bool,
            #[online_config(skip)]
            pub use_bloom_filter: bool,
            #[online_config(skip)]
            pub optimize_filters_for_hits: bool,
            #[online_config(skip)]
            pub whole_key_filtering: bool,
            #[online_config(skip)]
            pub bloom_filter_bits_per_key: i32,
            #[online_config(skip)]
            pub block_based_bloom_filter: bool,
            #[online_config(skip)]
            pub read_amp_bytes_per_bit: u32,
            #[serde(with = "rocks_config::compression_type_level_serde")]
            #[online_config(skip)]
            pub compression_per_level: [DBCompressionType; 7],
            pub write_buffer_size: ReadableSize,
            pub max_write_buffer_number: i32,
            #[online_config(skip)]
            pub min_write_buffer_number_to_merge: i32,
            pub max_bytes_for_level_base: ReadableSize,
            pub target_file_size_base: ReadableSize,
            pub level0_file_num_compaction_trigger: i32,
            pub level0_slowdown_writes_trigger: Option<i32>,
            pub level0_stop_writes_trigger: Option<i32>,
            pub max_compaction_bytes: ReadableSize,
            #[serde(with = "rocks_config::compaction_pri_serde")]
            #[online_config(skip)]
            pub compaction_pri: CompactionPriority,
            #[online_config(skip)]
            pub dynamic_level_bytes: bool,
            #[online_config(skip)]
            pub num_levels: i32,
            pub max_bytes_for_level_multiplier: i32,
            #[serde(with = "rocks_config::compaction_style_serde")]
            #[online_config(skip)]
            pub compaction_style: DBCompactionStyle,
            pub disable_auto_compactions: bool,
            pub disable_write_stall: bool,
            pub soft_pending_compaction_bytes_limit: Option<ReadableSize>,
            pub hard_pending_compaction_bytes_limit: Option<ReadableSize>,
            #[online_config(skip)]
            pub force_consistency_checks: bool,
            #[online_config(skip)]
            pub prop_size_index_distance: u64,
            #[online_config(skip)]
            pub prop_keys_index_distance: u64,
            #[online_config(skip)]
            pub enable_doubly_skiplist: bool,
            #[online_config(skip)]
            pub enable_compaction_guard: bool,
            #[online_config(skip)]
            pub compaction_guard_min_output_file_size: ReadableSize,
            #[online_config(skip)]
            pub compaction_guard_max_output_file_size: ReadableSize,
            #[serde(with = "rocks_config::compression_type_serde")]
            #[online_config(skip)]
            pub bottommost_level_compression: DBCompressionType,
            #[online_config(skip)]
            pub bottommost_zstd_compression_dict_size: i32,
            #[online_config(skip)]
            pub bottommost_zstd_compression_sample_size: i32,
            #[serde(with = "rocks_config::prepopulate_block_cache_serde")]
            #[online_config(skip)]
            pub prepopulate_block_cache: PrepopulateBlockCache,
            #[online_config(skip)]
            pub format_version: u32,
            #[serde(with = "rocks_config::checksum_serde")]
            #[online_config(skip)]
            pub checksum: ChecksumType,
            #[online_config(submodule)]
            pub titan: TitanCfConfig,
        }

        impl $name {
            fn validate(&self) -> Result<(), Box<dyn Error>> {
                if self.block_size.0 as usize > MAX_BLOCK_SIZE {
                    return Err(format!(
                        "invalid block-size {} for {}, exceed max size {}",
                        self.block_size.0,
                        stringify!($name),
                        MAX_BLOCK_SIZE
                    )
                    .into());
                }
                if self.format_version > 5 {
                    // TODO: allow version 5 if we have another LTS capable of reading it?
                    return Err("format-version larger than 5 is unsupported".into());
                }
                self.titan.validate()?;
                Ok(())
            }
        }
    };
}

macro_rules! write_into_metrics {
    ($cf:expr, $tag:expr, $metrics:expr) => {{
        $metrics
            .with_label_values(&[$tag, "block_size"])
            .set($cf.block_size.0 as f64);
        $metrics
            .with_label_values(&[$tag, "block_cache_size"])
            .set($cf.block_cache_size.0 as f64);
        $metrics
            .with_label_values(&[$tag, "disable_block_cache"])
            .set(($cf.disable_block_cache as i32).into());

        $metrics
            .with_label_values(&[$tag, "cache_index_and_filter_blocks"])
            .set(($cf.cache_index_and_filter_blocks as i32).into());
        $metrics
            .with_label_values(&[$tag, "pin_l0_filter_and_index_blocks"])
            .set(($cf.pin_l0_filter_and_index_blocks as i32).into());

        $metrics
            .with_label_values(&[$tag, "use_bloom_filter"])
            .set(($cf.use_bloom_filter as i32).into());
        $metrics
            .with_label_values(&[$tag, "optimize_filters_for_hits"])
            .set(($cf.optimize_filters_for_hits as i32).into());
        $metrics
            .with_label_values(&[$tag, "whole_key_filtering"])
            .set(($cf.whole_key_filtering as i32).into());
        $metrics
            .with_label_values(&[$tag, "bloom_filter_bits_per_key"])
            .set($cf.bloom_filter_bits_per_key.into());
        $metrics
            .with_label_values(&[$tag, "block_based_bloom_filter"])
            .set(($cf.block_based_bloom_filter as i32).into());

        $metrics
            .with_label_values(&[$tag, "read_amp_bytes_per_bit"])
            .set($cf.read_amp_bytes_per_bit.into());
        $metrics
            .with_label_values(&[$tag, "write_buffer_size"])
            .set($cf.write_buffer_size.0 as f64);
        $metrics
            .with_label_values(&[$tag, "max_write_buffer_number"])
            .set($cf.max_write_buffer_number.into());
        $metrics
            .with_label_values(&[$tag, "min_write_buffer_number_to_merge"])
            .set($cf.min_write_buffer_number_to_merge.into());
        $metrics
            .with_label_values(&[$tag, "max_bytes_for_level_base"])
            .set($cf.max_bytes_for_level_base.0 as f64);
        $metrics
            .with_label_values(&[$tag, "target_file_size_base"])
            .set($cf.target_file_size_base.0 as f64);
        $metrics
            .with_label_values(&[$tag, "level0_file_num_compaction_trigger"])
            .set($cf.level0_file_num_compaction_trigger.into());
        $metrics
            .with_label_values(&[$tag, "level0_slowdown_writes_trigger"])
            .set(
                $cf.level0_slowdown_writes_trigger
                    .unwrap_or_default()
                    .into(),
            );
        $metrics
            .with_label_values(&[$tag, "level0_stop_writes_trigger"])
            .set($cf.level0_stop_writes_trigger.unwrap_or_default().into());
        $metrics
            .with_label_values(&[$tag, "max_compaction_bytes"])
            .set($cf.max_compaction_bytes.0 as f64);
        $metrics
            .with_label_values(&[$tag, "dynamic_level_bytes"])
            .set(($cf.dynamic_level_bytes as i32).into());
        $metrics
            .with_label_values(&[$tag, "num_levels"])
            .set($cf.num_levels.into());
        $metrics
            .with_label_values(&[$tag, "max_bytes_for_level_multiplier"])
            .set($cf.max_bytes_for_level_multiplier.into());

        $metrics
            .with_label_values(&[$tag, "disable_auto_compactions"])
            .set(($cf.disable_auto_compactions as i32).into());
        $metrics
            .with_label_values(&[$tag, "disable_write_stall"])
            .set(($cf.disable_write_stall as i32).into());
        $metrics
            .with_label_values(&[$tag, "soft_pending_compaction_bytes_limit"])
            .set(
                $cf.soft_pending_compaction_bytes_limit
                    .unwrap_or_default()
                    .0 as f64,
            );
        $metrics
            .with_label_values(&[$tag, "hard_pending_compaction_bytes_limit"])
            .set(
                $cf.hard_pending_compaction_bytes_limit
                    .unwrap_or_default()
                    .0 as f64,
            );
        $metrics
            .with_label_values(&[$tag, "force_consistency_checks"])
            .set(($cf.force_consistency_checks as i32).into());
        $metrics
            .with_label_values(&[$tag, "enable_doubly_skiplist"])
            .set(($cf.enable_doubly_skiplist as i32).into());
        $metrics
            .with_label_values(&[$tag, "titan_min_blob_size"])
            .set($cf.titan.min_blob_size.0 as f64);
        $metrics
            .with_label_values(&[$tag, "titan_blob_cache_size"])
            .set($cf.titan.blob_cache_size.0 as f64);
        $metrics
            .with_label_values(&[$tag, "titan_min_gc_batch_size"])
            .set($cf.titan.min_gc_batch_size.0 as f64);
        $metrics
            .with_label_values(&[$tag, "titan_max_gc_batch_size"])
            .set($cf.titan.max_gc_batch_size.0 as f64);
        $metrics
            .with_label_values(&[$tag, "titan_discardable_ratio"])
            .set($cf.titan.discardable_ratio);
        $metrics
            .with_label_values(&[$tag, "titan_merge_small_file_threshold"])
            .set($cf.titan.merge_small_file_threshold.0 as f64);
    }};
}

macro_rules! build_cf_opt {
    ($opt:ident, $cf_name:ident, $cache:ident, $region_info_provider:ident) => {{
        let mut block_base_opts = BlockBasedOptions::new();
        block_base_opts.set_block_size($opt.block_size.0 as usize);
        block_base_opts.set_no_block_cache($opt.disable_block_cache);
        if let Some(cache) = $cache {
            block_base_opts.set_block_cache(cache);
        } else {
            let mut cache_opts = LRUCacheOptions::new();
            cache_opts.set_capacity($opt.block_cache_size.0 as usize);
            block_base_opts.set_block_cache(&Cache::new_lru_cache(cache_opts));
        }
        block_base_opts.set_cache_index_and_filter_blocks($opt.cache_index_and_filter_blocks);
        block_base_opts
            .set_pin_l0_filter_and_index_blocks_in_cache($opt.pin_l0_filter_and_index_blocks);
        if $opt.use_bloom_filter {
            block_base_opts.set_bloom_filter(
                $opt.bloom_filter_bits_per_key as f64,
                $opt.block_based_bloom_filter,
            );
            block_base_opts.set_whole_key_filtering($opt.whole_key_filtering);
        }
        block_base_opts.set_read_amp_bytes_per_bit($opt.read_amp_bytes_per_bit);
        block_base_opts.set_prepopulate_block_cache($opt.prepopulate_block_cache);
        block_base_opts.set_format_version($opt.format_version);
        block_base_opts.set_checksum($opt.checksum);
        let mut cf_opts = RocksCfOptions::default();
        cf_opts.set_block_based_table_factory(&block_base_opts);
        cf_opts.set_num_levels($opt.num_levels);
        assert!($opt.compression_per_level.len() >= $opt.num_levels as usize);
        let compression_per_level = $opt.compression_per_level[..$opt.num_levels as usize].to_vec();
        cf_opts.compression_per_level(compression_per_level.as_slice());
        cf_opts.bottommost_compression($opt.bottommost_level_compression);
        // To set for bottommost level sst compression. The first 3 parameters refer to
        // the default value in `CompressionOptions` in
        // `rocksdb/include/rocksdb/advanced_options.h`.
        cf_opts.set_bottommost_level_compression_options(
            -14,   // window_bits
            32767, // level
            0,     // strategy
            $opt.bottommost_zstd_compression_dict_size,
            $opt.bottommost_zstd_compression_sample_size,
            1, // parallel_threads
        );
        cf_opts.set_write_buffer_size($opt.write_buffer_size.0);
        cf_opts.set_max_write_buffer_number($opt.max_write_buffer_number);
        cf_opts.set_min_write_buffer_number_to_merge($opt.min_write_buffer_number_to_merge);
        cf_opts.set_max_bytes_for_level_base($opt.max_bytes_for_level_base.0);
        cf_opts.set_target_file_size_base($opt.target_file_size_base.0);
        cf_opts.set_level_zero_file_num_compaction_trigger($opt.level0_file_num_compaction_trigger);
        cf_opts.set_level_zero_slowdown_writes_trigger(
            $opt.level0_slowdown_writes_trigger.unwrap_or_default(),
        );
        cf_opts.set_level_zero_stop_writes_trigger(
            $opt.level0_stop_writes_trigger.unwrap_or_default(),
        );
        cf_opts.set_max_compaction_bytes($opt.max_compaction_bytes.0);
        cf_opts.compaction_priority($opt.compaction_pri);
        cf_opts.set_level_compaction_dynamic_level_bytes($opt.dynamic_level_bytes);
        cf_opts.set_max_bytes_for_level_multiplier($opt.max_bytes_for_level_multiplier);
        cf_opts.set_compaction_style($opt.compaction_style);
        cf_opts.set_disable_auto_compactions($opt.disable_auto_compactions);
        cf_opts.set_disable_write_stall($opt.disable_write_stall);
        cf_opts.set_soft_pending_compaction_bytes_limit(
            $opt.soft_pending_compaction_bytes_limit
                .unwrap_or_default()
                .0,
        );
        cf_opts.set_hard_pending_compaction_bytes_limit(
            $opt.hard_pending_compaction_bytes_limit
                .unwrap_or_default()
                .0,
        );
        cf_opts.set_optimize_filters_for_hits($opt.optimize_filters_for_hits);
        cf_opts.set_force_consistency_checks($opt.force_consistency_checks);
        if $opt.enable_doubly_skiplist {
            cf_opts.set_doubly_skiplist();
        }
        if $opt.enable_compaction_guard {
            if let Some(provider) = $region_info_provider {
                let factory = CompactionGuardGeneratorFactory::new(
                    $cf_name,
                    provider.clone(),
                    $opt.compaction_guard_min_output_file_size.0,
                )
                .unwrap();
                cf_opts.set_sst_partitioner_factory(factory);
                cf_opts.set_target_file_size_base($opt.compaction_guard_max_output_file_size.0);
            } else {
                warn!("compaction guard is disabled due to region info provider not available")
            }
        }
        cf_opts
    }};
}

cf_config!(DefaultCfConfig);

impl Default for DefaultCfConfig {
    fn default() -> DefaultCfConfig {
        let total_mem = SysQuota::memory_limit_in_bytes();

        DefaultCfConfig {
            block_size: ReadableSize::kb(64),
            block_cache_size: memory_limit_for_cf(false, CF_DEFAULT, total_mem),
            disable_block_cache: false,
            cache_index_and_filter_blocks: true,
            pin_l0_filter_and_index_blocks: true,
            use_bloom_filter: true,
            optimize_filters_for_hits: true,
            whole_key_filtering: true,
            bloom_filter_bits_per_key: 10,
            block_based_bloom_filter: false,
            read_amp_bytes_per_bit: 0,
            compression_per_level: [
                DBCompressionType::No,
                DBCompressionType::No,
                DBCompressionType::Lz4,
                DBCompressionType::Lz4,
                DBCompressionType::Lz4,
                DBCompressionType::Zstd,
                DBCompressionType::Zstd,
            ],
            write_buffer_size: ReadableSize::mb(128),
            max_write_buffer_number: 5,
            min_write_buffer_number_to_merge: 1,
            max_bytes_for_level_base: ReadableSize::mb(512),
            target_file_size_base: ReadableSize::mb(8),
            level0_file_num_compaction_trigger: 4,
            level0_slowdown_writes_trigger: None,
            level0_stop_writes_trigger: None,
            max_compaction_bytes: ReadableSize::gb(2),
            compaction_pri: CompactionPriority::MinOverlappingRatio,
            dynamic_level_bytes: true,
            num_levels: 7,
            max_bytes_for_level_multiplier: 10,
            compaction_style: DBCompactionStyle::Level,
            disable_auto_compactions: false,
            disable_write_stall: false,
            soft_pending_compaction_bytes_limit: None,
            hard_pending_compaction_bytes_limit: None,
            force_consistency_checks: false,
            prop_size_index_distance: DEFAULT_PROP_SIZE_INDEX_DISTANCE,
            prop_keys_index_distance: DEFAULT_PROP_KEYS_INDEX_DISTANCE,
            enable_doubly_skiplist: true,
            enable_compaction_guard: true,
            compaction_guard_min_output_file_size: ReadableSize::mb(8),
            compaction_guard_max_output_file_size: ReadableSize::mb(128),
            bottommost_level_compression: DBCompressionType::Zstd,
            bottommost_zstd_compression_dict_size: 0,
            bottommost_zstd_compression_sample_size: 0,
            prepopulate_block_cache: PrepopulateBlockCache::Disabled,
            format_version: 2,
            checksum: ChecksumType::CRC32c,
            titan: TitanCfConfig::default(),
        }
    }
}

impl DefaultCfConfig {
    pub fn build_opt(
        &self,
        cache: &Option<Cache>,
        region_info_accessor: Option<&RegionInfoAccessor>,
        api_version: ApiVersion,
    ) -> RocksCfOptions {
        let mut cf_opts = build_cf_opt!(self, CF_DEFAULT, cache, region_info_accessor);
        let f = RangePropertiesCollectorFactory {
            prop_size_index_distance: self.prop_size_index_distance,
            prop_keys_index_distance: self.prop_keys_index_distance,
        };
        cf_opts.add_table_properties_collector_factory(
            "tikv.rawkv-mvcc-properties-collector",
            RawMvccPropertiesCollectorFactory::default(),
        );
        cf_opts.add_table_properties_collector_factory("tikv.range-properties-collector", f);
        match api_version {
            ApiVersion::V1 => {
                // nothing to do
            }
            ApiVersion::V1ttl => {
                cf_opts.add_table_properties_collector_factory(
                    "tikv.ttl-properties-collector",
                    TtlPropertiesCollectorFactory::<ApiV1Ttl>::default(),
                );
                cf_opts
                    .set_compaction_filter_factory(
                        "ttl_compaction_filter_factory",
                        TtlCompactionFilterFactory::<ApiV1Ttl>::default(),
                    )
                    .unwrap();
            }
            ApiVersion::V2 => {
                cf_opts
                    .set_compaction_filter_factory(
                        "apiv2_gc_compaction_filter_factory",
                        RawCompactionFilterFactory,
                    )
                    .unwrap();
            }
        }
        cf_opts.set_titan_cf_options(&self.titan.build_opts());
        cf_opts
    }
}

cf_config!(WriteCfConfig);

impl Default for WriteCfConfig {
    fn default() -> WriteCfConfig {
        let total_mem = SysQuota::memory_limit_in_bytes();

        // Setting blob_run_mode=read_only effectively disable Titan.
        let titan = TitanCfConfig {
            blob_run_mode: BlobRunMode::ReadOnly,
            ..Default::default()
        };

        WriteCfConfig {
            block_size: ReadableSize::kb(64),
            block_cache_size: memory_limit_for_cf(false, CF_WRITE, total_mem),
            disable_block_cache: false,
            cache_index_and_filter_blocks: true,
            pin_l0_filter_and_index_blocks: true,
            use_bloom_filter: true,
            optimize_filters_for_hits: false,
            whole_key_filtering: false,
            bloom_filter_bits_per_key: 10,
            block_based_bloom_filter: false,
            read_amp_bytes_per_bit: 0,
            compression_per_level: [
                DBCompressionType::No,
                DBCompressionType::No,
                DBCompressionType::Lz4,
                DBCompressionType::Lz4,
                DBCompressionType::Lz4,
                DBCompressionType::Zstd,
                DBCompressionType::Zstd,
            ],
            write_buffer_size: ReadableSize::mb(128),
            max_write_buffer_number: 5,
            min_write_buffer_number_to_merge: 1,
            max_bytes_for_level_base: ReadableSize::mb(512),
            target_file_size_base: ReadableSize::mb(8),
            level0_file_num_compaction_trigger: 4,
            level0_slowdown_writes_trigger: None,
            level0_stop_writes_trigger: None,
            max_compaction_bytes: ReadableSize::gb(2),
            compaction_pri: CompactionPriority::MinOverlappingRatio,
            dynamic_level_bytes: true,
            num_levels: 7,
            max_bytes_for_level_multiplier: 10,
            compaction_style: DBCompactionStyle::Level,
            disable_auto_compactions: false,
            disable_write_stall: false,
            soft_pending_compaction_bytes_limit: None,
            hard_pending_compaction_bytes_limit: None,
            force_consistency_checks: false,
            prop_size_index_distance: DEFAULT_PROP_SIZE_INDEX_DISTANCE,
            prop_keys_index_distance: DEFAULT_PROP_KEYS_INDEX_DISTANCE,
            enable_doubly_skiplist: true,
            enable_compaction_guard: true,
            compaction_guard_min_output_file_size: ReadableSize::mb(8),
            compaction_guard_max_output_file_size: ReadableSize::mb(128),
            bottommost_level_compression: DBCompressionType::Zstd,
            bottommost_zstd_compression_dict_size: 0,
            bottommost_zstd_compression_sample_size: 0,
            prepopulate_block_cache: PrepopulateBlockCache::Disabled,
            format_version: 2,
            checksum: ChecksumType::CRC32c,
            titan,
        }
    }
}

impl WriteCfConfig {
    pub fn build_opt(
        &self,
        cache: &Option<Cache>,
        region_info_accessor: Option<&RegionInfoAccessor>,
    ) -> RocksCfOptions {
        let mut cf_opts = build_cf_opt!(self, CF_WRITE, cache, region_info_accessor);
        // Prefix extractor(trim the timestamp at tail) for write cf.
        cf_opts
            .set_prefix_extractor(
                "FixedSuffixSliceTransform",
                FixedSuffixSliceTransform::new(8),
            )
            .unwrap();
        // Create prefix bloom filter for memtable.
        cf_opts.set_memtable_prefix_bloom_size_ratio(0.1);
        // Collects user defined properties.
        cf_opts.add_table_properties_collector_factory(
            "tikv.mvcc-properties-collector",
            MvccPropertiesCollectorFactory::default(),
        );
        let f = RangePropertiesCollectorFactory {
            prop_size_index_distance: self.prop_size_index_distance,
            prop_keys_index_distance: self.prop_keys_index_distance,
        };
        cf_opts.add_table_properties_collector_factory("tikv.range-properties-collector", f);
        cf_opts
            .set_compaction_filter_factory(
                "write_compaction_filter_factory",
                WriteCompactionFilterFactory,
            )
            .unwrap();
        cf_opts.set_titan_cf_options(&self.titan.build_opts());
        cf_opts
    }
}

cf_config!(LockCfConfig);

impl Default for LockCfConfig {
    fn default() -> LockCfConfig {
        let total_mem = SysQuota::memory_limit_in_bytes();

        // Setting blob_run_mode=read_only effectively disable Titan.
        let titan = TitanCfConfig {
            blob_run_mode: BlobRunMode::ReadOnly,
            ..Default::default()
        };

        LockCfConfig {
            block_size: ReadableSize::kb(16),
            block_cache_size: memory_limit_for_cf(false, CF_LOCK, total_mem),
            disable_block_cache: false,
            cache_index_and_filter_blocks: true,
            pin_l0_filter_and_index_blocks: true,
            use_bloom_filter: true,
            optimize_filters_for_hits: false,
            whole_key_filtering: true,
            bloom_filter_bits_per_key: 10,
            block_based_bloom_filter: false,
            read_amp_bytes_per_bit: 0,
            compression_per_level: [DBCompressionType::No; 7],
            write_buffer_size: ReadableSize::mb(32),
            max_write_buffer_number: 5,
            min_write_buffer_number_to_merge: 1,
            max_bytes_for_level_base: ReadableSize::mb(128),
            target_file_size_base: ReadableSize::mb(8),
            level0_file_num_compaction_trigger: 1,
            level0_slowdown_writes_trigger: None,
            level0_stop_writes_trigger: None,
            max_compaction_bytes: ReadableSize::gb(2),
            compaction_pri: CompactionPriority::ByCompensatedSize,
            dynamic_level_bytes: true,
            num_levels: 7,
            max_bytes_for_level_multiplier: 10,
            compaction_style: DBCompactionStyle::Level,
            disable_auto_compactions: false,
            disable_write_stall: false,
            soft_pending_compaction_bytes_limit: None,
            hard_pending_compaction_bytes_limit: None,
            force_consistency_checks: false,
            prop_size_index_distance: DEFAULT_PROP_SIZE_INDEX_DISTANCE,
            prop_keys_index_distance: DEFAULT_PROP_KEYS_INDEX_DISTANCE,
            enable_doubly_skiplist: true,
            enable_compaction_guard: false,
            compaction_guard_min_output_file_size: ReadableSize::mb(8),
            compaction_guard_max_output_file_size: ReadableSize::mb(128),
            bottommost_level_compression: DBCompressionType::Disable,
            bottommost_zstd_compression_dict_size: 0,
            bottommost_zstd_compression_sample_size: 0,
            prepopulate_block_cache: PrepopulateBlockCache::Disabled,
            format_version: 2,
            checksum: ChecksumType::CRC32c,
            titan,
        }
    }
}

impl LockCfConfig {
    pub fn build_opt(&self, cache: &Option<Cache>) -> RocksCfOptions {
        let no_region_info_accessor: Option<&RegionInfoAccessor> = None;
        let mut cf_opts = build_cf_opt!(self, CF_LOCK, cache, no_region_info_accessor);
        cf_opts
            .set_prefix_extractor("NoopSliceTransform", NoopSliceTransform)
            .unwrap();
        let f = RangePropertiesCollectorFactory {
            prop_size_index_distance: self.prop_size_index_distance,
            prop_keys_index_distance: self.prop_keys_index_distance,
        };
        cf_opts.add_table_properties_collector_factory("tikv.range-properties-collector", f);
        cf_opts.set_memtable_prefix_bloom_size_ratio(0.1);
        cf_opts.set_titan_cf_options(&self.titan.build_opts());
        cf_opts
    }
}

cf_config!(RaftCfConfig);

impl Default for RaftCfConfig {
    fn default() -> RaftCfConfig {
        // Setting blob_run_mode=read_only effectively disable Titan.
        let titan = TitanCfConfig {
            blob_run_mode: BlobRunMode::ReadOnly,
            ..Default::default()
        };
        RaftCfConfig {
            block_size: ReadableSize::kb(16),
            block_cache_size: ReadableSize::mb(128),
            disable_block_cache: false,
            cache_index_and_filter_blocks: true,
            pin_l0_filter_and_index_blocks: true,
            use_bloom_filter: true,
            optimize_filters_for_hits: true,
            whole_key_filtering: true,
            bloom_filter_bits_per_key: 10,
            block_based_bloom_filter: false,
            read_amp_bytes_per_bit: 0,
            compression_per_level: [DBCompressionType::No; 7],
            write_buffer_size: ReadableSize::mb(128),
            max_write_buffer_number: 5,
            min_write_buffer_number_to_merge: 1,
            max_bytes_for_level_base: ReadableSize::mb(128),
            target_file_size_base: ReadableSize::mb(8),
            level0_file_num_compaction_trigger: 1,
            level0_slowdown_writes_trigger: None,
            level0_stop_writes_trigger: None,
            max_compaction_bytes: ReadableSize::gb(2),
            compaction_pri: CompactionPriority::ByCompensatedSize,
            dynamic_level_bytes: true,
            num_levels: 7,
            max_bytes_for_level_multiplier: 10,
            compaction_style: DBCompactionStyle::Level,
            disable_auto_compactions: false,
            disable_write_stall: false,
            soft_pending_compaction_bytes_limit: None,
            hard_pending_compaction_bytes_limit: None,
            force_consistency_checks: false,
            prop_size_index_distance: DEFAULT_PROP_SIZE_INDEX_DISTANCE,
            prop_keys_index_distance: DEFAULT_PROP_KEYS_INDEX_DISTANCE,
            enable_doubly_skiplist: true,
            enable_compaction_guard: false,
            compaction_guard_min_output_file_size: ReadableSize::mb(8),
            compaction_guard_max_output_file_size: ReadableSize::mb(128),
            bottommost_level_compression: DBCompressionType::Disable,
            bottommost_zstd_compression_dict_size: 0,
            bottommost_zstd_compression_sample_size: 0,
            prepopulate_block_cache: PrepopulateBlockCache::Disabled,
            format_version: 2,
            checksum: ChecksumType::CRC32c,
            titan,
        }
    }
}

impl RaftCfConfig {
    pub fn build_opt(&self, cache: &Option<Cache>) -> RocksCfOptions {
        let no_region_info_accessor: Option<&RegionInfoAccessor> = None;
        let mut cf_opts = build_cf_opt!(self, CF_RAFT, cache, no_region_info_accessor);
        cf_opts
            .set_prefix_extractor("NoopSliceTransform", NoopSliceTransform)
            .unwrap();
        cf_opts.set_memtable_prefix_bloom_size_ratio(0.1);
        cf_opts.set_titan_cf_options(&self.titan.build_opts());
        cf_opts
    }
}

#[derive(Clone, Serialize, Deserialize, PartialEq, Debug)]
#[serde(default)]
#[serde(rename_all = "kebab-case")]
// Note that Titan is still an experimental feature. Once enabled, it can't fall
// back. Forced fallback may result in data loss.
pub struct TitanDbConfig {
    pub enabled: bool,
    pub dirname: String,
    pub disable_gc: bool,
    pub max_background_gc: i32,
    // The value of this field will be truncated to seconds.
    pub purge_obsolete_files_period: ReadableDuration,
}

impl Default for TitanDbConfig {
    fn default() -> Self {
        Self {
            enabled: false,
            dirname: "".to_owned(),
            disable_gc: false,
            max_background_gc: 4,
            purge_obsolete_files_period: ReadableDuration::secs(10),
        }
    }
}

impl TitanDbConfig {
    fn build_opts(&self) -> RocksTitanDbOptions {
        let mut opts = RocksTitanDbOptions::new();
        opts.set_dirname(&self.dirname);
        opts.set_disable_background_gc(self.disable_gc);
        opts.set_max_background_gc(self.max_background_gc);
        opts.set_purge_obsolete_files_period(self.purge_obsolete_files_period.as_secs() as usize);
        opts
    }

    fn validate(&self) -> Result<(), Box<dyn Error>> {
        Ok(())
    }
}

#[derive(Clone, Serialize, Deserialize, PartialEq, Debug, OnlineConfig)]
#[serde(default)]
#[serde(rename_all = "kebab-case")]
pub struct DbConfig {
    #[online_config(skip)]
    pub info_log_level: RocksLogLevel,
    #[serde(with = "rocks_config::recovery_mode_serde")]
    #[online_config(skip)]
    pub wal_recovery_mode: DBRecoveryMode,
    #[online_config(skip)]
    pub wal_dir: String,
    #[online_config(skip)]
    pub wal_ttl_seconds: u64,
    #[online_config(skip)]
    pub wal_size_limit: ReadableSize,
    pub max_total_wal_size: ReadableSize,
    pub max_background_jobs: i32,
    pub max_background_flushes: i32,
    #[online_config(skip)]
    pub max_manifest_file_size: ReadableSize,
    #[online_config(skip)]
    pub create_if_missing: bool,
    pub max_open_files: i32,
    #[online_config(skip)]
    pub enable_statistics: bool,
    #[online_config(skip)]
    pub stats_dump_period: ReadableDuration,
    pub compaction_readahead_size: ReadableSize,
    #[online_config(skip)]
    pub info_log_max_size: ReadableSize,
    #[online_config(skip)]
    pub info_log_roll_time: ReadableDuration,
    #[online_config(skip)]
    pub info_log_keep_log_file_num: u64,
    #[online_config(skip)]
    pub info_log_dir: String,
    pub rate_bytes_per_sec: ReadableSize,
    #[online_config(skip)]
    pub rate_limiter_refill_period: ReadableDuration,
    #[serde(with = "rocks_config::rate_limiter_mode_serde")]
    #[online_config(skip)]
    pub rate_limiter_mode: DBRateLimiterMode,
    // deprecated. use rate_limiter_auto_tuned.
    #[online_config(skip)]
    #[doc(hidden)]
    #[serde(skip_serializing)]
    pub auto_tuned: Option<bool>,
    pub rate_limiter_auto_tuned: bool,
    pub bytes_per_sync: ReadableSize,
    pub wal_bytes_per_sync: ReadableSize,
    #[online_config(skip)]
    pub max_sub_compactions: u32,
    pub writable_file_max_buffer_size: ReadableSize,
    #[online_config(skip)]
    pub use_direct_io_for_flush_and_compaction: bool,
    #[online_config(skip)]
    pub enable_pipelined_write: bool,
    // deprecated. TiKV will use a new write mode when set `enable_pipelined_write` false and fall
    // back to write mode in 3.0 when set `enable_pipelined_write` true. The code of
    // multi-batch-write in RocksDB has been removed.
    #[online_config(skip)]
    #[serde(skip_serializing)]
    pub enable_multi_batch_write: bool,
    #[online_config(skip)]
    pub enable_unordered_write: bool,
    #[online_config(submodule)]
    pub defaultcf: DefaultCfConfig,
    #[online_config(submodule)]
    pub writecf: WriteCfConfig,
    #[online_config(submodule)]
    pub lockcf: LockCfConfig,
    #[online_config(submodule)]
    pub raftcf: RaftCfConfig,
    #[online_config(skip)]
    pub titan: TitanDbConfig,
}

impl Default for DbConfig {
    fn default() -> DbConfig {
        let bg_job_limits = get_background_job_limits(&KVDB_DEFAULT_BACKGROUND_JOB_LIMITS);
        let titan_config = TitanDbConfig {
            max_background_gc: bg_job_limits.max_titan_background_gc as i32,
            ..Default::default()
        };
        DbConfig {
            wal_recovery_mode: DBRecoveryMode::PointInTime,
            wal_dir: "".to_owned(),
            wal_ttl_seconds: 0,
            wal_size_limit: ReadableSize::kb(0),
            max_total_wal_size: ReadableSize::gb(4),
            max_background_jobs: bg_job_limits.max_background_jobs as i32,
            max_background_flushes: bg_job_limits.max_background_flushes as i32,
            max_manifest_file_size: ReadableSize::mb(128),
            create_if_missing: true,
            max_open_files: 40960,
            enable_statistics: true,
            stats_dump_period: ReadableDuration::minutes(10),
            compaction_readahead_size: ReadableSize::kb(0),
            info_log_max_size: ReadableSize::gb(1),
            info_log_roll_time: ReadableDuration::secs(0),
            info_log_keep_log_file_num: 10,
            info_log_dir: "".to_owned(),
            info_log_level: RocksLogLevel::Info,
            rate_bytes_per_sec: ReadableSize::gb(10),
            rate_limiter_refill_period: ReadableDuration::millis(100),
            rate_limiter_mode: DBRateLimiterMode::WriteOnly,
            auto_tuned: None, // deprecated
            rate_limiter_auto_tuned: true,
            bytes_per_sync: ReadableSize::mb(1),
            wal_bytes_per_sync: ReadableSize::kb(512),
            max_sub_compactions: bg_job_limits.max_sub_compactions as u32,
            writable_file_max_buffer_size: ReadableSize::mb(1),
            use_direct_io_for_flush_and_compaction: false,
            enable_pipelined_write: false,
            enable_multi_batch_write: true, // deprecated
            enable_unordered_write: false,
            defaultcf: DefaultCfConfig::default(),
            writecf: WriteCfConfig::default(),
            lockcf: LockCfConfig::default(),
            raftcf: RaftCfConfig::default(),
            titan: titan_config,
        }
    }
}

impl DbConfig {
    pub fn build_opt(&self) -> RocksDbOptions {
        let mut opts = RocksDbOptions::default();
        opts.set_wal_recovery_mode(self.wal_recovery_mode);
        if !self.wal_dir.is_empty() {
            opts.set_wal_dir(&self.wal_dir);
        }
        opts.set_wal_ttl_seconds(self.wal_ttl_seconds);
        opts.set_wal_size_limit_mb(self.wal_size_limit.as_mb());
        opts.set_max_total_wal_size(self.max_total_wal_size.0);
        opts.set_max_background_jobs(self.max_background_jobs);
        // RocksDB will cap flush and compaction threads to at least one
        opts.set_max_background_flushes(self.max_background_flushes);
        opts.set_max_background_compactions(self.max_background_jobs - self.max_background_flushes);
        opts.set_max_manifest_file_size(self.max_manifest_file_size.0);
        opts.create_if_missing(self.create_if_missing);
        opts.set_max_open_files(self.max_open_files);
        opts.enable_statistics(self.enable_statistics);
        opts.set_stats_dump_period_sec(self.stats_dump_period.as_secs() as usize);
        opts.set_compaction_readahead_size(self.compaction_readahead_size.0);
        opts.set_max_log_file_size(self.info_log_max_size.0);
        opts.set_log_file_time_to_roll(self.info_log_roll_time.as_secs());
        opts.set_keep_log_file_num(self.info_log_keep_log_file_num);
        if self.rate_bytes_per_sec.0 > 0 {
            if self.rate_limiter_auto_tuned {
                opts.set_writeampbasedratelimiter_with_auto_tuned(
                    self.rate_bytes_per_sec.0 as i64,
                    (self.rate_limiter_refill_period.as_millis() * 1000) as i64,
                    self.rate_limiter_mode,
                    self.rate_limiter_auto_tuned,
                );
            } else {
                opts.set_ratelimiter_with_auto_tuned(
                    self.rate_bytes_per_sec.0 as i64,
                    (self.rate_limiter_refill_period.as_millis() * 1000) as i64,
                    self.rate_limiter_mode,
                    self.rate_limiter_auto_tuned,
                );
            }
        }

        opts.set_bytes_per_sync(self.bytes_per_sync.0 as u64);
        opts.set_wal_bytes_per_sync(self.wal_bytes_per_sync.0 as u64);
        opts.set_max_subcompactions(self.max_sub_compactions);
        opts.set_writable_file_max_buffer_size(self.writable_file_max_buffer_size.0 as i32);
        opts.set_use_direct_io_for_flush_and_compaction(
            self.use_direct_io_for_flush_and_compaction,
        );
        opts.enable_pipelined_write(self.enable_pipelined_write);
        let enable_multi_batch_write = !self.enable_pipelined_write && !self.enable_unordered_write;
        opts.enable_multi_batch_write(enable_multi_batch_write);
        opts.enable_unordered_write(self.enable_unordered_write);
        opts.set_info_log(RocksdbLogger::default());
        opts.set_info_log_level(self.info_log_level.into());
        if self.titan.enabled {
            opts.set_titandb_options(&self.titan.build_opts());
        }
        opts
    }

    pub fn build_cf_opts(
        &self,
        cache: &Option<Cache>,
        region_info_accessor: Option<&RegionInfoAccessor>,
        api_version: ApiVersion,
    ) -> Vec<(&'static str, RocksCfOptions)> {
        vec![
            (
                CF_DEFAULT,
                self.defaultcf
                    .build_opt(cache, region_info_accessor, api_version),
            ),
            (CF_LOCK, self.lockcf.build_opt(cache)),
            (
                CF_WRITE,
                self.writecf.build_opt(cache, region_info_accessor),
            ),
            // TODO: remove CF_RAFT.
            (CF_RAFT, self.raftcf.build_opt(cache)),
        ]
    }

    fn validate(&mut self) -> Result<(), Box<dyn Error>> {
        self.defaultcf.validate()?;
        self.lockcf.validate()?;
        self.writecf.validate()?;
        self.raftcf.validate()?;
        self.titan.validate()?;
        if self.enable_unordered_write {
            if self.titan.enabled {
                return Err("RocksDB.unordered_write does not support Titan".into());
            }
            self.enable_pipelined_write = false;
        }

        // Since the following configuration supports online update, in order to
        // prevent mistakenly inputting too large values, the max limit is made
        // according to the cpu quota * 10. Notice 10 is only an estimate, not an
        // empirical value.
        let limit = SysQuota::cpu_cores_quota() as i32 * 10;
        if self.max_background_jobs <= 0 || self.max_background_jobs > limit {
            return Err(format!(
                "max_background_jobs should be greater than 0 and less than or equal to {:?}",
                limit,
            )
            .into());
        }
        if self.max_sub_compactions == 0
            || self.max_sub_compactions as i32 > self.max_background_jobs
        {
            return Err(format!(
                "max_sub_compactions should be greater than 0 and less than or equal to {:?}",
                self.max_background_jobs,
            )
            .into());
        }
        if self.max_background_flushes <= 0 || self.max_background_flushes > limit {
            return Err(format!(
                "max_background_flushes should be greater than 0 and less than or equal to {:?}",
                limit,
            )
            .into());
        }
        Ok(())
    }

    fn write_into_metrics(&self) {
        write_into_metrics!(self.defaultcf, CF_DEFAULT, CONFIG_ROCKSDB_GAUGE);
        write_into_metrics!(self.lockcf, CF_LOCK, CONFIG_ROCKSDB_GAUGE);
        write_into_metrics!(self.writecf, CF_WRITE, CONFIG_ROCKSDB_GAUGE);
        write_into_metrics!(self.raftcf, CF_RAFT, CONFIG_ROCKSDB_GAUGE);
    }
}

cf_config!(RaftDefaultCfConfig);

impl Default for RaftDefaultCfConfig {
    fn default() -> RaftDefaultCfConfig {
        let total_mem = SysQuota::memory_limit_in_bytes();

        RaftDefaultCfConfig {
            block_size: ReadableSize::kb(64),
            block_cache_size: memory_limit_for_cf(true, CF_DEFAULT, total_mem),
            disable_block_cache: false,
            cache_index_and_filter_blocks: true,
            pin_l0_filter_and_index_blocks: true,
            use_bloom_filter: false,
            optimize_filters_for_hits: true,
            whole_key_filtering: true,
            bloom_filter_bits_per_key: 10,
            block_based_bloom_filter: false,
            read_amp_bytes_per_bit: 0,
            compression_per_level: [
                DBCompressionType::No,
                DBCompressionType::No,
                DBCompressionType::Lz4,
                DBCompressionType::Lz4,
                DBCompressionType::Lz4,
                DBCompressionType::Zstd,
                DBCompressionType::Zstd,
            ],
            write_buffer_size: ReadableSize::mb(128),
            max_write_buffer_number: 5,
            min_write_buffer_number_to_merge: 1,
            max_bytes_for_level_base: ReadableSize::mb(512),
            target_file_size_base: ReadableSize::mb(8),
            level0_file_num_compaction_trigger: 4,
            level0_slowdown_writes_trigger: None,
            level0_stop_writes_trigger: None,
            max_compaction_bytes: ReadableSize::gb(2),
            compaction_pri: CompactionPriority::ByCompensatedSize,
            dynamic_level_bytes: true,
            num_levels: 7,
            max_bytes_for_level_multiplier: 10,
            compaction_style: DBCompactionStyle::Level,
            disable_auto_compactions: false,
            disable_write_stall: false,
            soft_pending_compaction_bytes_limit: None,
            hard_pending_compaction_bytes_limit: None,
            force_consistency_checks: false,
            prop_size_index_distance: DEFAULT_PROP_SIZE_INDEX_DISTANCE,
            prop_keys_index_distance: DEFAULT_PROP_KEYS_INDEX_DISTANCE,
            enable_doubly_skiplist: true,
            enable_compaction_guard: false,
            compaction_guard_min_output_file_size: ReadableSize::mb(8),
            compaction_guard_max_output_file_size: ReadableSize::mb(128),
            bottommost_level_compression: DBCompressionType::Disable,
            bottommost_zstd_compression_dict_size: 0,
            bottommost_zstd_compression_sample_size: 0,
            prepopulate_block_cache: PrepopulateBlockCache::Disabled,
            format_version: 2,
            checksum: ChecksumType::CRC32c,
            titan: TitanCfConfig::default(),
        }
    }
}

impl RaftDefaultCfConfig {
    pub fn build_opt(&self, cache: &Option<Cache>) -> RocksCfOptions {
        let no_region_info_accessor: Option<&RegionInfoAccessor> = None;
        let mut cf_opts = build_cf_opt!(self, CF_DEFAULT, cache, no_region_info_accessor);
        let f = FixedPrefixSliceTransform::new(region_raft_prefix_len());
        cf_opts
            .set_memtable_insert_hint_prefix_extractor("RaftPrefixSliceTransform", f)
            .unwrap();
        cf_opts.set_titan_cf_options(&self.titan.build_opts());
        cf_opts
    }
}

// RocksDB Env associate thread pools of multiple instances from the same
// process. When construct Options, options.env is set to same singleton
// Env::Default() object. So total max_background_jobs =
// max(rocksdb.max_background_jobs, raftdb.max_background_jobs)
// But each instance will limit their background jobs according to their own
// max_background_jobs
#[derive(Clone, Serialize, Deserialize, PartialEq, Debug, OnlineConfig)]
#[serde(default)]
#[serde(rename_all = "kebab-case")]
pub struct RaftDbConfig {
    #[serde(with = "rocks_config::recovery_mode_serde")]
    #[online_config(skip)]
    pub wal_recovery_mode: DBRecoveryMode,
    #[online_config(skip)]
    pub wal_dir: String,
    #[online_config(skip)]
    pub wal_ttl_seconds: u64,
    #[online_config(skip)]
    pub wal_size_limit: ReadableSize,
    pub max_total_wal_size: ReadableSize,
    pub max_background_jobs: i32,
    pub max_background_flushes: i32,
    #[online_config(skip)]
    pub max_manifest_file_size: ReadableSize,
    #[online_config(skip)]
    pub create_if_missing: bool,
    pub max_open_files: i32,
    #[online_config(skip)]
    pub enable_statistics: bool,
    #[online_config(skip)]
    pub stats_dump_period: ReadableDuration,
    pub compaction_readahead_size: ReadableSize,
    #[online_config(skip)]
    pub info_log_max_size: ReadableSize,
    #[online_config(skip)]
    pub info_log_roll_time: ReadableDuration,
    #[online_config(skip)]
    pub info_log_keep_log_file_num: u64,
    #[online_config(skip)]
    pub info_log_dir: String,
    #[online_config(skip)]
    pub info_log_level: RocksLogLevel,
    pub max_sub_compactions: u32,
    pub writable_file_max_buffer_size: ReadableSize,
    #[online_config(skip)]
    pub use_direct_io_for_flush_and_compaction: bool,
    #[online_config(skip)]
    pub enable_pipelined_write: bool,
    #[online_config(skip)]
    pub enable_unordered_write: bool,
    #[online_config(skip)]
    pub allow_concurrent_memtable_write: bool,
    pub bytes_per_sync: ReadableSize,
    pub wal_bytes_per_sync: ReadableSize,
    #[online_config(submodule)]
    pub defaultcf: RaftDefaultCfConfig,
    #[online_config(skip)]
    pub titan: TitanDbConfig,
}

impl Default for RaftDbConfig {
    fn default() -> RaftDbConfig {
        let bg_job_limits = get_background_job_limits(&RAFTDB_DEFAULT_BACKGROUND_JOB_LIMITS);
        let titan_config = TitanDbConfig {
            max_background_gc: bg_job_limits.max_titan_background_gc as i32,
            ..Default::default()
        };
        RaftDbConfig {
            wal_recovery_mode: DBRecoveryMode::PointInTime,
            wal_dir: "".to_owned(),
            wal_ttl_seconds: 0,
            wal_size_limit: ReadableSize::kb(0),
            max_total_wal_size: ReadableSize::gb(4),
            max_background_jobs: bg_job_limits.max_background_jobs as i32,
            max_background_flushes: bg_job_limits.max_background_flushes as i32,
            max_manifest_file_size: ReadableSize::mb(20),
            create_if_missing: true,
            max_open_files: 40960,
            enable_statistics: true,
            stats_dump_period: ReadableDuration::minutes(10),
            compaction_readahead_size: ReadableSize::kb(0),
            info_log_max_size: ReadableSize::gb(1),
            info_log_roll_time: ReadableDuration::secs(0),
            info_log_keep_log_file_num: 10,
            info_log_dir: "".to_owned(),
            info_log_level: RocksLogLevel::Info,
            max_sub_compactions: bg_job_limits.max_sub_compactions as u32,
            writable_file_max_buffer_size: ReadableSize::mb(1),
            use_direct_io_for_flush_and_compaction: false,
            enable_pipelined_write: true,
            enable_unordered_write: false,
            allow_concurrent_memtable_write: true,
            bytes_per_sync: ReadableSize::mb(1),
            wal_bytes_per_sync: ReadableSize::kb(512),
            defaultcf: RaftDefaultCfConfig::default(),
            titan: titan_config,
        }
    }
}

impl RaftDbConfig {
    pub fn build_opt(&self) -> RocksDbOptions {
        let mut opts = RocksDbOptions::default();
        opts.set_wal_recovery_mode(self.wal_recovery_mode);
        if !self.wal_dir.is_empty() {
            opts.set_wal_dir(&self.wal_dir);
        }
        opts.set_wal_ttl_seconds(self.wal_ttl_seconds);
        opts.set_wal_size_limit_mb(self.wal_size_limit.as_mb());
        opts.set_max_background_jobs(self.max_background_jobs);
        opts.set_max_background_flushes(self.max_background_flushes);
        opts.set_max_background_compactions(self.max_background_jobs - self.max_background_flushes);
        opts.set_max_total_wal_size(self.max_total_wal_size.0);
        opts.set_max_manifest_file_size(self.max_manifest_file_size.0);
        opts.create_if_missing(self.create_if_missing);
        opts.set_max_open_files(self.max_open_files);
        opts.enable_statistics(self.enable_statistics);
        opts.set_stats_dump_period_sec(self.stats_dump_period.as_secs() as usize);
        opts.set_compaction_readahead_size(self.compaction_readahead_size.0);
        opts.set_max_log_file_size(self.info_log_max_size.0);
        opts.set_log_file_time_to_roll(self.info_log_roll_time.as_secs());
        opts.set_keep_log_file_num(self.info_log_keep_log_file_num);
        opts.set_info_log(RaftDbLogger::default());
        opts.set_info_log_level(self.info_log_level.into());
        opts.set_max_subcompactions(self.max_sub_compactions);
        opts.set_writable_file_max_buffer_size(self.writable_file_max_buffer_size.0 as i32);
        opts.set_use_direct_io_for_flush_and_compaction(
            self.use_direct_io_for_flush_and_compaction,
        );
        opts.enable_pipelined_write(self.enable_pipelined_write);
        opts.enable_unordered_write(self.enable_unordered_write);
        opts.allow_concurrent_memtable_write(self.allow_concurrent_memtable_write);
        opts.add_event_listener(RocksEventListener::new("raft", None));
        opts.set_bytes_per_sync(self.bytes_per_sync.0 as u64);
        opts.set_wal_bytes_per_sync(self.wal_bytes_per_sync.0 as u64);
        // TODO maybe create a new env for raft engine
        if self.titan.enabled {
            opts.set_titandb_options(&self.titan.build_opts());
        }

        opts
    }

    pub fn build_cf_opts(&self, cache: &Option<Cache>) -> Vec<(&'static str, RocksCfOptions)> {
        vec![(CF_DEFAULT, self.defaultcf.build_opt(cache))]
    }

    fn validate(&mut self) -> Result<(), Box<dyn Error>> {
        self.defaultcf.validate()?;
        if self.enable_unordered_write {
            if self.titan.enabled {
                return Err("raftdb: unordered_write is not compatible with Titan".into());
            }
            if self.enable_pipelined_write {
                return Err(
                    "raftdb: pipelined_write is not compatible with unordered_write".into(),
                );
            }
        }
        Ok(())
    }
}

#[derive(Clone, Serialize, Deserialize, Debug, PartialEq)]
#[serde(default, rename_all = "kebab-case")]
pub struct RaftEngineConfig {
    pub enable: bool,
    #[serde(flatten)]
    config: RawRaftEngineConfig,
}

impl Default for RaftEngineConfig {
    fn default() -> Self {
        Self {
            enable: true,
            config: RawRaftEngineConfig::default(),
        }
    }
}

impl RaftEngineConfig {
    fn validate(&mut self) -> Result<(), Box<dyn Error>> {
        self.config.sanitize().map_err(Box::new)?;
        if self.config.memory_limit.is_none() {
            let total_mem = SysQuota::memory_limit_in_bytes() as f64;
            let memory_limit = total_mem * RAFT_ENGINE_MEMORY_LIMIT_RATE;
            self.config.memory_limit = Some(RaftEngineReadableSize(memory_limit as u64));
        }
        Ok(())
    }

    pub fn config(&self) -> RawRaftEngineConfig {
        self.config.clone()
    }

    pub fn mut_config(&mut self) -> &mut RawRaftEngineConfig {
        &mut self.config
    }
}

#[derive(Clone, Copy, Debug)]
pub enum DbType {
    Kv,
    Raft,
}

pub struct DbConfigManger<T: TabletAccessor<RocksEngine>> {
    tablet_accessor: Arc<T>,
    db_type: DbType,
    shared_block_cache: bool,
}

impl<T: TabletAccessor<RocksEngine>> DbConfigManger<T> {
    pub fn new(tablet_accessor: Arc<T>, db_type: DbType, shared_block_cache: bool) -> Self {
        DbConfigManger {
            tablet_accessor,
            db_type,
            shared_block_cache,
        }
    }

    fn set_db_config(&self, opts: &[(&str, &str)]) -> Result<(), Box<dyn Error>> {
        let mut error_collector = TabletErrorCollector::new();
        self.tablet_accessor
            .for_each_opened_tablet(&mut |region_id, suffix, db: &RocksEngine| {
                error_collector.add_result(region_id, suffix, db.set_db_options(opts));
            });
        error_collector.take_result()
    }

    fn set_cf_config(&self, cf: &str, opts: &[(&str, &str)]) -> Result<(), Box<dyn Error>> {
        let mut error_collector = TabletErrorCollector::new();
        self.validate_cf(cf)?;
        self.tablet_accessor
            .for_each_opened_tablet(&mut |region_id, suffix, db: &RocksEngine| {
                error_collector.add_result(region_id, suffix, db.set_options_cf(cf, opts));
            });
        error_collector.take_result()?;

        // Write config to metric
        for (cfg_name, cfg_value) in opts {
            let cfg_value = match cfg_value {
                v if *v == "true" => Ok(1f64),
                v if *v == "false" => Ok(0f64),
                v => v.parse::<f64>(),
            };
            if let Ok(v) = cfg_value {
                CONFIG_ROCKSDB_GAUGE
                    .with_label_values(&[cf, cfg_name])
                    .set(v);
            }
        }
        Ok(())
    }

    fn set_block_cache_size(&self, cf: &str, size: ReadableSize) -> Result<(), Box<dyn Error>> {
        self.validate_cf(cf)?;
        if self.shared_block_cache {
            return Err("shared block cache is enabled, change cache size through \
                 block-cache.capacity in storage module instead"
                .into());
        }
        // for multi-rocks, shared block cache has to be enabled and thus should
        // shortcut in the above if statement.
        assert!(self.tablet_accessor.is_single_engine());
        let mut error_collector = TabletErrorCollector::new();
        self.tablet_accessor
            .for_each_opened_tablet(&mut |region_id, suffix, db: &RocksEngine| {
                let r = db
                    .get_options_cf(cf)
                    .and_then(|opt| opt.set_block_cache_capacity(size.0));
                if r.is_err() {
                    error_collector.add_result(region_id, suffix, r);
                }
            });
        // Write config to metric
        CONFIG_ROCKSDB_GAUGE
            .with_label_values(&[cf, "block_cache_size"])
            .set(size.0 as f64);
        error_collector.take_result()
    }

    fn set_rate_bytes_per_sec(&self, rate_bytes_per_sec: i64) -> Result<(), Box<dyn Error>> {
        let mut error_collector = TabletErrorCollector::new();
        self.tablet_accessor
            .for_each_opened_tablet(&mut |region_id, suffix, db: &RocksEngine| {
                let mut opt = db.get_db_options();
                let r = opt.set_rate_bytes_per_sec(rate_bytes_per_sec);
                if r.is_err() {
                    error_collector.add_result(region_id, suffix, r);
                }
            });
        error_collector.take_result()
    }

    fn set_rate_limiter_auto_tuned(
        &self,
        rate_limiter_auto_tuned: bool,
    ) -> Result<(), Box<dyn Error>> {
        let mut error_collector = TabletErrorCollector::new();
        self.tablet_accessor
            .for_each_opened_tablet(&mut |region_id, suffix, db: &RocksEngine| {
                let mut opt = db.get_db_options();
                let r = opt.set_rate_limiter_auto_tuned(rate_limiter_auto_tuned);
                if r.is_err() {
                    error_collector.add_result(region_id, suffix, r);
                } else {
                    // double check the new state
                    let new_auto_tuned = opt.get_rate_limiter_auto_tuned();
                    if new_auto_tuned.is_none()
                        || new_auto_tuned.unwrap() != rate_limiter_auto_tuned
                    {
                        error_collector.add_result(
                            region_id,
                            suffix,
                            Err(engine_traits::Status::with_error(
                                engine_traits::Code::IoError,
                                "fail to set rate_limiter_auto_tuned",
                            )
                            .into()),
                        );
                    }
                }
            });

        error_collector.take_result()
    }

    fn set_max_background_jobs(&self, max_background_jobs: i32) -> Result<(), Box<dyn Error>> {
        self.set_db_config(&[("max_background_jobs", &max_background_jobs.to_string())])?;
        Ok(())
    }

    fn set_max_background_flushes(
        &self,
        max_background_flushes: i32,
    ) -> Result<(), Box<dyn Error>> {
        self.set_db_config(&[(
            "max_background_flushes",
            &max_background_flushes.to_string(),
        )])?;
        Ok(())
    }

    fn set_max_subcompactions(&self, max_subcompactions: u32) -> Result<(), Box<dyn Error>> {
        self.set_db_config(&[("max_subcompactions", &max_subcompactions.to_string())])?;
        Ok(())
    }

    fn validate_cf(&self, cf: &str) -> Result<(), Box<dyn Error>> {
        match (self.db_type, cf) {
            (DbType::Kv, CF_DEFAULT)
            | (DbType::Kv, CF_WRITE)
            | (DbType::Kv, CF_LOCK)
            | (DbType::Kv, CF_RAFT)
            | (DbType::Raft, CF_DEFAULT) => Ok(()),
            _ => Err(format!("invalid cf {:?} for db {:?}", cf, self.db_type).into()),
        }
    }
}

impl<T: TabletAccessor<RocksEngine> + Send + Sync> ConfigManager for DbConfigManger<T> {
    fn dispatch(&mut self, change: ConfigChange) -> Result<(), Box<dyn Error>> {
        let change_str = format!("{:?}", change);
        let mut change: Vec<(String, ConfigValue)> = change.into_iter().collect();
        let cf_config = change.drain_filter(|(name, _)| name.ends_with("cf"));
        for (cf_name, cf_change) in cf_config {
            if let ConfigValue::Module(mut cf_change) = cf_change {
                // defaultcf -> default
                let cf_name = &cf_name[..(cf_name.len() - 2)];
                if let Some(v) = cf_change.remove("block_cache_size") {
                    // currently we can't modify block_cache_size via set_options_cf
                    self.set_block_cache_size(cf_name, v.into())?;
                }
                if let Some(ConfigValue::Module(titan_change)) = cf_change.remove("titan") {
                    for (name, value) in titan_change {
                        cf_change.insert(name, value);
                    }
                }
                if !cf_change.is_empty() {
                    let cf_change = config_value_to_string(cf_change.into_iter().collect());
                    let cf_change_slice = config_to_slice(&cf_change);
                    self.set_cf_config(cf_name, &cf_change_slice)?;
                }
            }
        }

        if let Some(rate_bytes_config) = change
            .drain_filter(|(name, _)| name == "rate_bytes_per_sec")
            .next()
        {
            let rate_bytes_per_sec: ReadableSize = rate_bytes_config.1.into();
            self.set_rate_bytes_per_sec(rate_bytes_per_sec.0 as i64)?;
        }

        if let Some(rate_bytes_config) = change
            .drain_filter(|(name, _)| name == "rate_limiter_auto_tuned")
            .next()
        {
            let rate_limiter_auto_tuned: bool = rate_bytes_config.1.into();
            self.set_rate_limiter_auto_tuned(rate_limiter_auto_tuned)?;
        }

        if let Some(background_jobs_config) = change
            .drain_filter(|(name, _)| name == "max_background_jobs")
            .next()
        {
            let max_background_jobs = background_jobs_config.1.into();
            self.set_max_background_jobs(max_background_jobs)?;
        }

        if let Some(background_subcompactions_config) = change
            .drain_filter(|(name, _)| name == "max_sub_compactions")
            .next()
        {
            let max_subcompactions = background_subcompactions_config.1.into();
            self.set_max_subcompactions(max_subcompactions)?;
        }

        if let Some(background_flushes_config) = change
            .drain_filter(|(name, _)| name == "max_background_flushes")
            .next()
        {
            let max_background_flushes = background_flushes_config.1.into();
            self.set_max_background_flushes(max_background_flushes)?;
        }

        if !change.is_empty() {
            let change = config_value_to_string(change);
            let change_slice = config_to_slice(&change);
            self.set_db_config(&change_slice)?;
        }
        info!(
            "rocksdb config changed";
            "db" => ?self.db_type,
            "change" => change_str
        );
        Ok(())
    }
}

fn config_to_slice(config_change: &[(String, String)]) -> Vec<(&str, &str)> {
    config_change
        .iter()
        .map(|(name, value)| (name.as_str(), value.as_str()))
        .collect()
}

// Convert `ConfigValue` to formatted String that can pass to
// `DB::set_db_options`
fn config_value_to_string(config_change: Vec<(String, ConfigValue)>) -> Vec<(String, String)> {
    config_change
        .into_iter()
        .filter_map(|(name, value)| {
            let v = match value {
                d @ ConfigValue::Duration(_) => {
                    let d: ReadableDuration = d.into();
                    Some(d.as_secs().to_string())
                }
                s @ ConfigValue::Size(_) => {
                    let s: ReadableSize = s.into();
                    Some(s.0.to_string())
                }
                ConfigValue::Module(_) => unreachable!(),
                v => Some(format!("{}", v)),
            };
            v.map(|v| (name, v))
        })
        .collect()
}

#[derive(Clone, Serialize, Deserialize, PartialEq, Debug)]
#[serde(default)]
#[serde(rename_all = "kebab-case")]
pub struct MetricConfig {
    pub job: String,

    // Push is deprecated.
    #[doc(hidden)]
    #[serde(skip_serializing)]
    pub interval: ReadableDuration,

    #[doc(hidden)]
    #[serde(skip_serializing)]
    pub address: String,
}

impl Default for MetricConfig {
    fn default() -> MetricConfig {
        MetricConfig {
            interval: ReadableDuration::secs(15),
            address: "".to_owned(),
            job: "tikv".to_owned(),
        }
    }
}
#[derive(Clone, Copy, Serialize, Deserialize, PartialEq, Debug, OnlineConfig)]
#[serde(default)]
#[serde(rename_all = "kebab-case")]
pub struct UnifiedReadPoolConfig {
    #[online_config(skip)]
    pub min_thread_count: usize,
    pub max_thread_count: usize,
    #[online_config(skip)]
    pub stack_size: ReadableSize,
    #[online_config(skip)]
    pub max_tasks_per_worker: usize,
    pub auto_adjust_pool_size: bool,
    // FIXME: Add more configs when they are effective in yatp
}

impl UnifiedReadPoolConfig {
    fn validate(&self) -> Result<(), Box<dyn Error>> {
        if self.min_thread_count == 0 {
            return Err("readpool.unified.min-thread-count should be > 0"
                .to_string()
                .into());
        }
        if self.max_thread_count < self.min_thread_count {
            return Err(
                "readpool.unified.max-thread-count should be >= readpool.unified.min-thread-count"
                    .to_string()
                    .into(),
            );
        }
        let limit = cmp::max(
            UNIFIED_READPOOL_MIN_CONCURRENCY,
            SysQuota::cpu_cores_quota() as usize,
        );
        if self.max_thread_count > limit {
            return Err(format!(
                "readpool.unified.max-thread-count should be smaller than {}",
                limit
            )
            .into());
        }
        if self.stack_size.0 < ReadableSize::mb(2).0 {
            return Err("readpool.unified.stack-size should be >= 2mb"
                .to_string()
                .into());
        }
        if self.max_tasks_per_worker <= 1 {
            return Err("readpool.unified.max-tasks-per-worker should be > 1"
                .to_string()
                .into());
        }
        Ok(())
    }
}

pub const UNIFIED_READPOOL_MIN_CONCURRENCY: usize = 4;

// FIXME: Use macros to generate it if yatp is used elsewhere besides readpool.
impl Default for UnifiedReadPoolConfig {
    fn default() -> UnifiedReadPoolConfig {
        Self {
            min_thread_count: 1,
            max_thread_count: UNIFIED_READPOOL_MIN_CONCURRENCY,
            stack_size: ReadableSize::mb(DEFAULT_READPOOL_STACK_SIZE_MB),
            max_tasks_per_worker: DEFAULT_READPOOL_MAX_TASKS_PER_WORKER,
            auto_adjust_pool_size: false,
        }
    }
}

#[cfg(test)]
mod unified_read_pool_tests {
    use super::*;

    #[test]
    fn test_validate() {
        let cfg = UnifiedReadPoolConfig {
            min_thread_count: 1,
            max_thread_count: 2,
            stack_size: ReadableSize::mb(2),
            max_tasks_per_worker: 2000,
            auto_adjust_pool_size: false,
        };
        cfg.validate().unwrap();
        let cfg = UnifiedReadPoolConfig {
            min_thread_count: 1,
            max_thread_count: cmp::max(
                UNIFIED_READPOOL_MIN_CONCURRENCY,
                SysQuota::cpu_cores_quota() as usize,
            ),
            ..cfg
        };
        cfg.validate().unwrap();

        let invalid_cfg = UnifiedReadPoolConfig {
            min_thread_count: 0,
            ..cfg
        };
        invalid_cfg.validate().unwrap_err();

        let invalid_cfg = UnifiedReadPoolConfig {
            min_thread_count: 2,
            max_thread_count: 1,
            ..cfg
        };
        invalid_cfg.validate().unwrap_err();

        let invalid_cfg = UnifiedReadPoolConfig {
            stack_size: ReadableSize::mb(1),
            ..cfg
        };
        invalid_cfg.validate().unwrap_err();

        let invalid_cfg = UnifiedReadPoolConfig {
            max_tasks_per_worker: 1,
            ..cfg
        };
        invalid_cfg.validate().unwrap_err();
        let invalid_cfg = UnifiedReadPoolConfig {
            min_thread_count: 1,
            max_thread_count: cmp::max(
                UNIFIED_READPOOL_MIN_CONCURRENCY,
                SysQuota::cpu_cores_quota() as usize,
            ) + 1,
            ..cfg
        };
        invalid_cfg.validate().unwrap_err();
    }
}

macro_rules! readpool_config {
    ($struct_name:ident, $test_mod_name:ident, $display_name:expr) => {
        #[derive(Clone, Copy, Serialize, Deserialize, PartialEq, Debug)]
        #[serde(default)]
        #[serde(rename_all = "kebab-case")]
        pub struct $struct_name {
            pub use_unified_pool: Option<bool>,
            pub high_concurrency: usize,
            pub normal_concurrency: usize,
            pub low_concurrency: usize,
            pub max_tasks_per_worker_high: usize,
            pub max_tasks_per_worker_normal: usize,
            pub max_tasks_per_worker_low: usize,
            pub stack_size: ReadableSize,
        }

        impl $struct_name {
            /// Builds configurations for low, normal and high priority pools.
            pub fn to_yatp_pool_configs(self) -> Vec<yatp_pool::Config> {
                vec![
                    yatp_pool::Config {
                        workers: self.low_concurrency,
                        max_tasks_per_worker: self.max_tasks_per_worker_low,
                        stack_size: self.stack_size.0 as usize,
                    },
                    yatp_pool::Config {
                        workers: self.normal_concurrency,
                        max_tasks_per_worker: self.max_tasks_per_worker_normal,
                        stack_size: self.stack_size.0 as usize,
                    },
                    yatp_pool::Config {
                        workers: self.high_concurrency,
                        max_tasks_per_worker: self.max_tasks_per_worker_high,
                        stack_size: self.stack_size.0 as usize,
                    },
                ]
            }

            pub fn default_for_test() -> Self {
                Self {
                    use_unified_pool: None,
                    high_concurrency: 2,
                    normal_concurrency: 2,
                    low_concurrency: 2,
                    max_tasks_per_worker_high: 2000,
                    max_tasks_per_worker_normal: 2000,
                    max_tasks_per_worker_low: 2000,
                    stack_size: ReadableSize::mb(1),
                }
            }

            pub fn use_unified_pool(&self) -> bool {
                // The unified pool is used by default unless the corresponding module has
                // customized configurations.
                self.use_unified_pool
                    .unwrap_or_else(|| *self == Default::default())
            }

            pub fn adjust_use_unified_pool(&mut self) {
                if self.use_unified_pool.is_none() {
                    // The unified pool is used by default unless the corresponding module has customized configurations.
                    if *self == Default::default() {
                        info!("readpool.{}.use-unified-pool is not set, set to true by default", $display_name);
                        self.use_unified_pool = Some(true);
                    } else {
                        info!("readpool.{}.use-unified-pool is not set, set to false because there are other customized configurations", $display_name);
                        self.use_unified_pool = Some(false);
                    }
                }
            }

            pub fn validate(&self) -> Result<(), Box<dyn Error>> {
                if self.use_unified_pool() {
                    return Ok(());
                }
                if self.high_concurrency == 0 {
                    return Err(format!(
                        "readpool.{}.high-concurrency should be > 0",
                        $display_name
                    )
                    .into());
                }
                if self.normal_concurrency == 0 {
                    return Err(format!(
                        "readpool.{}.normal-concurrency should be > 0",
                        $display_name
                    )
                    .into());
                }
                if self.low_concurrency == 0 {
                    return Err(format!(
                        "readpool.{}.low-concurrency should be > 0",
                        $display_name
                    )
                    .into());
                }
                if self.stack_size.0 < ReadableSize::mb(MIN_READPOOL_STACK_SIZE_MB).0 {
                    return Err(format!(
                        "readpool.{}.stack-size should be >= {}mb",
                        $display_name, MIN_READPOOL_STACK_SIZE_MB
                    )
                    .into());
                }
                if self.max_tasks_per_worker_high <= 1 {
                    return Err(format!(
                        "readpool.{}.max-tasks-per-worker-high should be > 1",
                        $display_name
                    )
                    .into());
                }
                if self.max_tasks_per_worker_normal <= 1 {
                    return Err(format!(
                        "readpool.{}.max-tasks-per-worker-normal should be > 1",
                        $display_name
                    )
                    .into());
                }
                if self.max_tasks_per_worker_low <= 1 {
                    return Err(format!(
                        "readpool.{}.max-tasks-per-worker-low should be > 1",
                        $display_name
                    )
                    .into());
                }

                Ok(())
            }
        }

        #[cfg(test)]
        mod $test_mod_name {
            use super::*;

            #[test]
            fn test_validate() {
                let cfg = $struct_name::default();
                cfg.validate().unwrap();

                let mut invalid_cfg = cfg.clone();
                invalid_cfg.high_concurrency = 0;
                assert!(invalid_cfg.validate().is_err());

                let mut invalid_cfg = cfg.clone();
                invalid_cfg.normal_concurrency = 0;
                assert!(invalid_cfg.validate().is_err());

                let mut invalid_cfg = cfg.clone();
                invalid_cfg.low_concurrency = 0;
                assert!(invalid_cfg.validate().is_err());

                let mut invalid_cfg = cfg.clone();
                invalid_cfg.stack_size = ReadableSize::mb(1);
                assert!(invalid_cfg.validate().is_err());

                let mut invalid_cfg = cfg.clone();
                invalid_cfg.max_tasks_per_worker_high = 0;
                assert!(invalid_cfg.validate().is_err());
                invalid_cfg.max_tasks_per_worker_high = 1;
                assert!(invalid_cfg.validate().is_err());
                invalid_cfg.max_tasks_per_worker_high = 100;
                cfg.validate().unwrap();

                let mut invalid_cfg = cfg.clone();
                invalid_cfg.max_tasks_per_worker_normal = 0;
                assert!(invalid_cfg.validate().is_err());
                invalid_cfg.max_tasks_per_worker_normal = 1;
                assert!(invalid_cfg.validate().is_err());
                invalid_cfg.max_tasks_per_worker_normal = 100;
                cfg.validate().unwrap();

                let mut invalid_cfg = cfg.clone();
                invalid_cfg.max_tasks_per_worker_low = 0;
                assert!(invalid_cfg.validate().is_err());
                invalid_cfg.max_tasks_per_worker_low = 1;
                assert!(invalid_cfg.validate().is_err());
                invalid_cfg.max_tasks_per_worker_low = 100;
                cfg.validate().unwrap();

                let mut invalid_but_unified = cfg.clone();
                invalid_but_unified.use_unified_pool = Some(true);
                invalid_but_unified.low_concurrency = 0;
                invalid_but_unified.validate().unwrap();
            }
        }
    };
}

const DEFAULT_STORAGE_READPOOL_MIN_CONCURRENCY: usize = 4;
const DEFAULT_STORAGE_READPOOL_MAX_CONCURRENCY: usize = 8;

// Assume a request can be finished in 1ms, a request at position x will wait
// about 0.001 * x secs to be actual started. A server-is-busy error will
// trigger 2 seconds backoff. So when it needs to wait for more than 2 seconds,
// return error won't causse larger latency.
const DEFAULT_READPOOL_MAX_TASKS_PER_WORKER: usize = 2 * 1000;

const MIN_READPOOL_STACK_SIZE_MB: u64 = 2;
const DEFAULT_READPOOL_STACK_SIZE_MB: u64 = 10;

readpool_config!(StorageReadPoolConfig, storage_read_pool_test, "storage");

impl Default for StorageReadPoolConfig {
    fn default() -> Self {
        let cpu_num = SysQuota::cpu_cores_quota();
        let mut concurrency = (cpu_num * 0.5) as usize;
        concurrency = cmp::max(DEFAULT_STORAGE_READPOOL_MIN_CONCURRENCY, concurrency);
        concurrency = cmp::min(DEFAULT_STORAGE_READPOOL_MAX_CONCURRENCY, concurrency);
        Self {
            use_unified_pool: None,
            high_concurrency: concurrency,
            normal_concurrency: concurrency,
            low_concurrency: concurrency,
            max_tasks_per_worker_high: DEFAULT_READPOOL_MAX_TASKS_PER_WORKER,
            max_tasks_per_worker_normal: DEFAULT_READPOOL_MAX_TASKS_PER_WORKER,
            max_tasks_per_worker_low: DEFAULT_READPOOL_MAX_TASKS_PER_WORKER,
            stack_size: ReadableSize::mb(DEFAULT_READPOOL_STACK_SIZE_MB),
        }
    }
}

const DEFAULT_COPROCESSOR_READPOOL_MIN_CONCURRENCY: usize = 2;

readpool_config!(
    CoprReadPoolConfig,
    coprocessor_read_pool_test,
    "coprocessor"
);

impl Default for CoprReadPoolConfig {
    fn default() -> Self {
        let cpu_num = SysQuota::cpu_cores_quota();
        let mut concurrency = (cpu_num * 0.8) as usize;
        concurrency = cmp::max(DEFAULT_COPROCESSOR_READPOOL_MIN_CONCURRENCY, concurrency);
        Self {
            use_unified_pool: None,
            high_concurrency: concurrency,
            normal_concurrency: concurrency,
            low_concurrency: concurrency,
            max_tasks_per_worker_high: DEFAULT_READPOOL_MAX_TASKS_PER_WORKER,
            max_tasks_per_worker_normal: DEFAULT_READPOOL_MAX_TASKS_PER_WORKER,
            max_tasks_per_worker_low: DEFAULT_READPOOL_MAX_TASKS_PER_WORKER,
            stack_size: ReadableSize::mb(DEFAULT_READPOOL_STACK_SIZE_MB),
        }
    }
}

#[derive(Clone, Serialize, Deserialize, Default, PartialEq, Debug, OnlineConfig)]
#[serde(default)]
#[serde(rename_all = "kebab-case")]
pub struct ReadPoolConfig {
    #[online_config(submodule)]
    pub unified: UnifiedReadPoolConfig,
    #[online_config(skip)]
    pub storage: StorageReadPoolConfig,
    #[online_config(skip)]
    pub coprocessor: CoprReadPoolConfig,
}

impl ReadPoolConfig {
    pub fn is_unified_pool_enabled(&self) -> bool {
        self.storage.use_unified_pool() || self.coprocessor.use_unified_pool()
    }

    pub fn adjust_use_unified_pool(&mut self) {
        self.storage.adjust_use_unified_pool();
        self.coprocessor.adjust_use_unified_pool();
    }

    pub fn validate(&self) -> Result<(), Box<dyn Error>> {
        if self.is_unified_pool_enabled() {
            self.unified.validate()?;
        }
        self.storage.validate()?;
        self.coprocessor.validate()?;
        Ok(())
    }
}

#[cfg(test)]
mod readpool_tests {
    use super::*;

    #[test]
    fn test_unified_disabled() {
        // Allow invalid yatp config when yatp is not used.
        let unified = UnifiedReadPoolConfig {
            min_thread_count: 0,
            max_thread_count: 0,
            stack_size: ReadableSize::mb(0),
            max_tasks_per_worker: 0,
            auto_adjust_pool_size: false,
        };
        unified.validate().unwrap_err();
        let storage = StorageReadPoolConfig {
            use_unified_pool: Some(false),
            ..Default::default()
        };
        storage.validate().unwrap();
        let coprocessor = CoprReadPoolConfig {
            use_unified_pool: Some(false),
            ..Default::default()
        };
        coprocessor.validate().unwrap();
        let cfg = ReadPoolConfig {
            unified,
            storage,
            coprocessor,
        };
        assert!(!cfg.is_unified_pool_enabled());
        cfg.validate().unwrap();

        // Storage and coprocessor config must be valid when yatp is not used.
        let unified = UnifiedReadPoolConfig::default();
        unified.validate().unwrap();
        let storage = StorageReadPoolConfig {
            use_unified_pool: Some(false),
            high_concurrency: 0,
            ..Default::default()
        };
        storage.validate().unwrap_err();
        let coprocessor = CoprReadPoolConfig {
            use_unified_pool: Some(false),
            ..Default::default()
        };
        let invalid_cfg = ReadPoolConfig {
            unified,
            storage,
            coprocessor,
        };
        assert!(!invalid_cfg.is_unified_pool_enabled());
        invalid_cfg.validate().unwrap_err();
    }

    #[test]
    fn test_unified_enabled() {
        // Yatp config must be valid when yatp is used.
        let unified = UnifiedReadPoolConfig {
            min_thread_count: 0,
            max_thread_count: 0,
            ..Default::default()
        };
        unified.validate().unwrap_err();
        let storage = StorageReadPoolConfig {
            use_unified_pool: Some(true),
            ..Default::default()
        };
        storage.validate().unwrap();
        let coprocessor = CoprReadPoolConfig::default();
        coprocessor.validate().unwrap();
        let mut cfg = ReadPoolConfig {
            unified,
            storage,
            coprocessor,
        };
        cfg.adjust_use_unified_pool();
        assert!(cfg.is_unified_pool_enabled());
        cfg.validate().unwrap_err();
    }

    #[test]
    fn test_is_unified() {
        let storage = StorageReadPoolConfig {
            use_unified_pool: Some(false),
            ..Default::default()
        };
        assert!(!storage.use_unified_pool());
        let coprocessor = CoprReadPoolConfig::default();
        assert!(coprocessor.use_unified_pool());

        let mut cfg = ReadPoolConfig {
            storage,
            coprocessor,
            ..Default::default()
        };
        assert!(cfg.is_unified_pool_enabled());

        cfg.storage.use_unified_pool = Some(false);
        cfg.coprocessor.use_unified_pool = Some(false);
        assert!(!cfg.is_unified_pool_enabled());
    }

    #[test]
    fn test_partially_unified() {
        let storage = StorageReadPoolConfig {
            use_unified_pool: Some(false),
            low_concurrency: 0,
            ..Default::default()
        };
        assert!(!storage.use_unified_pool());
        let coprocessor = CoprReadPoolConfig {
            use_unified_pool: Some(true),
            ..Default::default()
        };
        assert!(coprocessor.use_unified_pool());
        let mut cfg = ReadPoolConfig {
            storage,
            coprocessor,
            ..Default::default()
        };
        assert!(cfg.is_unified_pool_enabled());
        cfg.validate().unwrap_err();
        cfg.storage.low_concurrency = 1;
        cfg.validate().unwrap();

        let storage = StorageReadPoolConfig {
            use_unified_pool: Some(true),
            ..Default::default()
        };
        assert!(storage.use_unified_pool());
        let coprocessor = CoprReadPoolConfig {
            use_unified_pool: Some(false),
            low_concurrency: 0,
            ..Default::default()
        };
        assert!(!coprocessor.use_unified_pool());
        let mut cfg = ReadPoolConfig {
            storage,
            coprocessor,
            ..Default::default()
        };
        assert!(cfg.is_unified_pool_enabled());
        cfg.validate().unwrap_err();
        cfg.coprocessor.low_concurrency = 1;
        cfg.validate().unwrap();
    }
}

#[derive(Clone, Default, Serialize, Deserialize, PartialEq, Debug, OnlineConfig)]
#[serde(default)]
#[serde(rename_all = "kebab-case")]
pub struct HadoopConfig {
    pub home: String,
    pub linux_user: String,
}

#[derive(Clone, Serialize, Deserialize, PartialEq, Debug, OnlineConfig)]
#[serde(default)]
#[serde(rename_all = "kebab-case")]
pub struct BackupConfig {
    pub num_threads: usize,
    pub batch_size: usize,
    pub sst_max_size: ReadableSize,
    pub enable_auto_tune: bool,
    pub auto_tune_remain_threads: usize,
    pub auto_tune_refresh_interval: ReadableDuration,
    pub io_thread_size: usize,
    // Do not expose this config to user.
    // It used to debug s3 503 error.
    pub s3_multi_part_size: ReadableSize,
    #[online_config(submodule)]
    pub hadoop: HadoopConfig,
}

impl BackupConfig {
    pub fn validate(&mut self) -> Result<(), Box<dyn Error>> {
        let limit = SysQuota::cpu_cores_quota() as usize;
        let default_cfg = BackupConfig::default();
        if self.num_threads == 0 || self.num_threads > limit {
            warn!(
                "backup.num_threads cannot be 0 or larger than {}, change it to {}",
                limit, default_cfg.num_threads
            );
            self.num_threads = default_cfg.num_threads;
        }
        if self.batch_size == 0 {
            warn!(
                "backup.batch_size cannot be 0, change it to {}",
                default_cfg.batch_size
            );
            self.batch_size = default_cfg.batch_size;
        }
        if self.s3_multi_part_size.0 > ReadableSize::gb(5).0 {
            warn!(
                "backup.s3_multi_part_size cannot larger than 5GB, change it to {:?}",
                default_cfg.s3_multi_part_size
            );
            self.s3_multi_part_size = default_cfg.s3_multi_part_size;
        }

        Ok(())
    }
}

impl Default for BackupConfig {
    fn default() -> Self {
        let default_coprocessor = CopConfig::default();
        let cpu_num = SysQuota::cpu_cores_quota();
        Self {
            // use at most 50% of vCPU by default
            num_threads: (cpu_num * 0.5).clamp(1.0, 8.0) as usize,
            batch_size: 8,
            sst_max_size: default_coprocessor.region_max_size(),
            enable_auto_tune: true,
            auto_tune_remain_threads: (cpu_num * 0.2).round() as usize,
            auto_tune_refresh_interval: ReadableDuration::secs(60),
            io_thread_size: 2,
            // 5MB is the minimum part size that S3 allowed.
            s3_multi_part_size: ReadableSize::mb(5),
            hadoop: Default::default(),
        }
    }
}

#[derive(Clone, Serialize, Deserialize, PartialEq, Debug, OnlineConfig)]
#[serde(default)]
#[serde(rename_all = "kebab-case")]
pub struct BackupStreamConfig {
    #[online_config(skip)]
    pub max_flush_interval: ReadableDuration,
    #[online_config(skip)]
    pub num_threads: usize,
    #[online_config(skip)]
    pub enable: bool,
    #[online_config(skip)]
    pub temp_path: String,
    #[online_config(skip)]
    pub file_size_limit: ReadableSize,
    #[online_config(skip)]
    pub initial_scan_pending_memory_quota: ReadableSize,
    #[online_config(skip)]
    pub initial_scan_rate_limit: ReadableSize,
}

impl BackupStreamConfig {
    pub fn validate(&mut self) -> Result<(), Box<dyn Error>> {
        let limit = SysQuota::cpu_cores_quota() as usize;
        let default_cfg = BackupStreamConfig::default();
        if self.num_threads == 0 || self.num_threads > limit {
            warn!(
                "log_backup.num_threads cannot be 0 or larger than {}, change it to {}",
                limit, default_cfg.num_threads
            );
            self.num_threads = default_cfg.num_threads;
        }
        Ok(())
    }
}

impl Default for BackupStreamConfig {
    fn default() -> Self {
        let cpu_num = SysQuota::cpu_cores_quota();
        let total_mem = SysQuota::memory_limit_in_bytes();
        let quota_size = (total_mem as f64 * 0.1).min(ReadableSize::mb(512).0 as _);
        Self {
            max_flush_interval: ReadableDuration::minutes(3),
            // use at most 50% of vCPU by default
            num_threads: (cpu_num * 0.5).clamp(2.0, 12.0) as usize,
            enable: true,
            // TODO: may be use raft store directory
            temp_path: String::new(),
            file_size_limit: ReadableSize::mb(256),
            initial_scan_pending_memory_quota: ReadableSize(quota_size as _),
            initial_scan_rate_limit: ReadableSize::mb(60),
        }
    }
}

#[derive(Clone, Serialize, Deserialize, PartialEq, Debug, OnlineConfig)]
#[serde(default)]
#[serde(rename_all = "kebab-case")]
pub struct CdcConfig {
    pub min_ts_interval: ReadableDuration,
    pub hibernate_regions_compatible: bool,
    // TODO(hi-rustin): Consider resizing the thread pool based on `incremental_scan_threads`.
    #[online_config(skip)]
    pub incremental_scan_threads: usize,
    pub incremental_scan_concurrency: usize,
    pub incremental_scan_speed_limit: ReadableSize,
    /// `TsFilter` can increase speed and decrease resource usage when
    /// incremental content is much less than total content. However in
    /// other cases, `TsFilter` can make performance worse because it needs
    /// to re-fetch old row values if they are required.
    ///
    /// `TsFilter` will be enabled if `incremental/total <=
    /// incremental_scan_ts_filter_ratio`.
    /// Set `incremental_scan_ts_filter_ratio` to 0 will disable it.
    pub incremental_scan_ts_filter_ratio: f64,

    /// Count of threads to confirm Region leadership in TiKV instances, 1 by
    /// default. Please consider to increase it if count of regions on one
    /// TiKV instance is greater than 20k.
    #[online_config(skip)]
    pub tso_worker_threads: usize,

    pub sink_memory_quota: ReadableSize,
    pub old_value_cache_memory_quota: ReadableSize,

    // Deprecated! preserved for compatibility check.
    #[online_config(skip)]
    #[doc(hidden)]
    pub raw_min_ts_outlier_threshold: ReadableDuration,
    #[online_config(skip)]
    #[doc(hidden)]
    #[serde(skip_serializing)]
    pub old_value_cache_size: usize,
}

impl Default for CdcConfig {
    fn default() -> Self {
        Self {
            min_ts_interval: ReadableDuration::secs(1),
            hibernate_regions_compatible: true,
            // 4 threads for incremental scan.
            incremental_scan_threads: 4,
            // At most 6 concurrent running tasks.
            incremental_scan_concurrency: 6,
            // TiCDC requires a SSD, the typical write speed of SSD
            // is more than 500MB/s, so 128MB/s is enough.
            incremental_scan_speed_limit: ReadableSize::mb(128),
            incremental_scan_ts_filter_ratio: 0.2,
            tso_worker_threads: 1,
            // 512MB memory for CDC sink.
            sink_memory_quota: ReadableSize::mb(512),
            // 512MB memory for old value cache.
            old_value_cache_memory_quota: ReadableSize::mb(512),
            // Trigger raw region outlier judgement if resolved_ts's lag is over 60s.
            raw_min_ts_outlier_threshold: ReadableDuration::secs(60),
            // Deprecated! preserved for compatibility check.
            old_value_cache_size: 0,
        }
    }
}

impl CdcConfig {
    pub fn validate(&mut self) -> Result<(), Box<dyn Error>> {
        let default_cfg = CdcConfig::default();
        if self.min_ts_interval.is_zero() {
            warn!(
                "cdc.min-ts-interval can't be 0, change it to {}",
                default_cfg.min_ts_interval
            );
            self.min_ts_interval = default_cfg.min_ts_interval;
        }
        if self.incremental_scan_threads == 0 {
            warn!(
                "cdc.incremental-scan-threads can't be 0, change it to {}",
                default_cfg.incremental_scan_threads
            );
            self.incremental_scan_threads = default_cfg.incremental_scan_threads;
        }
        if self.incremental_scan_concurrency < self.incremental_scan_threads {
            warn!(
                "cdc.incremental-scan-concurrency must be larger than cdc.incremental-scan-threads,
                change it to {}",
                self.incremental_scan_threads
            );
            self.incremental_scan_concurrency = self.incremental_scan_threads
        }
        if self.incremental_scan_ts_filter_ratio < 0.0
            || self.incremental_scan_ts_filter_ratio > 1.0
        {
            warn!(
                "cdc.incremental-scan-ts-filter-ratio should be larger than 0 and less than 1,
                change it to {}",
                default_cfg.incremental_scan_ts_filter_ratio
<<<<<<< HEAD
            );
            self.incremental_scan_ts_filter_ratio = default_cfg.incremental_scan_ts_filter_ratio;
        }
        if self.raw_min_ts_outlier_threshold.is_zero() {
            warn!(
                "cdc.raw_min_ts_outlier_threshold should be larger than 0,
                change it to {}",
                default_cfg.raw_min_ts_outlier_threshold
            );
=======
            );
            self.incremental_scan_ts_filter_ratio = default_cfg.incremental_scan_ts_filter_ratio;
        }
        if self.raw_min_ts_outlier_threshold.is_zero() {
            warn!(
                "cdc.raw_min_ts_outlier_threshold should be larger than 0,
                change it to {}",
                default_cfg.raw_min_ts_outlier_threshold
            );
>>>>>>> 0f5058eb
            self.raw_min_ts_outlier_threshold = default_cfg.raw_min_ts_outlier_threshold;
        }
        Ok(())
    }
}

#[derive(Clone, Serialize, Deserialize, PartialEq, Debug, OnlineConfig)]
#[serde(default)]
#[serde(rename_all = "kebab-case")]
pub struct ResolvedTsConfig {
    #[online_config(skip)]
    pub enable: bool,
    pub advance_ts_interval: ReadableDuration,
    #[online_config(skip)]
    pub scan_lock_pool_size: usize,
}

impl ResolvedTsConfig {
    fn validate(&self) -> Result<(), Box<dyn Error>> {
        if self.advance_ts_interval.is_zero() {
            return Err("resolved-ts.advance-ts-interval can't be zero".into());
        }
        if self.scan_lock_pool_size == 0 {
            return Err("resolved-ts.scan-lock-pool-size can't be zero".into());
        }
        Ok(())
    }
}

impl Default for ResolvedTsConfig {
    fn default() -> Self {
        Self {
            enable: true,
            advance_ts_interval: ReadableDuration::secs(1),
            scan_lock_pool_size: 2,
        }
    }
}

#[derive(Clone, Serialize, Deserialize, PartialEq, Debug)]
#[serde(default)]
#[serde(rename_all = "kebab-case")]
pub struct File {
    pub filename: String,
    // The unit is MB
    pub max_size: u64,
    // The unit is Day
    pub max_days: u64,
    pub max_backups: usize,
}

impl Default for File {
    fn default() -> Self {
        Self {
            filename: "".to_owned(),
            max_size: 300,
            max_days: 0,
            max_backups: 0,
        }
    }
}

#[derive(Clone, Serialize, Deserialize, PartialEq, Debug, OnlineConfig)]
#[serde(default)]
#[serde(rename_all = "kebab-case")]
pub struct LogConfig {
    pub level: LogLevel,
    #[online_config(skip)]
    pub format: LogFormat,
    #[online_config(skip)]
    pub enable_timestamp: bool,
    #[online_config(skip)]
    pub file: File,
}

/// LogLevel is a wrapper type of `slog::Level`
#[derive(Copy, Clone, Debug, PartialEq)]
pub struct LogLevel(slog::Level);

impl From<LogLevel> for slog::Level {
    fn from(l: LogLevel) -> Self {
        l.0
    }
}

impl From<slog::Level> for LogLevel {
    fn from(l: slog::Level) -> Self {
        Self(l)
    }
}

impl Serialize for LogLevel {
    fn serialize<S>(&self, serializer: S) -> Result<S::Ok, S::Error>
    where
        S: Serializer,
    {
        get_string_by_level(self.0).serialize(serializer)
    }
}

impl<'de> Deserialize<'de> for LogLevel {
    fn deserialize<D>(deserializer: D) -> Result<Self, D::Error>
    where
        D: Deserializer<'de>,
    {
        let string = String::deserialize(deserializer)?;
        get_level_by_string(&string)
            .map(LogLevel)
            .ok_or_else(|| D::Error::invalid_value(Unexpected::Str(&string), &"a valid log level"))
    }
}

impl From<LogLevel> for ConfigValue {
    fn from(l: LogLevel) -> Self {
        Self::String(get_string_by_level(l.0).into())
    }
}

impl TryFrom<ConfigValue> for LogLevel {
    type Error = String;
    fn try_from(value: ConfigValue) -> Result<Self, Self::Error> {
        if let ConfigValue::String(s) = value {
            get_level_by_string(&s)
                .map(LogLevel)
                .ok_or_else(|| format!("invalid log level: '{}'", s))
        } else {
            panic!("expect ConfigValue::String, found: {:?}", value)
        }
    }
}

impl TryFrom<&ConfigValue> for LogLevel {
    type Error = String;
    fn try_from(value: &ConfigValue) -> Result<Self, Self::Error> {
        Self::try_from(value.clone())
    }
}

impl Default for LogConfig {
    fn default() -> Self {
        Self {
            level: LogLevel(slog::Level::Info),
            format: LogFormat::Text,
            enable_timestamp: true,
            file: File::default(),
        }
    }
}

impl LogConfig {
    fn validate(&self) -> Result<(), Box<dyn Error>> {
        if self.file.max_size > 4096 {
            return Err("Max log file size upper limit to 4096MB".to_string().into());
        }
        Ok(())
    }
}

pub struct LogConfigManager;

impl ConfigManager for LogConfigManager {
    fn dispatch(&mut self, changes: ConfigChange) -> CfgResult<()> {
        if let Some(v) = changes.get("level") {
            let log_level = LogLevel::try_from(v)?;
            set_log_level(log_level.0);
        }
        info!("update log config"; "config" => ?changes);
        Ok(())
    }
}

#[derive(Clone, Serialize, Deserialize, PartialEq, Debug, OnlineConfig)]
#[serde(default)]
#[serde(rename_all = "kebab-case")]
pub struct QuotaConfig {
    pub foreground_cpu_time: usize,
    pub foreground_write_bandwidth: ReadableSize,
    pub foreground_read_bandwidth: ReadableSize,
    pub max_delay_duration: ReadableDuration,
    pub background_cpu_time: usize,
    pub background_write_bandwidth: ReadableSize,
    pub background_read_bandwidth: ReadableSize,
    pub enable_auto_tune: bool,
}

impl Default for QuotaConfig {
    fn default() -> Self {
        Self {
            foreground_cpu_time: 0,
            foreground_write_bandwidth: ReadableSize(0),
            foreground_read_bandwidth: ReadableSize(0),
            max_delay_duration: ReadableDuration::millis(500),
            background_cpu_time: 0,
            background_write_bandwidth: ReadableSize(0),
            background_read_bandwidth: ReadableSize(0),
            enable_auto_tune: false,
        }
    }
}

impl QuotaConfig {
    pub fn validate(&self) -> Result<(), Box<dyn Error>> {
        const MAX_DELAY_DURATION: ReadableDuration = ReadableDuration::micros(u64::MAX / 1000);

        if self.max_delay_duration > MAX_DELAY_DURATION {
            return Err(format!("quota.max-delay-duration must <= {}", MAX_DELAY_DURATION).into());
        }

        Ok(())
    }
}

#[derive(Clone, Serialize, Deserialize, PartialEq, Debug, OnlineConfig)]
#[serde(default)]
#[serde(rename_all = "kebab-case")]
pub struct TikvConfig {
    #[doc(hidden)]
    #[serde(skip_serializing)]
    #[online_config(hidden)]
    pub cfg_path: String,

    // Deprecated! These configuration has been moved to LogConfig.
    // They are preserved for compatibility check.
    #[doc(hidden)]
    #[online_config(skip)]
    pub log_level: LogLevel,
    #[doc(hidden)]
    #[online_config(skip)]
    pub log_file: String,
    #[doc(hidden)]
    #[online_config(skip)]
    pub log_format: LogFormat,
    #[online_config(skip)]
    pub log_rotation_timespan: ReadableDuration,
    #[doc(hidden)]
    #[online_config(skip)]
    pub log_rotation_size: ReadableSize,

    #[online_config(skip)]
    pub slow_log_file: String,

    #[online_config(skip)]
    pub slow_log_threshold: ReadableDuration,

    #[online_config(hidden)]
    pub panic_when_unexpected_key_or_data: bool,

    #[doc(hidden)]
    #[serde(skip_serializing)]
    #[online_config(skip)]
    pub enable_io_snoop: bool,

    #[online_config(skip)]
    pub abort_on_panic: bool,

    #[doc(hidden)]
    #[online_config(skip)]
    pub memory_usage_limit: Option<ReadableSize>,

    #[doc(hidden)]
    #[online_config(skip)]
    pub memory_usage_high_water: f64,

    #[online_config(submodule)]
    pub log: LogConfig,

    #[online_config(submodule)]
    pub quota: QuotaConfig,

    #[online_config(submodule)]
    pub readpool: ReadPoolConfig,

    #[online_config(submodule)]
    pub server: ServerConfig,

    #[online_config(submodule)]
    pub storage: StorageConfig,

    #[online_config(skip)]
    pub pd: PdConfig,

    #[online_config(hidden)]
    pub metric: MetricConfig,

    #[online_config(submodule)]
    #[serde(rename = "raftstore")]
    pub raft_store: RaftstoreConfig,

    #[online_config(submodule)]
    pub coprocessor: CopConfig,

    #[online_config(skip)]
    pub coprocessor_v2: CoprocessorV2Config,

    #[online_config(submodule)]
    pub rocksdb: DbConfig,

    #[online_config(submodule)]
    pub raftdb: RaftDbConfig,

    #[online_config(skip)]
    pub raft_engine: RaftEngineConfig,

    #[online_config(skip)]
    pub security: SecurityConfig,

    #[online_config(skip)]
    pub import: ImportConfig,

    #[online_config(submodule)]
    pub backup: BackupConfig,

    #[online_config(submodule)]
    // The term "log backup" and "backup stream" are identity.
    // The "log backup" should be the only product name exposed to the user.
    #[serde(rename = "log-backup")]
    pub backup_stream: BackupStreamConfig,

    #[online_config(submodule)]
    pub pessimistic_txn: PessimisticTxnConfig,

    #[online_config(submodule)]
    pub gc: GcConfig,

    #[online_config(submodule)]
    pub split: SplitConfig,

    #[online_config(submodule)]
    pub cdc: CdcConfig,

    #[online_config(submodule)]
    pub resolved_ts: ResolvedTsConfig,

    #[online_config(submodule)]
    pub resource_metering: ResourceMeteringConfig,

    #[online_config(skip)]
    pub causal_ts: CausalTsConfig,
}

impl Default for TikvConfig {
    fn default() -> TikvConfig {
        TikvConfig {
            cfg_path: "".to_owned(),
            log_level: slog::Level::Info.into(),
            log_file: "".to_owned(),
            log_format: LogFormat::Text,
            log_rotation_timespan: ReadableDuration::hours(0),
            log_rotation_size: ReadableSize::mb(300),
            slow_log_file: "".to_owned(),
            slow_log_threshold: ReadableDuration::secs(1),
            panic_when_unexpected_key_or_data: false,
            enable_io_snoop: true,
            abort_on_panic: false,
            memory_usage_limit: None,
            memory_usage_high_water: 0.9,
            log: LogConfig::default(),
            quota: QuotaConfig::default(),
            readpool: ReadPoolConfig::default(),
            server: ServerConfig::default(),
            metric: MetricConfig::default(),
            raft_store: RaftstoreConfig::default(),
            coprocessor: CopConfig::default(),
            coprocessor_v2: CoprocessorV2Config::default(),
            pd: PdConfig::default(),
            rocksdb: DbConfig::default(),
            raftdb: RaftDbConfig::default(),
            raft_engine: RaftEngineConfig::default(),
            storage: StorageConfig::default(),
            security: SecurityConfig::default(),
            import: ImportConfig::default(),
            backup: BackupConfig::default(),
            pessimistic_txn: PessimisticTxnConfig::default(),
            gc: GcConfig::default(),
            split: SplitConfig::default(),
            cdc: CdcConfig::default(),
            resolved_ts: ResolvedTsConfig::default(),
            resource_metering: ResourceMeteringConfig::default(),
            backup_stream: BackupStreamConfig::default(),
            causal_ts: CausalTsConfig::default(),
        }
    }
}

impl TikvConfig {
    pub fn infer_raft_db_path(&self, data_dir: Option<&str>) -> Result<String, Box<dyn Error>> {
        if self.raft_store.raftdb_path.is_empty() {
            let data_dir = data_dir.unwrap_or(&self.storage.data_dir);
            config::canonicalize_sub_path(data_dir, "raft")
        } else {
            config::canonicalize_path(&self.raft_store.raftdb_path)
        }
    }

    pub fn infer_raft_engine_path(&self, data_dir: Option<&str>) -> Result<String, Box<dyn Error>> {
        if self.raft_engine.config.dir.is_empty() {
            let data_dir = data_dir.unwrap_or(&self.storage.data_dir);
            config::canonicalize_sub_path(data_dir, "raft-engine")
        } else {
            config::canonicalize_path(&self.raft_engine.config.dir)
        }
    }

    pub fn infer_kv_engine_path(&self, data_dir: Option<&str>) -> Result<String, Box<dyn Error>> {
        let data_dir = data_dir.unwrap_or(&self.storage.data_dir);
        config::canonicalize_sub_path(data_dir, DEFAULT_ROCKSDB_SUB_DIR)
    }

    pub fn validate(&mut self) -> Result<(), Box<dyn Error>> {
        self.log.validate()?;
        self.readpool.validate()?;
        self.storage.validate()?;

        if self.cfg_path.is_empty() {
            self.cfg_path = Path::new(&self.storage.data_dir)
                .join(LAST_CONFIG_FILE)
                .to_str()
                .unwrap()
                .to_owned();
        }

        self.raft_store.raftdb_path = self.infer_raft_db_path(None)?;
        self.raft_engine.config.dir = self.infer_raft_engine_path(None)?;

        if self.raft_engine.config.dir == self.raft_store.raftdb_path {
            return Err("raft_engine.config.dir can't be same as raft_store.raftdb_path".into());
        }

        let kv_db_path = self.infer_kv_engine_path(None)?;
        if kv_db_path == self.raft_store.raftdb_path {
            return Err("raft_store.raftdb_path can't be same as storage.data_dir/db".into());
        }

        let kv_db_wal_path = if self.rocksdb.wal_dir.is_empty() {
            config::canonicalize_path(&kv_db_path)?
        } else {
            config::canonicalize_path(&self.rocksdb.wal_dir)?
        };
        let raft_db_wal_path = if self.raftdb.wal_dir.is_empty() {
            config::canonicalize_path(&self.raft_store.raftdb_path)?
        } else {
            config::canonicalize_path(&self.raftdb.wal_dir)?
        };
        if kv_db_wal_path == raft_db_wal_path {
            return Err("raftdb.wal_dir can't be same as rocksdb.wal_dir".into());
        }

        RaftDataStateMachine::new(
            &self.storage.data_dir,
            &self.raft_store.raftdb_path,
            &self.raft_engine.config.dir,
        )
        .validate(RocksEngine::exists(&kv_db_path))?;

        // Check blob file dir is empty when titan is disabled
        if !self.rocksdb.titan.enabled {
            let titandb_path = if self.rocksdb.titan.dirname.is_empty() {
                Path::new(&kv_db_path).join("titandb")
            } else {
                Path::new(&self.rocksdb.titan.dirname).to_path_buf()
            };
            if let Err(e) =
                tikv_util::config::check_data_dir_empty(titandb_path.to_str().unwrap(), "blob")
            {
                return Err(format!(
                    "check: titandb-data-dir-empty; err: \"{}\"; \
                     hint: You have disabled titan when its data directory is not empty. \
                     To properly shutdown titan, please enter fallback blob-run-mode and \
                     wait till titandb files are all safely ingested.",
                    e
                )
                .into());
            }
        }

        let expect_keepalive = self.raft_store.raft_heartbeat_interval() * 2;
        if expect_keepalive > self.server.grpc_keepalive_time.0 {
            return Err(format!(
                "grpc_keepalive_time is too small, it should not less than the double of \
                 raft tick interval (>= {})",
                duration_to_sec(expect_keepalive)
            )
            .into());
        }

        if self.raft_store.hibernate_regions && !self.cdc.hibernate_regions_compatible {
            warn!(
                "raftstore.hibernate-regions was enabled but cdc.hibernate-regions-compatible \
                was disabled, hibernate regions may be broken up if you want to deploy a cdc cluster"
            );
        }

        if self.backup_stream.temp_path.is_empty() {
            self.backup_stream.temp_path =
                config::canonicalize_sub_path(&self.storage.data_dir, "log-backup-temp")?;
        }

        self.rocksdb.validate()?;
        self.raftdb.validate()?;
        self.raft_engine.validate()?;
        self.server.validate()?;
        self.pd.validate()?;
        self.coprocessor.validate()?;
        self.raft_store.validate(
            self.coprocessor.region_split_size,
            self.coprocessor.enable_region_bucket,
            self.coprocessor.region_bucket_size,
        )?;
        self.security.validate()?;
        self.import.validate()?;
        self.backup.validate()?;
        self.backup_stream.validate()?;
        self.cdc.validate()?;
        self.pessimistic_txn.validate()?;
        self.gc.validate()?;
        self.resolved_ts.validate()?;
        self.resource_metering.validate()?;
        self.quota.validate()?;
        self.causal_ts.validate()?;

        if self.storage.flow_control.enable {
            self.rocksdb.defaultcf.disable_write_stall = true;
            self.rocksdb.writecf.disable_write_stall = true;
            self.rocksdb.lockcf.disable_write_stall = true;
            self.rocksdb.raftcf.disable_write_stall = true;
        }
        // Fill in values for unspecified write stall configurations.
        macro_rules! fill_cf_opts {
            ($cf_opts:expr, $cfg:expr) => {
                if let Some(v) = &mut $cf_opts.level0_slowdown_writes_trigger {
                    if $cfg.enable && *v > $cfg.l0_files_threshold as i32 {
                        warn!(
                            "{}.level0-slowdown-writes-trigger is too large. Setting it to \
                            storage.flow-control.l0-files-threshold ({})",
                            stringify!($cf_opts), $cfg.l0_files_threshold
                        );
                        *v = $cfg.l0_files_threshold as i32;
                    }
                } else {
                    $cf_opts.level0_slowdown_writes_trigger =
                        Some($cfg.l0_files_threshold as i32);
                }
                if let Some(v) = &mut $cf_opts.level0_stop_writes_trigger {
                    if $cfg.enable && *v > $cfg.l0_files_threshold as i32 {
                        warn!(
                            "{}.level0-stop-writes-trigger is too large. Setting it to \
                            storage.flow-control.l0-files-threshold ({})",
                            stringify!($cf_opts), $cfg.l0_files_threshold
                        );
                        *v = $cfg.l0_files_threshold as i32;
                    }
                } else {
                    $cf_opts.level0_stop_writes_trigger =
                        Some($cfg.l0_files_threshold as i32);
                }
                if let Some(v) = &mut $cf_opts.soft_pending_compaction_bytes_limit {
                    if $cfg.enable && v.0 > $cfg.soft_pending_compaction_bytes_limit.0 {
                        warn!(
                            "{}.soft-pending-compaction-bytes-limit is too large. Setting it to \
                            storage.flow-control.soft-pending-compaction-bytes-limit ({})",
                            stringify!($cf_opts), $cfg.soft_pending_compaction_bytes_limit.0
                        );
                        *v = $cfg.soft_pending_compaction_bytes_limit;
                    }
                } else {
                    $cf_opts.soft_pending_compaction_bytes_limit =
                        Some($cfg.soft_pending_compaction_bytes_limit);
                }
                if let Some(v) = &mut $cf_opts.hard_pending_compaction_bytes_limit {
                    if $cfg.enable && v.0 > $cfg.hard_pending_compaction_bytes_limit.0 {
                        warn!(
                            "{}.hard-pending-compaction-bytes-limit is too large. Setting it to \
                            storage.flow-control.hard-pending-compaction-bytes-limit ({})",
                            stringify!($cf_opts), $cfg.hard_pending_compaction_bytes_limit.0
                        );
                        *v = $cfg.hard_pending_compaction_bytes_limit;
                    }
                } else {
                    $cf_opts.hard_pending_compaction_bytes_limit =
                        Some($cfg.hard_pending_compaction_bytes_limit);
                }
            };
        }
        let flow_control_cfg = if self.storage.flow_control.enable {
            self.storage.flow_control.clone()
        } else {
            crate::storage::config::FlowControlConfig {
                enable: false,
                ..Default::default()
            }
        };
        fill_cf_opts!(self.raftdb.defaultcf, flow_control_cfg);
        fill_cf_opts!(self.rocksdb.defaultcf, flow_control_cfg);
        fill_cf_opts!(self.rocksdb.writecf, flow_control_cfg);
        fill_cf_opts!(self.rocksdb.lockcf, flow_control_cfg);
        fill_cf_opts!(self.rocksdb.raftcf, flow_control_cfg);

        if let Some(memory_usage_limit) = self.memory_usage_limit {
            let total = SysQuota::memory_limit_in_bytes();
            if memory_usage_limit.0 > total {
                // Explicitly exceeds system memory capacity is not allowed.
                return Err(format!(
                    "memory_usage_limit is greater than system memory capacity {}",
                    total
                )
                .into());
            }
        } else {
            // Adjust `memory_usage_limit` if necessary.
            if self.storage.block_cache.shared {
                if let Some(cap) = self.storage.block_cache.capacity {
                    let limit = (cap.0 as f64 / BLOCK_CACHE_RATE * MEMORY_USAGE_LIMIT_RATE) as u64;
                    self.memory_usage_limit = Some(ReadableSize(limit));
                } else {
                    self.memory_usage_limit = Some(Self::suggested_memory_usage_limit());
                }
            } else {
                let cap = self.rocksdb.defaultcf.block_cache_size.0
                    + self.rocksdb.writecf.block_cache_size.0
                    + self.rocksdb.lockcf.block_cache_size.0
                    + self.raftdb.defaultcf.block_cache_size.0;
                let limit = (cap as f64 / BLOCK_CACHE_RATE * MEMORY_USAGE_LIMIT_RATE) as u64;
                self.memory_usage_limit = Some(ReadableSize(limit));
            }
        }

        let mut limit = self.memory_usage_limit.unwrap();
        let total = ReadableSize(SysQuota::memory_limit_in_bytes());
        if limit.0 > total.0 {
            warn!(
                "memory_usage_limit:{:?} > total:{:?}, fallback to total",
                limit, total,
            );
            self.memory_usage_limit = Some(total);
            limit = total;
        }

        let default = Self::suggested_memory_usage_limit();
        if limit.0 > default.0 {
            warn!(
                "memory_usage_limit:{:?} > recommanded:{:?}, maybe page cache isn't enough",
                limit, default,
            );
        }

        Ok(())
    }

    // As the init of `logger` is very early, this adjust needs to be separated and
    // called immediately after parsing the command line.
    pub fn logger_compatible_adjust(&mut self) {
        let default_tikv_cfg = TikvConfig::default();
        let default_log_cfg = LogConfig::default();
        if self.log_level != default_tikv_cfg.log_level {
            eprintln!("deprecated configuration, log-level has been moved to log.level");
            if self.log.level == default_log_cfg.level {
                eprintln!("override log.level with log-level, {:?}", self.log_level);
                self.log.level = self.log_level;
            }
            self.log_level = default_tikv_cfg.log_level;
        }
        if self.log_file != default_tikv_cfg.log_file {
            eprintln!("deprecated configuration, log-file has been moved to log.file.filename");
            if self.log.file.filename == default_log_cfg.file.filename {
                eprintln!(
                    "override log.file.filename with log-file, {:?}",
                    self.log_file
                );
                self.log.file.filename = self.log_file.clone();
            }
            self.log_file = default_tikv_cfg.log_file;
        }
        if self.log_format != default_tikv_cfg.log_format {
            eprintln!("deprecated configuration, log-format has been moved to log.format");
            if self.log.format == default_log_cfg.format {
                eprintln!("override log.format with log-format, {:?}", self.log_format);
                self.log.format = self.log_format;
            }
            self.log_format = default_tikv_cfg.log_format;
        }
        if self.log_rotation_timespan.as_secs() > 0 {
            eprintln!(
                "deprecated configuration, log-rotation-timespan is no longer used and ignored."
            );
        }
        if self.log_rotation_size != default_tikv_cfg.log_rotation_size {
            eprintln!(
                "deprecated configuration, \
                 log-ratation-size has been moved to log.file.max-size"
            );
            if self.log.file.max_size == default_log_cfg.file.max_size {
                eprintln!(
                    "override log.file.max_size with log-rotation-size, {:?}",
                    self.log_rotation_size
                );
                self.log.file.max_size = self.log_rotation_size.as_mb();
            }
            self.log_rotation_size = default_tikv_cfg.log_rotation_size;
        }
    }

    pub fn compatible_adjust(&mut self) {
        let default_raft_store = RaftstoreConfig::default();
        let default_coprocessor = CopConfig::default();
        if self.raft_store.region_max_size != default_raft_store.region_max_size {
            warn!(
                "deprecated configuration, \
                 raftstore.region-max-size has been moved to coprocessor"
            );
            if self.coprocessor.region_max_size == default_coprocessor.region_max_size {
                warn!(
                    "override coprocessor.region-max-size with raftstore.region-max-size, {:?}",
                    self.raft_store.region_max_size
                );
                self.coprocessor.region_max_size = Some(self.raft_store.region_max_size);
            }
            self.raft_store.region_max_size = default_raft_store.region_max_size;
        }
        if self.raft_store.region_split_size != default_raft_store.region_split_size {
            warn!(
                "deprecated configuration, \
                 raftstore.region-split-size has been moved to coprocessor",
            );
            if self.coprocessor.region_split_size == default_coprocessor.region_split_size {
                warn!(
                    "override coprocessor.region-split-size with raftstore.region-split-size, {:?}",
                    self.raft_store.region_split_size
                );
                self.coprocessor.region_split_size = self.raft_store.region_split_size;
            }
            self.raft_store.region_split_size = default_raft_store.region_split_size;
        }
        if self.server.end_point_concurrency.is_some() {
            warn!(
                "deprecated configuration, {} has been moved to {}",
                "server.end-point-concurrency", "readpool.coprocessor.xxx-concurrency",
            );
            warn!(
                "override {} with {}, {:?}",
                "readpool.coprocessor.xxx-concurrency",
                "server.end-point-concurrency",
                self.server.end_point_concurrency
            );
            let concurrency = self.server.end_point_concurrency.take().unwrap();
            self.readpool.coprocessor.high_concurrency = concurrency;
            self.readpool.coprocessor.normal_concurrency = concurrency;
            self.readpool.coprocessor.low_concurrency = concurrency;
        }
        if self.server.end_point_stack_size.is_some() {
            warn!(
                "deprecated configuration, {} has been moved to {}",
                "server.end-point-stack-size", "readpool.coprocessor.stack-size",
            );
            warn!(
                "override {} with {}, {:?}",
                "readpool.coprocessor.stack-size",
                "server.end-point-stack-size",
                self.server.end_point_stack_size
            );
            self.readpool.coprocessor.stack_size = self.server.end_point_stack_size.take().unwrap();
        }
        if self.server.end_point_max_tasks.is_some() {
            warn!(
                "deprecated configuration, {} is no longer used and ignored, please use {}.",
                "server.end-point-max-tasks", "readpool.coprocessor.max-tasks-per-worker-xxx",
            );
            // Note:
            // Our `end_point_max_tasks` is mostly mistakenly configured, so we don't
            // override new configuration using old values.
            self.server.end_point_max_tasks = None;
        }
        if self.raft_store.clean_stale_peer_delay.as_secs() > 0 {
            warn!(
                "deprecated configuration, {} is no longer used and ignored.",
                "raft_store.clean_stale_peer_delay",
            );
        }
        if self.rocksdb.auto_tuned.is_some() {
            warn!(
                "deprecated configuration, {} is no longer used and ignored, please use {}.",
                "rocksdb.auto_tuned", "rocksdb.rate_limiter_auto_tuned",
            );
            self.rocksdb.auto_tuned = None;
        }
        // When shared block cache is enabled, if its capacity is set, it overrides
        // individual block cache sizes. Otherwise use the sum of block cache
        // size of all column families as the shared cache size.
        let cache_cfg = &mut self.storage.block_cache;
        if cache_cfg.shared && cache_cfg.capacity.is_none() {
            cache_cfg.capacity = Some(ReadableSize(
                self.rocksdb.defaultcf.block_cache_size.0
                    + self.rocksdb.writecf.block_cache_size.0
                    + self.rocksdb.lockcf.block_cache_size.0
                    + self.raftdb.defaultcf.block_cache_size.0,
            ));
        }
        if self.backup.sst_max_size.0 < default_coprocessor.region_max_size().0 / 10 {
            warn!(
                "override backup.sst-max-size with min sst-max-size, {:?}",
                default_coprocessor.region_max_size() / 10
            );
            self.backup.sst_max_size = default_coprocessor.region_max_size() / 10;
        } else if self.backup.sst_max_size.0 > default_coprocessor.region_max_size().0 * 2 {
            warn!(
                "override backup.sst-max-size with max sst-max-size, {:?}",
                default_coprocessor.region_max_size() * 2
            );
            self.backup.sst_max_size = default_coprocessor.region_max_size() * 2;
        }

        self.readpool.adjust_use_unified_pool();
    }

    pub fn check_critical_cfg_with(&self, last_cfg: &Self) -> Result<(), String> {
        if last_cfg.storage.data_dir != self.storage.data_dir {
            // In tikv 3.0 the default value of storage.data-dir changed
            // from "" to "./"
            let using_default_after_upgrade =
                last_cfg.storage.data_dir.is_empty() && self.storage.data_dir == DEFAULT_DATA_DIR;

            if !using_default_after_upgrade {
                return Err(format!(
                    "storage data dir have been changed, former data dir is {}, \
                     current data dir is {}, please check if it is expected.",
                    last_cfg.storage.data_dir, self.storage.data_dir
                ));
            }
        }
        if last_cfg.rocksdb.wal_dir != self.rocksdb.wal_dir {
            return Err(format!(
                "db wal dir have been changed, former is '{}', \
                 current db wal_dir is '{}', please guarantee all data wal logs \
                 have been moved to destination directory.",
                last_cfg.rocksdb.wal_dir, self.rocksdb.wal_dir
            ));
        }

        // It's possible that `last_cfg` is not fully validated.
        let last_raftdb_dir = last_cfg
            .infer_raft_db_path(None)
            .map_err(|e| e.to_string())?;
        let last_raft_engine_dir = last_cfg
            .infer_raft_engine_path(None)
            .map_err(|e| e.to_string())?;

        // FIXME: We cannot reliably determine the actual value of
        // `last_cfg.raft_engine.enable`, because some old versions don't have
        // this field (so it is automatically interpreted as the current
        // default value). To be safe, we will check both engines regardless
        // of whether raft engine is enabled.
        if last_raftdb_dir != self.raft_store.raftdb_path {
            return Err(format!(
                "raft db dir have been changed, former is '{}', \
                current is '{}', please check if it is expected.",
                last_raftdb_dir, self.raft_store.raftdb_path
            ));
        }
        if last_cfg.raftdb.wal_dir != self.raftdb.wal_dir {
            return Err(format!(
                "raft db wal dir have been changed, former is '{}', \
                current is '{}', please check if it is expected.",
                last_cfg.raftdb.wal_dir, self.raftdb.wal_dir
            ));
        }
        if last_raft_engine_dir != self.raft_engine.config.dir {
            return Err(format!(
                "raft engine dir have been changed, former is '{}', \
                 current is '{}', please check if it is expected.",
                last_raft_engine_dir, self.raft_engine.config.dir
            ));
        }

        // Check validation of api version change between API V1 and V1ttl only.
        // Validation between V1/V1ttl and V2 is checked in `Node::check_api_version`.
        if last_cfg.storage.api_version == 1 && self.storage.api_version == 1 {
            if last_cfg.storage.enable_ttl && !self.storage.enable_ttl {
                return Err("can't disable ttl on a ttl instance".to_owned());
            } else if !last_cfg.storage.enable_ttl && self.storage.enable_ttl {
                return Err("can't enable ttl on a non-ttl instance".to_owned());
            }
        }

        if last_cfg.raftdb.defaultcf.format_version > 5
            || last_cfg.rocksdb.defaultcf.format_version > 5
            || last_cfg.rocksdb.writecf.format_version > 5
            || last_cfg.rocksdb.lockcf.format_version > 5
            || last_cfg.rocksdb.raftcf.format_version > 5
        {
            return Err("format_version larger than 5 is unsupported".into());
        }

        Ok(())
    }

    pub fn from_file(
        path: &Path,
        unrecognized_keys: Option<&mut Vec<String>>,
    ) -> Result<Self, Box<dyn Error>> {
        let s = fs::read_to_string(path)?;
        let mut deserializer = toml::Deserializer::new(&s);
        let mut cfg = if let Some(keys) = unrecognized_keys {
            serde_ignored::deserialize(&mut deserializer, |key| keys.push(key.to_string()))
        } else {
            <TikvConfig as serde::Deserialize>::deserialize(&mut deserializer)
        }?;
        deserializer.end()?;
        cfg.cfg_path = path.display().to_string();
        Ok(cfg)
    }

    pub fn write_to_file<P: AsRef<Path>>(&self, path: P) -> Result<(), IoError> {
        let content = ::toml::to_string(&self).unwrap();
        let mut f = fs::File::create(&path)?;
        f.write_all(content.as_bytes())?;
        f.sync_all()?;

        Ok(())
    }

    pub fn write_into_metrics(&self) {
        self.raft_store.write_into_metrics();
        self.rocksdb.write_into_metrics();
    }

    pub fn with_tmp() -> Result<(TikvConfig, tempfile::TempDir), IoError> {
        let tmp = tempfile::tempdir()?;
        let mut cfg = TikvConfig::default();
        cfg.storage.data_dir = tmp.path().display().to_string();
        cfg.cfg_path = tmp.path().join(LAST_CONFIG_FILE).display().to_string();
        Ok((cfg, tmp))
    }

    fn suggested_memory_usage_limit() -> ReadableSize {
        let total = SysQuota::memory_limit_in_bytes();
        // Reserve some space for page cache. The
        ReadableSize((total as f64 * MEMORY_USAGE_LIMIT_RATE) as u64)
    }

    pub fn build_shared_rocks_env(
        &self,
        key_manager: Option<Arc<DataKeyManager>>,
        limiter: Option<Arc<IoRateLimiter>>,
    ) -> Result<Arc<Env>, String> {
        let env = get_env(key_manager, limiter)?;
        if !self.raft_engine.enable {
            // RocksDB makes sure there are at least `max_background_flushes`
            // high-priority workers in env. That is not enough when multiple
            // RocksDB instances share the same env. We manually configure the
            // worker count in this case.
            env.set_high_priority_background_threads(
                self.raftdb.max_background_flushes + self.rocksdb.max_background_flushes,
            );
        }
        Ok(env)
    }
}

/// Prevents launching with an incompatible configuration
///
/// Loads the previously-loaded configuration from `last_tikv.toml`,
/// compares key configuration items and fails if they are not
/// identical.
pub fn check_critical_config(config: &TikvConfig) -> Result<(), String> {
    // Check current critical configurations with last time, if there are some
    // changes, user must guarantee relevant works have been done.
    if let Some(mut cfg) = get_last_config(&config.storage.data_dir) {
        cfg.compatible_adjust();
        if let Err(e) = cfg.validate() {
            warn!("last_tikv.toml is invalid but ignored: {:?}", e);
        }
        config.check_critical_cfg_with(&cfg)?;
    }
    Ok(())
}

fn get_last_config(data_dir: &str) -> Option<TikvConfig> {
    let store_path = Path::new(data_dir);
    let last_cfg_path = store_path.join(LAST_CONFIG_FILE);
    if last_cfg_path.exists() {
        return Some(
            TikvConfig::from_file(&last_cfg_path, None).unwrap_or_else(|e| {
                panic!(
                    "invalid auto generated configuration file {}, err {}",
                    last_cfg_path.display(),
                    e
                );
            }),
        );
    }
    None
}

/// Persists config to `last_tikv.toml`
pub fn persist_config(config: &TikvConfig) -> Result<(), String> {
    let store_path = Path::new(&config.storage.data_dir);
    let last_cfg_path = store_path.join(LAST_CONFIG_FILE);
    let tmp_cfg_path = store_path.join(TMP_CONFIG_FILE);

    let same_as_last_cfg = fs::read_to_string(&last_cfg_path).map_or(false, |last_cfg| {
        toml::to_string(&config).unwrap() == last_cfg
    });
    if same_as_last_cfg {
        return Ok(());
    }

    // Create parent directory if missing.
    if let Err(e) = fs::create_dir_all(&store_path) {
        return Err(format!(
            "create parent directory '{}' failed: {}",
            store_path.to_str().unwrap(),
            e
        ));
    }

    // Persist current configurations to temporary file.
    if let Err(e) = config.write_to_file(&tmp_cfg_path) {
        return Err(format!(
            "persist config to '{}' failed: {}",
            tmp_cfg_path.to_str().unwrap(),
            e
        ));
    }

    // Rename temporary file to last config file.
    if let Err(e) = fs::rename(&tmp_cfg_path, &last_cfg_path) {
        return Err(format!(
            "rename config file from '{}' to '{}' failed: {}",
            tmp_cfg_path.to_str().unwrap(),
            last_cfg_path.to_str().unwrap(),
            e
        ));
    }

    Ok(())
}

pub fn write_config<P: AsRef<Path>>(path: P, content: &[u8]) -> CfgResult<()> {
    let tmp_cfg_path = match path.as_ref().parent() {
        Some(p) => p.join(TMP_CONFIG_FILE),
        None => {
            return Err(Box::new(IoError::new(
                ErrorKind::Other,
                format!(
                    "failed to get parent path of config file: {}",
                    path.as_ref().display()
                ),
            )));
        }
    };
    {
        let mut f = fs::File::create(&tmp_cfg_path)?;
        f.write_all(content)?;
        f.sync_all()?;
    }
    fs::rename(&tmp_cfg_path, &path)?;
    Ok(())
}

// convert tikv config to a flatten array.
pub fn to_flatten_config_info(cfg: &TikvConfig) -> Vec<Value> {
    fn to_cfg_value(default_value: &Value, cfg_value: Option<&Value>, key: &str) -> Value {
        let mut res = Map::with_capacity(2);
        res.insert("Name".into(), Value::String(key.into()));
        res.insert("DefaultValue".into(), default_value.clone());
        if let Some(cfg_val) = cfg_value {
            if default_value != cfg_val {
                res.insert("ValueInFile".into(), cfg_val.clone());
            }
        }

        Value::Object(res)
    }

    // configs that should not be flatten because the config type is HashMap instead
    // of submodule.
    lazy_static! {
        static ref NO_FLATTEN_CFGS: HashSet<&'static str> = {
            let mut set = HashSet::new();
            set.insert("server.labels");
            set
        };
    }

    fn flatten_value(
        default_obj: &Map<String, Value>,
        value_obj: &Map<String, Value>,
        key_buf: &mut String,
        res: &mut Vec<Value>,
    ) {
        for (k, v) in default_obj.iter() {
            let cfg_val = value_obj.get(k);
            let prev_len = key_buf.len();
            if !key_buf.is_empty() {
                key_buf.push('.');
            }
            key_buf.push_str(k);
            if v.is_object() && !NO_FLATTEN_CFGS.contains(key_buf.as_str()) {
                flatten_value(
                    v.as_object().unwrap(),
                    cfg_val.unwrap().as_object().unwrap(),
                    key_buf,
                    res,
                );
            } else {
                res.push(to_cfg_value(v, cfg_val, key_buf));
            }
            key_buf.truncate(prev_len);
        }
    }

    let cfg_value = to_value(cfg).unwrap();
    let default_value = to_value(TikvConfig::default()).unwrap();

    let mut key_buf = String::new();
    let mut res = Vec::new();
    flatten_value(
        default_value.as_object().unwrap(),
        cfg_value.as_object().unwrap(),
        &mut key_buf,
        &mut res,
    );
    res
}

lazy_static! {
    pub static ref TIKVCONFIG_TYPED: ConfigChange = TikvConfig::default().typed();
}

fn serde_to_online_config(name: String) -> String {
    let res = name.replace("raftstore", "raft_store").replace('-', "_");
    match res.as_ref() {
        "raft_store.store_pool_size" | "raft_store.store_max_batch_size" => {
            res.replace("store_", "store_batch_system.")
        }
        "raft_store.apply_pool_size" | "raft_store.apply_max_batch_size" => {
            res.replace("apply_", "apply_batch_system.")
        }
        _ => res,
    }
}

fn to_config_change(change: HashMap<String, String>) -> CfgResult<ConfigChange> {
    fn helper(
        mut fields: Vec<String>,
        dst: &mut ConfigChange,
        typed: &ConfigChange,
        value: String,
    ) -> CfgResult<()> {
        if let Some(field) = fields.pop() {
            return match typed.get(&field) {
                None => Err(format!("unexpect fields: {}", field).into()),
                Some(ConfigValue::Skip) => {
                    Err(format!("config {} can not be changed", field).into())
                }
                Some(ConfigValue::Module(m)) => {
                    if let ConfigValue::Module(n_dst) = dst
                        .entry(field)
                        .or_insert_with(|| ConfigValue::Module(HashMap::new()))
                    {
                        return helper(fields, n_dst, m, value);
                    }
                    panic!("unexpect config value");
                }
                Some(v) => {
                    if fields.is_empty() {
                        return match to_change_value(&value, v) {
                            Err(_) => Err(format!("failed to parse: {}", value).into()),
                            Ok(v) => {
                                dst.insert(field, v);
                                Ok(())
                            }
                        };
                    }
                    let c: Vec<_> = fields.into_iter().rev().collect();
                    Err(format!("unexpect fields: {}", c[..].join(".")).into())
                }
            };
        }
        Ok(())
    }
    let mut res = HashMap::new();
    for (mut name, value) in change {
        name = serde_to_online_config(name);
        let fields: Vec<_> = name
            .as_str()
            .split('.')
            .map(|s| s.to_owned())
            .rev()
            .collect();
        helper(fields, &mut res, &TIKVCONFIG_TYPED, value)?;
    }
    Ok(res)
}

fn to_change_value(v: &str, typed: &ConfigValue) -> CfgResult<ConfigValue> {
    let v = v.trim_matches('\"');
    let res = match typed {
        ConfigValue::Duration(_) => ConfigValue::from(v.parse::<ReadableDuration>()?),
        ConfigValue::Size(_) => ConfigValue::from(v.parse::<ReadableSize>()?),
        ConfigValue::U64(_) => ConfigValue::from(v.parse::<u64>()?),
        ConfigValue::F64(_) => ConfigValue::from(v.parse::<f64>()?),
        ConfigValue::U32(_) => ConfigValue::from(v.parse::<u32>()?),
        ConfigValue::I32(_) => ConfigValue::from(v.parse::<i32>()?),
        ConfigValue::Usize(_) => ConfigValue::from(v.parse::<usize>()?),
        ConfigValue::Bool(_) => ConfigValue::from(v.parse::<bool>()?),
        ConfigValue::String(_) => ConfigValue::String(v.to_owned()),
        _ => unreachable!(),
    };
    Ok(res)
}

fn to_toml_encode(change: HashMap<String, String>) -> CfgResult<HashMap<String, String>> {
    fn helper(mut fields: Vec<String>, typed: &ConfigChange) -> CfgResult<bool> {
        if let Some(field) = fields.pop() {
            match typed.get(&field) {
                None | Some(ConfigValue::Skip) => Err(Box::new(IoError::new(
                    ErrorKind::Other,
                    format!("failed to get field: {}", field),
                ))),
                Some(ConfigValue::Module(m)) => helper(fields, m),
                Some(c) => {
                    if !fields.is_empty() {
                        return Err(Box::new(IoError::new(
                            ErrorKind::Other,
                            format!("unexpect fields: {:?}", fields),
                        )));
                    }
                    match c {
                        ConfigValue::Duration(_)
                        | ConfigValue::Size(_)
                        | ConfigValue::String(_) => Ok(true),
                        ConfigValue::None => Err(Box::new(IoError::new(
                            ErrorKind::Other,
                            format!("unexpect none field: {:?}", c),
                        ))),
                        _ => Ok(false),
                    }
                }
            }
        } else {
            Err(Box::new(IoError::new(
                ErrorKind::Other,
                "failed to get field",
            )))
        }
    }
    let mut dst = HashMap::new();
    for (name, value) in change {
        let online_config_name = serde_to_online_config(name.clone());
        let fields: Vec<_> = online_config_name
            .as_str()
            .split('.')
            .map(|s| s.to_owned())
            .rev()
            .collect();
        if helper(fields, &TIKVCONFIG_TYPED)? {
            dst.insert(name.replace('_', "-"), format!("\"{}\"", value));
        } else {
            dst.insert(name.replace('_', "-"), value);
        }
    }
    Ok(dst)
}

#[derive(PartialEq, Eq, Hash, Debug, Clone)]
pub enum Module {
    Readpool,
    Server,
    Metric,
    Raftstore,
    Coprocessor,
    Pd,
    Rocksdb,
    Raftdb,
    RaftEngine,
    Storage,
    Security,
    Encryption,
    Import,
    Backup,
    PessimisticTxn,
    Gc,
    Split,
    Cdc,
    ResolvedTs,
    ResourceMetering,
    BackupStream,
    Quota,
    Log,
    Unknown(String),
}

impl From<&str> for Module {
    fn from(m: &str) -> Module {
        match m {
            "readpool" => Module::Readpool,
            "server" => Module::Server,
            "metric" => Module::Metric,
            "raft_store" => Module::Raftstore,
            "coprocessor" => Module::Coprocessor,
            "pd" => Module::Pd,
            "split" => Module::Split,
            "rocksdb" => Module::Rocksdb,
            "raftdb" => Module::Raftdb,
            "raft_engine" => Module::RaftEngine,
            "storage" => Module::Storage,
            "security" => Module::Security,
            "import" => Module::Import,
            "backup" => Module::Backup,
            "backup_stream" => Module::BackupStream,
            "pessimistic_txn" => Module::PessimisticTxn,
            "gc" => Module::Gc,
            "cdc" => Module::Cdc,
            "resolved_ts" => Module::ResolvedTs,
            "resource_metering" => Module::ResourceMetering,
            "quota" => Module::Quota,
            "log" => Module::Log,
            n => Module::Unknown(n.to_owned()),
        }
    }
}

/// ConfigController use to register each module's config manager,
/// and dispatch the change of config to corresponding managers or
/// return the change if the incoming change is invalid.
#[derive(Default, Clone)]
pub struct ConfigController {
    inner: Arc<RwLock<ConfigInner>>,
}

#[derive(Default)]
struct ConfigInner {
    current: TikvConfig,
    config_mgrs: HashMap<Module, Box<dyn ConfigManager>>,
}

impl ConfigController {
    pub fn new(current: TikvConfig) -> Self {
        ConfigController {
            inner: Arc::new(RwLock::new(ConfigInner {
                current,
                config_mgrs: HashMap::new(),
            })),
        }
    }

    pub fn update(&self, change: HashMap<String, String>) -> CfgResult<()> {
        let diff = to_config_change(change.clone())?;
        self.update_impl(diff, Some(change))
    }

    pub fn update_from_toml_file(&self) -> CfgResult<()> {
        let current = self.get_current();
        match TikvConfig::from_file(Path::new(&current.cfg_path), None) {
            Ok(incoming) => {
                let diff = current.diff(&incoming);
                self.update_impl(diff, None)
            }
            Err(e) => Err(e),
        }
    }

    fn update_impl(
        &self,
        mut diff: HashMap<String, ConfigValue>,
        change: Option<HashMap<String, String>>,
    ) -> CfgResult<()> {
        diff = {
            let incoming = self.get_current();
            let mut updated = incoming.clone();
            updated.update(diff)?;
            // Config might be adjusted in `validate`.
            updated.validate()?;
            incoming.diff(&updated)
        };
        let mut inner = self.inner.write().unwrap();
        let mut to_update = HashMap::with_capacity(diff.len());
        for (name, change) in diff.into_iter() {
            match change {
                ConfigValue::Module(change) => {
                    // update a submodule's config only if changes had been successfully
                    // dispatched to corresponding config manager, to avoid dispatch change twice
                    if let Some(mgr) = inner.config_mgrs.get_mut(&Module::from(name.as_str())) {
                        if let Err(e) = mgr.dispatch(change.clone()) {
                            // we already verified the correctness at the beginning of this
                            // function.
                            inner.current.update(to_update).unwrap();
                            return Err(e);
                        }
                    }
                    to_update.insert(name, ConfigValue::Module(change));
                }
                _ => {
                    let _ = to_update.insert(name, change);
                }
            }
        }
        debug!("all config change had been dispatched"; "change" => ?to_update);
        // we already verified the correctness at the beginning of this function.
        inner.current.update(to_update).unwrap();
        // Write change to the config file
        if let Some(change) = change {
            let content = {
                let change = to_toml_encode(change)?;
                let src = if Path::new(&inner.current.cfg_path).exists() {
                    fs::read_to_string(&inner.current.cfg_path)?
                } else {
                    String::new()
                };
                let mut t = TomlWriter::new();
                t.write_change(src, change);
                t.finish()
            };
            write_config(&inner.current.cfg_path, &content)?;
        }
        Ok(())
    }

    pub fn update_config(&self, name: &str, value: &str) -> CfgResult<()> {
        let mut m = HashMap::new();
        m.insert(name.to_owned(), value.to_owned());
        self.update(m)
    }

    pub fn register(&self, module: Module, cfg_mgr: Box<dyn ConfigManager>) {
        let mut inner = self.inner.write().unwrap();
        if inner.config_mgrs.insert(module.clone(), cfg_mgr).is_some() {
            warn!("config manager for module {:?} already registered", module)
        }
    }

    pub fn get_current(&self) -> TikvConfig {
        self.inner.read().unwrap().current.clone()
    }
}

#[cfg(test)]
mod tests {
    use std::{sync::Arc, time::Duration};

    use api_version::{ApiV1, KvFormat};
    use case_macros::*;
    use engine_traits::{CfOptions as _, DbOptions as _, DummyFactory};
    use futures::executor::block_on;
    use grpcio::ResourceQuota;
    use itertools::Itertools;
    use kvproto::kvrpcpb::CommandPri;
    use raftstore::coprocessor::region_info_accessor::MockRegionInfoProvider;
    use slog::Level;
    use tempfile::Builder;
    use tikv_kv::RocksEngine as RocksDBEngine;
    use tikv_util::{
        config::VersionTrack,
        logger::get_log_level,
        quota_limiter::{QuotaLimitConfigManager, QuotaLimiter},
        sys::SysQuota,
        worker::{dummy_scheduler, ReceiverWrapper},
    };

    use super::*;
    use crate::{
        server::{config::ServerConfigManager, ttl::TtlCheckerTask},
        storage::{
            config_manager::StorageConfigManger,
<<<<<<< HEAD
            lock_manager::DummyLockManager,
=======
            lock_manager::MockLockManager,
>>>>>>> 0f5058eb
            txn::flow_controller::{EngineFlowController, FlowController},
            Storage, TestStorageBuilder,
        },
    };

    #[test]
    fn test_case_macro() {
        let h = kebab_case!(HelloWorld);
        assert_eq!(h, "hello-world");

        let h = kebab_case!(WelcomeToMyHouse);
        assert_eq!(h, "welcome-to-my-house");

        let h = snake_case!(HelloWorld);
        assert_eq!(h, "hello_world");

        let h = snake_case!(WelcomeToMyHouse);
        assert_eq!(h, "welcome_to_my_house");
    }

    #[test]
    fn test_check_critical_cfg_with() {
        let mut tikv_cfg = TikvConfig::default();
        let last_cfg = TikvConfig::default();
        tikv_cfg.validate().unwrap();
        tikv_cfg.check_critical_cfg_with(&last_cfg).unwrap();

        let mut tikv_cfg = TikvConfig::default();
        let mut last_cfg = TikvConfig::default();
        tikv_cfg.rocksdb.wal_dir = "/data/wal_dir".to_owned();
        tikv_cfg.validate().unwrap();
        tikv_cfg.check_critical_cfg_with(&last_cfg).unwrap_err();

        last_cfg.rocksdb.wal_dir = "/data/wal_dir".to_owned();
        tikv_cfg.validate().unwrap();
        tikv_cfg.check_critical_cfg_with(&last_cfg).unwrap();

        let mut tikv_cfg = TikvConfig::default();
        let mut last_cfg = TikvConfig::default();
        tikv_cfg.storage.data_dir = "/data1".to_owned();
        tikv_cfg.validate().unwrap();
        tikv_cfg.check_critical_cfg_with(&last_cfg).unwrap_err();

        last_cfg.storage.data_dir = "/data1".to_owned();
        tikv_cfg.validate().unwrap();
        tikv_cfg.check_critical_cfg_with(&last_cfg).unwrap();

        // Enable Raft Engine.
        let mut tikv_cfg = TikvConfig::default();
        let mut last_cfg = TikvConfig::default();
        tikv_cfg.raft_engine.enable = true;
        last_cfg.raft_engine.enable = true;

        tikv_cfg.raft_engine.mut_config().dir = "/raft/wal_dir".to_owned();
        tikv_cfg.validate().unwrap();
        tikv_cfg.check_critical_cfg_with(&last_cfg).unwrap_err();

        last_cfg.raft_engine.mut_config().dir = "/raft/wal_dir".to_owned();
        tikv_cfg.validate().unwrap();
        tikv_cfg.check_critical_cfg_with(&last_cfg).unwrap();

        // Disable Raft Engine and uses RocksDB.
        let mut tikv_cfg = TikvConfig::default();
        let mut last_cfg = TikvConfig::default();
        tikv_cfg.raft_engine.enable = false;
        last_cfg.raft_engine.enable = false;

        tikv_cfg.raftdb.wal_dir = "/raft/wal_dir".to_owned();
        tikv_cfg.validate().unwrap();
        tikv_cfg.check_critical_cfg_with(&last_cfg).unwrap_err();

        last_cfg.raftdb.wal_dir = "/raft/wal_dir".to_owned();
        tikv_cfg.validate().unwrap();
        tikv_cfg.check_critical_cfg_with(&last_cfg).unwrap();

        tikv_cfg.raft_store.raftdb_path = "/raft_path".to_owned();
        tikv_cfg.validate().unwrap();
        tikv_cfg.check_critical_cfg_with(&last_cfg).unwrap_err();

        last_cfg.raft_store.raftdb_path = "/raft_path".to_owned();
        tikv_cfg.validate().unwrap();
        tikv_cfg.check_critical_cfg_with(&last_cfg).unwrap();

        // Check api version.
        {
            let cases = [
                (ApiVersion::V1, ApiVersion::V1, true),
                (ApiVersion::V1, ApiVersion::V1ttl, false),
                (ApiVersion::V1, ApiVersion::V2, true),
                (ApiVersion::V1ttl, ApiVersion::V1, false),
                (ApiVersion::V1ttl, ApiVersion::V1ttl, true),
                (ApiVersion::V1ttl, ApiVersion::V2, true),
                (ApiVersion::V2, ApiVersion::V1, true),
                (ApiVersion::V2, ApiVersion::V1ttl, true),
                (ApiVersion::V2, ApiVersion::V2, true),
            ];
            for (from_api, to_api, expected) in cases {
                last_cfg.storage.set_api_version(from_api);
                tikv_cfg.storage.set_api_version(to_api);
                tikv_cfg.validate().unwrap();
                assert_eq!(
                    tikv_cfg.check_critical_cfg_with(&last_cfg).is_ok(),
                    expected
                );
            }
        }
    }

    #[test]
    fn test_last_cfg_modified() {
        let (mut cfg, _dir) = TikvConfig::with_tmp().unwrap();
        let store_path = Path::new(&cfg.storage.data_dir);
        let last_cfg_path = store_path.join(LAST_CONFIG_FILE);

        cfg.write_to_file(&last_cfg_path).unwrap();

        let mut last_cfg_metadata = last_cfg_path.metadata().unwrap();
        let first_modified = last_cfg_metadata.modified().unwrap();

        // not write to file when config is the equivalent of last one.
        persist_config(&cfg).unwrap();
        last_cfg_metadata = last_cfg_path.metadata().unwrap();
        assert_eq!(last_cfg_metadata.modified().unwrap(), first_modified);

        // write to file when config is the inequivalent of last one.
        cfg.log_level = slog::Level::Warning.into();
        persist_config(&cfg).unwrap();
        last_cfg_metadata = last_cfg_path.metadata().unwrap();
        assert_ne!(last_cfg_metadata.modified().unwrap(), first_modified);
    }

    #[test]
    fn test_persist_cfg() {
        let dir = Builder::new().prefix("test_persist_cfg").tempdir().unwrap();
        let path_buf = dir.path().join(LAST_CONFIG_FILE);
        let file = path_buf.as_path();
        let (s1, s2) = ("/xxx/wal_dir".to_owned(), "/yyy/wal_dir".to_owned());

        let mut tikv_cfg = TikvConfig::default();

        tikv_cfg.rocksdb.wal_dir = s1.clone();
        tikv_cfg.raftdb.wal_dir = s2.clone();
        tikv_cfg.write_to_file(file).unwrap();
        let cfg_from_file = TikvConfig::from_file(file, None).unwrap_or_else(|e| {
            panic!(
                "invalid auto generated configuration file {}, err {}",
                file.display(),
                e
            );
        });
        assert_eq!(cfg_from_file.rocksdb.wal_dir, s1);
        assert_eq!(cfg_from_file.raftdb.wal_dir, s2);

        // write critical config when exist.
        tikv_cfg.rocksdb.wal_dir = s2.clone();
        tikv_cfg.raftdb.wal_dir = s1.clone();
        tikv_cfg.write_to_file(file).unwrap();
        let cfg_from_file = TikvConfig::from_file(file, None).unwrap_or_else(|e| {
            panic!(
                "invalid auto generated configuration file {}, err {}",
                file.display(),
                e
            );
        });
        assert_eq!(cfg_from_file.rocksdb.wal_dir, s2);
        assert_eq!(cfg_from_file.raftdb.wal_dir, s1);
    }

    #[test]
    fn test_flatten_cfg() {
        let mut cfg = TikvConfig::default();
        cfg.server.labels.insert("zone".into(), "test".into());
        cfg.raft_store.raft_log_gc_count_limit = Some(123);

        let flattened = to_flatten_config_info(&cfg);

        let mut expected = HashMap::new();
        let mut labels = Map::new();
        labels.insert("zone".into(), Value::String("test".into()));
        expected.insert("server.labels", Value::Object(labels));
        expected.insert(
            "raftstore.raft-log-gc-count-limit",
            Value::Number(123.into()),
        );

        for v in &flattened {
            let obj = v.as_object().unwrap();
            if let Some(v) = expected.get(&obj["Name"].as_str().unwrap()) {
                assert_eq!(v, &obj["ValueInFile"]);
            } else {
                assert!(!obj.contains_key("ValueInFile"));
            }
        }
    }

    #[test]
    fn test_create_parent_dir_if_missing() {
        let root_path = Builder::new()
            .prefix("test_create_parent_dir_if_missing")
            .tempdir()
            .unwrap();
        let path = root_path.path().join("not_exist_dir");

        let mut tikv_cfg = TikvConfig::default();
        tikv_cfg.storage.data_dir = path.as_path().to_str().unwrap().to_owned();
        persist_config(&tikv_cfg).unwrap();
    }

    #[test]
    fn test_keepalive_check() {
        let mut tikv_cfg = TikvConfig::default();
        tikv_cfg.pd.endpoints = vec!["".to_owned()];
        let dur = tikv_cfg.raft_store.raft_heartbeat_interval();
        tikv_cfg.server.grpc_keepalive_time = ReadableDuration(dur);
        tikv_cfg.validate().unwrap_err();
        tikv_cfg.server.grpc_keepalive_time = ReadableDuration(dur * 2);
        tikv_cfg.validate().unwrap();
    }

    #[test]
    fn test_block_size() {
        let mut tikv_cfg = TikvConfig::default();
        tikv_cfg.pd.endpoints = vec!["".to_owned()];
        tikv_cfg.rocksdb.defaultcf.block_size = ReadableSize::gb(10);
        tikv_cfg.rocksdb.lockcf.block_size = ReadableSize::gb(10);
        tikv_cfg.rocksdb.writecf.block_size = ReadableSize::gb(10);
        tikv_cfg.rocksdb.raftcf.block_size = ReadableSize::gb(10);
        tikv_cfg.raftdb.defaultcf.block_size = ReadableSize::gb(10);
        tikv_cfg.validate().unwrap_err();
        tikv_cfg.rocksdb.defaultcf.block_size = ReadableSize::kb(10);
        tikv_cfg.rocksdb.lockcf.block_size = ReadableSize::kb(10);
        tikv_cfg.rocksdb.writecf.block_size = ReadableSize::kb(10);
        tikv_cfg.rocksdb.raftcf.block_size = ReadableSize::kb(10);
        tikv_cfg.raftdb.defaultcf.block_size = ReadableSize::kb(10);
        tikv_cfg.validate().unwrap();
    }

    #[test]
    fn test_parse_log_level() {
        #[derive(Serialize, Deserialize, Debug)]
        struct LevelHolder {
            v: LogLevel,
        }

        let legal_cases = vec![
            ("fatal", Level::Critical),
            ("error", Level::Error),
            ("warn", Level::Warning),
            ("debug", Level::Debug),
            ("trace", Level::Trace),
            ("info", Level::Info),
        ];
        for (serialized, deserialized) in legal_cases {
            let holder = LevelHolder {
                v: deserialized.into(),
            };
            let res_string = toml::to_string(&holder).unwrap();
            let exp_string = format!("v = \"{}\"\n", serialized);
            assert_eq!(res_string, exp_string);
            let res_value: LevelHolder = toml::from_str(&exp_string).unwrap();
            assert_eq!(res_value.v, deserialized.into());
        }

        let compatibility_cases = vec![("warning", Level::Warning), ("critical", Level::Critical)];
        for (serialized, deserialized) in compatibility_cases {
            let variant_string = format!("v = \"{}\"\n", serialized);
            let res_value: LevelHolder = toml::from_str(&variant_string).unwrap();
            assert_eq!(res_value.v, deserialized.into());
        }

        let illegal_cases = vec!["foobar", ""];
        for case in illegal_cases {
            let string = format!("v = \"{}\"\n", case);
            toml::from_str::<LevelHolder>(&string).unwrap_err();
        }
    }

    #[test]
    fn test_to_config_change() {
        assert_eq!(
            to_change_value("10h", &ConfigValue::Duration(0)).unwrap(),
            ConfigValue::from(ReadableDuration::hours(10))
        );
        assert_eq!(
            to_change_value("100MB", &ConfigValue::Size(0)).unwrap(),
            ConfigValue::from(ReadableSize::mb(100))
        );
        assert_eq!(
            to_change_value("10000", &ConfigValue::U64(0)).unwrap(),
            ConfigValue::from(10000u64)
        );

        let old = TikvConfig::default();
        let mut incoming = TikvConfig::default();
        incoming.coprocessor.region_split_keys = Some(10000);
        incoming.gc.max_write_bytes_per_sec = ReadableSize::mb(100);
        incoming.rocksdb.defaultcf.block_cache_size = ReadableSize::mb(500);
        incoming.storage.io_rate_limit.import_priority = file_system::IoPriority::High;
        let diff = old.diff(&incoming);
        let mut change = HashMap::new();
        change.insert(
            "coprocessor.region-split-keys".to_owned(),
            "10000".to_owned(),
        );
        change.insert("gc.max-write-bytes-per-sec".to_owned(), "100MB".to_owned());
        change.insert(
            "rocksdb.defaultcf.block-cache-size".to_owned(),
            "500MB".to_owned(),
        );
        change.insert(
            "storage.io-rate-limit.import-priority".to_owned(),
            "high".to_owned(),
        );
        let res = to_config_change(change).unwrap();
        assert_eq!(diff, res);

        // illegal cases
        let cases = vec![
            // wrong value type
            ("gc.max-write-bytes-per-sec".to_owned(), "10s".to_owned()),
            (
                "pessimistic-txn.wait-for-lock-timeout".to_owned(),
                "1MB".to_owned(),
            ),
            // missing or unknown config fields
            ("xxx.yyy".to_owned(), "12".to_owned()),
            (
                "rocksdb.defaultcf.block-cache-size.xxx".to_owned(),
                "50MB".to_owned(),
            ),
            ("rocksdb.xxx.block-cache-size".to_owned(), "50MB".to_owned()),
            ("rocksdb.block-cache-size".to_owned(), "50MB".to_owned()),
            // not support change config
            (
                "raftstore.raft-heartbeat-ticks".to_owned(),
                "100".to_owned(),
            ),
            ("raftstore.prevote".to_owned(), "false".to_owned()),
        ];
        for (name, value) in cases {
            let mut change = HashMap::new();
            change.insert(name, value);
            to_config_change(change).unwrap_err();
        }
    }

    #[test]
    fn test_to_toml_encode() {
        let mut change = HashMap::new();
        change.insert(
            "raftstore.pd-heartbeat-tick-interval".to_owned(),
            "1h".to_owned(),
        );
        change.insert(
            "coprocessor.region-split-keys".to_owned(),
            "10000".to_owned(),
        );
        change.insert("gc.max-write-bytes-per-sec".to_owned(), "100MB".to_owned());
        change.insert(
            "rocksdb.defaultcf.titan.blob-run-mode".to_owned(),
            "read-only".to_owned(),
        );
        change.insert("raftstore.apply_pool_size".to_owned(), "7".to_owned());
        change.insert("raftstore.store-pool-size".to_owned(), "17".to_owned());
        let res = to_toml_encode(change).unwrap();
        assert_eq!(
            res.get("raftstore.pd-heartbeat-tick-interval"),
            Some(&"\"1h\"".to_owned())
        );
        assert_eq!(
            res.get("coprocessor.region-split-keys"),
            Some(&"10000".to_owned())
        );
        assert_eq!(
            res.get("gc.max-write-bytes-per-sec"),
            Some(&"\"100MB\"".to_owned())
        );
        assert_eq!(
            res.get("rocksdb.defaultcf.titan.blob-run-mode"),
            Some(&"\"read-only\"".to_owned())
        );
        assert_eq!(res.get("raftstore.apply-pool-size"), Some(&"7".to_owned()));
        assert_eq!(res.get("raftstore.store-pool-size"), Some(&"17".to_owned()));
    }

    #[allow(clippy::type_complexity)]
    fn new_engines<F: KvFormat>(
        cfg: TikvConfig,
    ) -> (
        Storage<RocksDBEngine, MockLockManager, F>,
        ConfigController,
        ReceiverWrapper<TtlCheckerTask>,
        Arc<FlowController>,
    ) {
        assert_eq!(F::TAG, cfg.storage.api_version());
        let engine = RocksDBEngine::new(
            &cfg.storage.data_dir,
            Some(cfg.rocksdb.build_opt()),
            cfg.rocksdb.build_cf_opts(
                &cfg.storage.block_cache.build_shared_cache(),
                None,
                cfg.storage.api_version(),
            ),
            true,
            None,
        )
        .unwrap();
        let storage =
            TestStorageBuilder::<_, _, F>::from_engine_and_lock_mgr(engine, MockLockManager::new())
                .config(cfg.storage.clone())
                .build()
                .unwrap();
        let engine = storage.get_engine().get_rocksdb();
        let (_tx, rx) = std::sync::mpsc::channel();
        let flow_controller = Arc::new(FlowController::Singleton(EngineFlowController::new(
            &cfg.storage.flow_control,
            engine.clone(),
            rx,
        )));

        let (shared, cfg_controller) = (cfg.storage.block_cache.shared, ConfigController::new(cfg));
        cfg_controller.register(
            Module::Rocksdb,
            Box::new(DbConfigManger::new(
                Arc::new(engine.clone()),
                DbType::Kv,
                shared,
            )),
        );
        let (scheduler, receiver) = dummy_scheduler();
        cfg_controller.register(
            Module::Storage,
            Box::new(StorageConfigManger::new(
                Arc::new(DummyFactory::new(Some(engine), "".to_string())),
                shared,
                scheduler,
                flow_controller.clone(),
                storage.get_scheduler(),
            )),
        );
        (storage, cfg_controller, receiver, flow_controller)
    }

    #[test]
    fn test_flow_control() {
        let (mut cfg, _dir) = TikvConfig::with_tmp().unwrap();
        cfg.storage.flow_control.l0_files_threshold = 50;
        cfg.validate().unwrap();
        let (storage, cfg_controller, _, flow_controller) = new_engines::<ApiV1>(cfg);
        let db = storage.get_engine().get_rocksdb();
        assert_eq!(
            db.get_options_cf(CF_DEFAULT)
                .unwrap()
                .get_level_zero_slowdown_writes_trigger(),
            50
        );
        assert_eq!(
            db.get_options_cf(CF_DEFAULT)
                .unwrap()
                .get_level_zero_stop_writes_trigger(),
            50
        );

        assert_eq!(
            db.get_options_cf(CF_DEFAULT)
                .unwrap()
                .get_disable_write_stall(),
            true
        );
        assert_eq!(flow_controller.enabled(), true);
        cfg_controller
            .update_config("storage.flow-control.enable", "false")
            .unwrap();
        assert_eq!(
            db.get_options_cf(CF_DEFAULT)
                .unwrap()
                .get_disable_write_stall(),
            false
        );
        assert_eq!(flow_controller.enabled(), false);
        cfg_controller
            .update_config("storage.flow-control.enable", "true")
            .unwrap();
        assert_eq!(
            db.get_options_cf(CF_DEFAULT)
                .unwrap()
                .get_disable_write_stall(),
            true
        );
        assert_eq!(flow_controller.enabled(), true);
    }

    #[test]
    fn test_change_resolved_ts_config() {
        use crossbeam::channel;

        pub struct TestConfigManager(channel::Sender<ConfigChange>);
        impl ConfigManager for TestConfigManager {
            fn dispatch(&mut self, change: ConfigChange) -> online_config::Result<()> {
                self.0.send(change).unwrap();
                Ok(())
            }
        }

        let (cfg, _dir) = TikvConfig::with_tmp().unwrap();
        let cfg_controller = ConfigController::new(cfg);
        let (tx, rx) = channel::unbounded();
        cfg_controller.register(Module::ResolvedTs, Box::new(TestConfigManager(tx)));

        // Return error if try to update not support config or unknow config
        cfg_controller
            .update_config("resolved-ts.enable", "false")
            .unwrap_err();
        cfg_controller
            .update_config("resolved-ts.scan-lock-pool-size", "10")
            .unwrap_err();
        cfg_controller
            .update_config("resolved-ts.xxx", "false")
            .unwrap_err();

        let mut resolved_ts_cfg = cfg_controller.get_current().resolved_ts;
        // Default value
        assert_eq!(
            resolved_ts_cfg.advance_ts_interval,
            ReadableDuration::secs(1)
        );

        // Update `advance-ts-interval` to 100ms
        cfg_controller
            .update_config("resolved-ts.advance-ts-interval", "100ms")
            .unwrap();
        resolved_ts_cfg.update(rx.recv().unwrap()).unwrap();
        assert_eq!(
            resolved_ts_cfg.advance_ts_interval,
            ReadableDuration::millis(100)
        );

        // Return error if try to update `advance-ts-interval` to an invalid value
        cfg_controller
            .update_config("resolved-ts.advance-ts-interval", "0m")
            .unwrap_err();
        assert_eq!(
            resolved_ts_cfg.advance_ts_interval,
            ReadableDuration::millis(100)
        );

        // Update `advance-ts-interval` to 3s
        cfg_controller
            .update_config("resolved-ts.advance-ts-interval", "3s")
            .unwrap();
        resolved_ts_cfg.update(rx.recv().unwrap()).unwrap();
        assert_eq!(
            resolved_ts_cfg.advance_ts_interval,
            ReadableDuration::secs(3)
        );
    }

    #[test]
    fn test_change_rocksdb_config() {
        let (mut cfg, _dir) = TikvConfig::with_tmp().unwrap();
        cfg.rocksdb.max_background_jobs = 4;
        cfg.rocksdb.max_background_flushes = 2;
        cfg.rocksdb.defaultcf.disable_auto_compactions = false;
        cfg.rocksdb.defaultcf.target_file_size_base = ReadableSize::mb(64);
        cfg.rocksdb.defaultcf.block_cache_size = ReadableSize::mb(8);
        cfg.rocksdb.rate_bytes_per_sec = ReadableSize::mb(64);
        cfg.rocksdb.rate_limiter_auto_tuned = false;
        cfg.storage.block_cache.shared = false;
        cfg.validate().unwrap();
        let (storage, cfg_controller, ..) = new_engines::<ApiV1>(cfg);
        let db = storage.get_engine().get_rocksdb();

        // update max_background_jobs
        assert_eq!(db.get_db_options().get_max_background_jobs(), 4);

        cfg_controller
            .update_config("rocksdb.max-background-jobs", "8")
            .unwrap();
        assert_eq!(db.get_db_options().get_max_background_jobs(), 8);

        // update max_background_flushes, set to a bigger value
        assert_eq!(db.get_db_options().get_max_background_flushes(), 2);

        cfg_controller
            .update_config("rocksdb.max-background-flushes", "5")
            .unwrap();
        assert_eq!(db.get_db_options().get_max_background_flushes(), 5);

        // update rate_bytes_per_sec
        assert_eq!(
            db.get_db_options().get_rate_bytes_per_sec().unwrap(),
            ReadableSize::mb(64).0 as i64
        );

        cfg_controller
            .update_config("rocksdb.rate-bytes-per-sec", "128MB")
            .unwrap();
        assert_eq!(
            db.get_db_options().get_rate_bytes_per_sec().unwrap(),
            ReadableSize::mb(128).0 as i64
        );

        // update some configs on default cf
        let cf_opts = db.get_options_cf(CF_DEFAULT).unwrap();
        assert_eq!(cf_opts.get_disable_auto_compactions(), false);
        assert_eq!(cf_opts.get_target_file_size_base(), ReadableSize::mb(64).0);
        assert_eq!(cf_opts.get_block_cache_capacity(), ReadableSize::mb(8).0);

        let mut change = HashMap::new();
        change.insert(
            "rocksdb.defaultcf.disable-auto-compactions".to_owned(),
            "true".to_owned(),
        );
        change.insert(
            "rocksdb.defaultcf.target-file-size-base".to_owned(),
            "32MB".to_owned(),
        );
        change.insert(
            "rocksdb.defaultcf.block-cache-size".to_owned(),
            "256MB".to_owned(),
        );
        cfg_controller.update(change).unwrap();

        let cf_opts = db.get_options_cf(CF_DEFAULT).unwrap();
        assert_eq!(cf_opts.get_disable_auto_compactions(), true);
        assert_eq!(cf_opts.get_target_file_size_base(), ReadableSize::mb(32).0);
        assert_eq!(cf_opts.get_block_cache_capacity(), ReadableSize::mb(256).0);

        // Can not update block cache through storage module
        // when shared block cache is disabled
        cfg_controller
            .update_config("storage.block-cache.capacity", "512MB")
            .unwrap_err();
    }

    #[test]
    fn test_change_rate_limiter_auto_tuned() {
        let (mut cfg, _dir) = TikvConfig::with_tmp().unwrap();
        // vanilla limiter does not support dynamically changing auto-tuned mode.
        cfg.rocksdb.rate_limiter_auto_tuned = true;
        cfg.validate().unwrap();
        let (storage, cfg_controller, ..) = new_engines::<ApiV1>(cfg);
        let db = storage.get_engine().get_rocksdb();

        // update rate_limiter_auto_tuned
        assert_eq!(
            db.get_db_options().get_rate_limiter_auto_tuned().unwrap(),
            true
        );

        cfg_controller
            .update_config("rocksdb.rate_limiter_auto_tuned", "false")
            .unwrap();
        assert_eq!(
            db.get_db_options().get_rate_limiter_auto_tuned().unwrap(),
            false
        );
    }

    #[test]
    fn test_change_shared_block_cache() {
        let (mut cfg, _dir) = TikvConfig::with_tmp().unwrap();
        cfg.storage.block_cache.shared = true;
        cfg.validate().unwrap();
        let (storage, cfg_controller, ..) = new_engines::<ApiV1>(cfg);
        let db = storage.get_engine().get_rocksdb();

        // Can not update shared block cache through rocksdb module
        cfg_controller
            .update_config("rocksdb.defaultcf.block-cache-size", "256MB")
            .unwrap_err();

        cfg_controller
            .update_config("storage.block-cache.capacity", "256MB")
            .unwrap();

        let defaultcf_opts = db.get_options_cf(CF_DEFAULT).unwrap();
        assert_eq!(
            defaultcf_opts.get_block_cache_capacity(),
            ReadableSize::mb(256).0
        );
    }

    #[test]
    fn test_change_logconfig() {
        let (cfg, _dir) = TikvConfig::with_tmp().unwrap();
        let cfg_controller = ConfigController::new(cfg);

        cfg_controller.register(Module::Log, Box::new(LogConfigManager));

        cfg_controller.update_config("log.level", "warn").unwrap();
        assert_eq!(get_log_level().unwrap(), Level::Warning);
        assert_eq!(
            cfg_controller.get_current().log.level,
            LogLevel(Level::Warning)
        );

        cfg_controller
            .update_config("log.level", "invalid")
            .unwrap_err();
        assert_eq!(
            cfg_controller.get_current().log.level,
            LogLevel(Level::Warning)
        );
    }

    #[test]
    fn test_dispatch_titan_blob_run_mode_config() {
        let mut cfg = TikvConfig::default();
        let mut incoming = cfg.clone();
        cfg.rocksdb.defaultcf.titan.blob_run_mode = BlobRunMode::Normal;
        incoming.rocksdb.defaultcf.titan.blob_run_mode = BlobRunMode::Fallback;

        let diff = cfg
            .rocksdb
            .defaultcf
            .titan
            .diff(&incoming.rocksdb.defaultcf.titan);
        assert_eq!(diff.len(), 1);

        let diff = config_value_to_string(diff.into_iter().collect());
        assert_eq!(diff.len(), 1);
        assert_eq!(diff[0].0.as_str(), "blob_run_mode");
        assert_eq!(diff[0].1.as_str(), "fallback");
    }

    #[test]
    fn test_change_ttl_check_poll_interval() {
        let (mut cfg, _dir) = TikvConfig::with_tmp().unwrap();
        cfg.storage.block_cache.shared = true;
        cfg.validate().unwrap();
        let (_, cfg_controller, mut rx, _) = new_engines::<ApiV1>(cfg);

        // Can not update shared block cache through rocksdb module
        cfg_controller
            .update_config("storage.ttl_check_poll_interval", "10s")
            .unwrap();
        match rx.recv() {
            None => unreachable!(),
            Some(TtlCheckerTask::UpdatePollInterval(d)) => assert_eq!(d, Duration::from_secs(10)),
        }
    }

    #[test]
    fn test_change_store_scheduler_worker_pool_size() {
        let (mut cfg, _dir) = TikvConfig::with_tmp().unwrap();
        cfg.storage.scheduler_worker_pool_size = 4;
        cfg.validate().unwrap();
        let (storage, cfg_controller, ..) = new_engines::<ApiV1>(cfg);
        let scheduler = storage.get_scheduler();

        let max_pool_size = std::cmp::max(4, SysQuota::cpu_cores_quota() as usize);

        let check_scale_pool_size = |size: usize, ok: bool| {
            let origin_pool_size = scheduler
                .get_sched_pool(CommandPri::Normal)
                .pool
                .get_pool_size();
            let origin_pool_size_high = scheduler
                .get_sched_pool(CommandPri::High)
                .pool
                .get_pool_size();
            let res = cfg_controller
                .update_config("storage.scheduler-worker-pool-size", &format!("{}", size));
            let (expected_size, expected_size_high) = if ok {
                res.unwrap();
                (size, std::cmp::max(size / 2, 1))
            } else {
                res.unwrap_err();
                (origin_pool_size, origin_pool_size_high)
            };
            assert_eq!(
                scheduler
                    .get_sched_pool(CommandPri::Normal)
                    .pool
                    .get_pool_size(),
                expected_size
            );
            assert_eq!(
                scheduler
                    .get_sched_pool(CommandPri::High)
                    .pool
                    .get_pool_size(),
                expected_size_high
            );
        };

        check_scale_pool_size(0, false);
        check_scale_pool_size(max_pool_size + 1, false);
        check_scale_pool_size(1, true);
        check_scale_pool_size(max_pool_size, true);
    }

    #[test]
    fn test_change_quota_config() {
        let (mut cfg, _dir) = TikvConfig::with_tmp().unwrap();
        cfg.quota.foreground_cpu_time = 1000;
        cfg.quota.foreground_write_bandwidth = ReadableSize::mb(128);
        cfg.quota.foreground_read_bandwidth = ReadableSize::mb(256);
        cfg.quota.background_cpu_time = 1000;
        cfg.quota.background_write_bandwidth = ReadableSize::mb(128);
        cfg.quota.background_read_bandwidth = ReadableSize::mb(256);
        cfg.quota.max_delay_duration = ReadableDuration::secs(1);
        cfg.validate().unwrap();

        let quota_limiter = Arc::new(QuotaLimiter::new(
            cfg.quota.foreground_cpu_time,
            cfg.quota.foreground_write_bandwidth,
            cfg.quota.foreground_read_bandwidth,
            cfg.quota.background_cpu_time,
            cfg.quota.background_write_bandwidth,
            cfg.quota.background_read_bandwidth,
            cfg.quota.max_delay_duration,
            false,
        ));

        let cfg_controller = ConfigController::new(cfg.clone());
        cfg_controller.register(
            Module::Quota,
            Box::new(QuotaLimitConfigManager::new(Arc::clone(&quota_limiter))),
        );
        assert_eq!(cfg_controller.get_current(), cfg);

        // u64::MAX ns casts to 213503d.
        cfg_controller
            .update_config("quota.max-delay-duration", "213504d")
            .unwrap_err();
        assert_eq!(cfg_controller.get_current(), cfg);

        cfg_controller
            .update_config("quota.foreground-cpu-time", "2000")
            .unwrap();
        cfg.quota.foreground_cpu_time = 2000;
        assert_eq!(cfg_controller.get_current(), cfg);

        cfg_controller
            .update_config("quota.foreground-write-bandwidth", "256MB")
            .unwrap();
        cfg.quota.foreground_write_bandwidth = ReadableSize::mb(256);
        assert_eq!(cfg_controller.get_current(), cfg);

        let mut sample = quota_limiter.new_sample(true);
        sample.add_read_bytes(ReadableSize::mb(32).0 as usize);
        let should_delay = block_on(quota_limiter.consume_sample(sample, true));
        assert_eq!(should_delay, Duration::from_millis(125));

        cfg_controller
            .update_config("quota.foreground-read-bandwidth", "512MB")
            .unwrap();
        cfg.quota.foreground_read_bandwidth = ReadableSize::mb(512);
        assert_eq!(cfg_controller.get_current(), cfg);
        let mut sample = quota_limiter.new_sample(true);
        sample.add_write_bytes(ReadableSize::mb(128).0 as usize);
        let should_delay = block_on(quota_limiter.consume_sample(sample, true));
        assert_eq!(should_delay, Duration::from_millis(500));

        cfg_controller
            .update_config("quota.background-cpu-time", "2000")
            .unwrap();
        cfg.quota.background_cpu_time = 2000;
        assert_eq!(cfg_controller.get_current(), cfg);

        cfg_controller
            .update_config("quota.background-write-bandwidth", "256MB")
            .unwrap();
        cfg.quota.background_write_bandwidth = ReadableSize::mb(256);
        assert_eq!(cfg_controller.get_current(), cfg);

        let mut sample = quota_limiter.new_sample(false);
        sample.add_read_bytes(ReadableSize::mb(32).0 as usize);
        let should_delay = block_on(quota_limiter.consume_sample(sample, false));
        assert_eq!(should_delay, Duration::from_millis(125));

        cfg_controller
            .update_config("quota.background-read-bandwidth", "512MB")
            .unwrap();
        cfg.quota.background_read_bandwidth = ReadableSize::mb(512);
        assert_eq!(cfg_controller.get_current(), cfg);
        let mut sample = quota_limiter.new_sample(false);
        sample.add_write_bytes(ReadableSize::mb(128).0 as usize);
        let should_delay = block_on(quota_limiter.consume_sample(sample, false));
        assert_eq!(should_delay, Duration::from_millis(500));

        cfg_controller
            .update_config("quota.max-delay-duration", "50ms")
            .unwrap();
        cfg.quota.max_delay_duration = ReadableDuration::millis(50);
        assert_eq!(cfg_controller.get_current(), cfg);
        let mut sample = quota_limiter.new_sample(true);
<<<<<<< HEAD

        sample.add_write_bytes(ReadableSize::mb(128).0 as usize);
        let should_delay = block_on(quota_limiter.consume_sample(sample, true));
        assert_eq!(should_delay, Duration::from_millis(50));

        let mut sample = quota_limiter.new_sample(false);
        sample.add_write_bytes(ReadableSize::mb(128).0 as usize);
        let should_delay = block_on(quota_limiter.consume_sample(sample, false));
        assert_eq!(should_delay, Duration::from_millis(50));

=======
        sample.add_write_bytes(ReadableSize::mb(128).0 as usize);
        let should_delay = block_on(quota_limiter.consume_sample(sample, true));
        assert_eq!(should_delay, Duration::from_millis(50));

        let mut sample = quota_limiter.new_sample(false);
        sample.add_write_bytes(ReadableSize::mb(128).0 as usize);
        let should_delay = block_on(quota_limiter.consume_sample(sample, false));
        assert_eq!(should_delay, Duration::from_millis(50));

>>>>>>> 0f5058eb
        assert_eq!(cfg.quota.enable_auto_tune, false);
        cfg_controller
            .update_config("quota.enable-auto-tune", "true")
            .unwrap();
        cfg.quota.enable_auto_tune = true;
        assert_eq!(cfg_controller.get_current(), cfg);
    }

    #[test]
    fn test_change_server_config() {
        let (mut cfg, _dir) = TikvConfig::with_tmp().unwrap();
        cfg.validate().unwrap();
        let cfg_controller = ConfigController::new(cfg.clone());
        let (scheduler, _receiver) = dummy_scheduler();
        let version_tracker = Arc::new(VersionTrack::new(cfg.server.clone()));
        cfg_controller.register(
            Module::Server,
            Box::new(ServerConfigManager::new(
                scheduler,
                version_tracker.clone(),
                ResourceQuota::new(None),
            )),
        );

        let check_cfg = |cfg: &TikvConfig| {
            assert_eq!(&cfg_controller.get_current(), cfg);
            assert_eq!(&*version_tracker.value(), &cfg.server);
        };

        cfg_controller
            .update_config("server.max-grpc-send-msg-len", "10000")
            .unwrap();
        cfg.server.max_grpc_send_msg_len = 10000;
        check_cfg(&cfg);

        cfg_controller
            .update_config("server.raft-msg-max-batch-size", "32")
            .unwrap();
        cfg.server.raft_msg_max_batch_size = 32;
        assert_eq!(cfg_controller.get_current(), cfg);
        check_cfg(&cfg);
    }

    #[test]
    fn test_compatible_adjust_validate_equal() {
        // After calling many time of `compatible_adjust` and `validate` should has
        // the same effect as calling `compatible_adjust` and `validate` one time
        let mut c = TikvConfig::default();
        let mut cfg = c.clone();
        c.compatible_adjust();
        c.validate().unwrap();

        for _ in 0..10 {
            cfg.compatible_adjust();
            cfg.validate().unwrap();
            assert_eq!(c, cfg);
        }
    }

    #[test]
    fn test_readpool_compatible_adjust_config() {
        let content = r#"
        [readpool.storage]
        [readpool.coprocessor]
        "#;
        let mut cfg: TikvConfig = toml::from_str(content).unwrap();
        cfg.compatible_adjust();
        assert_eq!(cfg.readpool.storage.use_unified_pool, Some(true));
        assert_eq!(cfg.readpool.coprocessor.use_unified_pool, Some(true));

        let content = r#"
        [readpool.storage]
        stack-size = "1MB"
        [readpool.coprocessor]
        normal-concurrency = 1
        "#;
        let mut cfg: TikvConfig = toml::from_str(content).unwrap();
        cfg.compatible_adjust();
        assert_eq!(cfg.readpool.storage.use_unified_pool, Some(false));
        assert_eq!(cfg.readpool.coprocessor.use_unified_pool, Some(false));
    }

    #[test]
    fn test_unrecognized_config_keys() {
        let mut temp_config_file = tempfile::NamedTempFile::new().unwrap();
        let temp_config_writer = temp_config_file.as_file_mut();
        temp_config_writer
            .write_all(
                br#"
                    log-level = "debug"
                    log-fmt = "json"
                    [readpool.unified]
                    min-threads-count = 5
                    stack-size = "20MB"
                    [import]
                    num_threads = 4
                    [gcc]
                    batch-keys = 1024
                    [[security.encryption.master-keys]]
                    type = "file"
                "#,
            )
            .unwrap();
        temp_config_writer.sync_data().unwrap();

        let mut unrecognized_keys = Vec::new();
        let _ = TikvConfig::from_file(temp_config_file.path(), Some(&mut unrecognized_keys));

        assert_eq!(
            unrecognized_keys,
            vec![
                "log-fmt".to_owned(),
                "readpool.unified.min-threads-count".to_owned(),
                "import.num_threads".to_owned(),
                "gcc".to_owned(),
                "security.encryption.master-keys".to_owned(),
            ],
        );
    }

    #[test]
    fn test_raft_engine_dir() {
        let content = r#"
            [raft-engine]
            enable = true
        "#;
        let mut cfg: TikvConfig = toml::from_str(content).unwrap();
        cfg.validate().unwrap();
        assert_eq!(
            cfg.raft_engine.config.dir,
            config::canonicalize_sub_path(&cfg.storage.data_dir, "raft-engine").unwrap()
        );
    }

    #[test]
    fn test_compaction_guard() {
        // Test comopaction guard disabled.
        {
            let config = DefaultCfConfig {
                target_file_size_base: ReadableSize::mb(16),
                enable_compaction_guard: false,
                ..Default::default()
            };
            let provider = Some(MockRegionInfoProvider::new(vec![]));
            let cf_opts = build_cf_opt!(config, CF_DEFAULT, None /* cache */, provider);
            assert_eq!(
                config.target_file_size_base.0,
                cf_opts.get_target_file_size_base()
            );
        }
        // Test compaction guard enabled but region info provider is missing.
        {
            let config = DefaultCfConfig {
                target_file_size_base: ReadableSize::mb(16),
                enable_compaction_guard: true,
                ..Default::default()
            };
            let provider: Option<MockRegionInfoProvider> = None;
            let cf_opts = build_cf_opt!(config, CF_DEFAULT, None /* cache */, provider);
            assert_eq!(
                config.target_file_size_base.0,
                cf_opts.get_target_file_size_base()
            );
        }
        // Test compaction guard enabled.
        {
            let config = DefaultCfConfig {
                target_file_size_base: ReadableSize::mb(16),
                enable_compaction_guard: true,
                compaction_guard_min_output_file_size: ReadableSize::mb(4),
                compaction_guard_max_output_file_size: ReadableSize::mb(64),
                ..Default::default()
            };
            let provider = Some(MockRegionInfoProvider::new(vec![]));
            let cf_opts = build_cf_opt!(config, CF_DEFAULT, None /* cache */, provider);
            assert_eq!(
                config.compaction_guard_max_output_file_size.0,
                cf_opts.get_target_file_size_base()
            );
        }
    }

    #[test]
    fn test_validate_tikv_config() {
        let mut cfg = TikvConfig::default();
        cfg.validate().unwrap();
        let default_region_split_check_diff = cfg.raft_store.region_split_check_diff().0;
        cfg.raft_store.region_split_check_diff =
            Some(ReadableSize(cfg.raft_store.region_split_check_diff().0 + 1));
        cfg.validate().unwrap();
        assert_eq!(
            cfg.raft_store.region_split_check_diff().0,
            default_region_split_check_diff + 1
        );

        // Test validating memory_usage_limit when it's greater than max.
        cfg.memory_usage_limit = Some(ReadableSize(SysQuota::memory_limit_in_bytes() * 2));
        cfg.validate().unwrap_err();

        // Test memory_usage_limit is based on block cache size if it's not configured.
        cfg.memory_usage_limit = None;
        cfg.storage.block_cache.capacity = Some(ReadableSize(3 * GIB));
        cfg.validate().unwrap();
        assert_eq!(cfg.memory_usage_limit.unwrap(), ReadableSize(5 * GIB));

        // Test memory_usage_limit will fallback to system memory capacity with huge
        // block cache.
        cfg.memory_usage_limit = None;
        let system = SysQuota::memory_limit_in_bytes();
        cfg.storage.block_cache.capacity = Some(ReadableSize(system * 3 / 4));
        cfg.validate().unwrap();
        assert_eq!(cfg.memory_usage_limit.unwrap(), ReadableSize(system));
    }

    #[test]
    fn test_validate_tikv_wal_config() {
        let tmp_path = tempfile::Builder::new().tempdir().unwrap().into_path();
        macro_rules! tmp_path_string_generate {
            ($base:expr, $($sub:expr),+) => {{
                let mut path: ::std::path::PathBuf = $base.clone();
                $(
                    path.push($sub);
                )*
                String::from(path.to_str().unwrap())
            }}
        }

        {
            let mut cfg = TikvConfig::default();
            cfg.validate().unwrap();
        }

        {
            let mut cfg = TikvConfig::default();
            cfg.storage.data_dir = tmp_path_string_generate!(tmp_path, "data");
            cfg.raft_store.raftdb_path = tmp_path_string_generate!(tmp_path, "data", "db");
            cfg.validate().unwrap_err();
        }

        {
            let mut cfg = TikvConfig::default();
            cfg.storage.data_dir = tmp_path_string_generate!(tmp_path, "data", "kvdb");
            cfg.raft_store.raftdb_path =
                tmp_path_string_generate!(tmp_path, "data", "raftdb", "db");
            cfg.rocksdb.wal_dir = tmp_path_string_generate!(tmp_path, "data", "raftdb", "db");
            cfg.validate().unwrap_err();
        }

        {
            let mut cfg = TikvConfig::default();
            cfg.storage.data_dir = tmp_path_string_generate!(tmp_path, "data", "kvdb");
            cfg.raft_store.raftdb_path =
                tmp_path_string_generate!(tmp_path, "data", "raftdb", "db");
            cfg.raftdb.wal_dir = tmp_path_string_generate!(tmp_path, "data", "kvdb", "db");
            cfg.validate().unwrap_err();
        }

        {
            let mut cfg = TikvConfig::default();
            cfg.rocksdb.wal_dir = tmp_path_string_generate!(tmp_path, "data", "wal");
            cfg.raftdb.wal_dir = tmp_path_string_generate!(tmp_path, "data", "wal");
            cfg.validate().unwrap_err();
        }

        {
            let mut cfg = TikvConfig::default();
            cfg.storage.data_dir = tmp_path_string_generate!(tmp_path, "data", "kvdb");
            cfg.raft_store.raftdb_path =
                tmp_path_string_generate!(tmp_path, "data", "raftdb", "db");
            cfg.rocksdb.wal_dir = tmp_path_string_generate!(tmp_path, "data", "kvdb", "db");
            cfg.raftdb.wal_dir = tmp_path_string_generate!(tmp_path, "data", "raftdb", "db");
            cfg.validate().unwrap();
        }
    }

    #[test]
    fn test_background_job_limits() {
        // cpu num = 1
        assert_eq!(
            get_background_job_limits_impl(
                1, // cpu_num
                &KVDB_DEFAULT_BACKGROUND_JOB_LIMITS
            ),
            BackgroundJobLimits {
                max_background_jobs: 2,
                max_background_flushes: 1,
                max_sub_compactions: 1,
                max_titan_background_gc: 1,
            }
        );
        assert_eq!(
            get_background_job_limits_impl(
                1, // cpu_num
                &RAFTDB_DEFAULT_BACKGROUND_JOB_LIMITS
            ),
            BackgroundJobLimits {
                max_background_jobs: 2,
                max_background_flushes: 1,
                max_sub_compactions: 1,
                max_titan_background_gc: 1,
            }
        );
        // cpu num = 2
        assert_eq!(
            get_background_job_limits_impl(
                2, // cpu_num
                &KVDB_DEFAULT_BACKGROUND_JOB_LIMITS
            ),
            BackgroundJobLimits {
                max_background_jobs: 2,
                max_background_flushes: 1,
                max_sub_compactions: 1,
                max_titan_background_gc: 2,
            }
        );
        assert_eq!(
            get_background_job_limits_impl(
                2, // cpu_num
                &RAFTDB_DEFAULT_BACKGROUND_JOB_LIMITS
            ),
            BackgroundJobLimits {
                max_background_jobs: 2,
                max_background_flushes: 1,
                max_sub_compactions: 1,
                max_titan_background_gc: 2,
            }
        );
        // cpu num = 4
        assert_eq!(
            get_background_job_limits_impl(
                4, // cpu_num
                &KVDB_DEFAULT_BACKGROUND_JOB_LIMITS
            ),
            BackgroundJobLimits {
                max_background_jobs: 3,
                max_background_flushes: 1,
                max_sub_compactions: 1,
                max_titan_background_gc: 4,
            }
        );
        assert_eq!(
            get_background_job_limits_impl(
                4, // cpu_num
                &RAFTDB_DEFAULT_BACKGROUND_JOB_LIMITS
            ),
            BackgroundJobLimits {
                max_background_jobs: 3,
                max_background_flushes: 1,
                max_sub_compactions: 1,
                max_titan_background_gc: 4,
            }
        );
        // cpu num = 8
        assert_eq!(
            get_background_job_limits_impl(
                8, // cpu_num
                &KVDB_DEFAULT_BACKGROUND_JOB_LIMITS
            ),
            BackgroundJobLimits {
                max_background_jobs: 7,
                max_background_flushes: 2,
                max_sub_compactions: 3,
                max_titan_background_gc: 4,
            }
        );
        assert_eq!(
            get_background_job_limits_impl(
                8, // cpu_num
                &RAFTDB_DEFAULT_BACKGROUND_JOB_LIMITS
            ),
            RAFTDB_DEFAULT_BACKGROUND_JOB_LIMITS,
        );
        // cpu num = 16
        assert_eq!(
            get_background_job_limits_impl(
                16, // cpu_num
                &KVDB_DEFAULT_BACKGROUND_JOB_LIMITS
            ),
            KVDB_DEFAULT_BACKGROUND_JOB_LIMITS,
        );
        assert_eq!(
            get_background_job_limits_impl(
                16, // cpu_num
                &RAFTDB_DEFAULT_BACKGROUND_JOB_LIMITS
            ),
            RAFTDB_DEFAULT_BACKGROUND_JOB_LIMITS,
        );
    }

    #[test]
    fn test_config_template_is_valid() {
        let template_config = std::include_str!("../etc/config-template.toml")
            .lines()
            .map(|l| l.strip_prefix('#').unwrap_or(l))
            .join("\n");

        let mut cfg: TikvConfig = toml::from_str(&template_config).unwrap();
        cfg.validate().unwrap();
    }

    #[test]
    fn test_config_template_no_superfluous_keys() {
        let template_config = std::include_str!("../etc/config-template.toml")
            .lines()
            .map(|l| l.strip_prefix('#').unwrap_or(l))
            .join("\n");

        let mut deserializer = toml::Deserializer::new(&template_config);
        let mut unrecognized_keys = Vec::new();
        let _: TikvConfig = serde_ignored::deserialize(&mut deserializer, |key| {
            unrecognized_keys.push(key.to_string())
        })
        .unwrap();

        // Don't use `is_empty()` so we see which keys are superfluous on failure.
        assert_eq!(unrecognized_keys, Vec::<String>::new());
    }

    #[test]
    fn test_config_template_matches_default() {
        let template_config = std::include_str!("../etc/config-template.toml")
            .lines()
            .map(|l| l.strip_prefix('#').unwrap_or(l))
            .join("\n");

        let mut cfg: TikvConfig = toml::from_str(&template_config).unwrap();
        let mut default_cfg = TikvConfig::default();

        // Some default values are computed based on the environment.
        // Because we can't set config values for these in `config-template.toml`, we
        // will handle them manually.
        cfg.readpool.unified.max_thread_count = default_cfg.readpool.unified.max_thread_count;
        cfg.readpool.storage.high_concurrency = default_cfg.readpool.storage.high_concurrency;
        cfg.readpool.storage.normal_concurrency = default_cfg.readpool.storage.normal_concurrency;
        cfg.readpool.storage.low_concurrency = default_cfg.readpool.storage.low_concurrency;
        cfg.readpool.coprocessor.high_concurrency =
            default_cfg.readpool.coprocessor.high_concurrency;
        cfg.readpool.coprocessor.normal_concurrency =
            default_cfg.readpool.coprocessor.normal_concurrency;
        cfg.readpool.coprocessor.low_concurrency = default_cfg.readpool.coprocessor.low_concurrency;
        cfg.server.grpc_memory_pool_quota = default_cfg.server.grpc_memory_pool_quota;
        cfg.server.background_thread_count = default_cfg.server.background_thread_count;
        cfg.server.end_point_max_concurrency = default_cfg.server.end_point_max_concurrency;
        cfg.storage.scheduler_worker_pool_size = default_cfg.storage.scheduler_worker_pool_size;
        cfg.rocksdb.max_background_jobs = default_cfg.rocksdb.max_background_jobs;
        cfg.rocksdb.max_background_flushes = default_cfg.rocksdb.max_background_flushes;
        cfg.rocksdb.max_sub_compactions = default_cfg.rocksdb.max_sub_compactions;
        cfg.rocksdb.titan.max_background_gc = default_cfg.rocksdb.titan.max_background_gc;
        cfg.raftdb.max_background_jobs = default_cfg.raftdb.max_background_jobs;
        cfg.raftdb.max_background_flushes = default_cfg.raftdb.max_background_flushes;
        cfg.raftdb.max_sub_compactions = default_cfg.raftdb.max_sub_compactions;
        cfg.raftdb.titan.max_background_gc = default_cfg.raftdb.titan.max_background_gc;
        cfg.backup.num_threads = default_cfg.backup.num_threads;
        cfg.backup_stream.num_threads = default_cfg.backup_stream.num_threads;

        // There is another set of config values that we can't directly compare:
        // When the default values are `None`, but are then resolved to `Some(_)` later
        // on.
        default_cfg.readpool.storage.adjust_use_unified_pool();
        default_cfg.readpool.coprocessor.adjust_use_unified_pool();
        default_cfg.security.redact_info_log = Some(false);
        default_cfg.coprocessor.region_max_size = Some(default_cfg.coprocessor.region_max_size());
        default_cfg.coprocessor.region_max_keys = Some(default_cfg.coprocessor.region_max_keys());
        default_cfg.coprocessor.region_split_keys =
            Some(default_cfg.coprocessor.region_split_keys());
        default_cfg.raft_store.raft_log_gc_size_limit =
            Some(default_cfg.coprocessor.region_split_size * 3 / 4);
        default_cfg.raft_store.raft_log_gc_count_limit =
            Some(default_cfg.coprocessor.region_split_size * 3 / 4 / ReadableSize::kb(1));
        default_cfg.raft_store.region_split_check_diff =
            Some(default_cfg.coprocessor.region_split_size / 16);

        // Other special cases.
        cfg.pd.retry_max_count = default_cfg.pd.retry_max_count; // Both -1 and isize::MAX are the same.
        cfg.storage.block_cache.capacity = None; // Either `None` and a value is computed or `Some(_)` fixed value.
        cfg.memory_usage_limit = None;
        cfg.raft_engine.mut_config().memory_limit = None;
        cfg.coprocessor_v2.coprocessor_plugin_directory = None; // Default is `None`, which is represented by not setting the key.
        cfg.rocksdb.defaultcf.level0_slowdown_writes_trigger = None;
        cfg.rocksdb.defaultcf.level0_stop_writes_trigger = None;
        cfg.rocksdb.defaultcf.soft_pending_compaction_bytes_limit = None;
        cfg.rocksdb.defaultcf.hard_pending_compaction_bytes_limit = None;
        cfg.rocksdb.writecf.level0_slowdown_writes_trigger = None;
        cfg.rocksdb.writecf.level0_stop_writes_trigger = None;
        cfg.rocksdb.writecf.soft_pending_compaction_bytes_limit = None;
        cfg.rocksdb.writecf.hard_pending_compaction_bytes_limit = None;
        cfg.rocksdb.lockcf.level0_slowdown_writes_trigger = None;
        cfg.rocksdb.lockcf.level0_stop_writes_trigger = None;
        cfg.rocksdb.lockcf.soft_pending_compaction_bytes_limit = None;
        cfg.rocksdb.lockcf.hard_pending_compaction_bytes_limit = None;
        cfg.rocksdb.raftcf.level0_slowdown_writes_trigger = None;
        cfg.rocksdb.raftcf.level0_stop_writes_trigger = None;
        cfg.rocksdb.raftcf.soft_pending_compaction_bytes_limit = None;
        cfg.rocksdb.raftcf.hard_pending_compaction_bytes_limit = None;
        cfg.raftdb.defaultcf.level0_slowdown_writes_trigger = None;
        cfg.raftdb.defaultcf.level0_stop_writes_trigger = None;
        cfg.raftdb.defaultcf.soft_pending_compaction_bytes_limit = None;
        cfg.raftdb.defaultcf.hard_pending_compaction_bytes_limit = None;

        assert_eq!(cfg, default_cfg);
    }

    #[test]
    fn test_compatibility_with_old_config_template() {
        let mut buf = Vec::new();
        let resp = reqwest::blocking::get(
            "https://raw.githubusercontent.com/tikv/tikv/master/etc/config-template.toml",
        );
        match resp {
            Ok(mut resp) => {
                std::io::copy(&mut resp, &mut buf).expect("failed to copy content");
                let template_config = std::str::from_utf8(&buf)
                    .unwrap()
                    .lines()
                    .map(|l| l.strip_prefix('#').unwrap_or(l))
                    .join("\n");
                let _: TikvConfig = toml::from_str(&template_config).unwrap();
            }
            Err(e) => {
                if e.is_timeout() {
                    println!("warn: fail to download latest config template due to timeout");
                } else {
                    panic!("fail to download latest config template");
                }
            }
        }
    }

    #[test]
    fn test_cdc() {
        let content = r#"
            [cdc]
        "#;
        let mut cfg: TikvConfig = toml::from_str(content).unwrap();
        cfg.validate().unwrap();

        // old-value-cache-size is deprecated, 0 must not report error.
        let content = r#"
            [cdc]
            old-value-cache-size = 0
        "#;
        let mut cfg: TikvConfig = toml::from_str(content).unwrap();
        cfg.validate().unwrap();

        let content = r#"
            [cdc]
            min-ts-interval = "0s"
        "#;
        let mut cfg: TikvConfig = toml::from_str(content).unwrap();
        cfg.validate().unwrap();

        let content = r#"
            [cdc]
            incremental-scan-threads = 0
        "#;
        let mut cfg: TikvConfig = toml::from_str(content).unwrap();
        cfg.validate().unwrap();

        let content = r#"
            [cdc]
            incremental-scan-concurrency = 0
        "#;
        let mut cfg: TikvConfig = toml::from_str(content).unwrap();
        cfg.validate().unwrap();

        let content = r#"
            [cdc]
            incremental-scan-concurrency = 1
            incremental-scan-threads = 2
        "#;
        let mut cfg: TikvConfig = toml::from_str(content).unwrap();
        cfg.validate().unwrap();
    }

    #[test]
    fn test_module_from_str() {
        let cases = vec![
            ("readpool", Module::Readpool),
            ("server", Module::Server),
            ("metric", Module::Metric),
            ("raft_store", Module::Raftstore),
            ("coprocessor", Module::Coprocessor),
            ("pd", Module::Pd),
            ("split", Module::Split),
            ("rocksdb", Module::Rocksdb),
            ("raft_engine", Module::RaftEngine),
            ("storage", Module::Storage),
            ("security", Module::Security),
            ("import", Module::Import),
            ("backup", Module::Backup),
            ("backup_stream", Module::BackupStream),
            ("pessimistic_txn", Module::PessimisticTxn),
            ("gc", Module::Gc),
            ("cdc", Module::Cdc),
            ("resolved_ts", Module::ResolvedTs),
            ("resource_metering", Module::ResourceMetering),
            ("unknown", Module::Unknown("unknown".to_string())),
        ];
        for (name, module) in cases {
            assert_eq!(Module::from(name), module);
        }
    }

    #[test]
    fn test_numeric_enum_serializing() {
        let normal_string_config = r#"
            compaction-style = 1
        "#;
        let config: DefaultCfConfig = toml::from_str(normal_string_config).unwrap();
        assert_eq!(config.compaction_style, DBCompactionStyle::Universal);

        // Test if we support string value
        let normal_string_config = r#"
            compaction-style = "universal"
        "#;
        let config: DefaultCfConfig = toml::from_str(normal_string_config).unwrap();
        assert_eq!(config.compaction_style, DBCompactionStyle::Universal);
        assert!(
            toml::to_string(&config)
                .unwrap()
                .contains("compaction-style = 1")
        );

        let bad_string_config = r#"
            compaction-style = "level1"
        "#;
        let r = panic_hook::recover_safe(|| {
            let _: DefaultCfConfig = toml::from_str(bad_string_config).unwrap();
        });
        r.unwrap_err();

        let bad_string_config = r#"
            compaction-style = 4
        "#;
        let r = panic_hook::recover_safe(|| {
            let _: DefaultCfConfig = toml::from_str(bad_string_config).unwrap();
        });
        r.unwrap_err();

        // rate-limiter-mode default values is 2
        let config_str = r#"
            rate-limiter-mode = 1
        "#;

        let config: DbConfig = toml::from_str(config_str).unwrap();
        assert_eq!(config.rate_limiter_mode, DBRateLimiterMode::ReadOnly);

        assert!(
            toml::to_string(&config)
                .unwrap()
                .contains("rate-limiter-mode = 1")
        );
    }

    #[test]
    fn test_serde_to_online_config() {
        let cases = vec![
            (
                "raftstore.store_pool_size",
                "raft_store.store_batch_system.pool_size",
            ),
            (
                "raftstore.store-pool-size",
                "raft_store.store_batch_system.pool_size",
            ),
            (
                "raftstore.store_max_batch_size",
                "raft_store.store_batch_system.max_batch_size",
            ),
            (
                "raftstore.store-max-batch-size",
                "raft_store.store_batch_system.max_batch_size",
            ),
            (
                "raftstore.apply_pool_size",
                "raft_store.apply_batch_system.pool_size",
            ),
            (
                "raftstore.apply-pool-size",
                "raft_store.apply_batch_system.pool_size",
            ),
            (
                "raftstore.apply_max_batch_size",
                "raft_store.apply_batch_system.max_batch_size",
            ),
            (
                "raftstore.apply-max-batch-size",
                "raft_store.apply_batch_system.max_batch_size",
            ),
            (
                "raftstore.store_io_pool_size",
                "raft_store.store_io_pool_size",
            ),
            (
                "raftstore.store-io-pool-size",
                "raft_store.store_io_pool_size",
            ),
            (
                "raftstore.apply_yield_duration",
                "raft_store.apply_yield_duration",
            ),
            (
                "raftstore.apply-yield-duration",
                "raft_store.apply_yield_duration",
            ),
            (
                "raftstore.raft_store_max_leader_lease",
                "raft_store.raft_store_max_leader_lease",
            ),
        ];

        for (name, res) in cases {
            assert_eq!(serde_to_online_config(name.into()).as_str(), res);
        }
    }

    #[test]
    fn test_flow_control_override() {
        let content = r#"
            [storage.flow-control]
            enable = true
            l0-files-threshold = 77
            soft-pending-compaction-bytes-limit = "777GB"
        "#;
        let mut cfg: TikvConfig = toml::from_str(content).unwrap();
        cfg.validate().unwrap();
        assert_eq!(
            cfg.rocksdb.defaultcf.level0_slowdown_writes_trigger,
            Some(77)
        );
        assert_eq!(
            cfg.rocksdb.defaultcf.soft_pending_compaction_bytes_limit,
            Some(ReadableSize::gb(777))
        );

        // Override with default values if flow control is disabled.
        let content = r#"
            [storage.flow-control]
            enable = false
            l0-files-threshold = 77
            soft-pending-compaction-bytes-limit = "777GB"
            [rocksdb.defaultcf]
            level0-slowdown-writes-trigger = 888
            soft-pending-compaction-bytes-limit = "888GB"
            [rocksdb.writecf]
        "#;
        let mut cfg: TikvConfig = toml::from_str(content).unwrap();
        cfg.validate().unwrap();
        assert_eq!(
            cfg.rocksdb.defaultcf.level0_slowdown_writes_trigger,
            Some(888)
        );
        assert_eq!(
            cfg.rocksdb.defaultcf.soft_pending_compaction_bytes_limit,
            Some(ReadableSize::gb(888))
        );
        matches!(cfg.rocksdb.writecf.level0_slowdown_writes_trigger, Some(v) if v != 77);
        matches!(cfg.rocksdb.writecf.soft_pending_compaction_bytes_limit, Some(v) if v != ReadableSize::gb(777));

        // Do not override when RocksDB configurations are specified.
        let content = r#"
            [storage.flow-control]
            enable = true
            l0-files-threshold = 77
            soft-pending-compaction-bytes-limit = "777GB"
            [rocksdb.defaultcf]
            level0-slowdown-writes-trigger = 66
            soft-pending-compaction-bytes-limit = "666GB"
        "#;
        let mut cfg: TikvConfig = toml::from_str(content).unwrap();
        cfg.validate().unwrap();
        assert_eq!(
            cfg.rocksdb.defaultcf.level0_slowdown_writes_trigger,
            Some(66)
        );
        assert_eq!(
            cfg.rocksdb.defaultcf.soft_pending_compaction_bytes_limit,
            Some(ReadableSize::gb(666))
        );

        // Cannot specify larger configurations for RocksDB.
        let content = r#"
            [storage.flow-control]
            enable = true
            l0-files-threshold = 1
            soft-pending-compaction-bytes-limit = "1GB"
            [rocksdb.defaultcf]
            level0-slowdown-writes-trigger = 88
            soft-pending-compaction-bytes-limit = "888GB"
        "#;
        let mut cfg: TikvConfig = toml::from_str(content).unwrap();
        cfg.validate().unwrap();
        assert_eq!(
            cfg.rocksdb.defaultcf.level0_slowdown_writes_trigger,
            Some(1)
        );
        assert_eq!(
            cfg.rocksdb.defaultcf.soft_pending_compaction_bytes_limit,
            Some(ReadableSize::gb(1))
        );
    }
}<|MERGE_RESOLUTION|>--- conflicted
+++ resolved
@@ -37,11 +37,7 @@
     DEFAULT_PROP_SIZE_INDEX_DISTANCE,
 };
 use engine_traits::{
-<<<<<<< HEAD
-    CfOptions as _, CfOptionsExt, DbOptions as _, DbOptionsExt, TabletAccessor,
-=======
     CfOptions as _, CfOptionsExt, DbOptions as _, DbOptionsExt, MiscExt, TabletAccessor,
->>>>>>> 0f5058eb
     TabletErrorCollector, TitanCfOptions as _, CF_DEFAULT, CF_LOCK, CF_RAFT, CF_WRITE,
 };
 use file_system::IoRateLimiter;
@@ -104,10 +100,7 @@
 const LOCKCF_MAX_MEM: usize = GIB as usize;
 const RAFT_MIN_MEM: usize = 256 * MIB as usize;
 const RAFT_MAX_MEM: usize = 2 * GIB as usize;
-<<<<<<< HEAD
-=======
 /// Configs that actually took effect in the last run
->>>>>>> 0f5058eb
 pub const LAST_CONFIG_FILE: &str = "last_tikv.toml";
 const TMP_CONFIG_FILE: &str = "tmp_tikv.toml";
 const MAX_BLOCK_SIZE: usize = 32 * MIB as usize;
@@ -1910,9 +1903,12 @@
 // FIXME: Use macros to generate it if yatp is used elsewhere besides readpool.
 impl Default for UnifiedReadPoolConfig {
     fn default() -> UnifiedReadPoolConfig {
+        let cpu_num = SysQuota::cpu_cores_quota();
+        let mut concurrency = (cpu_num * 0.8) as usize;
+        concurrency = cmp::max(UNIFIED_READPOOL_MIN_CONCURRENCY, concurrency);
         Self {
             min_thread_count: 1,
-            max_thread_count: UNIFIED_READPOOL_MIN_CONCURRENCY,
+            max_thread_count: concurrency,
             stack_size: ReadableSize::mb(DEFAULT_READPOOL_STACK_SIZE_MB),
             max_tasks_per_worker: DEFAULT_READPOOL_MAX_TASKS_PER_WORKER,
             auto_adjust_pool_size: false,
@@ -2635,7 +2631,6 @@
                 "cdc.incremental-scan-ts-filter-ratio should be larger than 0 and less than 1,
                 change it to {}",
                 default_cfg.incremental_scan_ts_filter_ratio
-<<<<<<< HEAD
             );
             self.incremental_scan_ts_filter_ratio = default_cfg.incremental_scan_ts_filter_ratio;
         }
@@ -2645,17 +2640,6 @@
                 change it to {}",
                 default_cfg.raw_min_ts_outlier_threshold
             );
-=======
-            );
-            self.incremental_scan_ts_filter_ratio = default_cfg.incremental_scan_ts_filter_ratio;
-        }
-        if self.raw_min_ts_outlier_threshold.is_zero() {
-            warn!(
-                "cdc.raw_min_ts_outlier_threshold should be larger than 0,
-                change it to {}",
-                default_cfg.raw_min_ts_outlier_threshold
-            );
->>>>>>> 0f5058eb
             self.raw_min_ts_outlier_threshold = default_cfg.raw_min_ts_outlier_threshold;
         }
         Ok(())
@@ -4120,11 +4104,7 @@
         server::{config::ServerConfigManager, ttl::TtlCheckerTask},
         storage::{
             config_manager::StorageConfigManger,
-<<<<<<< HEAD
-            lock_manager::DummyLockManager,
-=======
             lock_manager::MockLockManager,
->>>>>>> 0f5058eb
             txn::flow_controller::{EngineFlowController, FlowController},
             Storage, TestStorageBuilder,
         },
@@ -5014,8 +4994,6 @@
         cfg.quota.max_delay_duration = ReadableDuration::millis(50);
         assert_eq!(cfg_controller.get_current(), cfg);
         let mut sample = quota_limiter.new_sample(true);
-<<<<<<< HEAD
-
         sample.add_write_bytes(ReadableSize::mb(128).0 as usize);
         let should_delay = block_on(quota_limiter.consume_sample(sample, true));
         assert_eq!(should_delay, Duration::from_millis(50));
@@ -5025,17 +5003,6 @@
         let should_delay = block_on(quota_limiter.consume_sample(sample, false));
         assert_eq!(should_delay, Duration::from_millis(50));
 
-=======
-        sample.add_write_bytes(ReadableSize::mb(128).0 as usize);
-        let should_delay = block_on(quota_limiter.consume_sample(sample, true));
-        assert_eq!(should_delay, Duration::from_millis(50));
-
-        let mut sample = quota_limiter.new_sample(false);
-        sample.add_write_bytes(ReadableSize::mb(128).0 as usize);
-        let should_delay = block_on(quota_limiter.consume_sample(sample, false));
-        assert_eq!(should_delay, Duration::from_millis(50));
-
->>>>>>> 0f5058eb
         assert_eq!(cfg.quota.enable_auto_tune, false);
         cfg_controller
             .update_config("quota.enable-auto-tune", "true")
