--- conflicted
+++ resolved
@@ -91,10 +91,6 @@
 const LOCKCF_MAX_MEM: usize = GIB as usize;
 const RAFT_MIN_MEM: usize = 256 * MIB as usize;
 const RAFT_MAX_MEM: usize = 2 * GIB as usize;
-<<<<<<< HEAD
-/// Exported for extra checking.
-=======
->>>>>>> 2feed33b
 pub const LAST_CONFIG_FILE: &str = "last_tikv.toml";
 const TMP_CONFIG_FILE: &str = "tmp_tikv.toml";
 const MAX_BLOCK_SIZE: usize = 32 * MIB as usize;
