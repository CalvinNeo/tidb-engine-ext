--- conflicted
+++ resolved
@@ -32,17 +32,10 @@
 // the duration to check auto-scale unified-thread-pool's thread
 const READ_POOL_THREAD_CHECK_DURATION: Duration = Duration::from_secs(10);
 // consider scale out read pool size if the average thread cpu usage is higher
-<<<<<<< HEAD
-// than this threahold.
-const READ_POOL_THREAD_HIGH_THRESHOLD: f64 = 0.8;
-// consider scale in read pool size if the average thread cpu usage is lower
-// than this threahold.
-=======
 // than this threshold.
 const READ_POOL_THREAD_HIGH_THRESHOLD: f64 = 0.8;
 // consider scale in read pool size if the average thread cpu usage is lower
 // than this threshold.
->>>>>>> 616b4402
 const READ_POOL_THREAD_LOW_THRESHOLD: f64 = 0.7;
 // avg running tasks per-thread that indicates read-pool is busy
 const RUNNING_TASKS_PER_THREAD_THRESHOLD: i64 = 3;
