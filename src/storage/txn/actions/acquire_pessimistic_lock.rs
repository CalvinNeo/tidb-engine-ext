--- conflicted
+++ resolved
@@ -192,12 +192,7 @@
 
     // Following seek_write read the previous write.
     let (prev_write_loaded, mut prev_write) = (true, None);
-<<<<<<< HEAD
-    let mut last_change_ts = TimeStamp::zero();
-    let mut versions_to_last_change = 0;
-=======
     let (mut last_change_ts, mut versions_to_last_change);
->>>>>>> 0f1d45a8
     if let Some((commit_ts, write)) = reader.seek_write(&key, TimeStamp::max())? {
         // Find a previous write.
         if need_old_value {
@@ -269,13 +264,7 @@
             check_data_constraint(reader, should_not_exist, &write, commit_ts, &key)?;
         }
 
-<<<<<<< HEAD
-        if tls_can_enable(LAST_CHANGE_TS) {
-            (last_change_ts, versions_to_last_change) = write.next_last_change_info(commit_ts);
-        }
-=======
         (last_change_ts, versions_to_last_change) = write.next_last_change_info(commit_ts);
->>>>>>> 0f1d45a8
 
         // Load value if locked_with_conflict, so that when the client (TiDB) need to
         // read the value during statement retry, it will be possible to read the value
@@ -1746,15 +1735,12 @@
         assert_eq!(lock.last_change_ts, 40.into());
         assert_eq!(lock.versions_to_last_change, 6);
         pessimistic_rollback::tests::must_success(&mut engine, key, 140, 140);
-<<<<<<< HEAD
-=======
 
         // Lock on a key with no write record
         must_succeed(&mut engine, b"k2", b"k2", 150, 150);
         let lock = must_pessimistic_locked(&mut engine, b"k2", 150, 150);
         assert!(lock.last_change_ts.is_zero());
         assert_eq!(lock.versions_to_last_change, 1);
->>>>>>> 0f1d45a8
     }
 
     #[test]
