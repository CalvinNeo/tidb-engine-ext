// Copyright 2021 TiKV Project Authors. Licensed under Apache-2.0.

use kvproto::kvrpcpb::WriteConflictReason;
// #[PerformanceCriticalPath]
use txn_types::{Key, LockType, OldValue, PessimisticLock, TimeStamp, Value, Write, WriteType};

use crate::storage::{
    mvcc::{
        metrics::{MVCC_CONFLICT_COUNTER, MVCC_DUPLICATE_CMD_COUNTER_VEC},
        ErrorInner, MvccTxn, Result as MvccResult, SnapshotReader,
    },
    txn::{
        actions::check_data_constraint::check_data_constraint, sched_pool::tls_can_enable,
        scheduler::LAST_CHANGE_TS,
    },
    types::PessimisticLockKeyResult,
    Snapshot,
};

/// Acquires pessimistic lock on a single key. Optionally reads the previous
/// value by the way.
///
/// When `need_value` is set, the first return value will be
/// `PessimisticLockKeyResult::Value`. When `need_value` is not set but
/// `need_check_existence` is set, the first return value will be
/// `PessimisticLockKeyResult::Existence`. If neither `need_value` nor
/// `need_check_existence` is set, the first return value will be
/// `PessimisticLockKeyResult::Empty`.
///
/// If `allow_lock_with_conflict` is set, and the lock is acquired successfully
/// ignoring a write conflict, the first return value will be
/// `PessimisticLockKeyResult::LockedWithConflict` no matter how `need_value`
/// and `need_check_existence` are set, and the `for_update_ts` in
/// the actually-written lock will be equal to the `commit_ts` of the latest
/// Write record found on the key.
///
/// The second return value will also contains the previous value of the key if
/// `need_old_value` is set, or `OldValue::Unspecified` otherwise.
pub fn acquire_pessimistic_lock<S: Snapshot>(
    txn: &mut MvccTxn,
    reader: &mut SnapshotReader<S>,
    key: Key,
    primary: &[u8],
    should_not_exist: bool,
    lock_ttl: u64,
    mut for_update_ts: TimeStamp,
    need_value: bool,
    need_check_existence: bool,
    min_commit_ts: TimeStamp,
    need_old_value: bool,
    lock_only_if_exists: bool,
    allow_lock_with_conflict: bool,
) -> MvccResult<(PessimisticLockKeyResult, OldValue)> {
    fail_point!("acquire_pessimistic_lock", |err| Err(
        crate::storage::mvcc::txn::make_txn_error(err, &key, reader.start_ts).into()
    ));
    if lock_only_if_exists && !need_value {
        error!(
            "lock_only_if_exists of a pessimistic lock request is set to true, but return_value is not";
            "start_ts" => reader.start_ts,
            "key" => log_wrappers::Value::key(key.as_encoded()),
        );
        return Err(ErrorInner::LockIfExistsFailed {
            start_ts: reader.start_ts,
            key: key.into_raw()?,
        }
        .into());
    }
    // If any of `should_not_exist`, `need_value`, `need_check_existence` is set,
    // it infers a read to the value, in which case max_ts need to be updated to
    // guarantee the linearizability and snapshot isolation.
    if should_not_exist || need_value || need_check_existence {
        txn.concurrency_manager.update_max_ts(for_update_ts);
    }

    // When `need_value` is set, the value need to be loaded of course. If
    // `need_check_existence` and `need_old_value` are both set, we also load
    // the value even if `need_value` is false, so that it avoids
    // `load_old_value` doing repeated work.
    let mut need_load_value = need_value || (need_check_existence && need_old_value);

    fn load_old_value<S: Snapshot>(
        need_old_value: bool,
        value_loaded: bool,
        val: Option<&Value>,
        reader: &mut SnapshotReader<S>,
        key: &Key,
        for_update_ts: TimeStamp,
        prev_write_loaded: bool,
        prev_write: Option<Write>,
    ) -> MvccResult<OldValue> {
        if !need_old_value {
            return Ok(OldValue::Unspecified);
        }
        if value_loaded {
            // The old value must be loaded to `val` when `need_value` is set.
            Ok(match val {
                Some(val) => OldValue::Value { value: val.clone() },
                None => OldValue::None,
            })
        } else {
            reader.get_old_value(key, for_update_ts, prev_write_loaded, prev_write)
        }
    }

    let mut val = None;
    if let Some(lock) = reader.load_lock(&key)? {
        if lock.ts != reader.start_ts {
            return Err(ErrorInner::KeyIsLocked(lock.into_lock_info(key.into_raw()?)).into());
        }
        if lock.lock_type != LockType::Pessimistic {
            return Err(ErrorInner::LockTypeNotMatch {
                start_ts: reader.start_ts,
                key: key.into_raw()?,
                pessimistic: false,
            }
            .into());
        }

        let locked_with_conflict_ts =
            if allow_lock_with_conflict && for_update_ts < lock.for_update_ts {
                // If the key is already locked by the same transaction with larger
                // for_update_ts, and the current request has
                // `allow_lock_with_conflict` set, we must consider
                // these possibilities:
                // * If a previous request successfully locked the key with conflict, but the
                //   response is lost due to some errors such as RPC failures. In this case, we
                //   return like the current request's result is locked_with_conflict, for
                //   idempotency concern.
                // * The key is locked by a newer request with larger for_update_ts, and the
                //   current request is stale. We can't distinguish this case with the above
                //   one, but we don't need to handle this case since no one would need the
                //   current request's result anymore.

                // Load value if locked_with_conflict, so that when the client (TiDB) need to
                // read the value during statement retry, it will be possible to read the value
                // from cache instead of RPC.
                need_load_value = true;
                for_update_ts = lock.for_update_ts;
                Some(lock.for_update_ts)
            } else {
                None
            };

        if need_load_value {
            val = reader.get(&key, for_update_ts)?;
        } else if need_check_existence {
            val = reader.get_write(&key, for_update_ts)?.map(|_| vec![]);
        }
        // Pervious write is not loaded.
        let (prev_write_loaded, prev_write) = (false, None);
        let old_value = load_old_value(
            need_old_value,
            need_load_value,
            val.as_ref(),
            reader,
            &key,
            for_update_ts,
            prev_write_loaded,
            prev_write,
        )?;

        // Overwrite the lock with small for_update_ts
        if for_update_ts > lock.for_update_ts {
            let lock = PessimisticLock {
                primary: primary.into(),
                start_ts: reader.start_ts,
                ttl: lock_ttl,
                for_update_ts,
                min_commit_ts,
                last_change_ts: lock.last_change_ts,
                versions_to_last_change: lock.versions_to_last_change,
            };
            txn.put_pessimistic_lock(key, lock, false);
        } else {
            MVCC_DUPLICATE_CMD_COUNTER_VEC
                .acquire_pessimistic_lock
                .inc();
        }
        return Ok((
            PessimisticLockKeyResult::new_success(
                need_value,
                need_check_existence,
                locked_with_conflict_ts,
                val,
            ),
            old_value,
        ));
    }

    let mut locked_with_conflict_ts = None;

    // Following seek_write read the previous write.
    let (prev_write_loaded, mut prev_write) = (true, None);
    let (mut last_change_ts, mut versions_to_last_change);
    if let Some((commit_ts, write)) = reader.seek_write(&key, TimeStamp::max())? {
        // Find a previous write.
        if need_old_value {
            prev_write = Some(write.clone());
        }

        // The isolation level of pessimistic transactions is RC. `for_update_ts` is
        // the commit_ts of the data this transaction read. If exists a commit version
        // whose commit timestamp is larger than current `for_update_ts`, the
        // transaction should retry to get the latest data.
        if commit_ts > for_update_ts {
            MVCC_CONFLICT_COUNTER
                .acquire_pessimistic_lock_conflict
                .inc();
            if allow_lock_with_conflict {
                // TODO: New metrics.
                locked_with_conflict_ts = Some(commit_ts);
                for_update_ts = commit_ts;
                need_load_value = true;
            } else {
                return Err(ErrorInner::WriteConflict {
                    start_ts: reader.start_ts,
                    conflict_start_ts: write.start_ts,
                    conflict_commit_ts: commit_ts,
                    key: key.into_raw()?,
                    primary: primary.to_vec(),
                    reason: WriteConflictReason::PessimisticRetry,
                }
                .into());
            }
        }

        // Handle rollback.
        // The rollback information may come from either a Rollback record or a record
        // with `has_overlapped_rollback` flag.
        if commit_ts == reader.start_ts
            && (write.write_type == WriteType::Rollback || write.has_overlapped_rollback)
        {
            assert!(write.has_overlapped_rollback || write.start_ts == commit_ts);
            return Err(ErrorInner::PessimisticLockRolledBack {
                start_ts: reader.start_ts,
                key: key.into_raw()?,
            }
            .into());
        }
        // If `commit_ts` we seek is already before `start_ts`, the rollback must not
        // exist.
        if commit_ts > reader.start_ts {
            if let Some((older_commit_ts, older_write)) =
                reader.seek_write(&key, reader.start_ts)?
            {
                if older_commit_ts == reader.start_ts
                    && (older_write.write_type == WriteType::Rollback
                        || older_write.has_overlapped_rollback)
                {
                    return Err(ErrorInner::PessimisticLockRolledBack {
                        start_ts: reader.start_ts,
                        key: key.into_raw()?,
                    }
                    .into());
                }
            }
        }

        // Check data constraint when acquiring pessimistic lock. But in case we are
        // going to lock it with write conflict, we do not check it since the
        // statement will then retry.
        if locked_with_conflict_ts.is_none() {
            check_data_constraint(reader, should_not_exist, &write, commit_ts, &key)?;
        }

        (last_change_ts, versions_to_last_change) = write.next_last_change_info(commit_ts);

        // Load value if locked_with_conflict, so that when the client (TiDB) need to
        // read the value during statement retry, it will be possible to read the value
        // from cache instead of RPC.
        if need_value || need_check_existence || locked_with_conflict_ts.is_some() {
            val = match write.write_type {
                // If it's a valid Write, no need to read again.
                WriteType::Put
                    if write
                        .as_ref()
                        .check_gc_fence_as_latest_version(reader.start_ts) =>
                {
                    if need_load_value {
                        Some(reader.load_data(&key, write)?)
                    } else {
                        Some(vec![])
                    }
                }
                WriteType::Delete | WriteType::Put => None,
                WriteType::Lock | WriteType::Rollback => {
                    if need_load_value {
                        reader.get(&key, commit_ts.prev())?
                    } else {
                        reader.get_write(&key, commit_ts.prev())?.map(|_| vec![])
                    }
                }
            };
        }
    } else {
        // last_change_ts == 0 && versions_to_last_change > 0 means the key actually
        // does not exist.
        (last_change_ts, versions_to_last_change) = (TimeStamp::zero(), 1);
    }
    if !tls_can_enable(LAST_CHANGE_TS) {
        (last_change_ts, versions_to_last_change) = (TimeStamp::zero(), 0);
    }

    let old_value = load_old_value(
        need_old_value,
        need_load_value,
        val.as_ref(),
        reader,
        &key,
        for_update_ts,
        prev_write_loaded,
        prev_write,
    )?;
    let lock = PessimisticLock {
        primary: primary.into(),
        start_ts: reader.start_ts,
        ttl: lock_ttl,
        for_update_ts,
        min_commit_ts,
        last_change_ts,
        versions_to_last_change,
    };

    // When lock_only_if_exists is false, always acquire pessimistic lock, otherwise
    // do it when val exists
    if !lock_only_if_exists || val.is_some() {
<<<<<<< HEAD
        txn.put_pessimistic_lock(key, lock);
=======
        txn.put_pessimistic_lock(key, lock, true);
>>>>>>> 25261c8a
    }
    // TODO don't we need to commit the modifies in txn?

    Ok((
        PessimisticLockKeyResult::new_success(
            need_value,
            need_check_existence,
            locked_with_conflict_ts,
            val,
        ),
        old_value,
    ))
}

pub mod tests {
    use concurrency_manager::ConcurrencyManager;
    use kvproto::kvrpcpb::Context;
    #[cfg(test)]
    use kvproto::kvrpcpb::PrewriteRequestPessimisticAction::*;
    use txn_types::{Lock, TimeStamp};

    use super::*;
    use crate::storage::{
        kv::WriteData,
        mvcc::{Error as MvccError, MvccReader},
        Engine,
    };
    #[cfg(test)]
    use crate::storage::{
        mvcc::tests::*,
        txn::actions::prewrite::tests::{
            old_value_put_delete_lock_insert, old_value_random, OldValueRandomTest,
        },
        txn::commands::pessimistic_rollback,
        txn::tests::*,
        TestEngineBuilder,
    };

    #[cfg(test)]
    pub fn acquire_pessimistic_lock_allow_lock_with_conflict<E: Engine>(
        engine: &mut E,
        key: &[u8],
        pk: &[u8],
        start_ts: impl Into<TimeStamp>,
        for_update_ts: impl Into<TimeStamp>,
        need_value: bool,
        need_check_existence: bool,
    ) -> MvccResult<PessimisticLockKeyResult> {
        let ctx = Context::default();
        let snapshot = engine.snapshot(Default::default()).unwrap();
        let cm = ConcurrencyManager::new(0.into());
        let start_ts = start_ts.into();
        let mut txn = MvccTxn::new(start_ts, cm);
        let mut reader = SnapshotReader::new(start_ts, snapshot, true);
        let res = acquire_pessimistic_lock(
            &mut txn,
            &mut reader,
            Key::from_raw(key),
            pk,
            false,
            1,
            for_update_ts.into(),
            need_value,
            need_check_existence,
            0.into(),
            false,
            false,
            true,
        );
        if res.is_ok() {
            let modifies = txn.into_modifies();
            if !modifies.is_empty() {
                engine
                    .write(&ctx, WriteData::from_modifies(modifies))
                    .unwrap();
            }
        }
        res.map(|r| r.0)
    }

    #[cfg(test)]
    pub fn must_succeed_allow_lock_with_conflict<E: Engine>(
        engine: &mut E,
        key: &[u8],
        pk: &[u8],
        start_ts: impl Into<TimeStamp>,
        for_update_ts: impl Into<TimeStamp>,
        need_value: bool,
        need_check_existence: bool,
    ) -> PessimisticLockKeyResult {
        acquire_pessimistic_lock_allow_lock_with_conflict(
            engine,
            key,
            pk,
            start_ts,
            for_update_ts,
            need_value,
            need_check_existence,
        )
        .unwrap()
    }

    pub fn must_succeed_impl<E: Engine>(
        engine: &mut E,
        key: &[u8],
        pk: &[u8],
        start_ts: impl Into<TimeStamp>,
        should_not_exist: bool,
        lock_ttl: u64,
        for_update_ts: impl Into<TimeStamp>,
        need_value: bool,
        need_check_existence: bool,
        min_commit_ts: impl Into<TimeStamp>,
        lock_only_if_exists: bool,
    ) -> Option<Value> {
        let ctx = Context::default();
        let snapshot = engine.snapshot(Default::default()).unwrap();
        let min_commit_ts = min_commit_ts.into();
        let cm = ConcurrencyManager::new(min_commit_ts);
        let start_ts = start_ts.into();
        let mut txn = MvccTxn::new(start_ts, cm);
        let mut reader = SnapshotReader::new(start_ts, snapshot, true);
        let res = acquire_pessimistic_lock(
            &mut txn,
            &mut reader,
            Key::from_raw(key),
            pk,
            should_not_exist,
            lock_ttl,
            for_update_ts.into(),
            need_value,
            need_check_existence,
            min_commit_ts,
            false,
            lock_only_if_exists,
            false,
        )
        .unwrap();
        let modifies = txn.into_modifies();
        if !modifies.is_empty() {
            engine
                .write(&ctx, WriteData::from_modifies(modifies))
                .unwrap();
        }
        // TODO: Adapt to new interface
        match res.0 {
            PessimisticLockKeyResult::Value(v) => v,
            PessimisticLockKeyResult::Existence(e) => {
                if e {
                    Some(vec![])
                } else {
                    None
                }
            }
            PessimisticLockKeyResult::Empty => None,
            res => panic!("unexpected result: {:?}", res),
        }
    }

    pub fn must_succeed<E: Engine>(
        engine: &mut E,
        key: &[u8],
        pk: &[u8],
        start_ts: impl Into<TimeStamp>,
        for_update_ts: impl Into<TimeStamp>,
    ) {
        must_succeed_with_ttl(engine, key, pk, start_ts, for_update_ts, 0);
    }

    pub fn must_succeed_return_value<E: Engine>(
        engine: &mut E,
        key: &[u8],
        pk: &[u8],
        start_ts: impl Into<TimeStamp>,
        for_update_ts: impl Into<TimeStamp>,
        lock_only_if_exists: bool,
    ) -> Option<Value> {
        must_succeed_impl(
            engine,
            key,
            pk,
            start_ts,
            false,
            0,
            for_update_ts.into(),
            true,
            false,
            TimeStamp::zero(),
            lock_only_if_exists,
        )
    }

    pub fn must_succeed_with_ttl<E: Engine>(
        engine: &mut E,
        key: &[u8],
        pk: &[u8],
        start_ts: impl Into<TimeStamp>,
        for_update_ts: impl Into<TimeStamp>,
        ttl: u64,
    ) {
        assert!(
            must_succeed_impl(
                engine,
                key,
                pk,
                start_ts,
                false,
                ttl,
                for_update_ts.into(),
                false,
                false,
                TimeStamp::zero(),
                false,
            )
            .is_none()
        );
    }

    pub fn must_succeed_for_large_txn<E: Engine>(
        engine: &mut E,
        key: &[u8],
        pk: &[u8],
        start_ts: impl Into<TimeStamp>,
        for_update_ts: impl Into<TimeStamp>,
        lock_ttl: u64,
    ) {
        let for_update_ts = for_update_ts.into();
        let min_commit_ts = for_update_ts.next();
        must_succeed_impl(
            engine,
            key,
            pk,
            start_ts,
            false,
            lock_ttl,
            for_update_ts,
            false,
            false,
            min_commit_ts,
            false,
        );
    }

    pub fn must_err<E: Engine>(
        engine: &mut E,
        key: &[u8],
        pk: &[u8],
        start_ts: impl Into<TimeStamp>,
        for_update_ts: impl Into<TimeStamp>,
    ) -> MvccError {
        must_err_impl(
            engine,
            key,
            pk,
            start_ts,
            false,
            for_update_ts,
            false,
            false,
            TimeStamp::zero(),
            false,
        )
    }

    pub fn must_err_return_value<E: Engine>(
        engine: &mut E,
        key: &[u8],
        pk: &[u8],
        start_ts: impl Into<TimeStamp>,
        for_update_ts: impl Into<TimeStamp>,
        lock_only_if_exists: bool,
    ) -> MvccError {
        must_err_impl(
            engine,
            key,
            pk,
            start_ts,
            false,
            for_update_ts,
            true,
            false,
            TimeStamp::zero(),
            lock_only_if_exists,
        )
    }

    fn must_err_impl<E: Engine>(
        engine: &mut E,
        key: &[u8],
        pk: &[u8],
        start_ts: impl Into<TimeStamp>,
        should_not_exist: bool,
        for_update_ts: impl Into<TimeStamp>,
        need_value: bool,
        need_check_existence: bool,
        min_commit_ts: impl Into<TimeStamp>,
        lock_only_if_exists: bool,
    ) -> MvccError {
        let snapshot = engine.snapshot(Default::default()).unwrap();
        let min_commit_ts = min_commit_ts.into();
        let cm = ConcurrencyManager::new(min_commit_ts);
        let start_ts = start_ts.into();
        let mut txn = MvccTxn::new(start_ts, cm);
        let mut reader = SnapshotReader::new(start_ts, snapshot, true);
        acquire_pessimistic_lock(
            &mut txn,
            &mut reader,
            Key::from_raw(key),
            pk,
            should_not_exist,
            0,
            for_update_ts.into(),
            need_value,
            need_check_existence,
            min_commit_ts,
            false,
            lock_only_if_exists,
            false,
        )
        .unwrap_err()
    }

    pub fn must_pessimistic_locked<E: Engine>(
        engine: &mut E,
        key: &[u8],
        start_ts: impl Into<TimeStamp>,
        for_update_ts: impl Into<TimeStamp>,
    ) -> Lock {
        let snapshot = engine.snapshot(Default::default()).unwrap();
        let mut reader = MvccReader::new(snapshot, None, true);
        let lock = reader.load_lock(&Key::from_raw(key)).unwrap().unwrap();
        assert_eq!(lock.ts, start_ts.into());
        assert_eq!(lock.for_update_ts, for_update_ts.into());
        assert_eq!(lock.lock_type, LockType::Pessimistic);
        lock
    }

    #[test]
    fn test_pessimistic_lock() {
        let mut engine = TestEngineBuilder::new().build().unwrap();

        let k = b"k1";
        let v = b"v1";

        // TODO: Some corner cases don't give proper results. Although they are not
        // important, we should consider whether they are better to be fixed.

        // Normal
        must_succeed(&mut engine, k, k, 1, 1);
        must_pessimistic_locked(&mut engine, k, 1, 1);
        must_pessimistic_prewrite_put(&mut engine, k, v, k, 1, 1, DoPessimisticCheck);
        must_locked(&mut engine, k, 1);
        must_commit(&mut engine, k, 1, 2);
        must_unlocked(&mut engine, k);

        // Lock conflict
        must_prewrite_put(&mut engine, k, v, k, 3);
        must_err(&mut engine, k, k, 4, 4);
        must_cleanup(&mut engine, k, 3, 0);
        must_unlocked(&mut engine, k);
        must_succeed(&mut engine, k, k, 5, 5);
        must_prewrite_lock_err(&mut engine, k, k, 6);
        must_err(&mut engine, k, k, 6, 6);
        must_cleanup(&mut engine, k, 5, 0);
        must_unlocked(&mut engine, k);

        // Data conflict
        must_prewrite_put(&mut engine, k, v, k, 7);
        must_commit(&mut engine, k, 7, 9);
        must_unlocked(&mut engine, k);
        must_prewrite_lock_err(&mut engine, k, k, 8);
        must_err(&mut engine, k, k, 8, 8);
        must_succeed(&mut engine, k, k, 8, 9);
        must_pessimistic_prewrite_put(&mut engine, k, v, k, 8, 8, DoPessimisticCheck);
        must_commit(&mut engine, k, 8, 10);
        must_unlocked(&mut engine, k);

        // Rollback
        must_succeed(&mut engine, k, k, 11, 11);
        must_pessimistic_locked(&mut engine, k, 11, 11);
        must_cleanup(&mut engine, k, 11, 0);
        must_err(&mut engine, k, k, 11, 11);
        must_pessimistic_prewrite_put_err(&mut engine, k, v, k, 11, 11, DoPessimisticCheck);
        must_prewrite_lock_err(&mut engine, k, k, 11);
        must_unlocked(&mut engine, k);

        must_succeed(&mut engine, k, k, 12, 12);
        must_pessimistic_prewrite_put(&mut engine, k, v, k, 12, 12, DoPessimisticCheck);
        must_locked(&mut engine, k, 12);
        must_cleanup(&mut engine, k, 12, 0);
        must_err(&mut engine, k, k, 12, 12);
        must_pessimistic_prewrite_put_err(&mut engine, k, v, k, 12, 12, DoPessimisticCheck);
        must_prewrite_lock_err(&mut engine, k, k, 12);
        must_unlocked(&mut engine, k);

        // Duplicated
        must_succeed(&mut engine, k, k, 13, 13);
        must_pessimistic_locked(&mut engine, k, 13, 13);
        must_succeed(&mut engine, k, k, 13, 13);
        must_pessimistic_locked(&mut engine, k, 13, 13);
        must_pessimistic_prewrite_put(&mut engine, k, v, k, 13, 13, DoPessimisticCheck);
        must_locked(&mut engine, k, 13);
        must_pessimistic_prewrite_put(&mut engine, k, v, k, 13, 13, DoPessimisticCheck);
        must_locked(&mut engine, k, 13);
        must_commit(&mut engine, k, 13, 14);
        must_unlocked(&mut engine, k);
        must_commit(&mut engine, k, 13, 14);
        must_unlocked(&mut engine, k);

        // Pessimistic lock doesn't block reads.
        must_succeed(&mut engine, k, k, 15, 15);
        must_pessimistic_locked(&mut engine, k, 15, 15);
        must_get(&mut engine, k, 16, v);
        must_pessimistic_prewrite_delete(&mut engine, k, k, 15, 15, DoPessimisticCheck);
        must_get_err(&mut engine, k, 16);
        must_commit(&mut engine, k, 15, 17);

        // Rollback
        must_succeed(&mut engine, k, k, 18, 18);
        must_rollback(&mut engine, k, 18, false);
        must_unlocked(&mut engine, k);
        must_prewrite_put(&mut engine, k, v, k, 19);
        must_commit(&mut engine, k, 19, 20);
        must_err(&mut engine, k, k, 18, 21);
        must_unlocked(&mut engine, k);

        // LockTypeNotMatch
        must_prewrite_put(&mut engine, k, v, k, 23);
        must_locked(&mut engine, k, 23);
        must_err(&mut engine, k, k, 23, 23);
        must_cleanup(&mut engine, k, 23, 0);
        must_succeed(&mut engine, k, k, 24, 24);
        must_pessimistic_locked(&mut engine, k, 24, 24);
        must_prewrite_put_err(&mut engine, k, v, k, 24);
        must_rollback(&mut engine, k, 24, false);

        // Acquire lock on a prewritten key should fail.
        must_succeed(&mut engine, k, k, 26, 26);
        must_pessimistic_locked(&mut engine, k, 26, 26);
        must_pessimistic_prewrite_delete(&mut engine, k, k, 26, 26, DoPessimisticCheck);
        must_locked(&mut engine, k, 26);
        must_err(&mut engine, k, k, 26, 26);
        must_locked(&mut engine, k, 26);

        // Acquire lock on a committed key should fail.
        must_commit(&mut engine, k, 26, 27);
        must_unlocked(&mut engine, k);
        must_get_none(&mut engine, k, 28);
        must_err(&mut engine, k, k, 26, 26);
        must_unlocked(&mut engine, k);
        must_get_none(&mut engine, k, 28);
        // Pessimistic prewrite on a committed key should fail.
        must_pessimistic_prewrite_put_err(&mut engine, k, v, k, 26, 26, DoPessimisticCheck);
        must_unlocked(&mut engine, k);
        must_get_none(&mut engine, k, 28);
        // Currently we cannot avoid this.
        must_succeed(&mut engine, k, k, 26, 29);
        pessimistic_rollback::tests::must_success(&mut engine, k, 26, 29);
        must_unlocked(&mut engine, k);

        // Non pessimistic key in pessimistic transaction.
        must_pessimistic_prewrite_put(&mut engine, k, v, k, 30, 30, SkipPessimisticCheck);
        must_locked(&mut engine, k, 30);
        must_commit(&mut engine, k, 30, 31);
        must_unlocked(&mut engine, k);
        must_get_commit_ts(&mut engine, k, 30, 31);

        // Rollback collapsed.
        must_rollback(&mut engine, k, 32, false);
        must_rollback(&mut engine, k, 33, false);
        must_err(&mut engine, k, k, 32, 32);
        // Currently we cannot avoid this.
        must_succeed(&mut engine, k, k, 32, 34);
        pessimistic_rollback::tests::must_success(&mut engine, k, 32, 34);
        must_unlocked(&mut engine, k);

        // Acquire lock when there is lock with different for_update_ts.
        must_succeed(&mut engine, k, k, 35, 36);
        must_pessimistic_locked(&mut engine, k, 35, 36);
        must_succeed(&mut engine, k, k, 35, 35);
        must_pessimistic_locked(&mut engine, k, 35, 36);
        must_succeed(&mut engine, k, k, 35, 37);
        must_pessimistic_locked(&mut engine, k, 35, 37);

        // Cannot prewrite when there is another transaction's pessimistic lock.
        must_pessimistic_prewrite_put_err(&mut engine, k, v, k, 36, 36, DoPessimisticCheck);
        must_pessimistic_prewrite_put_err(&mut engine, k, v, k, 36, 38, DoPessimisticCheck);
        must_pessimistic_locked(&mut engine, k, 35, 37);
        // Cannot prewrite when there is another transaction's non-pessimistic lock.
        must_pessimistic_prewrite_put(&mut engine, k, v, k, 35, 37, DoPessimisticCheck);
        must_locked(&mut engine, k, 35);
        must_pessimistic_prewrite_put_err(&mut engine, k, v, k, 36, 38, DoPessimisticCheck);
        must_locked(&mut engine, k, 35);

        // Commit pessimistic transaction's key but with smaller commit_ts than
        // for_update_ts. Currently not checked, so in this case it will
        // actually be successfully committed.
        must_commit(&mut engine, k, 35, 36);
        must_unlocked(&mut engine, k);
        must_get_commit_ts(&mut engine, k, 35, 36);

        // Prewrite meets pessimistic lock on a non-pessimistic key.
        // Currently not checked, so prewrite will success.
        must_succeed(&mut engine, k, k, 40, 40);
        must_pessimistic_locked(&mut engine, k, 40, 40);
        must_pessimistic_prewrite_put(&mut engine, k, v, k, 40, 40, SkipPessimisticCheck);
        must_locked(&mut engine, k, 40);
        must_commit(&mut engine, k, 40, 41);
        must_unlocked(&mut engine, k);

        // Prewrite with different for_update_ts.
        // Currently not checked.
        must_succeed(&mut engine, k, k, 42, 45);
        must_pessimistic_locked(&mut engine, k, 42, 45);
        must_pessimistic_prewrite_put(&mut engine, k, v, k, 42, 43, DoPessimisticCheck);
        must_locked(&mut engine, k, 42);
        must_commit(&mut engine, k, 42, 45);
        must_unlocked(&mut engine, k);

        must_succeed(&mut engine, k, k, 46, 47);
        must_pessimistic_locked(&mut engine, k, 46, 47);
        must_pessimistic_prewrite_put(&mut engine, k, v, k, 46, 48, DoPessimisticCheck);
        must_locked(&mut engine, k, 46);
        must_commit(&mut engine, k, 46, 50);
        must_unlocked(&mut engine, k);

        // Prewrite on non-pessimistic key meets write with larger commit_ts than
        // current for_update_ts (non-pessimistic data conflict).
        // Normally non-pessimistic keys in pessimistic transactions are used when we
        // are sure that there won't be conflicts. So this case is also not checked, and
        // prewrite will succeeed.
        must_pessimistic_prewrite_put(&mut engine, k, v, k, 47, 48, SkipPessimisticCheck);
        must_locked(&mut engine, k, 47);
        must_cleanup(&mut engine, k, 47, 0);
        must_unlocked(&mut engine, k);

        // The rollback of the primary key in a pessimistic transaction should be
        // protected from being collapsed.
        must_succeed(&mut engine, k, k, 49, 60);
        must_pessimistic_prewrite_put(&mut engine, k, v, k, 49, 60, DoPessimisticCheck);
        must_locked(&mut engine, k, 49);
        must_cleanup(&mut engine, k, 49, 0);
        must_get_rollback_protected(&mut engine, k, 49, true);
        must_prewrite_put(&mut engine, k, v, k, 51);
        must_rollback(&mut engine, k, 51, false);
        must_err(&mut engine, k, k, 49, 60);

        // Overlapped rollback record will be written when the current start_ts equals
        // to another write records' commit ts. Now there is a commit record with
        // commit_ts = 50.
        must_succeed(&mut engine, k, k, 50, 61);
        must_pessimistic_prewrite_put(&mut engine, k, v, k, 50, 61, DoPessimisticCheck);
        must_locked(&mut engine, k, 50);
        must_cleanup(&mut engine, k, 50, 0);
        must_get_overlapped_rollback(&mut engine, k, 50, 46, WriteType::Put, Some(0));

        // start_ts and commit_ts interlacing
        for start_ts in &[140, 150, 160] {
            let for_update_ts = start_ts + 48;
            let commit_ts = start_ts + 50;
            must_succeed(&mut engine, k, k, *start_ts, for_update_ts);
            must_pessimistic_prewrite_put(
                &mut engine,
                k,
                v,
                k,
                *start_ts,
                for_update_ts,
                DoPessimisticCheck,
            );
            must_commit(&mut engine, k, *start_ts, commit_ts);
            must_get(&mut engine, k, commit_ts + 1, v);
        }

        must_rollback(&mut engine, k, 170, false);

        // Now the data should be like: (start_ts -> commit_ts)
        // 140 -> 190
        // 150 -> 200
        // 160 -> 210
        // 170 -> rollback
        must_get_commit_ts(&mut engine, k, 140, 190);
        must_get_commit_ts(&mut engine, k, 150, 200);
        must_get_commit_ts(&mut engine, k, 160, 210);
        must_get_rollback_ts(&mut engine, k, 170);
    }

    #[test]
    fn test_pessimistic_lock_return_value() {
        let mut engine = TestEngineBuilder::new().build().unwrap();
        let (k, v) = (b"k", b"v");

        assert_eq!(
            must_succeed_return_value(&mut engine, k, k, 10, 10, false),
            None
        );
        must_pessimistic_locked(&mut engine, k, 10, 10);
        pessimistic_rollback::tests::must_success(&mut engine, k, 10, 10);

        // Put
        must_prewrite_put(&mut engine, k, v, k, 10);
        // KeyIsLocked
        match must_err_return_value(&mut engine, k, k, 20, 20, false) {
            MvccError(box ErrorInner::KeyIsLocked(_)) => (),
            e => panic!("unexpected error: {}", e),
        };
        must_commit(&mut engine, k, 10, 20);
        // WriteConflict
        match must_err_return_value(&mut engine, k, k, 15, 15, false) {
            MvccError(box ErrorInner::WriteConflict { .. }) => (),
            e => panic!("unexpected error: {}", e),
        };
        assert_eq!(
            must_succeed_return_value(&mut engine, k, k, 25, 25, false),
            Some(v.to_vec())
        );
        must_pessimistic_locked(&mut engine, k, 25, 25);
        pessimistic_rollback::tests::must_success(&mut engine, k, 25, 25);

        // Skip Write::Lock
        must_prewrite_lock(&mut engine, k, k, 30);
        must_commit(&mut engine, k, 30, 40);
        assert_eq!(
            must_succeed_return_value(&mut engine, k, k, 45, 45, false),
            Some(v.to_vec())
        );
        must_pessimistic_locked(&mut engine, k, 45, 45);
        pessimistic_rollback::tests::must_success(&mut engine, k, 45, 45);

        // Skip Write::Rollback
        must_rollback(&mut engine, k, 50, false);
        assert_eq!(
            must_succeed_return_value(&mut engine, k, k, 55, 55, false),
            Some(v.to_vec())
        );
        must_pessimistic_locked(&mut engine, k, 55, 55);
        pessimistic_rollback::tests::must_success(&mut engine, k, 55, 55);

        // Delete
        must_prewrite_delete(&mut engine, k, k, 60);
        must_commit(&mut engine, k, 60, 70);
        assert_eq!(
            must_succeed_return_value(&mut engine, k, k, 75, 75, false),
            None
        );
        // Duplicated command
        assert_eq!(
            must_succeed_return_value(&mut engine, k, k, 75, 75, false),
            None
        );
        assert_eq!(
            must_succeed_return_value(&mut engine, k, k, 75, 55, false),
            Some(v.to_vec())
        );
        must_pessimistic_locked(&mut engine, k, 75, 75);
        pessimistic_rollback::tests::must_success(&mut engine, k, 75, 75);
    }

    #[test]
    fn test_pessimistic_lock_only_if_exists() {
        let mut engine = TestEngineBuilder::new().build().unwrap();
        let (k, v) = (b"k", b"v");

        // The key doesn't exist, no pessimistic lock is generated
        assert_eq!(
            must_succeed_return_value(&mut engine, k, k, 10, 10, true),
            None
        );
        must_unlocked(&mut engine, k);

        match must_err_impl(
            &mut engine,
            k,
            k,
            10,
            false,
            10,
            false,
            false,
            TimeStamp::zero(),
            true,
        ) {
            MvccError(box ErrorInner::LockIfExistsFailed {
                start_ts: _,
                key: _,
            }) => (),
            e => panic!("unexpected error: {}", e),
        };

        // Put the value, writecf: k_20_put_v
        must_prewrite_put(&mut engine, k, v, k, 10);
        must_commit(&mut engine, k, 10, 20);
        // Pessimistic lock generated
        assert_eq!(
            must_succeed_return_value(&mut engine, k, k, 25, 25, true),
            Some(v.to_vec())
        );
        must_pessimistic_locked(&mut engine, k, 25, 25);
        pessimistic_rollback::tests::must_success(&mut engine, k, 25, 25);

        // Skip Write::Lock, WriteRecord: k_20_put_v k_40_lock
        must_prewrite_lock(&mut engine, k, k, 30);
        must_commit(&mut engine, k, 30, 40);
        assert_eq!(
            must_succeed_return_value(&mut engine, k, k, 45, 45, true),
            Some(v.to_vec())
        );
        must_pessimistic_locked(&mut engine, k, 45, 45);
        pessimistic_rollback::tests::must_success(&mut engine, k, 45, 45);

        // Skip Write::Rollback WriteRecord: k_20_put_v k_40_lock k_50_R
        must_rollback(&mut engine, k, 50, false);
        assert_eq!(
            must_succeed_return_value(&mut engine, k, k, 55, 55, true),
            Some(v.to_vec())
        );
        must_pessimistic_locked(&mut engine, k, 55, 55);
        pessimistic_rollback::tests::must_success(&mut engine, k, 55, 55);

        // Delete WriteRecord: k_20_put_v k_40_lock k_50_R k_70_delete
        must_prewrite_delete(&mut engine, k, k, 60);
        must_commit(&mut engine, k, 60, 70);
        assert_eq!(
            must_succeed_return_value(&mut engine, k, k, 75, 75, true),
            None
        );
        must_unlocked(&mut engine, k);

        // Duplicated command
        assert_eq!(
            must_succeed_return_value(&mut engine, k, k, 75, 75, false),
            None
        );
        must_pessimistic_locked(&mut engine, k, 75, 75);
        assert_eq!(
            must_succeed_return_value(&mut engine, k, k, 75, 85, true),
            None
        );
        must_pessimistic_locked(&mut engine, k, 75, 85);
        pessimistic_rollback::tests::must_success(&mut engine, k, 75, 85);
        must_unlocked(&mut engine, k);
    }

    #[test]
    fn test_overwrite_pessimistic_lock() {
        let mut engine = TestEngineBuilder::new().build().unwrap();

        let k = b"k1";

        must_succeed(&mut engine, k, k, 1, 2);
        must_pessimistic_locked(&mut engine, k, 1, 2);
        must_succeed(&mut engine, k, k, 1, 1);
        must_pessimistic_locked(&mut engine, k, 1, 2);
        must_succeed(&mut engine, k, k, 1, 3);
        must_pessimistic_locked(&mut engine, k, 1, 3);
    }

    #[test]
    fn test_pessimistic_lock_check_gc_fence() {
        use pessimistic_rollback::tests::must_success as must_pessimistic_rollback;

        let mut engine = TestEngineBuilder::new().build().unwrap();

        // PUT,           Read
        //  `------^
        must_prewrite_put(&mut engine, b"k1", b"v1", b"k1", 10);
        must_commit(&mut engine, b"k1", 10, 30);
        must_cleanup_with_gc_fence(&mut engine, b"k1", 30, 0, 40, true);

        // PUT,           Read
        //  * (GC fence ts = 0)
        must_prewrite_put(&mut engine, b"k2", b"v2", b"k2", 11);
        must_commit(&mut engine, b"k2", 11, 30);
        must_cleanup_with_gc_fence(&mut engine, b"k2", 30, 0, 0, true);

        // PUT, LOCK,   LOCK, Read
        //  `---------^
        must_prewrite_put(&mut engine, b"k3", b"v3", b"k3", 12);
        must_commit(&mut engine, b"k3", 12, 30);
        must_prewrite_lock(&mut engine, b"k3", b"k3", 37);
        must_commit(&mut engine, b"k3", 37, 38);
        must_cleanup_with_gc_fence(&mut engine, b"k3", 30, 0, 40, true);
        must_prewrite_lock(&mut engine, b"k3", b"k3", 42);
        must_commit(&mut engine, b"k3", 42, 43);

        // PUT, LOCK,   LOCK, Read
        //  *
        must_prewrite_put(&mut engine, b"k4", b"v4", b"k4", 13);
        must_commit(&mut engine, b"k4", 13, 30);
        must_prewrite_lock(&mut engine, b"k4", b"k4", 37);
        must_commit(&mut engine, b"k4", 37, 38);
        must_prewrite_lock(&mut engine, b"k4", b"k4", 42);
        must_commit(&mut engine, b"k4", 42, 43);
        must_cleanup_with_gc_fence(&mut engine, b"k4", 30, 0, 0, true);

        // PUT,   PUT,    READ
        //  `-----^ `------^
        must_prewrite_put(&mut engine, b"k5", b"v5", b"k5", 14);
        must_commit(&mut engine, b"k5", 14, 20);
        must_prewrite_put(&mut engine, b"k5", b"v5x", b"k5", 21);
        must_commit(&mut engine, b"k5", 21, 30);
        must_cleanup_with_gc_fence(&mut engine, b"k5", 20, 0, 30, false);
        must_cleanup_with_gc_fence(&mut engine, b"k5", 30, 0, 40, true);

        // PUT,   PUT,    READ
        //  `-----^ *
        must_prewrite_put(&mut engine, b"k6", b"v6", b"k6", 15);
        must_commit(&mut engine, b"k6", 15, 20);
        must_prewrite_put(&mut engine, b"k6", b"v6x", b"k6", 22);
        must_commit(&mut engine, b"k6", 22, 30);
        must_cleanup_with_gc_fence(&mut engine, b"k6", 20, 0, 30, false);
        must_cleanup_with_gc_fence(&mut engine, b"k6", 30, 0, 0, true);

        // PUT,  LOCK,    READ
        //  `----------^
        // Note that this case is special because usually the `LOCK` is the first write
        // already got during prewrite/acquire_pessimistic_lock and will continue
        // searching an older version from the `LOCK` record.
        must_prewrite_put(&mut engine, b"k7", b"v7", b"k7", 16);
        must_commit(&mut engine, b"k7", 16, 30);
        must_prewrite_lock(&mut engine, b"k7", b"k7", 37);
        must_commit(&mut engine, b"k7", 37, 38);
        must_cleanup_with_gc_fence(&mut engine, b"k7", 30, 0, 40, true);

        let cases = vec![
            (b"k1" as &[u8], None),
            (b"k2", Some(b"v2" as &[u8])),
            (b"k3", None),
            (b"k4", Some(b"v4")),
            (b"k5", None),
            (b"k6", Some(b"v6x")),
            (b"k7", None),
        ];

        for (key, expected_value) in cases {
            // Test constraint check with `should_not_exist`.
            if expected_value.is_none() {
                assert!(
                    must_succeed_impl(
                        &mut engine,
                        key,
                        key,
                        50,
                        true,
                        0,
                        50,
                        false,
                        false,
                        51,
                        false
                    )
                    .is_none()
                );
                must_pessimistic_rollback(&mut engine, key, 50, 51);
            } else {
                must_err_impl(&mut engine, key, key, 50, true, 50, false, false, 51, false);
            }
            must_unlocked(&mut engine, key);

            // Test getting value.
            let res = must_succeed_impl(
                &mut engine,
                key,
                key,
                50,
                false,
                0,
                50,
                true,
                false,
                51,
                false,
            );
            assert_eq!(res, expected_value.map(|v| v.to_vec()));
            must_pessimistic_rollback(&mut engine, key, 50, 51);

            // Test getting value when already locked.
            must_succeed(&mut engine, key, key, 50, 51);
            let res2 = must_succeed_impl(
                &mut engine,
                key,
                key,
                50,
                false,
                0,
                50,
                true,
                false,
                51,
                false,
            );
            assert_eq!(res2, expected_value.map(|v| v.to_vec()));
            must_pessimistic_rollback(&mut engine, key, 50, 51);
        }
    }

    #[test]
    fn test_old_value_put_delete_lock_insert() {
        let mut engine = crate::storage::TestEngineBuilder::new().build().unwrap();
        let start_ts = old_value_put_delete_lock_insert(&mut engine, b"k1");
        let key = Key::from_raw(b"k1");
        for should_not_exist in &[true, false] {
            for need_value in &[true, false] {
                for need_check_existence in &[true, false] {
                    let snapshot = engine.snapshot(Default::default()).unwrap();
                    let cm = ConcurrencyManager::new(start_ts);
                    let mut txn = MvccTxn::new(start_ts, cm);
                    let mut reader = SnapshotReader::new(start_ts, snapshot, true);
                    let need_old_value = true;
                    let lock_ttl = 0;
                    let for_update_ts = start_ts;
                    let min_commit_ts = 0.into();
                    let (_, old_value) = acquire_pessimistic_lock(
                        &mut txn,
                        &mut reader,
                        key.clone(),
                        key.as_encoded(),
                        *should_not_exist,
                        lock_ttl,
                        for_update_ts,
                        *need_value,
                        *need_check_existence,
                        min_commit_ts,
                        need_old_value,
                        false,
                        false,
                    )
                    .unwrap();
                    assert_eq!(old_value, OldValue::None);
                }
            }
        }
    }

    #[test]
    fn test_old_value_for_update_ts() {
        let mut engine = TestEngineBuilder::new().build().unwrap();

        let k = b"k1";
        let v1 = b"v1";

        // Put v1 @ start ts 1, commit ts 2
        must_succeed(&mut engine, k, k, 1, 1);
        must_pessimistic_prewrite_put(&mut engine, k, v1, k, 1, 1, DoPessimisticCheck);
        must_commit(&mut engine, k, 1, 2);

        let v2 = b"v2";
        // Put v2 @ start ts 10, commit ts 11
        must_succeed(&mut engine, k, k, 10, 10);
        must_pessimistic_prewrite_put(&mut engine, k, v2, k, 10, 10, DoPessimisticCheck);
        must_commit(&mut engine, k, 10, 11);

        // Lock @ start ts 9, for update ts 12, commit ts 13
        let snapshot = engine.snapshot(Default::default()).unwrap();
        let min_commit_ts = TimeStamp::zero();
        let cm = ConcurrencyManager::new(min_commit_ts);
        let start_ts = TimeStamp::new(9);
        let for_update_ts = TimeStamp::new(12);
        let need_old_value = true;
        // Force to read old via reader.
        let need_value = false;
        let need_check_existence = false;
        let mut txn = MvccTxn::new(start_ts, cm.clone());
        let mut reader = SnapshotReader::new(start_ts, snapshot, true);
        let res = acquire_pessimistic_lock(
            &mut txn,
            &mut reader,
            Key::from_raw(k),
            k,
            false,
            0,
            for_update_ts,
            need_value,
            need_check_existence,
            min_commit_ts,
            need_old_value,
            false,
            false,
        )
        .unwrap();
        assert_eq!(
            res.1,
            OldValue::Value {
                value: b"v2".to_vec()
            }
        );

        // Write the lock.
        let modifies = txn.into_modifies();
        if !modifies.is_empty() {
            engine
                .write(&Default::default(), WriteData::from_modifies(modifies))
                .unwrap();
        }

        // Lock again.
        let mut txn = MvccTxn::new(start_ts, cm);
        let snapshot = engine.snapshot(Default::default()).unwrap();
        let mut reader = SnapshotReader::new(start_ts, snapshot, true);
        let res = acquire_pessimistic_lock(
            &mut txn,
            &mut reader,
            Key::from_raw(k),
            k,
            false,
            0,
            for_update_ts,
            false,
            false,
            min_commit_ts,
            true,
            false,
            false,
        )
        .unwrap();
        assert_eq!(
            res.1,
            OldValue::Value {
                value: b"v2".to_vec()
            }
        );
    }

    #[test]
    fn test_old_value_random() {
        let key = b"k1";
        let mut tests: Vec<OldValueRandomTest> = vec![];
        let mut tests_require_old_value_none: Vec<OldValueRandomTest> = vec![];

        for should_not_exist in &[true, false] {
            for need_value in &[true, false] {
                for need_check_existence in &[true, false] {
                    let should_not_exist = *should_not_exist;
                    let need_value = *need_value;
                    let t = Box::new(move |snapshot, start_ts| {
                        let key = Key::from_raw(key);
                        let cm = ConcurrencyManager::new(start_ts);
                        let mut txn = MvccTxn::new(start_ts, cm);
                        let mut reader = SnapshotReader::new(start_ts, snapshot, true);
                        let need_old_value = true;
                        let lock_ttl = 0;
                        let for_update_ts = start_ts;
                        let min_commit_ts = 0.into();
                        let (_, old_value) = acquire_pessimistic_lock(
                            &mut txn,
                            &mut reader,
                            key.clone(),
                            key.as_encoded(),
                            should_not_exist,
                            lock_ttl,
                            for_update_ts,
                            need_value,
                            *need_check_existence,
                            min_commit_ts,
                            need_old_value,
                            false,
                            false,
                        )?;
                        Ok(old_value)
                    });
                    if should_not_exist {
                        tests_require_old_value_none.push(t);
                    } else {
                        tests.push(t);
                    }
                }
            }
        }
        let require_old_value_none = false;
        old_value_random(key, require_old_value_none, tests);
        let require_old_value_none = true;
        old_value_random(key, require_old_value_none, tests_require_old_value_none);
    }

    #[test]
    fn test_acquire_pessimistic_lock_should_not_exist() {
        let mut engine = TestEngineBuilder::new().build().unwrap();

        let (key, value) = (b"k", b"val");

        // T1: start_ts = 3, commit_ts = 5, put key:value
        must_succeed(&mut engine, key, key, 3, 3);
        must_pessimistic_prewrite_put(&mut engine, key, value, key, 3, 3, DoPessimisticCheck);
        must_commit(&mut engine, key, 3, 5);

        // T2: start_ts = 15, acquire pessimistic lock on k, with should_not_exist flag
        // set.
        let snapshot = engine.snapshot(Default::default()).unwrap();
        let min_commit_ts = TimeStamp::zero();
        let cm = ConcurrencyManager::new(min_commit_ts);
        let start_ts = TimeStamp::new(15);
        let for_update_ts = TimeStamp::new(15);
        let need_old_value = true;
        let need_value = false;
        let need_check_existence = false;
        let mut txn = MvccTxn::new(start_ts, cm.clone());
        let mut reader = SnapshotReader::new(start_ts, snapshot, true);
        let _res = acquire_pessimistic_lock(
            &mut txn,
            &mut reader,
            Key::from_raw(key),
            key,
            true,
            0,
            for_update_ts,
            need_value,
            need_check_existence,
            min_commit_ts,
            need_old_value,
            false,
            false,
        )
        .unwrap_err();

        assert_eq!(cm.max_ts().into_inner(), 15);

        // T3: start_ts = 8, commit_ts = max_ts + 1 = 16, prewrite a DELETE operation on
        // k
        must_succeed(&mut engine, key, key, 8, 8);
        must_pessimistic_prewrite_delete(&mut engine, key, key, 8, 8, DoPessimisticCheck);
        must_commit(&mut engine, key, 8, cm.max_ts().into_inner() + 1);

        // T1: start_ts = 10, repeatedly acquire pessimistic lock on k, with
        // should_not_exist flag set
        let snapshot = engine.snapshot(Default::default()).unwrap();
        let start_ts = TimeStamp::new(10);
        let for_update_ts = TimeStamp::new(10);
        let need_old_value = true;
        let need_value = false;
        let check_existence = false;
        let mut txn = MvccTxn::new(start_ts, cm);
        let mut reader = SnapshotReader::new(start_ts, snapshot, true);
        let _res = acquire_pessimistic_lock(
            &mut txn,
            &mut reader,
            Key::from_raw(key),
            key,
            true,
            0,
            for_update_ts,
            need_value,
            check_existence,
            min_commit_ts,
            need_old_value,
            false,
            false,
        )
        .unwrap_err();
    }

    #[test]
    fn test_check_existence() {
        use pessimistic_rollback::tests::must_success as must_pessimistic_rollback;
        let mut engine = TestEngineBuilder::new().build().unwrap();

        // k1: Not exists

        // k2: Exists
        must_prewrite_put(&mut engine, b"k2", b"v2", b"k2", 5);
        must_commit(&mut engine, b"k2", 5, 20);

        // k3: Delete
        must_prewrite_put(&mut engine, b"k3", b"v3", b"k3", 5);
        must_commit(&mut engine, b"k3", 5, 6);
        must_prewrite_delete(&mut engine, b"k3", b"k3", 7);
        must_commit(&mut engine, b"k3", 7, 20);

        // k4: Exist + Lock + Rollback
        must_prewrite_put(&mut engine, b"k4", b"v4", b"k4", 5);
        must_commit(&mut engine, b"k4", 5, 15);
        must_prewrite_lock(&mut engine, b"k4", b"k4", 16);
        must_commit(&mut engine, b"k4", 16, 17);
        must_rollback(&mut engine, b"k4", 20, true);

        // k5: GC fence invalid
        must_prewrite_put(&mut engine, b"k5", b"v5", b"k5", 5);
        must_commit(&mut engine, b"k5", 5, 6);
        // A invalid gc fence is assumed never pointing to a ts greater than GC
        // safepoint, and a read operation's ts is assumed never less than the
        // GC safepoint. Therefore since we will read at ts=10 later, we can't
        // put a version greater than 10 in this case.
        must_cleanup_with_gc_fence(&mut engine, b"k5", 6, 0, 8, true);

        for &need_value in &[false, true] {
            for &need_check_existence in &[false, true] {
                for &start_ts in &[30u64, 10u64] {
                    for &repeated_request in &[false, true] {
                        println!(
                            "{} {} {} {}",
                            need_value, need_check_existence, start_ts, repeated_request
                        );
                        if repeated_request {
                            for &k in &[b"k1", b"k2", b"k3", b"k4", b"k5"] {
                                must_succeed(&mut engine, k, k, start_ts, 30);
                            }
                        }

                        let expected_value = |value: Option<&[u8]>| {
                            if need_value {
                                value.map(|v| v.to_vec())
                            } else if need_check_existence {
                                value.map(|_| vec![])
                            } else {
                                None
                            }
                        };

                        let value1 = must_succeed_impl(
                            &mut engine,
                            b"k1",
                            b"k1",
                            start_ts,
                            false,
                            1000,
                            30,
                            need_value,
                            need_check_existence,
                            0,
                            false,
                        );
                        assert_eq!(value1, None);
                        must_pessimistic_rollback(&mut engine, b"k1", start_ts, 30);

                        let value2 = must_succeed_impl(
                            &mut engine,
                            b"k2",
                            b"k2",
                            start_ts,
                            false,
                            1000,
                            30,
                            need_value,
                            need_check_existence,
                            0,
                            false,
                        );
                        assert_eq!(value2, expected_value(Some(b"v2")));
                        must_pessimistic_rollback(&mut engine, b"k2", start_ts, 30);

                        let value3 = must_succeed_impl(
                            &mut engine,
                            b"k3",
                            b"k3",
                            start_ts,
                            false,
                            1000,
                            30,
                            need_value,
                            need_check_existence,
                            0,
                            false,
                        );
                        assert_eq!(value3, None);
                        must_pessimistic_rollback(&mut engine, b"k3", start_ts, 30);

                        let value4 = must_succeed_impl(
                            &mut engine,
                            b"k4",
                            b"k4",
                            start_ts,
                            false,
                            1000,
                            30,
                            need_value,
                            need_check_existence,
                            0,
                            false,
                        );
                        assert_eq!(value4, expected_value(Some(b"v4")));
                        must_pessimistic_rollback(&mut engine, b"k4", start_ts, 30);

                        let value5 = must_succeed_impl(
                            &mut engine,
                            b"k5",
                            b"k5",
                            start_ts,
                            false,
                            1000,
                            30,
                            need_value,
                            need_check_existence,
                            0,
                            false,
                        );
                        assert_eq!(value5, None);
                        must_pessimistic_rollback(&mut engine, b"k5", start_ts, 30);
                    }
                }
            }
        }
    }

    #[test]
    fn test_calculate_last_change_ts() {
        use engine_traits::CF_WRITE;
        use pd_client::FeatureGate;

        use crate::storage::txn::sched_pool::set_tls_feature_gate;

        let mut engine = TestEngineBuilder::new().build().unwrap();
        let key = b"k";

        let feature_gate = FeatureGate::default();
        feature_gate.set_version("6.4.0").unwrap();
        set_tls_feature_gate(feature_gate.clone());

        // Latest version is a PUT, but last_change_ts is enabled with cluster version
        // higher than 6.5.0.
        let write = Write::new(WriteType::Put, 15.into(), Some(b"value".to_vec()));
        engine
            .put_cf(
                Default::default(),
                CF_WRITE,
                Key::from_raw(key).append_ts(20.into()),
                write.as_ref().to_bytes(),
            )
            .unwrap();
        must_succeed(&mut engine, key, key, 10, 30);
        let lock = must_pessimistic_locked(&mut engine, key, 10, 30);
        assert_eq!(lock.last_change_ts, TimeStamp::zero());
        assert_eq!(lock.versions_to_last_change, 0);
        pessimistic_rollback::tests::must_success(&mut engine, key, 10, 30);
        // Set cluster version to 6.5.0, last_change_ts should work now.
        feature_gate.set_version("6.5.0").unwrap();
        must_succeed(&mut engine, key, key, 10, 30);
        let lock = must_pessimistic_locked(&mut engine, key, 10, 30);
        assert_eq!(lock.last_change_ts, 20.into());
        assert_eq!(lock.versions_to_last_change, 1);
        pessimistic_rollback::tests::must_success(&mut engine, key, 10, 30);

        // Latest version is a DELETE
        let write = Write::new(WriteType::Delete, 40.into(), None);
        engine
            .put_cf(
                Default::default(),
                CF_WRITE,
                Key::from_raw(key).append_ts(50.into()),
                write.as_ref().to_bytes(),
            )
            .unwrap();
        must_succeed(&mut engine, key, key, 60, 70);
        let lock = must_pessimistic_locked(&mut engine, key, 60, 70);
        assert_eq!(lock.last_change_ts, 50.into());
        assert_eq!(lock.versions_to_last_change, 1);
        pessimistic_rollback::tests::must_success(&mut engine, key, 60, 70);

        // Latest version is a LOCK without last_change_ts
        let write = Write::new(WriteType::Lock, 70.into(), None);
        engine
            .put_cf(
                Default::default(),
                CF_WRITE,
                Key::from_raw(key).append_ts(75.into()),
                write.as_ref().to_bytes(),
            )
            .unwrap();
        must_succeed(&mut engine, key, key, 80, 80);
        let lock = must_pessimistic_locked(&mut engine, key, 80, 80);
        assert!(lock.last_change_ts.is_zero());
        assert_eq!(lock.versions_to_last_change, 0);
        pessimistic_rollback::tests::must_success(&mut engine, key, 80, 80);

        // Latest version is a ROLLBACK without last_change_ts
        let write = Write::new(WriteType::Lock, 90.into(), None);
        engine
            .put_cf(
                Default::default(),
                CF_WRITE,
                Key::from_raw(key).append_ts(90.into()),
                write.as_ref().to_bytes(),
            )
            .unwrap();
        must_succeed(&mut engine, key, key, 95, 95);
        let lock = must_pessimistic_locked(&mut engine, key, 95, 95);
        assert!(lock.last_change_ts.is_zero());
        assert_eq!(lock.versions_to_last_change, 0);
        pessimistic_rollback::tests::must_success(&mut engine, key, 95, 95);

        // Latest version is a LOCK with last_change_ts
        let write = Write::new(WriteType::Lock, 100.into(), None).set_last_change(40.into(), 4);
        engine
            .put_cf(
                Default::default(),
                CF_WRITE,
                Key::from_raw(key).append_ts(110.into()),
                write.as_ref().to_bytes(),
            )
            .unwrap();
        must_succeed(&mut engine, key, key, 120, 130);
        let lock = must_pessimistic_locked(&mut engine, key, 120, 130);
        assert_eq!(lock.last_change_ts, 40.into());
        assert_eq!(lock.versions_to_last_change, 5);
        pessimistic_rollback::tests::must_success(&mut engine, key, 120, 130);

        // Latest version is a ROLLBACK with last_change_ts
        let write = Write::new(WriteType::Rollback, 120.into(), None).set_last_change(40.into(), 5);
        engine
            .put_cf(
                Default::default(),
                CF_WRITE,
                Key::from_raw(key).append_ts(120.into()),
                write.as_ref().to_bytes(),
            )
            .unwrap();
        must_succeed(&mut engine, key, key, 140, 140);
        let lock = must_pessimistic_locked(&mut engine, key, 140, 140);
        assert_eq!(lock.last_change_ts, 40.into());
        assert_eq!(lock.versions_to_last_change, 6);
        pessimistic_rollback::tests::must_success(&mut engine, key, 140, 140);

        // Lock on a key with no write record
        must_succeed(&mut engine, b"k2", b"k2", 150, 150);
        let lock = must_pessimistic_locked(&mut engine, b"k2", 150, 150);
        assert!(lock.last_change_ts.is_zero());
        assert_eq!(lock.versions_to_last_change, 1);
    }

    #[test]
    fn test_lock_with_conflict() {
        use pessimistic_rollback::tests::must_success as must_pessimistic_rollback;

        let mut engine = TestEngineBuilder::new().build().unwrap();

        must_prewrite_put(&mut engine, b"k1", b"v1", b"k1", 10);
        must_commit(&mut engine, b"k1", 10, 20);

        // Normal cases.
        must_succeed_allow_lock_with_conflict(&mut engine, b"k1", b"k1", 10, 30, false, false)
            .assert_empty();
        must_pessimistic_rollback(&mut engine, b"k1", 10, 30);
        must_unlocked(&mut engine, b"k1");

        must_succeed_allow_lock_with_conflict(&mut engine, b"k1", b"k1", 10, 30, false, true)
            .assert_existence(true);
        must_pessimistic_rollback(&mut engine, b"k1", 10, 30);
        must_unlocked(&mut engine, b"k1");

        must_succeed_allow_lock_with_conflict(&mut engine, b"k1", b"k1", 10, 30, true, false)
            .assert_value(Some(b"v1"));
        must_pessimistic_rollback(&mut engine, b"k1", 10, 30);
        must_unlocked(&mut engine, b"k1");

        must_succeed_allow_lock_with_conflict(&mut engine, b"k1", b"k1", 10, 30, true, true)
            .assert_value(Some(b"v1"));
        must_pessimistic_rollback(&mut engine, b"k1", 10, 30);
        must_unlocked(&mut engine, b"k1");

        // Conflicting cases.
        for &(need_value, need_check_existence) in
            &[(false, false), (false, true), (true, false), (true, true)]
        {
            must_succeed_allow_lock_with_conflict(
                &mut engine,
                b"k1",
                b"k1",
                10,
                15,
                need_value,
                need_check_existence,
            )
            .assert_locked_with_conflict(Some(b"v1"), 20);
            must_pessimistic_locked(&mut engine, b"k1", 10, 20);
            must_pessimistic_rollback(&mut engine, b"k1", 10, 20);
            must_unlocked(&mut engine, b"k1");
        }

        // Idempotency
        must_succeed_allow_lock_with_conflict(&mut engine, b"k1", b"k1", 10, 50, false, false)
            .assert_empty();
        must_succeed_allow_lock_with_conflict(&mut engine, b"k1", b"k1", 10, 40, false, false)
            .assert_locked_with_conflict(Some(b"v1"), 50);
        must_succeed_allow_lock_with_conflict(&mut engine, b"k1", b"k1", 10, 15, false, false)
            .assert_locked_with_conflict(Some(b"v1"), 50);
        must_pessimistic_locked(&mut engine, b"k1", 10, 50);
        must_pessimistic_rollback(&mut engine, b"k1", 10, 50);
        must_unlocked(&mut engine, b"k1");

        // Lock waiting.
        must_succeed_allow_lock_with_conflict(&mut engine, b"k1", b"k1", 10, 50, false, false)
            .assert_empty();
        let err = acquire_pessimistic_lock_allow_lock_with_conflict(
            &mut engine,
            b"k1",
            b"k1",
            11,
            55,
            false,
            false,
        )
        .unwrap_err();
        assert!(matches!(err, MvccError(box ErrorInner::KeyIsLocked(_))));
        let err = acquire_pessimistic_lock_allow_lock_with_conflict(
            &mut engine,
            b"k1",
            b"k1",
            9,
            9,
            false,
            false,
        )
        .unwrap_err();
        assert!(matches!(err, MvccError(box ErrorInner::KeyIsLocked(_))));
        must_pessimistic_locked(&mut engine, b"k1", 10, 50);
        must_pessimistic_rollback(&mut engine, b"k1", 10, 50);
        must_unlocked(&mut engine, b"k1");
    }
}<|MERGE_RESOLUTION|>--- conflicted
+++ resolved
@@ -325,11 +325,7 @@
     // When lock_only_if_exists is false, always acquire pessimistic lock, otherwise
     // do it when val exists
     if !lock_only_if_exists || val.is_some() {
-<<<<<<< HEAD
-        txn.put_pessimistic_lock(key, lock);
-=======
         txn.put_pessimistic_lock(key, lock, true);
->>>>>>> 25261c8a
     }
     // TODO don't we need to commit the modifies in txn?
 
