// Copyright 2020 TiKV Project Authors. Licensed under Apache-2.0.

//! This file contains tests and testing tools which affects multiple actions

use concurrency_manager::ConcurrencyManager;
use kvproto::kvrpcpb::{
    Assertion, AssertionLevel, Context,
    PrewriteRequestPessimisticAction::{self, *},
};
use prewrite::{prewrite, CommitKind, TransactionKind, TransactionProperties};
use tikv_kv::SnapContext;

use super::*;
use crate::storage::{
    kv::WriteData,
    mvcc::{tests::write, Error, Key, Mutation, MvccTxn, SnapshotReader, TimeStamp},
    txn, Engine,
};

pub fn must_prewrite_put_impl<E: Engine>(
    engine: &mut E,
    key: &[u8],
    value: &[u8],
    pk: &[u8],
    secondary_keys: &Option<Vec<Vec<u8>>>,
    ts: TimeStamp,
    pessimistic_action: PrewriteRequestPessimisticAction,
    lock_ttl: u64,
    for_update_ts: TimeStamp,
    txn_size: u64,
    min_commit_ts: TimeStamp,
    max_commit_ts: TimeStamp,
    is_retry_request: bool,
    assertion: Assertion,
    assertion_level: AssertionLevel,
) {
    must_prewrite_put_impl_with_should_not_exist(
        engine,
        key,
        value,
        pk,
        secondary_keys,
        ts,
        pessimistic_action,
        lock_ttl,
        for_update_ts,
        txn_size,
        min_commit_ts,
        max_commit_ts,
        is_retry_request,
        assertion,
        assertion_level,
        false,
        None,
<<<<<<< HEAD
=======
        0,
>>>>>>> 616b4402
    );
}

pub fn must_prewrite_insert_impl<E: Engine>(
    engine: &mut E,
    key: &[u8],
    value: &[u8],
    pk: &[u8],
    secondary_keys: &Option<Vec<Vec<u8>>>,
    ts: TimeStamp,
    pessimistic_action: PrewriteRequestPessimisticAction,
    lock_ttl: u64,
    for_update_ts: TimeStamp,
    txn_size: u64,
    min_commit_ts: TimeStamp,
    max_commit_ts: TimeStamp,
    is_retry_request: bool,
    assertion: Assertion,
    assertion_level: AssertionLevel,
) {
    must_prewrite_put_impl_with_should_not_exist(
        engine,
        key,
        value,
        pk,
        secondary_keys,
        ts,
        pessimistic_action,
        lock_ttl,
        for_update_ts,
        txn_size,
        min_commit_ts,
        max_commit_ts,
        is_retry_request,
        assertion,
        assertion_level,
        true,
        None,
<<<<<<< HEAD
=======
        0,
>>>>>>> 616b4402
    );
}

pub fn must_prewrite_put_impl_with_should_not_exist<E: Engine>(
    engine: &mut E,
    key: &[u8],
    value: &[u8],
    pk: &[u8],
    secondary_keys: &Option<Vec<Vec<u8>>>,
    ts: TimeStamp,
    pessimistic_action: PrewriteRequestPessimisticAction,
    lock_ttl: u64,
    for_update_ts: TimeStamp,
    txn_size: u64,
    min_commit_ts: TimeStamp,
    max_commit_ts: TimeStamp,
    is_retry_request: bool,
    assertion: Assertion,
    assertion_level: AssertionLevel,
    should_not_exist: bool,
    region_id: Option<u64>,
<<<<<<< HEAD
) {
    let mut ctx = Context::default();
=======
    txn_source: u32,
) {
    let mut ctx = Context::default();
    ctx.set_txn_source(txn_source);
>>>>>>> 616b4402
    if let Some(region_id) = region_id {
        ctx.region_id = region_id;
    }
    let snap_ctx = SnapContext {
        pb_ctx: &ctx,
        ..Default::default()
    };
    let snapshot = engine.snapshot(snap_ctx).unwrap();
    let cm = ConcurrencyManager::new(ts);
    let mut txn = MvccTxn::new(ts, cm);
    let mut reader = SnapshotReader::new(ts, snapshot, true);

    let mutation = if should_not_exist {
        Mutation::Insert((Key::from_raw(key), value.to_vec()), assertion)
    } else {
        Mutation::Put((Key::from_raw(key), value.to_vec()), assertion)
    };
    let txn_kind = if for_update_ts.is_zero() {
        TransactionKind::Optimistic(false)
    } else {
        TransactionKind::Pessimistic(for_update_ts)
    };
    let commit_kind = if secondary_keys.is_some() {
        CommitKind::Async(max_commit_ts)
    } else {
        CommitKind::TwoPc
    };
    prewrite(
        &mut txn,
        &mut reader,
        &TransactionProperties {
            start_ts: ts,
            kind: txn_kind,
            commit_kind,
            primary: pk,
            txn_size,
            lock_ttl,
            min_commit_ts,
            need_old_value: false,
            is_retry_request,
            assertion_level,
            txn_source: txn_source as u8,
        },
        mutation,
        secondary_keys,
        pessimistic_action,
    )
    .unwrap();
    write(engine, &ctx, txn.into_modifies());
}

pub fn must_prewrite_put<E: Engine>(
    engine: &mut E,
    key: &[u8],
    value: &[u8],
    pk: &[u8],
    ts: impl Into<TimeStamp>,
) {
    must_prewrite_put_impl(
        engine,
        key,
        value,
        pk,
        &None,
        ts.into(),
        SkipPessimisticCheck,
        0,
        TimeStamp::default(),
        0,
        TimeStamp::default(),
        TimeStamp::default(),
        false,
        Assertion::None,
        AssertionLevel::Off,
    );
}

pub fn must_prewrite_put_on_region<E: Engine>(
    engine: &mut E,
    region_id: u64,
    key: &[u8],
    value: &[u8],
    pk: &[u8],
    ts: impl Into<TimeStamp>,
) {
    must_prewrite_put_impl_with_should_not_exist(
        engine,
        key,
        value,
        pk,
        &None,
        ts.into(),
        SkipPessimisticCheck,
        0,
        TimeStamp::default(),
        0,
        TimeStamp::default(),
        TimeStamp::default(),
        false,
        Assertion::None,
        AssertionLevel::Off,
        false,
        Some(region_id),
<<<<<<< HEAD
=======
        0,
    );
}

pub fn must_prewrite_put_with_txn_soucre<E: Engine>(
    engine: &mut E,
    key: &[u8],
    value: &[u8],
    pk: &[u8],
    ts: impl Into<TimeStamp>,
    txn_source: u32,
) {
    must_prewrite_put_impl_with_should_not_exist(
        engine,
        key,
        value,
        pk,
        &None,
        ts.into(),
        SkipPessimisticCheck,
        0,
        TimeStamp::default(),
        0,
        TimeStamp::default(),
        TimeStamp::default(),
        false,
        Assertion::None,
        AssertionLevel::Off,
        false,
        None,
        txn_source,
>>>>>>> 616b4402
    );
}

pub fn must_pessimistic_prewrite_put<E: Engine>(
    engine: &mut E,
    key: &[u8],
    value: &[u8],
    pk: &[u8],
    ts: impl Into<TimeStamp>,
    for_update_ts: impl Into<TimeStamp>,
    pessimistic_action: PrewriteRequestPessimisticAction,
) {
    must_prewrite_put_impl(
        engine,
        key,
        value,
        pk,
        &None,
        ts.into(),
        pessimistic_action,
        0,
        for_update_ts.into(),
        0,
        TimeStamp::default(),
        TimeStamp::default(),
        false,
        Assertion::None,
        AssertionLevel::Off,
    );
}

pub fn must_pessimistic_prewrite_insert<E: Engine>(
    engine: &mut E,
    key: &[u8],
    value: &[u8],
    pk: &[u8],
    ts: impl Into<TimeStamp>,
    for_update_ts: impl Into<TimeStamp>,
    pessimistic_action: PrewriteRequestPessimisticAction,
) {
    must_prewrite_insert_impl(
        engine,
        key,
        value,
        pk,
        &None,
        ts.into(),
        pessimistic_action,
        0,
        for_update_ts.into(),
        0,
        TimeStamp::default(),
        TimeStamp::default(),
        false,
        Assertion::None,
        AssertionLevel::Off,
    );
}

pub fn must_pessimistic_prewrite_put_with_ttl<E: Engine>(
    engine: &mut E,
    key: &[u8],
    value: &[u8],
    pk: &[u8],
    ts: impl Into<TimeStamp>,
    for_update_ts: impl Into<TimeStamp>,
    pessimistic_action: PrewriteRequestPessimisticAction,
    lock_ttl: u64,
) {
    must_prewrite_put_impl(
        engine,
        key,
        value,
        pk,
        &None,
        ts.into(),
        pessimistic_action,
        lock_ttl,
        for_update_ts.into(),
        0,
        TimeStamp::default(),
        TimeStamp::default(),
        false,
        Assertion::None,
        AssertionLevel::Off,
    );
}

pub fn must_prewrite_put_for_large_txn<E: Engine>(
    engine: &mut E,
    key: &[u8],
    value: &[u8],
    pk: &[u8],
    ts: impl Into<TimeStamp>,
    ttl: u64,
    for_update_ts: impl Into<TimeStamp>,
) {
    let lock_ttl = ttl;
    let ts = ts.into();
    let min_commit_ts = (ts.into_inner() + 1).into();
    let for_update_ts = for_update_ts.into();
    let pessimistic_action = if !for_update_ts.is_zero() {
        DoPessimisticCheck
    } else {
        SkipPessimisticCheck
    };
    must_prewrite_put_impl(
        engine,
        key,
        value,
        pk,
        &None,
        ts,
        pessimistic_action,
        lock_ttl,
        for_update_ts,
        0,
        min_commit_ts,
        TimeStamp::default(),
        false,
        Assertion::None,
        AssertionLevel::Off,
    );
}

pub fn must_prewrite_put_async_commit<E: Engine>(
    engine: &mut E,
    key: &[u8],
    value: &[u8],
    pk: &[u8],
    secondary_keys: &Option<Vec<Vec<u8>>>,
    ts: impl Into<TimeStamp>,
    min_commit_ts: impl Into<TimeStamp>,
) {
    assert!(secondary_keys.is_some());
    must_prewrite_put_impl(
        engine,
        key,
        value,
        pk,
        secondary_keys,
        ts.into(),
        SkipPessimisticCheck,
        100,
        TimeStamp::default(),
        0,
        min_commit_ts.into(),
        TimeStamp::default(),
        false,
        Assertion::None,
        AssertionLevel::Off,
    );
}

pub fn must_pessimistic_prewrite_put_async_commit<E: Engine>(
    engine: &mut E,
    key: &[u8],
    value: &[u8],
    pk: &[u8],
    secondary_keys: &Option<Vec<Vec<u8>>>,
    ts: impl Into<TimeStamp>,
    for_update_ts: impl Into<TimeStamp>,
    pessimistic_action: PrewriteRequestPessimisticAction,
    min_commit_ts: impl Into<TimeStamp>,
) {
    assert!(secondary_keys.is_some());
    must_prewrite_put_impl(
        engine,
        key,
        value,
        pk,
        secondary_keys,
        ts.into(),
        pessimistic_action,
        100,
        for_update_ts.into(),
        0,
        min_commit_ts.into(),
        TimeStamp::default(),
        false,
        Assertion::None,
        AssertionLevel::Off,
    );
}

fn default_txn_props(
    start_ts: TimeStamp,
    primary: &[u8],
    for_update_ts: TimeStamp,
) -> TransactionProperties<'_> {
    let kind = if for_update_ts.is_zero() {
        TransactionKind::Optimistic(false)
    } else {
        TransactionKind::Pessimistic(for_update_ts)
    };

    TransactionProperties {
        start_ts,
        kind,
        commit_kind: CommitKind::TwoPc,
        primary,
        txn_size: 0,
        lock_ttl: 0,
        min_commit_ts: TimeStamp::default(),
        need_old_value: false,
        is_retry_request: false,
        assertion_level: AssertionLevel::Off,
        txn_source: 0,
    }
}

pub fn must_prewrite_put_err_impl<E: Engine>(
    engine: &mut E,
<<<<<<< HEAD
    key: &[u8],
    value: &[u8],
    pk: &[u8],
    secondary_keys: &Option<Vec<Vec<u8>>>,
    ts: impl Into<TimeStamp>,
    for_update_ts: impl Into<TimeStamp>,
    pessimistic_action: PrewriteRequestPessimisticAction,
    max_commit_ts: impl Into<TimeStamp>,
    is_retry_request: bool,
    assertion: Assertion,
    assertion_level: AssertionLevel,
) -> Error {
    must_prewrite_put_err_impl_with_should_not_exist(
        engine,
        key,
        value,
        pk,
        secondary_keys,
        ts.into(),
        for_update_ts.into(),
        pessimistic_action,
        max_commit_ts.into(),
        is_retry_request,
        assertion,
        assertion_level,
        false,
    )
}

pub fn must_prewrite_insert_err_impl<E: Engine>(
    engine: &mut E,
=======
>>>>>>> 616b4402
    key: &[u8],
    value: &[u8],
    pk: &[u8],
    secondary_keys: &Option<Vec<Vec<u8>>>,
    ts: impl Into<TimeStamp>,
    for_update_ts: impl Into<TimeStamp>,
    pessimistic_action: PrewriteRequestPessimisticAction,
    max_commit_ts: impl Into<TimeStamp>,
    is_retry_request: bool,
    assertion: Assertion,
    assertion_level: AssertionLevel,
) -> Error {
    must_prewrite_put_err_impl_with_should_not_exist(
        engine,
        key,
        value,
        pk,
        secondary_keys,
        ts.into(),
        for_update_ts.into(),
        pessimistic_action,
        max_commit_ts.into(),
        is_retry_request,
        assertion,
        assertion_level,
<<<<<<< HEAD
=======
        false,
    )
}

pub fn must_prewrite_insert_err_impl<E: Engine>(
    engine: &mut E,
    key: &[u8],
    value: &[u8],
    pk: &[u8],
    secondary_keys: &Option<Vec<Vec<u8>>>,
    ts: impl Into<TimeStamp>,
    for_update_ts: impl Into<TimeStamp>,
    pessimistic_action: PrewriteRequestPessimisticAction,
    max_commit_ts: impl Into<TimeStamp>,
    is_retry_request: bool,
    assertion: Assertion,
    assertion_level: AssertionLevel,
) -> Error {
    must_prewrite_put_err_impl_with_should_not_exist(
        engine,
        key,
        value,
        pk,
        secondary_keys,
        ts.into(),
        for_update_ts.into(),
        pessimistic_action,
        max_commit_ts.into(),
        is_retry_request,
        assertion,
        assertion_level,
>>>>>>> 616b4402
        true,
    )
}

pub fn must_prewrite_put_err_impl_with_should_not_exist<E: Engine>(
    engine: &mut E,
    key: &[u8],
    value: &[u8],
    pk: &[u8],
    secondary_keys: &Option<Vec<Vec<u8>>>,
    ts: impl Into<TimeStamp>,
    for_update_ts: impl Into<TimeStamp>,
    pessimistic_action: PrewriteRequestPessimisticAction,
    max_commit_ts: impl Into<TimeStamp>,
    is_retry_request: bool,
    assertion: Assertion,
    assertion_level: AssertionLevel,
    should_not_exist: bool,
) -> Error {
    let snapshot = engine.snapshot(Default::default()).unwrap();
    let for_update_ts = for_update_ts.into();
    let cm = ConcurrencyManager::new(for_update_ts);
    let ts = ts.into();
    let mut txn = MvccTxn::new(ts, cm);
    let mut reader = SnapshotReader::new(ts, snapshot, true);
    let mutation = if should_not_exist {
        Mutation::Insert((Key::from_raw(key), value.to_vec()), assertion)
    } else {
        Mutation::Put((Key::from_raw(key), value.to_vec()), assertion)
    };
    let commit_kind = if secondary_keys.is_some() {
        CommitKind::Async(max_commit_ts.into())
    } else {
        CommitKind::TwoPc
    };
    let mut props = default_txn_props(ts, pk, for_update_ts);
    props.is_retry_request = is_retry_request;
    props.commit_kind = commit_kind;
    props.assertion_level = assertion_level;

    prewrite(
        &mut txn,
        &mut reader,
        &props,
        mutation,
        &None,
        pessimistic_action,
    )
    .unwrap_err()
}

pub fn must_prewrite_put_err<E: Engine>(
    engine: &mut E,
    key: &[u8],
    value: &[u8],
    pk: &[u8],
    ts: impl Into<TimeStamp>,
) -> Error {
    must_prewrite_put_err_impl(
        engine,
        key,
        value,
        pk,
        &None,
        ts,
        TimeStamp::zero(),
        SkipPessimisticCheck,
        0,
        false,
        Assertion::None,
        AssertionLevel::Off,
    )
}

pub fn must_pessimistic_prewrite_put_err<E: Engine>(
    engine: &mut E,
    key: &[u8],
    value: &[u8],
    pk: &[u8],
    ts: impl Into<TimeStamp>,
    for_update_ts: impl Into<TimeStamp>,
    pessimistic_action: PrewriteRequestPessimisticAction,
) -> Error {
    must_prewrite_put_err_impl(
        engine,
        key,
        value,
        pk,
        &None,
        ts,
        for_update_ts,
        pessimistic_action,
        0,
        false,
        Assertion::None,
        AssertionLevel::Off,
    )
}

pub fn must_pessimistic_prewrite_insert_err<E: Engine>(
    engine: &mut E,
    key: &[u8],
    value: &[u8],
    pk: &[u8],
    ts: impl Into<TimeStamp>,
    for_update_ts: impl Into<TimeStamp>,
    pessimistic_action: PrewriteRequestPessimisticAction,
) -> Error {
    must_prewrite_insert_err_impl(
        engine,
        key,
        value,
        pk,
        &None,
        ts,
        for_update_ts,
        pessimistic_action,
        0,
        false,
        Assertion::None,
        AssertionLevel::Off,
    )
}

pub fn must_retry_pessimistic_prewrite_put_err<E: Engine>(
    engine: &mut E,
    key: &[u8],
    value: &[u8],
    pk: &[u8],
    secondary_keys: &Option<Vec<Vec<u8>>>,
    ts: impl Into<TimeStamp>,
    for_update_ts: impl Into<TimeStamp>,
    pessimistic_action: PrewriteRequestPessimisticAction,
    max_commit_ts: impl Into<TimeStamp>,
) -> Error {
    must_prewrite_put_err_impl(
        engine,
        key,
        value,
        pk,
        secondary_keys,
        ts,
        for_update_ts,
        pessimistic_action,
        max_commit_ts,
        true,
        Assertion::None,
        AssertionLevel::Off,
    )
}

fn must_prewrite_delete_impl<E: Engine>(
    engine: &mut E,
    key: &[u8],
    pk: &[u8],
    ts: impl Into<TimeStamp>,
    for_update_ts: impl Into<TimeStamp>,
    pessimistic_action: PrewriteRequestPessimisticAction,
    region_id: Option<u64>,
) {
    let mut ctx = Context::default();
    if let Some(region_id) = region_id {
        ctx.region_id = region_id;
    }
    let snap_ctx = SnapContext {
        pb_ctx: &ctx,
        ..Default::default()
    };
    let snapshot = engine.snapshot(snap_ctx).unwrap();
    let for_update_ts = for_update_ts.into();
    let cm = ConcurrencyManager::new(for_update_ts);
    let ts = ts.into();
    let mut txn = MvccTxn::new(ts, cm);
    let mut reader = SnapshotReader::new(ts, snapshot, true);
    let mutation = Mutation::make_delete(Key::from_raw(key));

    prewrite(
        &mut txn,
        &mut reader,
        &default_txn_props(ts, pk, for_update_ts),
        mutation,
        &None,
        pessimistic_action,
    )
    .unwrap();

    engine
        .write(&ctx, WriteData::from_modifies(txn.into_modifies()))
        .unwrap();
}

pub fn must_prewrite_delete<E: Engine>(
    engine: &mut E,
<<<<<<< HEAD
    key: &[u8],
    pk: &[u8],
    ts: impl Into<TimeStamp>,
) {
    must_prewrite_delete_impl(
        engine,
        key,
        pk,
        ts,
        TimeStamp::zero(),
        SkipPessimisticCheck,
        None,
    );
}

pub fn must_prewrite_delete_on_region<E: Engine>(
    engine: &mut E,
    region_id: u64,
=======
>>>>>>> 616b4402
    key: &[u8],
    pk: &[u8],
    ts: impl Into<TimeStamp>,
) {
    must_prewrite_delete_impl(
        engine,
        key,
        pk,
        ts,
        TimeStamp::zero(),
        SkipPessimisticCheck,
<<<<<<< HEAD
=======
        None,
    );
}

pub fn must_prewrite_delete_on_region<E: Engine>(
    engine: &mut E,
    region_id: u64,
    key: &[u8],
    pk: &[u8],
    ts: impl Into<TimeStamp>,
) {
    must_prewrite_delete_impl(
        engine,
        key,
        pk,
        ts,
        TimeStamp::zero(),
        SkipPessimisticCheck,
>>>>>>> 616b4402
        Some(region_id),
    );
}

pub fn must_pessimistic_prewrite_delete<E: Engine>(
    engine: &mut E,
    key: &[u8],
    pk: &[u8],
    ts: impl Into<TimeStamp>,
    for_update_ts: impl Into<TimeStamp>,
    pessimistic_action: PrewriteRequestPessimisticAction,
) {
    must_prewrite_delete_impl(engine, key, pk, ts, for_update_ts, pessimistic_action, None);
}

fn must_prewrite_lock_impl<E: Engine>(
    engine: &mut E,
    key: &[u8],
    pk: &[u8],
    ts: impl Into<TimeStamp>,
    for_update_ts: impl Into<TimeStamp>,
    pessimistic_action: PrewriteRequestPessimisticAction,
) {
    let ctx = Context::default();
    let snapshot = engine.snapshot(Default::default()).unwrap();
    let for_update_ts = for_update_ts.into();
    let cm = ConcurrencyManager::new(for_update_ts);
    let ts = ts.into();
    let mut txn = MvccTxn::new(ts, cm);
    let mut reader = SnapshotReader::new(ts, snapshot, true);

    let mutation = Mutation::make_lock(Key::from_raw(key));
    prewrite(
        &mut txn,
        &mut reader,
        &default_txn_props(ts, pk, for_update_ts),
        mutation,
        &None,
        pessimistic_action,
    )
    .unwrap();

    engine
        .write(&ctx, WriteData::from_modifies(txn.into_modifies()))
        .unwrap();
}

pub fn must_prewrite_lock<E: Engine>(
    engine: &mut E,
    key: &[u8],
    pk: &[u8],
    ts: impl Into<TimeStamp>,
) {
    must_prewrite_lock_impl(engine, key, pk, ts, TimeStamp::zero(), SkipPessimisticCheck);
}

pub fn must_prewrite_lock_err<E: Engine>(
    engine: &mut E,
    key: &[u8],
    pk: &[u8],
    ts: impl Into<TimeStamp>,
) {
    let snapshot = engine.snapshot(Default::default()).unwrap();
    let ts = ts.into();
    let cm = ConcurrencyManager::new(ts);
    let mut txn = MvccTxn::new(ts, cm);
    let mut reader = SnapshotReader::new(ts, snapshot, true);

    prewrite(
        &mut txn,
        &mut reader,
        &default_txn_props(ts, pk, TimeStamp::zero()),
        Mutation::make_lock(Key::from_raw(key)),
        &None,
        SkipPessimisticCheck,
    )
    .unwrap_err();
}

pub fn must_pessimistic_prewrite_lock<E: Engine>(
    engine: &mut E,
    key: &[u8],
    pk: &[u8],
    ts: impl Into<TimeStamp>,
    for_update_ts: impl Into<TimeStamp>,
    pessimistic_action: PrewriteRequestPessimisticAction,
) {
    must_prewrite_lock_impl(engine, key, pk, ts, for_update_ts, pessimistic_action);
}

pub fn must_rollback<E: Engine>(
    engine: &mut E,
    key: &[u8],
    start_ts: impl Into<TimeStamp>,
    protect_rollback: bool,
) {
    let ctx = Context::default();
    let snapshot = engine.snapshot(Default::default()).unwrap();
    let start_ts = start_ts.into();
    let cm = ConcurrencyManager::new(start_ts);
    let mut txn = MvccTxn::new(start_ts, cm);
    let mut reader = SnapshotReader::new(start_ts, snapshot, true);
    txn::cleanup(
        &mut txn,
        &mut reader,
        Key::from_raw(key),
        TimeStamp::zero(),
        protect_rollback,
    )
    .unwrap();
    write(engine, &ctx, txn.into_modifies());
}

pub fn must_rollback_err<E: Engine>(engine: &mut E, key: &[u8], start_ts: impl Into<TimeStamp>) {
    let snapshot = engine.snapshot(Default::default()).unwrap();
    let start_ts = start_ts.into();
    let cm = ConcurrencyManager::new(start_ts);
    let mut txn = MvccTxn::new(start_ts, cm);
    let mut reader = SnapshotReader::new(start_ts, snapshot, true);
    txn::cleanup(
        &mut txn,
        &mut reader,
        Key::from_raw(key),
        TimeStamp::zero(),
        false,
    )
    .unwrap_err();
}<|MERGE_RESOLUTION|>--- conflicted
+++ resolved
@@ -52,10 +52,7 @@
         assertion_level,
         false,
         None,
-<<<<<<< HEAD
-=======
-        0,
->>>>>>> 616b4402
+        0,
     );
 }
 
@@ -94,10 +91,7 @@
         assertion_level,
         true,
         None,
-<<<<<<< HEAD
-=======
-        0,
->>>>>>> 616b4402
+        0,
     );
 }
 
@@ -119,15 +113,10 @@
     assertion_level: AssertionLevel,
     should_not_exist: bool,
     region_id: Option<u64>,
-<<<<<<< HEAD
-) {
-    let mut ctx = Context::default();
-=======
     txn_source: u32,
 ) {
     let mut ctx = Context::default();
     ctx.set_txn_source(txn_source);
->>>>>>> 616b4402
     if let Some(region_id) = region_id {
         ctx.region_id = region_id;
     }
@@ -231,8 +220,6 @@
         AssertionLevel::Off,
         false,
         Some(region_id),
-<<<<<<< HEAD
-=======
         0,
     );
 }
@@ -264,7 +251,6 @@
         false,
         None,
         txn_source,
->>>>>>> 616b4402
     );
 }
 
@@ -478,7 +464,6 @@
 
 pub fn must_prewrite_put_err_impl<E: Engine>(
     engine: &mut E,
-<<<<<<< HEAD
     key: &[u8],
     value: &[u8],
     pk: &[u8],
@@ -510,8 +495,6 @@
 
 pub fn must_prewrite_insert_err_impl<E: Engine>(
     engine: &mut E,
-=======
->>>>>>> 616b4402
     key: &[u8],
     value: &[u8],
     pk: &[u8],
@@ -537,40 +520,6 @@
         is_retry_request,
         assertion,
         assertion_level,
-<<<<<<< HEAD
-=======
-        false,
-    )
-}
-
-pub fn must_prewrite_insert_err_impl<E: Engine>(
-    engine: &mut E,
-    key: &[u8],
-    value: &[u8],
-    pk: &[u8],
-    secondary_keys: &Option<Vec<Vec<u8>>>,
-    ts: impl Into<TimeStamp>,
-    for_update_ts: impl Into<TimeStamp>,
-    pessimistic_action: PrewriteRequestPessimisticAction,
-    max_commit_ts: impl Into<TimeStamp>,
-    is_retry_request: bool,
-    assertion: Assertion,
-    assertion_level: AssertionLevel,
-) -> Error {
-    must_prewrite_put_err_impl_with_should_not_exist(
-        engine,
-        key,
-        value,
-        pk,
-        secondary_keys,
-        ts.into(),
-        for_update_ts.into(),
-        pessimistic_action,
-        max_commit_ts.into(),
-        is_retry_request,
-        assertion,
-        assertion_level,
->>>>>>> 616b4402
         true,
     )
 }
@@ -764,7 +713,6 @@
 
 pub fn must_prewrite_delete<E: Engine>(
     engine: &mut E,
-<<<<<<< HEAD
     key: &[u8],
     pk: &[u8],
     ts: impl Into<TimeStamp>,
@@ -783,8 +731,6 @@
 pub fn must_prewrite_delete_on_region<E: Engine>(
     engine: &mut E,
     region_id: u64,
-=======
->>>>>>> 616b4402
     key: &[u8],
     pk: &[u8],
     ts: impl Into<TimeStamp>,
@@ -796,27 +742,6 @@
         ts,
         TimeStamp::zero(),
         SkipPessimisticCheck,
-<<<<<<< HEAD
-=======
-        None,
-    );
-}
-
-pub fn must_prewrite_delete_on_region<E: Engine>(
-    engine: &mut E,
-    region_id: u64,
-    key: &[u8],
-    pk: &[u8],
-    ts: impl Into<TimeStamp>,
-) {
-    must_prewrite_delete_impl(
-        engine,
-        key,
-        pk,
-        ts,
-        TimeStamp::zero(),
-        SkipPessimisticCheck,
->>>>>>> 616b4402
         Some(region_id),
     );
 }
