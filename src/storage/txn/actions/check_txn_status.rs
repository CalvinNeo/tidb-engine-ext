// Copyright 2020 TiKV Project Authors. Licensed under Apache-2.0.

// #[PerformanceCriticalPath]
use txn_types::{Key, Lock, TimeStamp, Write, WriteType};

use crate::storage::{
    mvcc::{
        metrics::MVCC_CHECK_TXN_STATUS_COUNTER_VEC, reader::OverlappedWrite, ErrorInner, LockType,
        MvccTxn, ReleasedLock, Result, SnapshotReader, TxnCommitRecord,
    },
    txn::{sched_pool::tls_can_enable, scheduler::LAST_CHANGE_TS},
    Snapshot, TxnStatus,
};

// Check whether there's an overlapped write record, and then perform rollback.
// The actual behavior to do the rollback differs according to whether there's
// an overlapped write record.
pub fn check_txn_status_lock_exists(
    txn: &mut MvccTxn,
    reader: &mut SnapshotReader<impl Snapshot>,
    primary_key: Key,
    mut lock: Lock,
    current_ts: TimeStamp,
    caller_start_ts: TimeStamp,
    force_sync_commit: bool,
    resolving_pessimistic_lock: bool,
) -> Result<(TxnStatus, Option<ReleasedLock>)> {
    // Never rollback or push forward min_commit_ts in check_txn_status if it's
    // using async commit. Rollback of async-commit locks are done during
    // ResolveLock.
    if lock.use_async_commit {
        if force_sync_commit {
            info!(
                "fallback is set, check_txn_status treats it as a non-async-commit txn";
                "start_ts" => reader.start_ts,
                "primary_key" => ?primary_key,
            );
        } else {
            return Ok((TxnStatus::uncommitted(lock, false), None));
        }
    }

    let is_pessimistic_txn = !lock.for_update_ts.is_zero();
    if lock.ts.physical() + lock.ttl < current_ts.physical() {
        // If the lock is expired, clean it up.
        // If the resolving and primary key lock are both pessimistic locks, just unlock
        // the primary pessimistic lock and do not write rollback records.
        return if resolving_pessimistic_lock && lock.lock_type == LockType::Pessimistic {
            let released = txn.unlock_key(primary_key, is_pessimistic_txn, TimeStamp::zero());
            MVCC_CHECK_TXN_STATUS_COUNTER_VEC.pessimistic_rollback.inc();
            Ok((TxnStatus::PessimisticRollBack, released))
        } else {
            let released =
                rollback_lock(txn, reader, primary_key, &lock, is_pessimistic_txn, true)?;
            MVCC_CHECK_TXN_STATUS_COUNTER_VEC.rollback.inc();
            Ok((TxnStatus::TtlExpire, released))
        };
    }

    // If lock.min_commit_ts is 0, it's not a large transaction and we can't push
    // forward its min_commit_ts otherwise the transaction can't be committed by
    // old version TiDB during rolling update.
    if !lock.min_commit_ts.is_zero()
        && !caller_start_ts.is_max()
        // Push forward the min_commit_ts so that reading won't be blocked by locks.
        && caller_start_ts >= lock.min_commit_ts
    {
        lock.min_commit_ts = caller_start_ts.next();

        if lock.min_commit_ts < current_ts {
            lock.min_commit_ts = current_ts;
        }

        txn.put_lock(primary_key, &lock);
        MVCC_CHECK_TXN_STATUS_COUNTER_VEC.update_ts.inc();
    }

    // As long as the primary lock's min_commit_ts > caller_start_ts, locks belong
    // to the same transaction can't block reading. Return MinCommitTsPushed
    // result to the client to let it bypass locks.
    let min_commit_ts_pushed = (!caller_start_ts.is_zero() && lock.min_commit_ts > caller_start_ts)
        // If the caller_start_ts is max, it's a point get in the autocommit transaction.
        // We don't push forward lock's min_commit_ts and the point get can ignore the lock
        // next time because it's not committed yet.
        || caller_start_ts.is_max();

    Ok((TxnStatus::uncommitted(lock, min_commit_ts_pushed), None))
}

pub fn check_txn_status_missing_lock(
    txn: &mut MvccTxn,
    reader: &mut SnapshotReader<impl Snapshot>,
    primary_key: Key,
    mismatch_lock: Option<Lock>,
    action: MissingLockAction,
    resolving_pessimistic_lock: bool,
) -> Result<TxnStatus> {
    MVCC_CHECK_TXN_STATUS_COUNTER_VEC.get_commit_info.inc();

    match reader.get_txn_commit_record(&primary_key)? {
        TxnCommitRecord::SingleRecord { commit_ts, write } => {
            if write.write_type == WriteType::Rollback {
                Ok(TxnStatus::RolledBack)
            } else {
                Ok(TxnStatus::committed(commit_ts))
            }
        }
        TxnCommitRecord::OverlappedRollback { .. } => Ok(TxnStatus::RolledBack),
        TxnCommitRecord::None { overlapped_write } => {
            if MissingLockAction::ReturnError == action {
                return Err(ErrorInner::TxnNotFound {
                    start_ts: reader.start_ts,
                    key: primary_key.into_raw()?,
                }
                .into());
            }
            if resolving_pessimistic_lock {
                return Ok(TxnStatus::LockNotExistDoNothing);
            }

            let ts = reader.start_ts;

            // collapse previous rollback if exist.
            if action.collapse_rollback() {
                collapse_prev_rollback(txn, reader, &primary_key)?;
            }

            if let (Some(l), None) = (mismatch_lock, overlapped_write.as_ref()) {
                txn.mark_rollback_on_mismatching_lock(
                    &primary_key,
                    l,
                    action == MissingLockAction::ProtectedRollback,
                );
            }

            // Insert a Rollback to Write CF in case that a stale prewrite
            // command is received after a cleanup command.
            if let Some(mut write) = action.construct_write(ts, overlapped_write) {
                update_last_change_for_rollback(reader, &mut write, &primary_key, ts)?;
                txn.put_write(primary_key, ts, write.as_ref().to_bytes());
            }
            MVCC_CHECK_TXN_STATUS_COUNTER_VEC.rollback.inc();

            Ok(TxnStatus::LockNotExist)
        }
    }
}

pub fn rollback_lock(
    txn: &mut MvccTxn,
    reader: &mut SnapshotReader<impl Snapshot>,
    key: Key,
    lock: &Lock,
    is_pessimistic_txn: bool,
    collapse_rollback: bool,
) -> Result<Option<ReleasedLock>> {
    let overlapped_write = match reader.get_txn_commit_record(&key)? {
        TxnCommitRecord::None { overlapped_write } => overlapped_write,
        TxnCommitRecord::SingleRecord { write, .. } if write.write_type != WriteType::Rollback => {
            panic!("txn record found but not expected: {:?}", txn)
        }
        _ => return Ok(txn.unlock_key(key, is_pessimistic_txn, TimeStamp::zero())),
    };

    // If prewrite type is DEL or LOCK or PESSIMISTIC, it is no need to delete
    // value.
    if lock.short_value.is_none() && lock.lock_type == LockType::Put {
        txn.delete_value(key.clone(), lock.ts);
    }

    // Only the primary key of a pessimistic transaction needs to be protected.
    let protected: bool = is_pessimistic_txn && key.is_encoded_from(&lock.primary);
    if let Some(mut write) = make_rollback(reader.start_ts, protected, overlapped_write) {
        update_last_change_for_rollback(reader, &mut write, &key, lock.ts)?;
        txn.put_write(key.clone(), reader.start_ts, write.as_ref().to_bytes());
    }

    if collapse_rollback {
        collapse_prev_rollback(txn, reader, &key)?;
    }

    Ok(txn.unlock_key(key, is_pessimistic_txn, TimeStamp::zero()))
}

pub fn collapse_prev_rollback(
    txn: &mut MvccTxn,
    reader: &mut SnapshotReader<impl Snapshot>,
    key: &Key,
) -> Result<()> {
    if let Some((commit_ts, write)) = reader.seek_write(key, reader.start_ts)? {
        if write.write_type == WriteType::Rollback && !write.as_ref().is_protected() {
            txn.delete_write(key.clone(), commit_ts);
        }
    }
    Ok(())
}

<<<<<<< HEAD
/// Updates the last_change_ts of a new Rollback record.
///
/// When writing a new Rollback record, we don't always know about the
/// information about the last change. So, we will call `seek_write` again to
/// calculate the last_change_ts.
///
/// The `seek_write` here is usually cheap because this functions is typically
/// called after `get_txn_commit_record` and `get_txn_commit_record` should have
/// moved the cursor around the record we want.
pub fn update_last_change_for_rollback(
    reader: &mut SnapshotReader<impl Snapshot>,
    write: &mut Write,
    key: &Key,
    ts: TimeStamp,
) -> Result<()> {
    // Also update the last_change_ts if we are writing an overlapped rollback to a
    // LOCK record. Actually, because overlapped rollbacks are rare, it does not
    // solve the inaccuracy caused by inserted rollback (and we don't intend it
    // because it's uncommon). Just do it when it happens.
    if tls_can_enable(LAST_CHANGE_TS)
        && (write.write_type == WriteType::Lock || write.write_type == WriteType::Rollback)
    {
        if let Some((commit_ts, w)) = reader.seek_write(key, ts)? {
            // Even with collapsed rollback, the deleted rollbacks will become tombstones
            // which we probably need to skip them one by one. That's why we always use
            // `next_last_change_info` here to calculate and count them in
            // `versions_to_last_change`.
            (write.last_change_ts, write.versions_to_last_change) =
                w.next_last_change_info(commit_ts);
        }
    }
    Ok(())
}

=======
>>>>>>> 0f1d45a8
/// Generate the Write record that should be written that means to perform a
/// specified rollback operation.
pub fn make_rollback(
    start_ts: TimeStamp,
    protected: bool,
    overlapped_write: Option<OverlappedWrite>,
) -> Option<Write> {
    match overlapped_write {
        Some(OverlappedWrite { write, gc_fence }) => {
            assert!(start_ts > write.start_ts);
            if protected {
                Some(write.set_overlapped_rollback(true, Some(gc_fence)))
            } else {
                // No need to update the original write.
                None
            }
        }
        None => Some(Write::new_rollback(start_ts, protected)),
    }
}

#[derive(Debug, Copy, Clone, PartialEq)]
pub enum MissingLockAction {
    Rollback,
    ProtectedRollback,
    ReturnError,
}

impl MissingLockAction {
    pub fn rollback_protect(protect_rollback: bool) -> MissingLockAction {
        if protect_rollback {
            MissingLockAction::ProtectedRollback
        } else {
            MissingLockAction::Rollback
        }
    }

    pub fn rollback(rollback_if_not_exist: bool) -> MissingLockAction {
        if rollback_if_not_exist {
            MissingLockAction::ProtectedRollback
        } else {
            MissingLockAction::ReturnError
        }
    }

    fn collapse_rollback(&self) -> bool {
        match self {
            MissingLockAction::Rollback => true,
            MissingLockAction::ProtectedRollback => false,
            _ => unreachable!(),
        }
    }

    pub fn construct_write(
        &self,
        ts: TimeStamp,
        overlapped_write: Option<OverlappedWrite>,
    ) -> Option<Write> {
        make_rollback(ts, !self.collapse_rollback(), overlapped_write)
    }
}<|MERGE_RESOLUTION|>--- conflicted
+++ resolved
@@ -8,7 +8,6 @@
         metrics::MVCC_CHECK_TXN_STATUS_COUNTER_VEC, reader::OverlappedWrite, ErrorInner, LockType,
         MvccTxn, ReleasedLock, Result, SnapshotReader, TxnCommitRecord,
     },
-    txn::{sched_pool::tls_can_enable, scheduler::LAST_CHANGE_TS},
     Snapshot, TxnStatus,
 };
 
@@ -135,8 +134,7 @@
 
             // Insert a Rollback to Write CF in case that a stale prewrite
             // command is received after a cleanup command.
-            if let Some(mut write) = action.construct_write(ts, overlapped_write) {
-                update_last_change_for_rollback(reader, &mut write, &primary_key, ts)?;
+            if let Some(write) = action.construct_write(ts, overlapped_write) {
                 txn.put_write(primary_key, ts, write.as_ref().to_bytes());
             }
             MVCC_CHECK_TXN_STATUS_COUNTER_VEC.rollback.inc();
@@ -170,8 +168,7 @@
 
     // Only the primary key of a pessimistic transaction needs to be protected.
     let protected: bool = is_pessimistic_txn && key.is_encoded_from(&lock.primary);
-    if let Some(mut write) = make_rollback(reader.start_ts, protected, overlapped_write) {
-        update_last_change_for_rollback(reader, &mut write, &key, lock.ts)?;
+    if let Some(write) = make_rollback(reader.start_ts, protected, overlapped_write) {
         txn.put_write(key.clone(), reader.start_ts, write.as_ref().to_bytes());
     }
 
@@ -195,43 +192,6 @@
     Ok(())
 }
 
-<<<<<<< HEAD
-/// Updates the last_change_ts of a new Rollback record.
-///
-/// When writing a new Rollback record, we don't always know about the
-/// information about the last change. So, we will call `seek_write` again to
-/// calculate the last_change_ts.
-///
-/// The `seek_write` here is usually cheap because this functions is typically
-/// called after `get_txn_commit_record` and `get_txn_commit_record` should have
-/// moved the cursor around the record we want.
-pub fn update_last_change_for_rollback(
-    reader: &mut SnapshotReader<impl Snapshot>,
-    write: &mut Write,
-    key: &Key,
-    ts: TimeStamp,
-) -> Result<()> {
-    // Also update the last_change_ts if we are writing an overlapped rollback to a
-    // LOCK record. Actually, because overlapped rollbacks are rare, it does not
-    // solve the inaccuracy caused by inserted rollback (and we don't intend it
-    // because it's uncommon). Just do it when it happens.
-    if tls_can_enable(LAST_CHANGE_TS)
-        && (write.write_type == WriteType::Lock || write.write_type == WriteType::Rollback)
-    {
-        if let Some((commit_ts, w)) = reader.seek_write(key, ts)? {
-            // Even with collapsed rollback, the deleted rollbacks will become tombstones
-            // which we probably need to skip them one by one. That's why we always use
-            // `next_last_change_info` here to calculate and count them in
-            // `versions_to_last_change`.
-            (write.last_change_ts, write.versions_to_last_change) =
-                w.next_last_change_info(commit_ts);
-        }
-    }
-    Ok(())
-}
-
-=======
->>>>>>> 0f1d45a8
 /// Generate the Write record that should be written that means to perform a
 /// specified rollback operation.
 pub fn make_rollback(
