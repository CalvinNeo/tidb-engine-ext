// Copyright 2020 TiKV Project Authors. Licensed under Apache-2.0.

// #[PerformanceCriticalPath]
use txn_types::{Key, TimeStamp, Write, WriteType};

use crate::storage::{
    mvcc::{
        metrics::{MVCC_CONFLICT_COUNTER, MVCC_DUPLICATE_CMD_COUNTER_VEC},
        ErrorInner, LockType, MvccTxn, ReleasedLock, Result as MvccResult, SnapshotReader,
    },
    Snapshot,
};

pub fn commit<S: Snapshot>(
    txn: &mut MvccTxn,
    reader: &mut SnapshotReader<S>,
    key: Key,
    commit_ts: TimeStamp,
) -> MvccResult<Option<ReleasedLock>> {
    fail_point!("commit", |err| Err(
        crate::storage::mvcc::txn::make_txn_error(err, &key, reader.start_ts,).into()
    ));

    let mut lock = match reader.load_lock(&key)? {
        Some(mut lock) if lock.ts == reader.start_ts => {
            // A lock with larger min_commit_ts than current commit_ts can't be committed
            if commit_ts < lock.min_commit_ts {
                info!(
                    "trying to commit with smaller commit_ts than min_commit_ts";
                    "key" => %key,
                    "start_ts" => reader.start_ts,
                    "commit_ts" => commit_ts,
                    "min_commit_ts" => lock.min_commit_ts,
                );
                return Err(ErrorInner::CommitTsExpired {
                    start_ts: reader.start_ts,
                    commit_ts,
                    key: key.into_raw()?,
                    min_commit_ts: lock.min_commit_ts,
                }
                .into());
            }

            // It's an abnormal routine since pessimistic locks shouldn't be committed in
            // our transaction model. But a pessimistic lock will be left if the pessimistic
            // rollback request fails to send and the transaction need not to acquire this
            // lock again(due to WriteConflict). If the transaction is committed, we should
            // commit this pessimistic lock too.
            if lock.lock_type == LockType::Pessimistic {
                warn!(
                    "commit a pessimistic lock with Lock type";
                    "key" => %key,
                    "start_ts" => reader.start_ts,
                    "commit_ts" => commit_ts,
                );
                // Commit with WriteType::Lock.
                lock.lock_type = LockType::Lock;
            }
            lock
        }
        _ => {
            return match reader.get_txn_commit_record(&key)?.info() {
                Some((_, WriteType::Rollback)) | None => {
                    MVCC_CONFLICT_COUNTER.commit_lock_not_found.inc();
                    // None: related Rollback has been collapsed.
                    // Rollback: rollback by concurrent transaction.
                    info!(
                        "txn conflict (lock not found)";
                        "key" => %key,
                        "start_ts" => reader.start_ts,
                        "commit_ts" => commit_ts,
                    );
                    Err(ErrorInner::TxnLockNotFound {
                        start_ts: reader.start_ts,
                        commit_ts,
                        key: key.into_raw()?,
                    }
                    .into())
                }
                // Committed by concurrent transaction.
                Some((_, WriteType::Put))
                | Some((_, WriteType::Delete))
                | Some((_, WriteType::Lock)) => {
                    MVCC_DUPLICATE_CMD_COUNTER_VEC.commit.inc();
                    Ok(None)
                }
            };
        }
    };
    let mut write = Write::new(
        WriteType::from_lock_type(lock.lock_type).unwrap(),
        reader.start_ts,
        lock.short_value.take(),
    )
    .set_last_change(lock.last_change_ts, lock.versions_to_last_change)
    .set_txn_source(lock.txn_source);

    for ts in &lock.rollback_ts {
        if *ts == commit_ts {
            write = write.set_overlapped_rollback(true, None);
            break;
        }
    }

    txn.put_write(key.clone(), commit_ts, write.as_ref().to_bytes());
    Ok(txn.unlock_key(key, lock.is_pessimistic_txn(), commit_ts))
}

pub mod tests {
    use concurrency_manager::ConcurrencyManager;
    use kvproto::kvrpcpb::Context;
    #[cfg(test)]
    use kvproto::kvrpcpb::PrewriteRequestPessimisticAction::*;
    use tikv_kv::SnapContext;
    use txn_types::TimeStamp;

    use super::*;
    #[cfg(test)]
    use crate::storage::txn::tests::{
        must_acquire_pessimistic_lock_for_large_txn, must_prewrite_delete, must_prewrite_lock,
        must_prewrite_put, must_prewrite_put_for_large_txn, must_prewrite_put_impl,
        must_prewrite_put_with_txn_soucre, must_rollback,
    };
    #[cfg(test)]
    use crate::storage::{
        mvcc::SHORT_VALUE_MAX_LEN, txn::commands::check_txn_status, TestEngineBuilder, TxnStatus,
    };
    use crate::storage::{
        mvcc::{tests::*, MvccTxn},
        Engine,
    };

    pub fn must_succeed<E: Engine>(
        engine: &mut E,
        key: &[u8],
        start_ts: impl Into<TimeStamp>,
        commit_ts: impl Into<TimeStamp>,
    ) {
        must_succeed_impl(engine, key, start_ts, commit_ts, None);
    }

    pub fn must_succeed_on_region<E: Engine>(
        engine: &mut E,
        region_id: u64,
        key: &[u8],
        start_ts: impl Into<TimeStamp>,
        commit_ts: impl Into<TimeStamp>,
    ) {
        must_succeed_impl(engine, key, start_ts, commit_ts, Some(region_id));
    }

    fn must_succeed_impl<E: Engine>(
        engine: &mut E,
        key: &[u8],
        start_ts: impl Into<TimeStamp>,
        commit_ts: impl Into<TimeStamp>,
        region_id: Option<u64>,
    ) {
        let mut ctx = Context::default();
        if let Some(region_id) = region_id {
            ctx.region_id = region_id;
        }
        let snap_ctx = SnapContext {
            pb_ctx: &ctx,
            ..Default::default()
        };
        let snapshot = engine.snapshot(snap_ctx).unwrap();
        let start_ts = start_ts.into();
        let cm = ConcurrencyManager::new(start_ts);
        let mut txn = MvccTxn::new(start_ts, cm);
        let mut reader = SnapshotReader::new(start_ts, snapshot, true);
        commit(&mut txn, &mut reader, Key::from_raw(key), commit_ts.into()).unwrap();
        write(engine, &ctx, txn.into_modifies());
    }

    pub fn must_err<E: Engine>(
        engine: &mut E,
        key: &[u8],
        start_ts: impl Into<TimeStamp>,
        commit_ts: impl Into<TimeStamp>,
    ) {
        let snapshot = engine.snapshot(Default::default()).unwrap();
        let start_ts = start_ts.into();
        let cm = ConcurrencyManager::new(start_ts);
        let mut txn = MvccTxn::new(start_ts, cm);
        let mut reader = SnapshotReader::new(start_ts, snapshot, true);
        commit(&mut txn, &mut reader, Key::from_raw(key), commit_ts.into()).unwrap_err();
    }

    #[cfg(test)]
    fn test_commit_ok_imp(k1: &[u8], v1: &[u8], k2: &[u8], k3: &[u8]) {
        let mut engine = TestEngineBuilder::new().build().unwrap();
        must_prewrite_put(&mut engine, k1, v1, k1, 10);
        must_prewrite_lock(&mut engine, k2, k1, 10);
        must_prewrite_delete(&mut engine, k3, k1, 10);
        must_locked(&mut engine, k1, 10);
        must_locked(&mut engine, k2, 10);
        must_locked(&mut engine, k3, 10);
        must_succeed(&mut engine, k1, 10, 15);
        must_succeed(&mut engine, k2, 10, 15);
        must_succeed(&mut engine, k3, 10, 15);
        must_written(&mut engine, k1, 10, 15, WriteType::Put);
        must_written(&mut engine, k2, 10, 15, WriteType::Lock);
        must_written(&mut engine, k3, 10, 15, WriteType::Delete);
        // commit should be idempotent
        must_succeed(&mut engine, k1, 10, 15);
        must_succeed(&mut engine, k2, 10, 15);
        must_succeed(&mut engine, k3, 10, 15);
    }

    #[test]
    fn test_commit_ok() {
        test_commit_ok_imp(b"x", b"v", b"y", b"z");

        let long_value = "v".repeat(SHORT_VALUE_MAX_LEN + 1).into_bytes();
        test_commit_ok_imp(b"x", &long_value, b"y", b"z");
    }

    #[cfg(test)]
    fn test_commit_err_imp(k: &[u8], v: &[u8]) {
        let mut engine = TestEngineBuilder::new().build().unwrap();

        // Not prewrite yet
        must_err(&mut engine, k, 1, 2);
        must_prewrite_put(&mut engine, k, v, k, 5);
        // start_ts not match
        must_err(&mut engine, k, 4, 5);
        must_rollback(&mut engine, k, 5, false);
        // commit after rollback
        must_err(&mut engine, k, 5, 6);
    }

    #[test]
    fn test_commit_err() {
        test_commit_err_imp(b"k", b"v");

        let long_value = "v".repeat(SHORT_VALUE_MAX_LEN + 1).into_bytes();
        test_commit_err_imp(b"k2", &long_value);
    }

    #[test]
    fn test_min_commit_ts() {
        let mut engine = TestEngineBuilder::new().build().unwrap();

        let (k, v) = (b"k", b"v");

        // Shortcuts
        let ts = TimeStamp::compose;
        let uncommitted = |ttl, min_commit_ts| {
            move |s| {
                if let TxnStatus::Uncommitted { lock, .. } = s {
                    lock.ttl == ttl && lock.min_commit_ts == min_commit_ts
                } else {
                    false
                }
            }
        };

        must_prewrite_put_for_large_txn(&mut engine, k, v, k, ts(10, 0), 100, 0);
        check_txn_status::tests::must_success(
            &mut engine,
            k,
            ts(10, 0),
            ts(20, 0),
            ts(20, 0),
            true,
            false,
            false,
            uncommitted(100, ts(20, 1)),
        );
        // The min_commit_ts should be ts(20, 1)
        must_err(&mut engine, k, ts(10, 0), ts(15, 0));
        must_err(&mut engine, k, ts(10, 0), ts(20, 0));
        must_succeed(&mut engine, k, ts(10, 0), ts(20, 1));

        must_prewrite_put_for_large_txn(&mut engine, k, v, k, ts(30, 0), 100, 0);
        check_txn_status::tests::must_success(
            &mut engine,
            k,
            ts(30, 0),
            ts(40, 0),
            ts(40, 0),
            true,
            false,
            false,
            uncommitted(100, ts(40, 1)),
        );
        must_succeed(&mut engine, k, ts(30, 0), ts(50, 0));

        // If the min_commit_ts of the pessimistic lock is greater than prewrite's, use
        // it.
        must_acquire_pessimistic_lock_for_large_txn(&mut engine, k, k, ts(60, 0), ts(60, 0), 100);
        check_txn_status::tests::must_success(
            &mut engine,
            k,
            ts(60, 0),
            ts(70, 0),
            ts(70, 0),
            true,
            false,
            false,
            uncommitted(100, ts(70, 1)),
        );
        must_prewrite_put_impl(
            &mut engine,
            k,
            v,
            k,
            &None,
            ts(60, 0),
            DoPessimisticCheck,
            50,
            ts(60, 0),
            1,
            ts(60, 1),
            TimeStamp::zero(),
            false,
            kvproto::kvrpcpb::Assertion::None,
            kvproto::kvrpcpb::AssertionLevel::Off,
        );
        // The min_commit_ts is ts(70, 0) other than ts(60, 1) in prewrite request.
        must_large_txn_locked(&mut engine, k, ts(60, 0), 100, ts(70, 1), false);
        must_err(&mut engine, k, ts(60, 0), ts(65, 0));
        must_succeed(&mut engine, k, ts(60, 0), ts(80, 0));
    }

    #[test]
    fn test_inherit_last_change_info_from_lock() {
        let mut engine = TestEngineBuilder::new().build().unwrap();

        let k = b"k";
        must_prewrite_put(&mut engine, k, b"v1", k, 5);
        must_succeed(&mut engine, k, 5, 10);

        // WriteType is Lock
        must_prewrite_lock(&mut engine, k, k, 15);
        let lock = must_locked(&mut engine, k, 15);
        assert_eq!(lock.last_change_ts, 10.into());
        assert_eq!(lock.versions_to_last_change, 1);
        must_succeed(&mut engine, k, 15, 20);
        let write = must_written(&mut engine, k, 15, 20, WriteType::Lock);
        assert_eq!(write.last_change_ts, 10.into());
        assert_eq!(write.versions_to_last_change, 1);

        // WriteType is Put
        must_prewrite_put(&mut engine, k, b"v2", k, 25);
        let lock = must_locked(&mut engine, k, 25);
        assert!(lock.last_change_ts.is_zero());
        assert_eq!(lock.versions_to_last_change, 0);
        must_succeed(&mut engine, k, 25, 30);
        let write = must_written(&mut engine, k, 25, 30, WriteType::Put);
        assert!(write.last_change_ts.is_zero());
        assert_eq!(write.versions_to_last_change, 0);
    }

    #[test]
    fn test_2pc_with_txn_source() {
<<<<<<< HEAD
        let mut engine = TestEngineBuilder::new().build().unwrap();

        let k = b"k";
        // WriteType is Put
        must_prewrite_put_with_txn_soucre(&mut engine, k, b"v2", k, 25, 1);
        let lock = must_locked(&mut engine, k, 25);
        assert_eq!(lock.txn_source, 1);
        must_succeed(&mut engine, k, 25, 30);
        let write = must_written(&mut engine, k, 25, 30, WriteType::Put);
        assert_eq!(write.txn_source, 1);
=======
        for source in [0x1, 0x85] {
            let mut engine = TestEngineBuilder::new().build().unwrap();

            let k = b"k";
            // WriteType is Put
            must_prewrite_put_with_txn_soucre(&mut engine, k, b"v2", k, 25, source);
            let lock = must_locked(&mut engine, k, 25);
            assert_eq!(lock.txn_source, source);
            must_succeed(&mut engine, k, 25, 30);
            let write = must_written(&mut engine, k, 25, 30, WriteType::Put);
            assert_eq!(write.txn_source, source);
        }
>>>>>>> 0f1d45a8
    }
}<|MERGE_RESOLUTION|>--- conflicted
+++ resolved
@@ -355,18 +355,6 @@
 
     #[test]
     fn test_2pc_with_txn_source() {
-<<<<<<< HEAD
-        let mut engine = TestEngineBuilder::new().build().unwrap();
-
-        let k = b"k";
-        // WriteType is Put
-        must_prewrite_put_with_txn_soucre(&mut engine, k, b"v2", k, 25, 1);
-        let lock = must_locked(&mut engine, k, 25);
-        assert_eq!(lock.txn_source, 1);
-        must_succeed(&mut engine, k, 25, 30);
-        let write = must_written(&mut engine, k, 25, 30, WriteType::Put);
-        assert_eq!(write.txn_source, 1);
-=======
         for source in [0x1, 0x85] {
             let mut engine = TestEngineBuilder::new().build().unwrap();
 
@@ -379,6 +367,5 @@
             let write = must_written(&mut engine, k, 25, 30, WriteType::Put);
             assert_eq!(write.txn_source, source);
         }
->>>>>>> 0f1d45a8
     }
 }