// Copyright 2020 TiKV Project Authors. Licensed under Apache-2.0.

// #[PerformanceCriticalPath]
use txn_types::{Key, TimeStamp, Write, WriteType};

use crate::storage::{
    mvcc::{
        metrics::{MVCC_CONFLICT_COUNTER, MVCC_DUPLICATE_CMD_COUNTER_VEC},
        ErrorInner, LockType, MvccTxn, ReleasedLock, Result as MvccResult, SnapshotReader,
    },
    Snapshot,
};

pub fn commit<S: Snapshot>(
    txn: &mut MvccTxn,
    reader: &mut SnapshotReader<S>,
    key: Key,
    commit_ts: TimeStamp,
) -> MvccResult<Option<ReleasedLock>> {
    fail_point!("commit", |err| Err(
        crate::storage::mvcc::txn::make_txn_error(err, &key, reader.start_ts,).into()
    ));

    let mut lock = match reader.load_lock(&key)? {
        Some(mut lock) if lock.ts == reader.start_ts => {
            // A lock with larger min_commit_ts than current commit_ts can't be committed
            if commit_ts < lock.min_commit_ts {
                info!(
                    "trying to commit with smaller commit_ts than min_commit_ts";
                    "key" => %key,
                    "start_ts" => reader.start_ts,
                    "commit_ts" => commit_ts,
                    "min_commit_ts" => lock.min_commit_ts,
                );
                return Err(ErrorInner::CommitTsExpired {
                    start_ts: reader.start_ts,
                    commit_ts,
                    key: key.into_raw()?,
                    min_commit_ts: lock.min_commit_ts,
                }
                .into());
            }

            // It's an abnormal routine since pessimistic locks shouldn't be committed in
            // our transaction model. But a pessimistic lock will be left if the pessimistic
            // rollback request fails to send and the transaction need not to acquire this
            // lock again(due to WriteConflict). If the transaction is committed, we should
            // commit this pessimistic lock too.
            if lock.lock_type == LockType::Pessimistic {
                warn!(
                    "commit a pessimistic lock with Lock type";
                    "key" => %key,
                    "start_ts" => reader.start_ts,
                    "commit_ts" => commit_ts,
                );
                // Commit with WriteType::Lock.
                lock.lock_type = LockType::Lock;
            }
            lock
        }
        _ => {
            return match reader.get_txn_commit_record(&key)?.info() {
                Some((_, WriteType::Rollback)) | None => {
                    MVCC_CONFLICT_COUNTER.commit_lock_not_found.inc();
                    // None: related Rollback has been collapsed.
                    // Rollback: rollback by concurrent transaction.
                    info!(
                        "txn conflict (lock not found)";
                        "key" => %key,
                        "start_ts" => reader.start_ts,
                        "commit_ts" => commit_ts,
                    );
                    Err(ErrorInner::TxnLockNotFound {
                        start_ts: reader.start_ts,
                        commit_ts,
                        key: key.into_raw()?,
                    }
                    .into())
                }
                // Committed by concurrent transaction.
                Some((_, WriteType::Put))
                | Some((_, WriteType::Delete))
                | Some((_, WriteType::Lock)) => {
                    MVCC_DUPLICATE_CMD_COUNTER_VEC.commit.inc();
                    Ok(None)
                }
            };
        }
    };
    let mut write = Write::new(
        WriteType::from_lock_type(lock.lock_type).unwrap(),
        reader.start_ts,
        lock.short_value.take(),
    );

    for ts in &lock.rollback_ts {
        if *ts == commit_ts {
            write = write.set_overlapped_rollback(true, None);
            break;
        }
    }

    txn.put_write(key.clone(), commit_ts, write.as_ref().to_bytes());
    Ok(txn.unlock_key(key, lock.is_pessimistic_txn()))
}

pub mod tests {
    use concurrency_manager::ConcurrencyManager;
    use kvproto::kvrpcpb::Context;
    #[cfg(test)]
    use kvproto::kvrpcpb::PrewriteRequestPessimisticAction::*;
    use tikv_kv::SnapContext;
    use txn_types::TimeStamp;

    use super::*;
    #[cfg(test)]
    use crate::storage::txn::tests::{
        must_acquire_pessimistic_lock_for_large_txn, must_prewrite_delete, must_prewrite_lock,
        must_prewrite_put, must_prewrite_put_for_large_txn, must_prewrite_put_impl, must_rollback,
    };
    #[cfg(test)]
    use crate::storage::{
        mvcc::SHORT_VALUE_MAX_LEN, txn::commands::check_txn_status, TestEngineBuilder, TxnStatus,
    };
    use crate::storage::{
        mvcc::{tests::*, MvccTxn},
        Engine,
    };

    pub fn must_succeed<E: Engine>(
        engine: &mut E,
        key: &[u8],
        start_ts: impl Into<TimeStamp>,
        commit_ts: impl Into<TimeStamp>,
    ) {
        must_succeed_impl(engine, key, start_ts, commit_ts, None);
    }

    pub fn must_succeed_on_region<E: Engine>(
<<<<<<< HEAD
        engine: &E,
=======
        engine: &mut E,
>>>>>>> b448214b
        region_id: u64,
        key: &[u8],
        start_ts: impl Into<TimeStamp>,
        commit_ts: impl Into<TimeStamp>,
    ) {
        must_succeed_impl(engine, key, start_ts, commit_ts, Some(region_id));
    }

    fn must_succeed_impl<E: Engine>(
<<<<<<< HEAD
        engine: &E,
=======
        engine: &mut E,
>>>>>>> b448214b
        key: &[u8],
        start_ts: impl Into<TimeStamp>,
        commit_ts: impl Into<TimeStamp>,
        region_id: Option<u64>,
    ) {
        let mut ctx = Context::default();
        if let Some(region_id) = region_id {
            ctx.region_id = region_id;
        }
        let snap_ctx = SnapContext {
            pb_ctx: &ctx,
            ..Default::default()
        };
        let snapshot = engine.snapshot(snap_ctx).unwrap();
        let start_ts = start_ts.into();
        let cm = ConcurrencyManager::new(start_ts);
        let mut txn = MvccTxn::new(start_ts, cm);
        let mut reader = SnapshotReader::new(start_ts, snapshot, true);
        commit(&mut txn, &mut reader, Key::from_raw(key), commit_ts.into()).unwrap();
        write(engine, &ctx, txn.into_modifies());
    }

    pub fn must_err<E: Engine>(
        engine: &mut E,
        key: &[u8],
        start_ts: impl Into<TimeStamp>,
        commit_ts: impl Into<TimeStamp>,
    ) {
        let snapshot = engine.snapshot(Default::default()).unwrap();
        let start_ts = start_ts.into();
        let cm = ConcurrencyManager::new(start_ts);
        let mut txn = MvccTxn::new(start_ts, cm);
        let mut reader = SnapshotReader::new(start_ts, snapshot, true);
        commit(&mut txn, &mut reader, Key::from_raw(key), commit_ts.into()).unwrap_err();
    }

    #[cfg(test)]
    fn test_commit_ok_imp(k1: &[u8], v1: &[u8], k2: &[u8], k3: &[u8]) {
        let mut engine = TestEngineBuilder::new().build().unwrap();
        must_prewrite_put(&mut engine, k1, v1, k1, 10);
        must_prewrite_lock(&mut engine, k2, k1, 10);
        must_prewrite_delete(&mut engine, k3, k1, 10);
        must_locked(&mut engine, k1, 10);
        must_locked(&mut engine, k2, 10);
        must_locked(&mut engine, k3, 10);
        must_succeed(&mut engine, k1, 10, 15);
        must_succeed(&mut engine, k2, 10, 15);
        must_succeed(&mut engine, k3, 10, 15);
        must_written(&mut engine, k1, 10, 15, WriteType::Put);
        must_written(&mut engine, k2, 10, 15, WriteType::Lock);
        must_written(&mut engine, k3, 10, 15, WriteType::Delete);
        // commit should be idempotent
        must_succeed(&mut engine, k1, 10, 15);
        must_succeed(&mut engine, k2, 10, 15);
        must_succeed(&mut engine, k3, 10, 15);
    }

    #[test]
    fn test_commit_ok() {
        test_commit_ok_imp(b"x", b"v", b"y", b"z");

        let long_value = "v".repeat(SHORT_VALUE_MAX_LEN + 1).into_bytes();
        test_commit_ok_imp(b"x", &long_value, b"y", b"z");
    }

    #[cfg(test)]
    fn test_commit_err_imp(k: &[u8], v: &[u8]) {
        let mut engine = TestEngineBuilder::new().build().unwrap();

        // Not prewrite yet
        must_err(&mut engine, k, 1, 2);
        must_prewrite_put(&mut engine, k, v, k, 5);
        // start_ts not match
        must_err(&mut engine, k, 4, 5);
        must_rollback(&mut engine, k, 5, false);
        // commit after rollback
        must_err(&mut engine, k, 5, 6);
    }

    #[test]
    fn test_commit_err() {
        test_commit_err_imp(b"k", b"v");

        let long_value = "v".repeat(SHORT_VALUE_MAX_LEN + 1).into_bytes();
        test_commit_err_imp(b"k2", &long_value);
    }

    #[test]
    fn test_min_commit_ts() {
        let mut engine = TestEngineBuilder::new().build().unwrap();

        let (k, v) = (b"k", b"v");

        // Shortcuts
        let ts = TimeStamp::compose;
        let uncommitted = |ttl, min_commit_ts| {
            move |s| {
                if let TxnStatus::Uncommitted { lock, .. } = s {
                    lock.ttl == ttl && lock.min_commit_ts == min_commit_ts
                } else {
                    false
                }
            }
        };

        must_prewrite_put_for_large_txn(&mut engine, k, v, k, ts(10, 0), 100, 0);
        check_txn_status::tests::must_success(
            &mut engine,
            k,
            ts(10, 0),
            ts(20, 0),
            ts(20, 0),
            true,
            false,
            false,
            uncommitted(100, ts(20, 1)),
        );
        // The min_commit_ts should be ts(20, 1)
        must_err(&mut engine, k, ts(10, 0), ts(15, 0));
        must_err(&mut engine, k, ts(10, 0), ts(20, 0));
        must_succeed(&mut engine, k, ts(10, 0), ts(20, 1));

        must_prewrite_put_for_large_txn(&mut engine, k, v, k, ts(30, 0), 100, 0);
        check_txn_status::tests::must_success(
            &mut engine,
            k,
            ts(30, 0),
            ts(40, 0),
            ts(40, 0),
            true,
            false,
            false,
            uncommitted(100, ts(40, 1)),
        );
        must_succeed(&mut engine, k, ts(30, 0), ts(50, 0));

        // If the min_commit_ts of the pessimistic lock is greater than prewrite's, use
        // it.
<<<<<<< HEAD
        must_acquire_pessimistic_lock_for_large_txn(&engine, k, k, ts(60, 0), ts(60, 0), 100);
=======
        must_acquire_pessimistic_lock_for_large_txn(&mut engine, k, k, ts(60, 0), ts(60, 0), 100);
>>>>>>> b448214b
        check_txn_status::tests::must_success(
            &mut engine,
            k,
            ts(60, 0),
            ts(70, 0),
            ts(70, 0),
            true,
            false,
            false,
            uncommitted(100, ts(70, 1)),
        );
        must_prewrite_put_impl(
            &mut engine,
            k,
            v,
            k,
            &None,
            ts(60, 0),
            DoPessimisticCheck,
            50,
            ts(60, 0),
            1,
            ts(60, 1),
            TimeStamp::zero(),
            false,
            kvproto::kvrpcpb::Assertion::None,
            kvproto::kvrpcpb::AssertionLevel::Off,
        );
        // The min_commit_ts is ts(70, 0) other than ts(60, 1) in prewrite request.
        must_large_txn_locked(&mut engine, k, ts(60, 0), 100, ts(70, 1), false);
        must_err(&mut engine, k, ts(60, 0), ts(65, 0));
        must_succeed(&mut engine, k, ts(60, 0), ts(80, 0));
    }
}<|MERGE_RESOLUTION|>--- conflicted
+++ resolved
@@ -137,11 +137,7 @@
     }
 
     pub fn must_succeed_on_region<E: Engine>(
-<<<<<<< HEAD
-        engine: &E,
-=======
         engine: &mut E,
->>>>>>> b448214b
         region_id: u64,
         key: &[u8],
         start_ts: impl Into<TimeStamp>,
@@ -151,11 +147,7 @@
     }
 
     fn must_succeed_impl<E: Engine>(
-<<<<<<< HEAD
-        engine: &E,
-=======
         engine: &mut E,
->>>>>>> b448214b
         key: &[u8],
         start_ts: impl Into<TimeStamp>,
         commit_ts: impl Into<TimeStamp>,
@@ -294,11 +286,7 @@
 
         // If the min_commit_ts of the pessimistic lock is greater than prewrite's, use
         // it.
-<<<<<<< HEAD
-        must_acquire_pessimistic_lock_for_large_txn(&engine, k, k, ts(60, 0), ts(60, 0), 100);
-=======
         must_acquire_pessimistic_lock_for_large_txn(&mut engine, k, k, ts(60, 0), ts(60, 0), 100);
->>>>>>> b448214b
         check_txn_status::tests::must_success(
             &mut engine,
             k,
