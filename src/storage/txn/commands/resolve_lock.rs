// Copyright 2020 TiKV Project Authors. Licensed under Apache-2.0.

// #[PerformanceCriticalPath]
use collections::HashMap;
use txn_types::{Key, Lock, TimeStamp};

use crate::storage::{
    kv::WriteData,
    lock_manager::LockManager,
    mvcc::{
        Error as MvccError, ErrorInner as MvccErrorInner, MvccTxn, SnapshotReader,
        MAX_TXN_WRITE_SIZE,
    },
    txn::{
        cleanup,
        commands::{
            Command, CommandExt, ReaderWithStats, ReleasedLocks, ResolveLockReadPhase,
            ResponsePolicy, TypedCommand, WriteCommand, WriteContext, WriteResult,
        },
        commit, Error, ErrorInner, Result,
    },
    ProcessResult, Snapshot,
};

command! {
    /// Resolve locks according to `txn_status`.
    ///
    /// During the GC operation, this should be called to clean up stale locks whose timestamp is
    /// before safe point.
    /// This should follow after a `ResolveLockReadPhase`.
    ResolveLock:
        cmd_ty => (),
        display => "kv::resolve_lock {:?} scan_key({:?}) key_locks({:?})", (txn_status, scan_key, key_locks),
        content => {
            /// Maps lock_ts to commit_ts. If a transaction was rolled back, it is mapped to 0.
            ///
            /// For example, let `txn_status` be `{ 100: 101, 102: 0 }`, then it means that the transaction
            /// whose start_ts is 100 was committed with commit_ts `101`, and the transaction whose
            /// start_ts is 102 was rolled back. If there are these keys in the db:
            ///
            /// * "k1", lock_ts = 100
            /// * "k2", lock_ts = 102
            /// * "k3", lock_ts = 104
            /// * "k4", no lock
            ///
            /// Here `"k1"`, `"k2"` and `"k3"` each has a not-yet-committed version, because they have
            /// locks. After calling resolve_lock, `"k1"` will be committed with commit_ts = 101 and `"k2"`
            /// will be rolled back.  `"k3"` will not be affected, because its lock_ts is not contained in
            /// `txn_status`. `"k4"` will not be affected either, because it doesn't have a non-committed
            /// version.
            txn_status: HashMap<TimeStamp, TimeStamp>,
            scan_key: Option<Key>,
            key_locks: Vec<(Key, Lock)>,
        }
}

impl CommandExt for ResolveLock {
    ctx!();
    tag!(resolve_lock);
    request_type!(KvResolveLock);
    property!(is_sys_cmd);

    fn write_bytes(&self) -> usize {
        self.key_locks
            .iter()
            .map(|(key, _)| key.as_encoded().len())
            .sum()
    }

    gen_lock!(key_locks: multiple(|(key, _)| key));
}

impl<S: Snapshot, L: LockManager> WriteCommand<S, L> for ResolveLock {
    fn process_write(mut self, snapshot: S, context: WriteContext<'_, L>) -> Result<WriteResult> {
        let (ctx, txn_status, key_locks) = (self.ctx, self.txn_status, self.key_locks);

        let mut txn = MvccTxn::new(TimeStamp::zero(), context.concurrency_manager);
        let mut reader = ReaderWithStats::new(
            SnapshotReader::new_with_ctx(TimeStamp::zero(), snapshot, &ctx),
            context.statistics,
        );

        let mut scan_key = self.scan_key.take();
        let rows = key_locks.len();
        let mut released_locks = ReleasedLocks::new();
        for (current_key, current_lock) in key_locks {
            txn.start_ts = current_lock.ts;
            reader.start_ts = current_lock.ts;
            let commit_ts = *txn_status
                .get(&current_lock.ts)
                .expect("txn status not found");

            let released = if commit_ts.is_zero() {
                cleanup(
                    &mut txn,
                    &mut reader,
                    current_key.clone(),
                    TimeStamp::zero(),
                    false,
                )?
            } else if commit_ts > current_lock.ts {
                // Continue to resolve locks if the not found committed locks are pessimistic
                // type. They could be left if the transaction is finally committed and
                // pessimistic conflict retry happens during execution.
                match commit(&mut txn, &mut reader, current_key.clone(), commit_ts) {
                    Ok(res) => res,
                    Err(MvccError(box MvccErrorInner::TxnLockNotFound { .. }))
                        if current_lock.is_pessimistic_lock() =>
                    {
                        None
                    }
                    Err(err) => return Err(err.into()),
                }
            } else {
                return Err(Error::from(ErrorInner::InvalidTxnTso {
                    start_ts: current_lock.ts,
                    commit_ts,
                }));
            };
            released_locks.push(released);

            if txn.write_size() >= MAX_TXN_WRITE_SIZE {
                scan_key = Some(current_key);
                break;
            }
        }

        let pr = if scan_key.is_none() {
            ProcessResult::Res
        } else {
            let next_cmd = ResolveLockReadPhase {
                ctx: ctx.clone(),
                deadline: self.deadline,
                txn_status,
                scan_key,
            };
            ProcessResult::NextCommand {
                cmd: Command::ResolveLockReadPhase(next_cmd),
            }
        };
        let mut write_data = WriteData::from_modifies(txn.into_modifies());
        write_data.set_allowed_on_disk_almost_full();
        Ok(WriteResult {
            ctx,
            to_be_write: write_data,
            rows,
            pr,
<<<<<<< HEAD
            lock_info: None,
=======
            lock_info: vec![],
>>>>>>> 616b4402
            released_locks,
            lock_guards: vec![],
            response_policy: ResponsePolicy::OnApplied,
        })
    }
}

// To resolve a key, the write size is about 100~150 bytes, depending on key and
// value length. The write batch will be around 32KB if we scan 256 keys each
// time.
pub const RESOLVE_LOCK_BATCH_SIZE: usize = 256;<|MERGE_RESOLUTION|>--- conflicted
+++ resolved
@@ -145,11 +145,7 @@
             to_be_write: write_data,
             rows,
             pr,
-<<<<<<< HEAD
-            lock_info: None,
-=======
             lock_info: vec![],
->>>>>>> 616b4402
             released_locks,
             lock_guards: vec![],
             response_policy: ResponsePolicy::OnApplied,
