// Copyright 2020 TiKV Project Authors. Licensed under Apache-2.0.

// #[PerformanceCriticalPath]
use txn_types::{Key, TimeStamp};

use crate::storage::{
    kv::WriteData,
    lock_manager::LockManager,
    mvcc::{Error as MvccError, ErrorInner as MvccErrorInner, MvccTxn, SnapshotReader},
    txn::{
        commands::{
            Command, CommandExt, ReaderWithStats, ReleasedLocks, ResponsePolicy, TypedCommand,
            WriteCommand, WriteContext, WriteResult,
        },
        Result,
    },
    ProcessResult, Snapshot, TxnStatus,
};

command! {
    /// Heart beat of a transaction. It enlarges the primary lock's TTL.
    ///
    /// This is invoked on a transaction's primary lock. The lock may be generated by either
    /// [`AcquirePessimisticLock`](Command::AcquirePessimisticLock) or
    /// [`Prewrite`](Command::Prewrite).
    TxnHeartBeat:
        cmd_ty => TxnStatus,
        display => "kv::command::txn_heart_beat {} @ {} ttl {} | {:?}", (primary_key, start_ts, advise_ttl, ctx),
        content => {
            /// The primary key of the transaction.
            primary_key: Key,
            /// The transaction's start_ts.
            start_ts: TimeStamp,
            /// The new TTL that will be used to update the lock's TTL. If the lock's TTL is already
            /// greater than `advise_ttl`, nothing will happen.
            advise_ttl: u64,
        }
}

impl CommandExt for TxnHeartBeat {
    ctx!();
    tag!(txn_heart_beat);
    request_type!(KvTxnHeartBeat);
    ts!(start_ts);
    write_bytes!(primary_key);
    gen_lock!(primary_key);
}

impl<S: Snapshot, L: LockManager> WriteCommand<S, L> for TxnHeartBeat {
    fn process_write(self, snapshot: S, context: WriteContext<'_, L>) -> Result<WriteResult> {
        // TxnHeartBeat never remove locks. No need to wake up waiters.
        let mut txn = MvccTxn::new(self.start_ts, context.concurrency_manager);
        let mut reader = ReaderWithStats::new(
            SnapshotReader::new_with_ctx(self.start_ts, snapshot, &self.ctx),
            context.statistics,
        );
        fail_point!("txn_heart_beat", |err| Err(
            crate::storage::mvcc::Error::from(crate::storage::mvcc::txn::make_txn_error(
                err,
                &self.primary_key,
                self.start_ts,
            ))
            .into()
        ));

        let lock = match reader.load_lock(&self.primary_key)? {
            Some(mut lock) if lock.ts == self.start_ts => {
                if lock.ttl < self.advise_ttl {
                    lock.ttl = self.advise_ttl;
                    txn.put_lock(self.primary_key.clone(), &lock);
                }
                lock
            }
            _ => {
                return Err(MvccError::from(MvccErrorInner::TxnNotFound {
                    start_ts: self.start_ts,
                    key: self.primary_key.into_raw()?,
                })
                .into());
            }
        };

        let pr = ProcessResult::TxnStatus {
            txn_status: TxnStatus::uncommitted(lock, false),
        };
        let mut write_data = WriteData::from_modifies(txn.into_modifies());
        write_data.set_allowed_on_disk_almost_full();
        Ok(WriteResult {
            ctx: self.ctx,
            to_be_write: write_data,
            rows: 1,
            pr,
<<<<<<< HEAD
            lock_info: None,
=======
            lock_info: vec![],
>>>>>>> 616b4402
            released_locks: ReleasedLocks::new(),
            lock_guards: vec![],
            response_policy: ResponsePolicy::OnApplied,
        })
    }
}

#[cfg(test)]
pub mod tests {
    use concurrency_manager::ConcurrencyManager;
    use kvproto::kvrpcpb::Context;
    use tikv_util::deadline::Deadline;

    use super::*;
    use crate::storage::{
        kv::TestEngineBuilder,
        lock_manager::MockLockManager,
        mvcc::tests::*,
        txn::{commands::WriteCommand, scheduler::DEFAULT_EXECUTION_DURATION_LIMIT, tests::*},
        Engine,
    };

    pub fn must_success<E: Engine>(
        engine: &mut E,
        primary_key: &[u8],
        start_ts: impl Into<TimeStamp>,
        advise_ttl: u64,
        expect_ttl: u64,
    ) {
        let ctx = Context::default();
        let snapshot = engine.snapshot(Default::default()).unwrap();
        let start_ts = start_ts.into();
        let cm = ConcurrencyManager::new(start_ts);
        let command = crate::storage::txn::commands::TxnHeartBeat {
            ctx: Context::default(),
            primary_key: Key::from_raw(primary_key),
            start_ts,
            advise_ttl,
            deadline: Deadline::from_now(DEFAULT_EXECUTION_DURATION_LIMIT),
        };
        let result = command
            .process_write(
                snapshot,
                WriteContext {
                    lock_mgr: &MockLockManager::new(),
                    concurrency_manager: cm,
                    extra_op: Default::default(),
                    statistics: &mut Default::default(),
                    async_apply_prewrite: false,
                    raw_ext: None,
                },
            )
            .unwrap();
        if let ProcessResult::TxnStatus {
            txn_status: TxnStatus::Uncommitted { lock, .. },
        } = result.pr
        {
            write(engine, &ctx, result.to_be_write.modifies);
            assert_eq!(lock.ttl, expect_ttl);
        } else {
            unreachable!();
        }
    }

    pub fn must_err<E: Engine>(
        engine: &mut E,
        primary_key: &[u8],
        start_ts: impl Into<TimeStamp>,
        advise_ttl: u64,
    ) {
        let ctx = Context::default();
        let snapshot = engine.snapshot(Default::default()).unwrap();
        let start_ts = start_ts.into();
        let cm = ConcurrencyManager::new(start_ts);
        let command = crate::storage::txn::commands::TxnHeartBeat {
            ctx,
            primary_key: Key::from_raw(primary_key),
            start_ts,
            advise_ttl,
            deadline: Deadline::from_now(DEFAULT_EXECUTION_DURATION_LIMIT),
        };
        assert!(
            command
                .process_write(
                    snapshot,
                    WriteContext {
                        lock_mgr: &MockLockManager::new(),
                        concurrency_manager: cm,
                        extra_op: Default::default(),
                        statistics: &mut Default::default(),
                        async_apply_prewrite: false,
                        raw_ext: None,
                    },
                )
                .is_err()
        );
    }

    #[test]
    fn test_txn_heart_beat() {
        let mut engine = TestEngineBuilder::new().build().unwrap();

        let (k, v) = (b"k1", b"v1");

        fn test(ts: u64, k: &[u8], engine: &mut impl Engine) {
            // Do nothing if advise_ttl is less smaller than current TTL.
            must_success(engine, k, ts, 90, 100);
            // Return the new TTL if the TTL when the TTL is updated.
            must_success(engine, k, ts, 110, 110);
            // The lock's TTL is updated and persisted into the db.
            must_success(engine, k, ts, 90, 110);
            // Heart beat another transaction's lock will lead to an error.
            must_err(engine, k, ts - 1, 150);
            must_err(engine, k, ts + 1, 150);
            // The existing lock is not changed.
            must_success(engine, k, ts, 90, 110);
        }

        // No lock.
        must_err(&mut engine, k, 5, 100);

        // Create a lock with TTL=100.
        // The initial TTL will be set to 0 after calling must_prewrite_put. Update it
        // first.
        must_prewrite_put(&mut engine, k, v, k, 5);
        must_locked(&mut engine, k, 5);
        must_success(&mut engine, k, 5, 100, 100);

        test(5, k, &mut engine);

        must_locked(&mut engine, k, 5);
        must_commit(&mut engine, k, 5, 10);
        must_unlocked(&mut engine, k);

        // No lock.
        must_err(&mut engine, k, 5, 100);
        must_err(&mut engine, k, 10, 100);

        must_acquire_pessimistic_lock(&mut engine, k, k, 8, 15);
        must_pessimistic_locked(&mut engine, k, 8, 15);
        must_success(&mut engine, k, 8, 100, 100);

        test(8, k, &mut engine);

        must_pessimistic_locked(&mut engine, k, 8, 15);
    }
}<|MERGE_RESOLUTION|>--- conflicted
+++ resolved
@@ -90,11 +90,7 @@
             to_be_write: write_data,
             rows: 1,
             pr,
-<<<<<<< HEAD
-            lock_info: None,
-=======
             lock_info: vec![],
->>>>>>> 616b4402
             released_locks: ReleasedLocks::new(),
             lock_guards: vec![],
             response_policy: ResponsePolicy::OnApplied,
