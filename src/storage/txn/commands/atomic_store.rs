// Copyright 2021 TiKV Project Authors. Licensed under Apache-2.0.

// #[PerformanceCriticalPath]
use engine_traits::CfName;

use crate::storage::{
    kv::{Modify, WriteData},
    lock_manager::LockManager,
    txn::{
        commands::{
            Command, CommandExt, ReleasedLocks, ResponsePolicy, TypedCommand, WriteCommand,
            WriteContext, WriteResult,
        },
        Result,
    },
    ProcessResult, Snapshot,
};

command! {
    /// Run Put or Delete for keys which may be changed by `RawCompareAndSwap`.
    RawAtomicStore:
        cmd_ty => (),
        display => "kv::command::atomic_store {:?}", (ctx),
        content => {
            /// The set of mutations to apply.
            cf: CfName,
            mutations: Vec<Modify>,
        }
}

impl CommandExt for RawAtomicStore {
    ctx!();
    tag!(raw_atomic_store);
    gen_lock!(mutations: multiple(|x| x.key()));

    fn write_bytes(&self) -> usize {
        self.mutations.iter().map(|x| x.size()).sum()
    }
}

impl<S: Snapshot, L: LockManager> WriteCommand<S, L> for RawAtomicStore {
    fn process_write(self, _: S, wctx: WriteContext<'_, L>) -> Result<WriteResult> {
        let rows = self.mutations.len();
        let (mut mutations, ctx, raw_ext) = (self.mutations, self.ctx, wctx.raw_ext);

        if let Some(ref raw_ext) = raw_ext {
            for mutation in &mut mutations {
                if let Modify::Put(_, ref mut key, _) = mutation {
                    key.append_ts_inplace(raw_ext.ts);
                }
            }
        };

        let mut to_be_write = WriteData::from_modifies(mutations);
        to_be_write.set_allowed_on_disk_almost_full();
        Ok(WriteResult {
            ctx,
            to_be_write,
            rows,
            pr: ProcessResult::Res,
<<<<<<< HEAD
            lock_info: None,
=======
            lock_info: vec![],
>>>>>>> 616b4402
            released_locks: ReleasedLocks::new(),
            lock_guards: raw_ext.into_iter().map(|r| r.key_guard).collect(),
            response_policy: ResponsePolicy::OnApplied,
        })
    }
}

#[cfg(test)]
mod tests {
    use api_version::{test_kv_format_impl, ApiV2, KvFormat, RawValue};
    use engine_traits::CF_DEFAULT;
    use futures::executor::block_on;
    use kvproto::kvrpcpb::{ApiVersion, Context};
    use tikv_kv::Engine;

    use super::*;
    use crate::storage::{
        lock_manager::MockLockManager, txn::scheduler::get_raw_ext, Statistics, TestEngineBuilder,
    };

    #[test]
    fn test_atomic_process_write() {
        test_kv_format_impl!(test_atomic_process_write_impl);
    }

    fn test_atomic_process_write_impl<F: KvFormat>() {
        let mut engine = TestEngineBuilder::new().build().unwrap();
        let cm = concurrency_manager::ConcurrencyManager::new(1.into());
        let raw_keys = vec![b"ra", b"rz"];
        let raw_values = vec![b"valuea", b"valuez"];
        let ts_provider = super::super::test_util::gen_ts_provider(F::TAG);

        let mut modifies = vec![];
        for i in 0..raw_keys.len() {
            let raw_value = RawValue {
                user_value: raw_values[i].to_vec(),
                expire_ts: Some(u64::MAX),
                is_delete: false,
            };
            modifies.push(Modify::Put(
                CF_DEFAULT,
                F::encode_raw_key_owned(raw_keys[i].to_vec(), None),
                F::encode_raw_value_owned(raw_value),
            ));
        }
        let cmd = RawAtomicStore::new(CF_DEFAULT, modifies, Context::default());
        let mut statistic = Statistics::default();
        let snap = engine.snapshot(Default::default()).unwrap();
        let raw_ext = block_on(get_raw_ext(ts_provider, cm.clone(), true, &cmd.cmd)).unwrap();
        let context = WriteContext {
            lock_mgr: &MockLockManager::new(),
            concurrency_manager: cm,
            extra_op: kvproto::kvrpcpb::ExtraOp::Noop,
            statistics: &mut statistic,
            async_apply_prewrite: false,
            raw_ext,
        };
        let cmd: Command = cmd.into();
        let write_result = cmd.process_write(snap, context).unwrap();
        let mut modifies_with_ts = vec![];
        for i in 0..raw_keys.len() {
            let raw_value = RawValue {
                user_value: raw_values[i].to_vec(),
                expire_ts: Some(u64::MAX),
                is_delete: false,
            };
            modifies_with_ts.push(Modify::Put(
                CF_DEFAULT,
                F::encode_raw_key_owned(raw_keys[i].to_vec(), Some(101.into())),
                F::encode_raw_value_owned(raw_value),
            ));
        }
        assert_eq!(write_result.to_be_write.modifies, modifies_with_ts);
        if F::TAG == ApiVersion::V2 {
            assert_eq!(write_result.lock_guards.len(), 1);
            let raw_key = vec![api_version::api_v2::RAW_KEY_PREFIX];
            let encoded_key = ApiV2::encode_raw_key(&raw_key, Some(100.into()));
            assert_eq!(
                write_result.lock_guards.first().unwrap().key(),
                &encoded_key
            );
        }
    }
}<|MERGE_RESOLUTION|>--- conflicted
+++ resolved
@@ -58,11 +58,7 @@
             to_be_write,
             rows,
             pr: ProcessResult::Res,
-<<<<<<< HEAD
-            lock_info: None,
-=======
             lock_info: vec![],
->>>>>>> 616b4402
             released_locks: ReleasedLocks::new(),
             lock_guards: raw_ext.into_iter().map(|r| r.key_guard).collect(),
             response_policy: ResponsePolicy::OnApplied,
