--- conflicted
+++ resolved
@@ -70,11 +70,7 @@
             to_be_write: write_data,
             rows,
             pr: ProcessResult::Res,
-<<<<<<< HEAD
-            lock_info: None,
-=======
             lock_info: vec![],
->>>>>>> 616b4402
             released_locks,
             lock_guards: vec![],
             response_policy: ResponsePolicy::OnApplied,
