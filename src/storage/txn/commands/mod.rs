--- conflicted
+++ resolved
@@ -363,17 +363,6 @@
             req.take_context(),
         )
     }
-<<<<<<< HEAD
-}
-
-#[derive(Default)]
-pub(super) struct ReleasedLocks {
-    start_ts: TimeStamp,
-    commit_ts: TimeStamp,
-    hashes: Vec<u64>,
-    pessimistic: bool,
-=======
->>>>>>> 0f5058eb
 }
 
 /// Represents for a scheduler command, when should the response sent to the
