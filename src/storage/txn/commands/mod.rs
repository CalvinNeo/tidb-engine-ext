--- conflicted
+++ resolved
@@ -42,13 +42,9 @@
 pub use compare_and_swap::RawCompareAndSwap;
 use concurrency_manager::{ConcurrencyManager, KeyHandleGuard};
 pub use flashback_to_version::FlashbackToVersion;
-<<<<<<< HEAD
-pub use flashback_to_version_read_phase::FlashbackToVersionReadPhase;
-=======
 pub use flashback_to_version_read_phase::{
     new_flashback_to_version_read_phase_cmd, FlashbackToVersionReadPhase, FlashbackToVersionState,
 };
->>>>>>> 616b4402
 use kvproto::kvrpcpb::*;
 pub use mvcc_by_key::MvccByKey;
 pub use mvcc_by_start_ts::MvccByStartTs;
@@ -71,11 +67,7 @@
     mvcc::{Lock as MvccLock, MvccReader, ReleasedLock, SnapshotReader},
     txn::{latch, ProcessResult, Result},
     types::{
-<<<<<<< HEAD
-        MvccInfo, PessimisticLockParameters, PessimisticLockRes, PrewriteResult,
-=======
         MvccInfo, PessimisticLockParameters, PessimisticLockResults, PrewriteResult,
->>>>>>> 616b4402
         SecondaryLocksStatus, StorageCallbackType, TxnStatus,
     },
     Result as StorageResult, Snapshot, Statistics,
@@ -232,10 +224,7 @@
             req.get_min_commit_ts().into(),
             req.get_check_existence(),
             req.get_lock_only_if_exists(),
-<<<<<<< HEAD
-=======
             false,
->>>>>>> 616b4402
             req.take_context(),
         )
     }
@@ -369,22 +358,12 @@
 
 impl From<FlashbackToVersionRequest> for TypedCommand<()> {
     fn from(mut req: FlashbackToVersionRequest) -> Self {
-<<<<<<< HEAD
-        FlashbackToVersionReadPhase::new(
-            req.get_start_ts().into(),
-            req.get_commit_ts().into(),
-            req.get_version().into(),
-            Some(Key::from_raw(req.get_end_key())),
-            Some(Key::from_raw(req.get_start_key())),
-            Some(Key::from_raw(req.get_start_key())),
-=======
         new_flashback_to_version_read_phase_cmd(
             req.get_start_ts().into(),
             req.get_commit_ts().into(),
             req.get_version().into(),
             Key::from_raw(req.get_start_key()),
             Key::from_raw(req.get_end_key()),
->>>>>>> 616b4402
             req.take_context(),
         )
     }
@@ -414,11 +393,7 @@
     pub to_be_write: WriteData,
     pub rows: usize,
     pub pr: ProcessResult,
-<<<<<<< HEAD
-    pub lock_info: Option<WriteResultLockInfo>,
-=======
     pub lock_info: Vec<WriteResultLockInfo>,
->>>>>>> 616b4402
     pub released_locks: ReleasedLocks,
     pub lock_guards: Vec<KeyHandleGuard>,
     pub response_policy: ResponsePolicy,
@@ -427,24 +402,6 @@
 pub struct WriteResultLockInfo {
     pub lock_digest: lock_manager::LockDigest,
     pub key: Key,
-<<<<<<< HEAD
-    pub lock_info_pb: LockInfo,
-    pub parameters: PessimisticLockParameters,
-}
-
-impl WriteResultLockInfo {
-    pub fn new(lock_info_pb: LockInfo, parameters: PessimisticLockParameters) -> Self {
-        let lock = lock_manager::LockDigest {
-            ts: lock_info_pb.get_lock_version().into(),
-            hash: Key::from_raw(lock_info_pb.get_key()).gen_hash(),
-        };
-        let key = Key::from_raw(lock_info_pb.get_key());
-        Self {
-            lock_digest: lock,
-            key,
-            lock_info_pb,
-            parameters,
-=======
     pub should_not_exist: bool,
     pub lock_info_pb: LockInfo,
     pub parameters: PessimisticLockParameters,
@@ -475,7 +432,6 @@
             parameters,
             hash_for_latch,
             lock_wait_token: LockWaitToken(None),
->>>>>>> 616b4402
         }
     }
 }
