// Copyright 2020 TiKV Project Authors. Licensed under Apache-2.0.

// #[PerformanceCriticalPath]
use txn_types::{Key, TimeStamp};

use crate::storage::{
    kv::WriteData,
    lock_manager::LockManager,
    mvcc::{MvccTxn, SnapshotReader},
    txn::{
        cleanup,
        commands::{
            Command, CommandExt, ReaderWithStats, ReleasedLocks, ResponsePolicy, TypedCommand,
            WriteCommand, WriteContext, WriteResult,
        },
        Result,
    },
    ProcessResult, Snapshot,
};

command! {
    /// Rollback from the transaction that was started at `start_ts`.
    ///
    /// This should be following a [`Prewrite`](Command::Prewrite) on the given key.
    Rollback:
        cmd_ty => (),
        display => "kv::command::rollback keys({:?}) @ {} | {:?}", (keys, start_ts, ctx),
        content => {
            keys: Vec<Key>,
            /// The transaction timestamp.
            start_ts: TimeStamp,
        }
}

impl CommandExt for Rollback {
    ctx!();
    tag!(rollback);
    request_type!(KvRollback);
    ts!(start_ts);
    write_bytes!(keys: multiple);
    gen_lock!(keys: multiple);
}

impl<S: Snapshot, L: LockManager> WriteCommand<S, L> for Rollback {
    fn process_write(self, snapshot: S, context: WriteContext<'_, L>) -> Result<WriteResult> {
        let mut txn = MvccTxn::new(self.start_ts, context.concurrency_manager);
        let mut reader = ReaderWithStats::new(
            SnapshotReader::new_with_ctx(self.start_ts, snapshot, &self.ctx),
            context.statistics,
        );

        let rows = self.keys.len();
        let mut released_locks = ReleasedLocks::new(self.start_ts, TimeStamp::zero());
        for k in self.keys {
            // Rollback is called only if the transaction is known to fail. Under the
            // circumstances, the rollback record needn't be protected.
            let released_lock = cleanup(&mut txn, &mut reader, k, TimeStamp::zero(), false)?;
            released_locks.push(released_lock);
        }
        released_locks.wake_up(context.lock_mgr);

        let mut write_data = WriteData::from_modifies(txn.into_modifies());
        write_data.set_allowed_on_disk_almost_full();
        Ok(WriteResult {
            ctx: self.ctx,
            to_be_write: write_data,
            rows,
            pr: ProcessResult::Res,
            lock_info: None,
            lock_guards: vec![],
            response_policy: ResponsePolicy::OnApplied,
        })
    }
}

#[cfg(test)]
mod tests {
    use kvproto::kvrpcpb::PrewriteRequestPessimisticAction::*;

    use crate::storage::{txn::tests::*, TestEngineBuilder};

    #[test]
    fn rollback_lock_with_existing_rollback() {
        let mut engine = TestEngineBuilder::new().build().unwrap();
        let (k1, k2) = (b"k1", b"k2");
        let v = b"v";

        must_acquire_pessimistic_lock(&mut engine, k1, k1, 10, 10);
        must_rollback(&mut engine, k1, 10, false);
        must_rollback(&mut engine, k2, 10, false);

<<<<<<< HEAD
        must_pessimistic_prewrite_put(&engine, k2, v, k1, 10, 10, SkipPessimisticCheck);
        must_rollback(&engine, k2, 10, false);
=======
        must_pessimistic_prewrite_put(&mut engine, k2, v, k1, 10, 10, SkipPessimisticCheck);
        must_rollback(&mut engine, k2, 10, false);
>>>>>>> b448214b
    }
}<|MERGE_RESOLUTION|>--- conflicted
+++ resolved
@@ -89,12 +89,7 @@
         must_rollback(&mut engine, k1, 10, false);
         must_rollback(&mut engine, k2, 10, false);
 
-<<<<<<< HEAD
-        must_pessimistic_prewrite_put(&engine, k2, v, k1, 10, 10, SkipPessimisticCheck);
-        must_rollback(&engine, k2, 10, false);
-=======
         must_pessimistic_prewrite_put(&mut engine, k2, v, k1, 10, 10, SkipPessimisticCheck);
         must_rollback(&mut engine, k2, 10, false);
->>>>>>> b448214b
     }
 }