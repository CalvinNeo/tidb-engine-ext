// Copyright 2020 TiKV Project Authors. Licensed under Apache-2.0.

// #[PerformanceCriticalPath]
use txn_types::{Key, TimeStamp};

use crate::storage::{
    kv::WriteData,
    lock_manager::LockManager,
    mvcc::{MvccTxn, SnapshotReader},
    txn::{
        actions::check_txn_status::*,
        commands::{
            Command, CommandExt, ReaderWithStats, ReleasedLocks, ResponsePolicy, TypedCommand,
            WriteCommand, WriteContext, WriteResult,
        },
        Result,
    },
    ProcessResult, Snapshot, TxnStatus,
};

command! {
    /// Check the status of a transaction. This is usually invoked by a transaction that meets
    /// another transaction's lock. If the primary lock is expired, it will rollback the primary
    /// lock. If the primary lock exists but is not expired, it may update the transaction's
    /// `min_commit_ts`. Returns a [`TxnStatus`](TxnStatus) to represent the status.
    ///
    /// This is invoked on a transaction's primary lock. The lock may be generated by either
    /// [`AcquirePessimisticLock`](Command::AcquirePessimisticLock) or
    /// [`Prewrite`](Command::Prewrite).
    CheckTxnStatus:
        cmd_ty => TxnStatus,
        display => "kv::command::check_txn_status {} @ {} curr({}, {}, {}, {}, {}) | {:?}",
           (primary_key, lock_ts, caller_start_ts, current_ts, rollback_if_not_exist,
               force_sync_commit, resolving_pessimistic_lock, ctx),
        content => {
            /// The primary key of the transaction.
            primary_key: Key,
            /// The lock's ts, namely the transaction's start_ts.
            lock_ts: TimeStamp,
            /// The start_ts of the transaction that invokes this command.
            caller_start_ts: TimeStamp,
            /// The approximate current_ts when the command is invoked.
            current_ts: TimeStamp,
            /// Specifies the behavior when neither commit/rollback record nor lock is found. If true,
            /// rollbacks that transaction; otherwise returns an error.
            rollback_if_not_exist: bool,
            // This field is set to true only if the transaction is known to fall back from async commit.
            // CheckTxnStatus treats the transaction as non-async-commit if this field is true.
            force_sync_commit: bool,
            // If the check request is used to resolve or decide the transaction status for a input pessimistic
            // lock, the transaction status could not be decided if the primary lock is pessimistic too and
            // it's still uncertain.
            resolving_pessimistic_lock: bool,
        }
}

impl CommandExt for CheckTxnStatus {
    ctx!();
    tag!(check_txn_status);
    request_type!(KvCheckTxnStatus);
    ts!(lock_ts);
    write_bytes!(primary_key);
    gen_lock!(primary_key);
}

impl<S: Snapshot, L: LockManager> WriteCommand<S, L> for CheckTxnStatus {
    /// checks whether a transaction has expired its primary lock's TTL,
    /// rollback the transaction if expired, or update the transaction's
    /// min_commit_ts according to the metadata in the primary lock.
    /// When transaction T1 meets T2's lock, it may invoke this on T2's primary
    /// key. In this situation, `self.start_ts` is T2's `start_ts`,
    /// `caller_start_ts` is T1's `start_ts`, and the `current_ts` is
    /// literally the timestamp when this function is invoked; it may not be
    /// accurate.
    fn process_write(self, snapshot: S, context: WriteContext<'_, L>) -> Result<WriteResult> {
        let mut new_max_ts = self.lock_ts;
        if !self.current_ts.is_max() && self.current_ts > new_max_ts {
            new_max_ts = self.current_ts;
        }
        if !self.caller_start_ts.is_max() && self.caller_start_ts > new_max_ts {
            new_max_ts = self.caller_start_ts;
        }
        context.concurrency_manager.update_max_ts(new_max_ts);

        let mut txn = MvccTxn::new(self.lock_ts, context.concurrency_manager);
        let mut reader = ReaderWithStats::new(
            SnapshotReader::new_with_ctx(self.lock_ts, snapshot, &self.ctx),
            context.statistics,
        );

        fail_point!("check_txn_status", |err| Err(
            crate::storage::mvcc::Error::from(crate::storage::mvcc::txn::make_txn_error(
                err,
                &self.primary_key,
                self.lock_ts
            ))
            .into()
        ));

        let (txn_status, released) = match reader.load_lock(&self.primary_key)? {
            Some(lock) if lock.ts == self.lock_ts => check_txn_status_lock_exists(
                &mut txn,
                &mut reader,
                self.primary_key,
                lock,
                self.current_ts,
                self.caller_start_ts,
                self.force_sync_commit,
                self.resolving_pessimistic_lock,
            )?,
            l => (
                check_txn_status_missing_lock(
                    &mut txn,
                    &mut reader,
                    self.primary_key,
                    l,
                    MissingLockAction::rollback(self.rollback_if_not_exist),
                    self.resolving_pessimistic_lock,
                )?,
                None,
            ),
        };

        let mut released_locks = ReleasedLocks::new(self.lock_ts, TimeStamp::zero());
        released_locks.push(released);
        // The lock is released here only when the `check_txn_status` returns
        // `TtlExpire`.
        if let TxnStatus::TtlExpire = txn_status {
            released_locks.wake_up(context.lock_mgr);
        }

        let pr = ProcessResult::TxnStatus { txn_status };
        let mut write_data = WriteData::from_modifies(txn.into_modifies());
        write_data.set_allowed_on_disk_almost_full();
        Ok(WriteResult {
            ctx: self.ctx,
            to_be_write: write_data,
            rows: 1,
            pr,
            lock_info: None,
            lock_guards: vec![],
            response_policy: ResponsePolicy::OnApplied,
        })
    }
}

#[cfg(test)]
pub mod tests {
    use concurrency_manager::ConcurrencyManager;
    use kvproto::kvrpcpb::{Context, PrewriteRequestPessimisticAction::*};
    use tikv_util::deadline::Deadline;
    use txn_types::{Key, WriteType};

    use super::{TxnStatus::*, *};
    use crate::storage::{
        kv::Engine,
        lock_manager::DummyLockManager,
        mvcc::tests::*,
        txn::{
            commands::{pessimistic_rollback, WriteCommand, WriteContext},
            scheduler::DEFAULT_EXECUTION_DURATION_LIMIT,
            tests::*,
        },
        types::TxnStatus,
        ProcessResult, TestEngineBuilder,
    };

    pub fn must_success<E: Engine>(
        engine: &mut E,
        primary_key: &[u8],
        lock_ts: impl Into<TimeStamp>,
        caller_start_ts: impl Into<TimeStamp>,
        current_ts: impl Into<TimeStamp>,
        rollback_if_not_exist: bool,
        force_sync_commit: bool,
        resolving_pessimistic_lock: bool,
        status_pred: impl FnOnce(TxnStatus) -> bool,
    ) {
        let ctx = Context::default();
        let snapshot = engine.snapshot(Default::default()).unwrap();
        let current_ts = current_ts.into();
        let cm = ConcurrencyManager::new(current_ts);
        let lock_ts: TimeStamp = lock_ts.into();
        let command = crate::storage::txn::commands::CheckTxnStatus {
            ctx: Context::default(),
            primary_key: Key::from_raw(primary_key),
            lock_ts,
            caller_start_ts: caller_start_ts.into(),
            current_ts,
            rollback_if_not_exist,
            force_sync_commit,
            resolving_pessimistic_lock,
            deadline: Deadline::from_now(DEFAULT_EXECUTION_DURATION_LIMIT),
        };
        let result = command
            .process_write(
                snapshot,
                WriteContext {
                    lock_mgr: &DummyLockManager,
                    concurrency_manager: cm,
                    extra_op: Default::default(),
                    statistics: &mut Default::default(),
                    async_apply_prewrite: false,
                    raw_ext: None,
                },
            )
            .unwrap();
        if let ProcessResult::TxnStatus { txn_status } = result.pr {
            assert!(status_pred(txn_status));
        } else {
            unreachable!();
        }
        write(engine, &ctx, result.to_be_write.modifies);
    }

    pub fn must_err<E: Engine>(
        engine: &mut E,
        primary_key: &[u8],
        lock_ts: impl Into<TimeStamp>,
        caller_start_ts: impl Into<TimeStamp>,
        current_ts: impl Into<TimeStamp>,
        rollback_if_not_exist: bool,
        force_sync_commit: bool,
        resolving_pessimistic_lock: bool,
    ) {
        let ctx = Context::default();
        let snapshot = engine.snapshot(Default::default()).unwrap();
        let current_ts = current_ts.into();
        let cm = ConcurrencyManager::new(current_ts);
        let lock_ts: TimeStamp = lock_ts.into();
        let command = crate::storage::txn::commands::CheckTxnStatus {
            ctx,
            primary_key: Key::from_raw(primary_key),
            lock_ts,
            caller_start_ts: caller_start_ts.into(),
            current_ts,
            rollback_if_not_exist,
            force_sync_commit,
            resolving_pessimistic_lock,
            deadline: Deadline::from_now(DEFAULT_EXECUTION_DURATION_LIMIT),
        };
        assert!(
            command
                .process_write(
                    snapshot,
                    WriteContext {
                        lock_mgr: &DummyLockManager,
                        concurrency_manager: cm,
                        extra_op: Default::default(),
                        statistics: &mut Default::default(),
                        async_apply_prewrite: false,
                        raw_ext: None,
                    },
                )
                .is_err()
        );
    }

    fn committed(commit_ts: impl Into<TimeStamp>) -> impl FnOnce(TxnStatus) -> bool {
        move |s| {
            s == TxnStatus::Committed {
                commit_ts: commit_ts.into(),
            }
        }
    }

    fn uncommitted(
        ttl: u64,
        min_commit_ts: impl Into<TimeStamp>,
        should_be_pushed: bool,
    ) -> impl FnOnce(TxnStatus) -> bool {
        move |s| {
            if let TxnStatus::Uncommitted {
                lock,
                min_commit_ts_pushed,
            } = s
            {
                lock.ttl == ttl
                    && lock.min_commit_ts == min_commit_ts.into()
                    && min_commit_ts_pushed == should_be_pushed
            } else {
                false
            }
        }
    }

    #[test]
    fn test_check_async_commit_txn_status() {
        let do_test = |rollback_if_not_exist: bool| {
            let mut engine = TestEngineBuilder::new().build().unwrap();
            let r = rollback_if_not_exist;

            // case 1: primary is prewritten (optimistic)
            must_prewrite_put_async_commit(&mut engine, b"k1", b"v", b"k1", &Some(vec![]), 1, 2);
            // All following check_txn_status should return the unchanged lock information
            // caller_start_ts == current_ts == 0
            must_success(
                &mut engine,
                b"k1",
                1,
                0,
                0,
                r,
                false,
                false,
                uncommitted(100, 2, false),
            );
            // caller_start_ts != 0
            must_success(
                &mut engine,
                b"k1",
                1,
                5,
                0,
                r,
                false,
                false,
                uncommitted(100, 2, false),
            );
            // current_ts != 0
            must_success(
                &mut engine,
                b"k1",
                1,
                0,
                8,
                r,
                false,
                false,
                uncommitted(100, 2, false),
            );
            // caller_start_ts != 0 && current_ts != 0
            must_success(
                &mut engine,
                b"k1",
                1,
                10,
                12,
                r,
                false,
                false,
                uncommitted(100, 2, false),
            );
            // caller_start_ts == u64::MAX
            must_success(
                &mut engine,
                b"k1",
                1,
                TimeStamp::max(),
                12,
                r,
                false,
                false,
                uncommitted(100, 2, false),
            );
            // current_ts == u64::MAX
            must_success(
                &mut engine,
                b"k1",
                1,
                12,
                TimeStamp::max(),
                r,
                false,
                false,
                uncommitted(100, 2, false),
            );
            // force_sync_commit = true
            must_success(
                &mut engine,
                b"k1",
                1,
                12,
                TimeStamp::max(),
                r,
                true,
                false,
                |s| s == TtlExpire,
            );
            must_unlocked(&mut engine, b"k1");
            must_get_rollback_protected(&mut engine, b"k1", 1, false);

            // case 2: primary is prewritten (pessimistic)
            must_acquire_pessimistic_lock(&mut engine, b"k2", b"k2", 15, 15);
            must_pessimistic_prewrite_put_async_commit(
                &mut engine,
                b"k2",
                b"v",
                b"k2",
                &Some(vec![]),
                15,
                16,
                DoPessimisticCheck,
                17,
            );
            // All following check_txn_status should return the unchanged lock information
            // caller_start_ts == current_ts == 0
            must_success(
                &mut engine,
                b"k2",
                15,
                0,
                0,
                r,
                false,
                false,
                uncommitted(100, 17, false),
            );
            // caller_start_ts != 0
            must_success(
                &mut engine,
                b"k2",
                15,
                18,
                0,
                r,
                false,
                false,
                uncommitted(100, 17, false),
            );
            // current_ts != 0
            must_success(
                &mut engine,
                b"k2",
                15,
                0,
                18,
                r,
                false,
                false,
                uncommitted(100, 17, false),
            );
            // caller_start_ts != 0 && current_ts != 0
            must_success(
                &mut engine,
                b"k2",
                15,
                19,
                20,
                r,
                false,
                false,
                uncommitted(100, 17, false),
            );
            // caller_start_ts == u64::MAX
            must_success(
                &mut engine,
                b"k2",
                15,
                TimeStamp::max(),
                20,
                r,
                false,
                false,
                uncommitted(100, 17, false),
            );
            // current_ts == u64::MAX
            must_success(
                &mut engine,
                b"k2",
                15,
                20,
                TimeStamp::max(),
                r,
                false,
                false,
                uncommitted(100, 17, false),
            );
            // force_sync_commit = true
            must_success(
                &mut engine,
                b"k2",
                15,
                20,
                TimeStamp::max(),
                r,
                true,
                false,
                |s| s == TtlExpire,
            );
            must_unlocked(&mut engine, b"k2");
            must_get_rollback_protected(&mut engine, b"k2", 15, true);

            // case 3: pessimistic transaction with two keys (large txn), secondary is
            // prewritten first
<<<<<<< HEAD
            must_acquire_pessimistic_lock_for_large_txn(&engine, b"k3", b"k3", 20, 20, 100);
            must_acquire_pessimistic_lock_for_large_txn(&engine, b"k4", b"k3", 20, 25, 100);
=======
            must_acquire_pessimistic_lock_for_large_txn(&mut engine, b"k3", b"k3", 20, 20, 100);
            must_acquire_pessimistic_lock_for_large_txn(&mut engine, b"k4", b"k3", 20, 25, 100);
>>>>>>> b448214b
            must_pessimistic_prewrite_put_async_commit(
                &mut engine,
                b"k4",
                b"v",
                b"k3",
                &Some(vec![]),
                20,
                25,
                DoPessimisticCheck,
                28,
            );
            // the client must call check_txn_status with caller_start_ts == current_ts ==
            // 0, should not push
            must_success(
                &mut engine,
                b"k3",
                20,
                0,
                0,
                r,
                false,
                false,
                uncommitted(100, 21, false),
            );

            // case 4: pessimistic transaction with two keys (not large txn), secondary is
            // prewritten first
<<<<<<< HEAD
            must_acquire_pessimistic_lock_with_ttl(&engine, b"k5", b"k5", 30, 30, 100);
            must_acquire_pessimistic_lock_with_ttl(&engine, b"k6", b"k5", 30, 35, 100);
=======
            must_acquire_pessimistic_lock_with_ttl(&mut engine, b"k5", b"k5", 30, 30, 100);
            must_acquire_pessimistic_lock_with_ttl(&mut engine, b"k6", b"k5", 30, 35, 100);
>>>>>>> b448214b
            must_pessimistic_prewrite_put_async_commit(
                &mut engine,
                b"k6",
                b"v",
                b"k5",
                &Some(vec![]),
                30,
                35,
                DoPessimisticCheck,
                36,
            );
            // the client must call check_txn_status with caller_start_ts == current_ts ==
            // 0, should not push
            must_success(
                &mut engine,
                b"k5",
                30,
                0,
                0,
                r,
                false,
                false,
                uncommitted(100, 0, false),
            );
        };

        do_test(true);
        do_test(false);
    }

    fn test_check_txn_status_impl(rollback_if_not_exist: bool) {
        let mut engine = TestEngineBuilder::new().build().unwrap();

        let (k, v) = (b"k1", b"v1");

        let r = rollback_if_not_exist;

        let ts = TimeStamp::compose;

        // Try to check a not exist thing.
        if r {
            must_success(
                &mut engine,
                k,
                ts(3, 0),
                ts(3, 1),
                ts(3, 2),
                r,
                false,
                false,
                |s| s == LockNotExist,
            );
            // A protected rollback record will be written.
            must_get_rollback_protected(&mut engine, k, ts(3, 0), true);
        } else {
            must_err(
                &mut engine,
                k,
                ts(3, 0),
                ts(3, 1),
                ts(3, 2),
                r,
                false,
                false,
            );
        }

        // Lock the key with TTL=100.
        must_prewrite_put_for_large_txn(&mut engine, k, v, k, ts(5, 0), 100, 0);
        // The initial min_commit_ts is start_ts + 1.
        must_large_txn_locked(&mut engine, k, ts(5, 0), 100, ts(5, 1), false);

        // CheckTxnStatus with caller_start_ts = 0 and current_ts = 0 should just return
        // the information of the lock without changing it.
        must_success(
            &mut engine,
            k,
            ts(5, 0),
            0,
            0,
            r,
            false,
            false,
            uncommitted(100, ts(5, 1), false),
        );

        // Update min_commit_ts to current_ts.
        must_success(
            &mut engine,
            k,
            ts(5, 0),
            ts(6, 0),
            ts(7, 0),
            r,
            false,
            false,
            uncommitted(100, ts(7, 0), true),
        );
        must_large_txn_locked(&mut engine, k, ts(5, 0), 100, ts(7, 0), false);

        // Update min_commit_ts to caller_start_ts + 1 if current_ts < caller_start_ts.
        // This case should be impossible. But if it happens, we prevents it.
        must_success(
            &mut engine,
            k,
            ts(5, 0),
            ts(9, 0),
            ts(8, 0),
            r,
            false,
            false,
            uncommitted(100, ts(9, 1), true),
        );
        must_large_txn_locked(&mut engine, k, ts(5, 0), 100, ts(9, 1), false);

        // caller_start_ts < lock.min_commit_ts < current_ts
        // When caller_start_ts < lock.min_commit_ts, no need to update it, but pushed
        // should be true.
        must_success(
            &mut engine,
            k,
            ts(5, 0),
            ts(8, 0),
            ts(10, 0),
            r,
            false,
            false,
            uncommitted(100, ts(9, 1), true),
        );
        must_large_txn_locked(&mut engine, k, ts(5, 0), 100, ts(9, 1), false);

        // current_ts < lock.min_commit_ts < caller_start_ts
        must_success(
            &mut engine,
            k,
            ts(5, 0),
            ts(11, 0),
            ts(9, 0),
            r,
            false,
            false,
            uncommitted(100, ts(11, 1), true),
        );
        must_large_txn_locked(&mut engine, k, ts(5, 0), 100, ts(11, 1), false);

        // For same caller_start_ts and current_ts, update min_commit_ts to
        // caller_start_ts + 1
        must_success(
            &mut engine,
            k,
            ts(5, 0),
            ts(12, 0),
            ts(12, 0),
            r,
            false,
            false,
            uncommitted(100, ts(12, 1), true),
        );
        must_large_txn_locked(&mut engine, k, ts(5, 0), 100, ts(12, 1), false);

        // Logical time is also considered in the comparing
        must_success(
            &mut engine,
            k,
            ts(5, 0),
            ts(13, 1),
            ts(13, 3),
            r,
            false,
            false,
            uncommitted(100, ts(13, 3), true),
        );
        must_large_txn_locked(&mut engine, k, ts(5, 0), 100, ts(13, 3), false);

        must_commit(&mut engine, k, ts(5, 0), ts(15, 0));
        must_unlocked(&mut engine, k);

        // Check committed key will get the commit ts.
        must_success(
            &mut engine,
            k,
            ts(5, 0),
            ts(12, 0),
            ts(12, 0),
            r,
            false,
            false,
            committed(ts(15, 0)),
        );
        must_unlocked(&mut engine, k);

        must_prewrite_put_for_large_txn(&mut engine, k, v, k, ts(20, 0), 100, 0);

        // Check a committed transaction when there is another lock. Expect getting the
        // commit ts.
        must_success(
            &mut engine,
            k,
            ts(5, 0),
            ts(12, 0),
            ts(12, 0),
            r,
            false,
            false,
            committed(ts(15, 0)),
        );

        // Check a not existing transaction, the result depends on whether
        // `rollback_if_not_exist` is set.
        if r {
            must_success(
                &mut engine,
                k,
                ts(6, 0),
                ts(12, 0),
                ts(12, 0),
                r,
                false,
                false,
                |s| s == LockNotExist,
            );
            // And a rollback record will be written.
            must_seek_write(
                &mut engine,
                k,
                ts(6, 0),
                ts(6, 0),
                ts(6, 0),
                WriteType::Rollback,
            );
        } else {
            must_err(
                &mut engine,
                k,
                ts(6, 0),
                ts(12, 0),
                ts(12, 0),
                r,
                false,
                false,
            );
        }

        // TTL check is based on physical time (in ms). When logical time's difference
        // is larger than TTL, the lock won't be resolved.
        must_success(
            &mut engine,
            k,
            ts(20, 0),
            ts(21, 105),
            ts(21, 105),
            r,
            false,
            false,
            uncommitted(100, ts(21, 106), true),
        );
        must_large_txn_locked(&mut engine, k, ts(20, 0), 100, ts(21, 106), false);

        // If physical time's difference exceeds TTL, lock will be resolved.
        must_success(
            &mut engine,
            k,
            ts(20, 0),
            ts(121, 0),
            ts(121, 0),
            r,
            false,
            false,
            |s| s == TtlExpire,
        );
        must_unlocked(&mut engine, k);
        must_seek_write(
            &mut engine,
            k,
            TimeStamp::max(),
            ts(20, 0),
            ts(20, 0),
            WriteType::Rollback,
        );

        // Push the min_commit_ts of pessimistic locks.
        must_acquire_pessimistic_lock_for_large_txn(&mut engine, k, k, ts(4, 0), ts(130, 0), 200);
        must_large_txn_locked(&mut engine, k, ts(4, 0), 200, ts(130, 1), true);
        must_success(
            &mut engine,
            k,
            ts(4, 0),
            ts(135, 0),
            ts(135, 0),
            r,
            false,
            false,
            uncommitted(200, ts(135, 1), true),
        );
        must_large_txn_locked(&mut engine, k, ts(4, 0), 200, ts(135, 1), true);

        // Commit the key.
<<<<<<< HEAD
        must_pessimistic_prewrite_put(&engine, k, v, k, ts(4, 0), ts(130, 0), DoPessimisticCheck);
        must_commit(&engine, k, ts(4, 0), ts(140, 0));
        must_unlocked(&engine, k);
        must_get_commit_ts(&engine, k, ts(4, 0), ts(140, 0));
=======
        must_pessimistic_prewrite_put(
            &mut engine,
            k,
            v,
            k,
            ts(4, 0),
            ts(130, 0),
            DoPessimisticCheck,
        );
        must_commit(&mut engine, k, ts(4, 0), ts(140, 0));
        must_unlocked(&mut engine, k);
        must_get_commit_ts(&mut engine, k, ts(4, 0), ts(140, 0));
>>>>>>> b448214b

        // Now the transactions are intersecting:
        // T1: start_ts = 5, commit_ts = 15
        // T2: start_ts = 20, rollback
        // T3: start_ts = 4, commit_ts = 140
        must_success(
            &mut engine,
            k,
            ts(4, 0),
            ts(10, 0),
            ts(10, 0),
            r,
            false,
            false,
            committed(ts(140, 0)),
        );
        must_success(
            &mut engine,
            k,
            ts(5, 0),
            ts(10, 0),
            ts(10, 0),
            r,
            false,
            false,
            committed(ts(15, 0)),
        );
        must_success(
            &mut engine,
            k,
            ts(20, 0),
            ts(10, 0),
            ts(10, 0),
            r,
            false,
            false,
            |s| s == RolledBack,
        );

        // Rollback expired pessimistic lock.
        must_acquire_pessimistic_lock_for_large_txn(&mut engine, k, k, ts(150, 0), ts(150, 0), 100);
        must_success(
            &mut engine,
            k,
            ts(150, 0),
            ts(160, 0),
            ts(160, 0),
            r,
            false,
            false,
            uncommitted(100, ts(160, 1), true),
        );
        must_large_txn_locked(&mut engine, k, ts(150, 0), 100, ts(160, 1), true);
        must_success(
            &mut engine,
            k,
            ts(150, 0),
            ts(160, 0),
            ts(260, 0),
            r,
            false,
            false,
            |s| s == TtlExpire,
        );
        must_unlocked(&mut engine, k);
        // Rolling back a pessimistic lock should leave Rollback mark.
        must_seek_write(
            &mut engine,
            k,
            TimeStamp::max(),
            ts(150, 0),
            ts(150, 0),
            WriteType::Rollback,
        );

        // Rollback when current_ts is u64::max_value()
        must_prewrite_put_for_large_txn(&mut engine, k, v, k, ts(270, 0), 100, 0);
        must_large_txn_locked(&mut engine, k, ts(270, 0), 100, ts(270, 1), false);
        must_success(
            &mut engine,
            k,
            ts(270, 0),
            ts(271, 0),
            TimeStamp::max(),
            r,
            false,
            false,
            |s| s == TtlExpire,
        );
        must_unlocked(&mut engine, k);
        must_seek_write(
            &mut engine,
            k,
            TimeStamp::max(),
            ts(270, 0),
            ts(270, 0),
            WriteType::Rollback,
        );

        must_acquire_pessimistic_lock_for_large_txn(&mut engine, k, k, ts(280, 0), ts(280, 0), 100);
        must_large_txn_locked(&mut engine, k, ts(280, 0), 100, ts(280, 1), true);
        must_success(
            &mut engine,
            k,
            ts(280, 0),
            ts(281, 0),
            TimeStamp::max(),
            r,
            false,
            false,
            |s| s == TtlExpire,
        );
        must_unlocked(&mut engine, k);
        must_seek_write(
            &mut engine,
            k,
            TimeStamp::max(),
            ts(280, 0),
            ts(280, 0),
            WriteType::Rollback,
        );

        // Don't push forward the min_commit_ts if the min_commit_ts of the lock is 0.
        must_acquire_pessimistic_lock_with_ttl(&mut engine, k, k, ts(290, 0), ts(290, 0), 100);
        must_success(
            &mut engine,
            k,
            ts(290, 0),
            ts(300, 0),
            ts(300, 0),
            r,
            false,
            false,
            uncommitted(100, TimeStamp::zero(), false),
        );
        must_large_txn_locked(&mut engine, k, ts(290, 0), 100, TimeStamp::zero(), true);
        pessimistic_rollback::tests::must_success(&mut engine, k, ts(290, 0), ts(290, 0));

        must_prewrite_put_impl(
            &mut engine,
            k,
            v,
            k,
            &None,
            ts(300, 0),
            SkipPessimisticCheck,
            100,
            TimeStamp::zero(),
            1,
            // min_commit_ts
            TimeStamp::zero(),
            // max_commit_ts
            TimeStamp::zero(),
            false,
            kvproto::kvrpcpb::Assertion::None,
            kvproto::kvrpcpb::AssertionLevel::Off,
        );
        must_success(
            &mut engine,
            k,
            ts(300, 0),
            ts(310, 0),
            ts(310, 0),
            r,
            false,
            false,
            uncommitted(100, TimeStamp::zero(), false),
        );
        must_large_txn_locked(&mut engine, k, ts(300, 0), 100, TimeStamp::zero(), false);
        must_rollback(&mut engine, k, ts(300, 0), false);

<<<<<<< HEAD
        must_prewrite_put_for_large_txn(&engine, k, v, k, ts(310, 0), 100, 0);
        must_large_txn_locked(&engine, k, ts(310, 0), 100, ts(310, 1), false);
=======
        must_prewrite_put_for_large_txn(&mut engine, k, v, k, ts(310, 0), 100, 0);
        must_large_txn_locked(&mut engine, k, ts(310, 0), 100, ts(310, 1), false);
>>>>>>> b448214b
        // Don't push forward the min_commit_ts if caller_start_ts is max, but pushed
        // should be true.
        must_success(
            &mut engine,
            k,
            ts(310, 0),
            TimeStamp::max(),
            ts(320, 0),
            r,
            false,
            false,
            uncommitted(100, ts(310, 1), true),
        );
        must_commit(&mut engine, k, ts(310, 0), ts(315, 0));
        must_success(
            &mut engine,
            k,
            ts(310, 0),
            TimeStamp::max(),
            ts(320, 0),
            r,
            false,
            false,
            committed(ts(315, 0)),
        );
    }

    #[test]
    fn test_check_txn_status() {
        test_check_txn_status_impl(false);
        test_check_txn_status_impl(true);
    }

    #[test]
    fn test_check_txn_status_resolving_pessimistic_lock() {
        let mut engine = TestEngineBuilder::new().build().unwrap();
        let k = b"k1";
        let v = b"v1";
        let ts = TimeStamp::compose;

        // Check with resolving_pessimistic_lock flag.
        // Path: there is no commit or rollback record, no rollback record should be
        // written.
        must_success(
            &mut engine,
            k,
            ts(3, 0),
            ts(3, 0),
            ts(4, 0),
            true,
            false,
            true,
            |s| s == LockNotExistDoNothing,
        );
        must_get_rollback_ts_none(&mut engine, k, ts(5, 0));

        // Path: there is no commit or rollback record, error should be reported if
        // rollback_if_not_exist is set to false.
        must_err(
            &mut engine,
            k,
            ts(3, 0),
            ts(5, 0),
            ts(5, 0),
            false,
            false,
            true,
        );

        // Path: the pessimistic primary key lock does exist, and it's not expired yet.
        must_acquire_pessimistic_lock_with_ttl(&mut engine, k, k, ts(10, 0), ts(10, 0), 10);
        must_pessimistic_locked(&mut engine, k, ts(10, 0), ts(10, 0));
        must_success(
            &mut engine,
            k,
            ts(10, 0),
            ts(11, 0),
            ts(11, 0),
            true,
            false,
            true,
            uncommitted(10, TimeStamp::zero(), false),
        );

        // Path: the pessimistic primary key lock does exist, and it's expired, the
        // primary lock will be pessimistically rolled back but there will not
        // be a rollback record.
        must_success(
            &mut engine,
            k,
            ts(10, 0),
            ts(21, 0),
            ts(21, 0),
            true,
            false,
            true,
            |s| s == PessimisticRollBack,
        );
        must_unlocked(&mut engine, k);
        must_get_rollback_ts_none(&mut engine, k, ts(22, 0));

        // Path: the prewrite primary key lock does exist, and it's not expired yet.
        // Should return locked status.
        must_prewrite_put_impl(
            &mut engine,
            k,
            v,
            k,
            &None,
            ts(30, 0),
            SkipPessimisticCheck,
            10,
            TimeStamp::zero(),
            1,
            // min_commit_ts
            TimeStamp::zero(),
            // max_commit_ts
            TimeStamp::zero(),
            false,
            kvproto::kvrpcpb::Assertion::None,
            kvproto::kvrpcpb::AssertionLevel::Off,
        );
        must_success(
            &mut engine,
            k,
            ts(30, 0),
            ts(31, 0),
            ts(31, 0),
            true,
            false,
            true,
            uncommitted(10, TimeStamp::zero(), false),
        );

        // Path: the prewrite primary key expired and the solving key is a pessimistic
        // lock, rollback record should be written and the transaction status is
        // certain.
        must_success(
            &mut engine,
            k,
            ts(30, 0),
            ts(41, 0),
            ts(41, 0),
            true,
            false,
            true,
            |s| s == TtlExpire,
        );
        must_unlocked(&mut engine, k);
        must_get_rollback_ts(&mut engine, k, ts(30, 0));

        // Path: the resolving_pessimistic_lock is false and the primary key lock is
        // pessimistic lock, the transaction is in commit phase and the rollback
        // record should be written.
<<<<<<< HEAD
        must_acquire_pessimistic_lock_with_ttl(&engine, k, k, ts(50, 0), ts(50, 0), 10);
        must_pessimistic_locked(&engine, k, ts(50, 0), ts(50, 0));
=======
        must_acquire_pessimistic_lock_with_ttl(&mut engine, k, k, ts(50, 0), ts(50, 0), 10);
        must_pessimistic_locked(&mut engine, k, ts(50, 0), ts(50, 0));
>>>>>>> b448214b
        must_success(
            &mut engine,
            k,
            ts(50, 0),
            ts(61, 0),
            ts(61, 0),
            true,
            false,
            // resolving_pessimistic_lock
            false,
            |s| s == TtlExpire,
        );
        must_unlocked(&mut engine, k);
        must_get_rollback_ts(&mut engine, k, ts(50, 0));
    }
}<|MERGE_RESOLUTION|>--- conflicted
+++ resolved
@@ -483,13 +483,8 @@
 
             // case 3: pessimistic transaction with two keys (large txn), secondary is
             // prewritten first
-<<<<<<< HEAD
-            must_acquire_pessimistic_lock_for_large_txn(&engine, b"k3", b"k3", 20, 20, 100);
-            must_acquire_pessimistic_lock_for_large_txn(&engine, b"k4", b"k3", 20, 25, 100);
-=======
             must_acquire_pessimistic_lock_for_large_txn(&mut engine, b"k3", b"k3", 20, 20, 100);
             must_acquire_pessimistic_lock_for_large_txn(&mut engine, b"k4", b"k3", 20, 25, 100);
->>>>>>> b448214b
             must_pessimistic_prewrite_put_async_commit(
                 &mut engine,
                 b"k4",
@@ -517,13 +512,8 @@
 
             // case 4: pessimistic transaction with two keys (not large txn), secondary is
             // prewritten first
-<<<<<<< HEAD
-            must_acquire_pessimistic_lock_with_ttl(&engine, b"k5", b"k5", 30, 30, 100);
-            must_acquire_pessimistic_lock_with_ttl(&engine, b"k6", b"k5", 30, 35, 100);
-=======
             must_acquire_pessimistic_lock_with_ttl(&mut engine, b"k5", b"k5", 30, 30, 100);
             must_acquire_pessimistic_lock_with_ttl(&mut engine, b"k6", b"k5", 30, 35, 100);
->>>>>>> b448214b
             must_pessimistic_prewrite_put_async_commit(
                 &mut engine,
                 b"k6",
@@ -821,12 +811,6 @@
         must_large_txn_locked(&mut engine, k, ts(4, 0), 200, ts(135, 1), true);
 
         // Commit the key.
-<<<<<<< HEAD
-        must_pessimistic_prewrite_put(&engine, k, v, k, ts(4, 0), ts(130, 0), DoPessimisticCheck);
-        must_commit(&engine, k, ts(4, 0), ts(140, 0));
-        must_unlocked(&engine, k);
-        must_get_commit_ts(&engine, k, ts(4, 0), ts(140, 0));
-=======
         must_pessimistic_prewrite_put(
             &mut engine,
             k,
@@ -839,7 +823,6 @@
         must_commit(&mut engine, k, ts(4, 0), ts(140, 0));
         must_unlocked(&mut engine, k);
         must_get_commit_ts(&mut engine, k, ts(4, 0), ts(140, 0));
->>>>>>> b448214b
 
         // Now the transactions are intersecting:
         // T1: start_ts = 5, commit_ts = 15
@@ -1011,13 +994,8 @@
         must_large_txn_locked(&mut engine, k, ts(300, 0), 100, TimeStamp::zero(), false);
         must_rollback(&mut engine, k, ts(300, 0), false);
 
-<<<<<<< HEAD
-        must_prewrite_put_for_large_txn(&engine, k, v, k, ts(310, 0), 100, 0);
-        must_large_txn_locked(&engine, k, ts(310, 0), 100, ts(310, 1), false);
-=======
         must_prewrite_put_for_large_txn(&mut engine, k, v, k, ts(310, 0), 100, 0);
         must_large_txn_locked(&mut engine, k, ts(310, 0), 100, ts(310, 1), false);
->>>>>>> b448214b
         // Don't push forward the min_commit_ts if caller_start_ts is max, but pushed
         // should be true.
         must_success(
@@ -1172,13 +1150,8 @@
         // Path: the resolving_pessimistic_lock is false and the primary key lock is
         // pessimistic lock, the transaction is in commit phase and the rollback
         // record should be written.
-<<<<<<< HEAD
-        must_acquire_pessimistic_lock_with_ttl(&engine, k, k, ts(50, 0), ts(50, 0), 10);
-        must_pessimistic_locked(&engine, k, ts(50, 0), ts(50, 0));
-=======
         must_acquire_pessimistic_lock_with_ttl(&mut engine, k, k, ts(50, 0), ts(50, 0), 10);
         must_pessimistic_locked(&mut engine, k, ts(50, 0), ts(50, 0));
->>>>>>> b448214b
         must_success(
             &mut engine,
             k,
