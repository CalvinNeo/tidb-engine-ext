// Copyright 2020 TiKV Project Authors. Licensed under Apache-2.0.

// #[PerformanceCriticalPath]
use std::{thread, time::Duration};

use txn_types::Key;

use crate::storage::{
    kv::WriteData,
    lock_manager::LockManager,
    txn::{
        commands::{
            Command, CommandExt, ReleasedLocks, ResponsePolicy, TypedCommand, WriteCommand,
            WriteContext, WriteResult,
        },
        Result,
    },
    ProcessResult, Snapshot,
};

command! {
    /// **Testing functionality:** Latch the given keys for given duration.
    ///
    /// This means other write operations that involve these keys will be blocked.
    Pause:
        cmd_ty => (),
        display => "kv::command::pause keys:({}) {} ms | {:?}", (keys.len, duration, ctx),
        content => {
            /// The keys to hold latches on.
            keys: Vec<Key>,
            /// The amount of time in milliseconds to latch for.
            duration: u64,
        }
}

impl CommandExt for Pause {
    ctx!();
    tag!(pause);
    write_bytes!(keys: multiple);
    gen_lock!(keys: multiple);
}

impl<S: Snapshot, L: LockManager> WriteCommand<S, L> for Pause {
    fn process_write(self, _snapshot: S, _context: WriteContext<'_, L>) -> Result<WriteResult> {
        thread::sleep(Duration::from_millis(self.duration));
        Ok(WriteResult {
            ctx: self.ctx,
            to_be_write: WriteData::default(),
            rows: 0,
            pr: ProcessResult::Res,
<<<<<<< HEAD
            lock_info: None,
=======
            lock_info: vec![],
>>>>>>> 616b4402
            released_locks: ReleasedLocks::new(),
            lock_guards: vec![],
            response_policy: ResponsePolicy::OnApplied,
        })
    }
}<|MERGE_RESOLUTION|>--- conflicted
+++ resolved
@@ -48,11 +48,7 @@
             to_be_write: WriteData::default(),
             rows: 0,
             pr: ProcessResult::Res,
-<<<<<<< HEAD
-            lock_info: None,
-=======
             lock_info: vec![],
->>>>>>> 616b4402
             released_locks: ReleasedLocks::new(),
             lock_guards: vec![],
             response_policy: ResponsePolicy::OnApplied,
