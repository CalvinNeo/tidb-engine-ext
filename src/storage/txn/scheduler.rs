// Copyright 2016 TiKV Project Authors. Licensed under Apache-2.0.

// #[PerformanceCriticalPath
//! Scheduler which schedules the execution of `storage::Command`s.
//!
//! There is one scheduler for each store. It receives commands from clients,
//! executes them against the MVCC layer storage engine.
//!
//! Logically, the data organization hierarchy from bottom to top is row ->
//! region -> store -> database. But each region is replicated onto N stores for
//! reliability, the replicas form a Raft group, one of which acts as the
//! leader. When the client read or write a row, the command is sent to the
//! scheduler which is on the region leader's store.
//!
//! Scheduler runs in a single-thread event loop, but command executions are
//! delegated to a pool of worker thread.
//!
//! Scheduler keeps track of all the running commands and uses latches to ensure
//! serialized access to the overlapping rows involved in concurrent commands.
//! But note that scheduler only ensures serialized access to the overlapping
//! rows at command level, but a transaction may consist of multiple commands,
//! therefore conflicts may happen at transaction level. Transaction semantics
//! is ensured by the transaction protocol implemented in the client library,
//! which is transparent to the scheduler.

use std::{
    marker::PhantomData,
    mem,
    sync::{
        atomic::{AtomicBool, AtomicU64, AtomicUsize, Ordering},
        Arc,
    },
    time::Duration,
    u64,
};

use causal_ts::CausalTsProviderImpl;
use collections::HashMap;
use concurrency_manager::{ConcurrencyManager, KeyHandleGuard};
use crossbeam::utils::CachePadded;
use engine_traits::{CF_DEFAULT, CF_LOCK, CF_WRITE};
use futures::compat::Future01CompatExt;
use kvproto::{
    kvrpcpb::{self, CommandPri, Context, DiskFullOpt, ExtraOp},
    pdpb::QueryKind,
};
use parking_lot::{Mutex, MutexGuard, RwLockWriteGuard};
use pd_client::{Feature, FeatureGate};
use raftstore::store::TxnExt;
use resource_metering::{FutureExt, ResourceTagFactory};
use tikv_kv::{Modify, Snapshot, SnapshotExt, WriteData};
use tikv_util::{
    deadline::Deadline, quota_limiter::QuotaLimiter, time::Instant, timer::GLOBAL_TIMER_HANDLE,
};
use tracker::{get_tls_tracker_token, set_tls_tracker_token, TrackerToken};
use txn_types::TimeStamp;

use crate::{
    server::lock_manager::waiter_manager,
    storage::{
        config::Config,
        get_causal_ts, get_priority_tag, get_raw_key_guard,
        kv::{
            self, with_tls_engine, Engine, ExtCallback, FlowStatsReporter, Result as EngineResult,
            SnapContext, Statistics,
        },
<<<<<<< HEAD
        lock_manager::{self, DiagnosticContext, LockManager, WaitTimeout},
        metrics::*,
        txn::{
            commands::{
                Command, RawExt, ResponsePolicy, WriteContext, WriteResult, WriteResultLockInfo,
=======
        lock_manager::{
            self,
            lock_wait_context::LockWaitContext,
            lock_waiting_queue::{DelayedNotifyAllFuture, LockWaitEntry, LockWaitQueues},
            DiagnosticContext, LockManager, LockWaitToken,
        },
        metrics::*,
        mvcc::{Error as MvccError, ErrorInner as MvccErrorInner, ReleasedLock},
        txn::{
            commands::{
                Command, RawExt, ReleasedLocks, ResponsePolicy, WriteContext, WriteResult,
                WriteResultLockInfo,
>>>>>>> 0f5058eb
            },
            flow_controller::FlowController,
            latch::{Latches, Lock},
            sched_pool::{tls_collect_query, tls_collect_scan_details, SchedPool},
            Error, ErrorInner, ProcessResult,
        },
        types::StorageCallback,
        DynamicConfigs, Error as StorageError, ErrorInner as StorageErrorInner,
    },
};

const TASKS_SLOTS_NUM: usize = 1 << 12; // 4096 slots.

// The default limit is set to be very large. Then, requests without
// `max_exectuion_duration` will not be aborted unexpectedly.
pub const DEFAULT_EXECUTION_DURATION_LIMIT: Duration = Duration::from_secs(24 * 60 * 60);

const IN_MEMORY_PESSIMISTIC_LOCK: Feature = Feature::require(6, 0, 0);

/// Task is a running command.
pub(super) struct Task {
    pub(super) cid: u64,
    pub(super) tracker: TrackerToken,
    pub(super) cmd: Command,
    pub(super) extra_op: ExtraOp,
}

impl Task {
    /// Creates a task for a running command.
    pub(super) fn new(cid: u64, tracker: TrackerToken, cmd: Command) -> Task {
        Task {
            cid,
            tracker,
            cmd,
            extra_op: ExtraOp::Noop,
        }
    }
}

struct CmdTimer {
    tag: CommandKind,
    begin: Instant,
}

impl Drop for CmdTimer {
    fn drop(&mut self) {
        SCHED_HISTOGRAM_VEC_STATIC
            .get(self.tag)
            .observe(self.begin.saturating_elapsed_secs());
    }
}

// It stores context of a task.
struct TaskContext {
    task: Option<Task>,

    lock: Lock,
    cb: Option<StorageCallback>,
    pr: Option<ProcessResult>,
    // The one who sets `owned` from false to true is allowed to take
    // `cb` and `pr` safely.
    owned: AtomicBool,
    write_bytes: usize,
    tag: CommandKind,
    // How long it waits on latches.
    // latch_timer: Option<Instant>,
    latch_timer: Instant,
    // Total duration of a command.
    _cmd_timer: CmdTimer,
}

impl TaskContext {
    fn new(task: Task, cb: StorageCallback) -> TaskContext {
        let tag = task.cmd.tag();
        let lock = task.cmd.gen_lock();
        // Write command should acquire write lock.
        if !task.cmd.readonly() && !lock.is_write_lock() {
            panic!("write lock is expected for command {}", task.cmd);
        }
        let write_bytes = if lock.is_write_lock() {
            task.cmd.write_bytes()
        } else {
            0
        };

        TaskContext {
            task: Some(task),
            lock,
            cb: Some(cb),
            pr: None,
            owned: AtomicBool::new(false),
            write_bytes,
            tag,
            latch_timer: Instant::now(),
            _cmd_timer: CmdTimer {
                tag,
                begin: Instant::now(),
            },
        }
    }

    fn on_schedule(&mut self) {
        SCHED_LATCH_HISTOGRAM_VEC
            .get(self.tag)
            .observe(self.latch_timer.saturating_elapsed_secs());
    }

    // Try to own this TaskContext by setting `owned` from false to true.
    // Returns whether it succeeds to own the TaskContext.
    fn try_own(&self) -> bool {
        self.owned
            .compare_exchange(false, true, Ordering::SeqCst, Ordering::Relaxed)
            .is_ok()
    }
}

struct SchedulerInner<L: LockManager> {
    // slot_id -> { cid -> `TaskContext` } in the slot.
    task_slots: Vec<CachePadded<Mutex<HashMap<u64, TaskContext>>>>,

    // cmd id generator
    id_alloc: CachePadded<AtomicU64>,

    // write concurrency control
    latches: Latches,

    sched_pending_write_threshold: usize,

    // worker pool
    worker_pool: SchedPool,

    // high priority commands and system commands will be delivered to this pool
    high_priority_pool: SchedPool,

    // used to control write flow
    running_write_bytes: CachePadded<AtomicUsize>,

    flow_controller: Arc<FlowController>,

    // used for apiv2
    causal_ts_provider: Option<Arc<CausalTsProviderImpl>>,

    control_mutex: Arc<tokio::sync::Mutex<bool>>,

    lock_mgr: L,

    concurrency_manager: ConcurrencyManager,

    pipelined_pessimistic_lock: Arc<AtomicBool>,

    in_memory_pessimistic_lock: Arc<AtomicBool>,

    enable_async_apply_prewrite: bool,

    pessimistic_lock_wake_up_delay_duration_ms: Arc<AtomicU64>,

    resource_tag_factory: ResourceTagFactory,

    lock_wait_queues: LockWaitQueues<L>,

    quota_limiter: Arc<QuotaLimiter>,
    feature_gate: FeatureGate,
}

#[inline]
fn id_index(cid: u64) -> usize {
    cid as usize % TASKS_SLOTS_NUM
}

impl<L: LockManager> SchedulerInner<L> {
    /// Generates the next command ID.
    #[inline]
    fn gen_id(&self) -> u64 {
        let id = self.id_alloc.fetch_add(1, Ordering::Relaxed);
        id + 1
    }

    #[inline]
    fn get_task_slot(&self, cid: u64) -> MutexGuard<'_, HashMap<u64, TaskContext>> {
        self.task_slots[id_index(cid)].lock()
    }

    fn new_task_context(&self, task: Task, callback: StorageCallback) -> TaskContext {
        let tctx = TaskContext::new(task, callback);
        let running_write_bytes = self
            .running_write_bytes
            .fetch_add(tctx.write_bytes, Ordering::AcqRel) as i64;
        SCHED_WRITING_BYTES_GAUGE.set(running_write_bytes + tctx.write_bytes as i64);
        SCHED_CONTEX_GAUGE.inc();
        tctx
    }

    fn dequeue_task_context(&self, cid: u64) -> TaskContext {
        let tctx = self.get_task_slot(cid).remove(&cid).unwrap();

        let running_write_bytes = self
            .running_write_bytes
            .fetch_sub(tctx.write_bytes, Ordering::AcqRel) as i64;
        SCHED_WRITING_BYTES_GAUGE.set(running_write_bytes - tctx.write_bytes as i64);
        SCHED_CONTEX_GAUGE.dec();

        tctx
    }

    /// Try to own the corresponding task context and take the callback.
    ///
    /// If the task is been processing, it should be owned.
    /// If it has been finished, then it is not in the slot.
    /// In both cases, cb should be None. Otherwise, cb should be some.
    fn try_own_and_take_cb(&self, cid: u64) -> Option<StorageCallback> {
        self.get_task_slot(cid)
            .get_mut(&cid)
            .and_then(|tctx| if tctx.try_own() { tctx.cb.take() } else { None })
    }

    fn take_task_cb_and_pr(&self, cid: u64) -> (Option<StorageCallback>, Option<ProcessResult>) {
        self.get_task_slot(cid)
            .get_mut(&cid)
            .map(|tctx| (tctx.cb.take(), tctx.pr.take()))
            .unwrap_or((None, None))
    }

    fn store_pr(&self, cid: u64, pr: ProcessResult) {
        self.get_task_slot(cid).get_mut(&cid).unwrap().pr = Some(pr);
    }

    fn too_busy(&self, region_id: u64) -> bool {
        fail_point!("txn_scheduler_busy", |_| true);
        self.running_write_bytes.load(Ordering::Acquire) >= self.sched_pending_write_threshold
            || self.flow_controller.should_drop(region_id)
    }

    /// Tries to acquire all the required latches for a command when waken up by
    /// another finished command.
    ///
    /// Returns a deadline error if the deadline is exceeded. Returns the `Task`
    /// if all latches are acquired, returns `None` otherwise.
    fn acquire_lock_on_wakeup(&self, cid: u64) -> Result<Option<Task>, StorageError> {
        let mut task_slot = self.get_task_slot(cid);
        let tctx = task_slot.get_mut(&cid).unwrap();
        // Check deadline early during acquiring latches to avoid expired requests
        // blocking other requests.
        if let Err(e) = tctx.task.as_ref().unwrap().cmd.deadline().check() {
            // `acquire_lock_on_wakeup` is called when another command releases its locks
            // and wakes up command `cid`. This command inserted its lock before
            // and now the lock is at the front of the queue. The actual
            // acquired count is one more than the `owned_count` recorded in the
            // lock, so we increase one to make `release` work.
            tctx.lock.owned_count += 1;
            return Err(e.into());
        }
        if self.latches.acquire(&mut tctx.lock, cid) {
            tctx.on_schedule();
            return Ok(tctx.task.take());
        }
        Ok(None)
    }

    fn dump_wait_for_entries(&self, cb: waiter_manager::Callback) {
        self.lock_mgr.dump_wait_for_entries(cb);
    }

    fn scale_pool_size(&self, pool_size: usize) {
        self.worker_pool.pool.scale_pool_size(pool_size);
        self.high_priority_pool
            .pool
            .scale_pool_size(std::cmp::max(1, pool_size / 2));
    }
}

/// Scheduler which schedules the execution of `storage::Command`s.
#[derive(Clone)]
pub struct Scheduler<E: Engine, L: LockManager> {
    inner: Arc<SchedulerInner<L>>,
    // The engine can be fetched from the thread local storage of scheduler threads.
    // So, we don't store the engine here.
    _engine: PhantomData<E>,
}

unsafe impl<E: Engine, L: LockManager> Send for Scheduler<E, L> {}

impl<E: Engine, L: LockManager> Scheduler<E, L> {
    /// Creates a scheduler.
    pub(in crate::storage) fn new<R: FlowStatsReporter>(
        engine: E,
        lock_mgr: L,
        concurrency_manager: ConcurrencyManager,
        config: &Config,
        dynamic_configs: DynamicConfigs,
        flow_controller: Arc<FlowController>,
        causal_ts_provider: Option<Arc<CausalTsProviderImpl>>,
        reporter: R,
        resource_tag_factory: ResourceTagFactory,
        quota_limiter: Arc<QuotaLimiter>,
        feature_gate: FeatureGate,
    ) -> Self {
        let t = Instant::now_coarse();
        let mut task_slots = Vec::with_capacity(TASKS_SLOTS_NUM);
        for _ in 0..TASKS_SLOTS_NUM {
            task_slots.push(Mutex::new(Default::default()).into());
        }

        let lock_wait_queues = LockWaitQueues::new(lock_mgr.clone());

        let inner = Arc::new(SchedulerInner {
            task_slots,
            id_alloc: AtomicU64::new(0).into(),
            latches: Latches::new(config.scheduler_concurrency),
            running_write_bytes: AtomicUsize::new(0).into(),
            sched_pending_write_threshold: config.scheduler_pending_write_threshold.0 as usize,
            worker_pool: SchedPool::new(
                engine.clone(),
                config.scheduler_worker_pool_size,
                reporter.clone(),
                "sched-worker-pool",
            ),
            high_priority_pool: SchedPool::new(
                engine,
                std::cmp::max(1, config.scheduler_worker_pool_size / 2),
                reporter,
                "sched-high-pri-pool",
            ),
            control_mutex: Arc::new(tokio::sync::Mutex::new(false)),
            lock_mgr,
            concurrency_manager,
            pipelined_pessimistic_lock: dynamic_configs.pipelined_pessimistic_lock,
            in_memory_pessimistic_lock: dynamic_configs.in_memory_pessimistic_lock,
            enable_async_apply_prewrite: config.enable_async_apply_prewrite,
            pessimistic_lock_wake_up_delay_duration_ms: dynamic_configs.wake_up_delay_duration_ms,
            flow_controller,
            causal_ts_provider,
            resource_tag_factory,
            lock_wait_queues,
            quota_limiter,
            feature_gate,
        });

        slow_log!(
            t.saturating_elapsed(),
            "initialized the transaction scheduler"
        );
        Scheduler {
            inner,
            _engine: PhantomData,
        }
    }

    pub fn dump_wait_for_entries(&self, cb: waiter_manager::Callback) {
        self.inner.dump_wait_for_entries(cb);
    }

    pub fn scale_pool_size(&self, pool_size: usize) {
        self.inner.scale_pool_size(pool_size)
    }

    pub(in crate::storage) fn run_cmd(&self, cmd: Command, callback: StorageCallback) {
        // write flow control
        if cmd.need_flow_control() && self.inner.too_busy(cmd.ctx().region_id) {
            SCHED_TOO_BUSY_COUNTER_VEC.get(cmd.tag()).inc();
            callback.execute(ProcessResult::Failed {
                err: StorageError::from(StorageErrorInner::SchedTooBusy),
            });
            return;
        }
        self.schedule_command(cmd, callback);
    }

    /// Releases all the latches held by a command.
    fn release_lock(&self, lock: &Lock, cid: u64) {
        let wakeup_list = self.inner.latches.release(lock, cid);
        for wcid in wakeup_list {
            self.try_to_wake_up(wcid);
        }
    }

    fn schedule_command(&self, cmd: Command, callback: StorageCallback) {
        let cid = self.inner.gen_id();
        let tracker = get_tls_tracker_token();
        debug!("received new command"; "cid" => cid, "cmd" => ?cmd, "tracker" => ?tracker);
        let tag = cmd.tag();
        let priority_tag = get_priority_tag(cmd.priority());
        SCHED_STAGE_COUNTER_VEC.get(tag).new.inc();
        SCHED_COMMANDS_PRI_COUNTER_VEC_STATIC
            .get(priority_tag)
            .inc();

        let mut task_slot = self.inner.get_task_slot(cid);
        let tctx = task_slot.entry(cid).or_insert_with(|| {
            self.inner
                .new_task_context(Task::new(cid, tracker, cmd), callback)
        });

        if self.inner.latches.acquire(&mut tctx.lock, cid) {
            fail_point!("txn_scheduler_acquire_success");
            tctx.on_schedule();
            let task = tctx.task.take().unwrap();
            drop(task_slot);
            self.execute(task);
            return;
        }
        let task = tctx.task.as_ref().unwrap();
        let deadline = task.cmd.deadline();
        let cmd_ctx = task.cmd.ctx().clone();
        self.fail_fast_or_check_deadline(cid, tag, cmd_ctx, deadline);
        fail_point!("txn_scheduler_acquire_fail");
    }

    fn fail_fast_or_check_deadline(
        &self,
        cid: u64,
        tag: CommandKind,
        cmd_ctx: Context,
        deadline: Deadline,
    ) {
        let sched = self.clone();
        self.inner
            .high_priority_pool
            .pool
            .spawn(async move {
                match unsafe {
                    with_tls_engine(|engine: &mut E| engine.precheck_write_with_ctx(&cmd_ctx))
                } {
                    // Precheck failed, try to return err early.
                    Err(e) => {
                        let cb = sched.inner.try_own_and_take_cb(cid);
                        // The task is not processing or finished currently. It's safe
                        // to response early here. In the future, the task will be waked up
                        // and it will finished with DeadlineExceeded error.
                        // As the cb is taken here, it will not be executed anymore.
                        if let Some(cb) = cb {
                            let pr = ProcessResult::Failed {
                                err: StorageError::from(e),
                            };
                            Self::early_response(
                                cid,
                                cb,
                                pr,
                                tag,
                                CommandStageKind::precheck_write_err,
                            );
                        }
                    }
                    Ok(()) => {
                        SCHED_STAGE_COUNTER_VEC.get(tag).precheck_write_ok.inc();
                        // Check deadline in background.
                        GLOBAL_TIMER_HANDLE
                            .delay(deadline.to_std_instant())
                            .compat()
                            .await
                            .unwrap();
                        let cb = sched.inner.try_own_and_take_cb(cid);
                        if let Some(cb) = cb {
                            cb.execute(ProcessResult::Failed {
                                err: StorageErrorInner::DeadlineExceeded.into(),
                            })
                        }
                    }
                }
            })
            .unwrap();
    }

    /// Tries to acquire all the necessary latches. If all the necessary latches
    /// are acquired, the method initiates a get snapshot operation for further
    /// processing.
    fn try_to_wake_up(&self, cid: u64) {
        match self.inner.acquire_lock_on_wakeup(cid) {
            Ok(Some(task)) => {
                fail_point!("txn_scheduler_try_to_wake_up");
                self.execute(task);
            }
            Ok(None) => {}
            Err(err) => {
                // Spawn the finish task to the pool to avoid stack overflow
                // when many queuing tasks fail successively.
                let this = self.clone();
                self.inner
                    .worker_pool
                    .pool
                    .spawn(async move {
                        this.finish_with_err(cid, err);
                    })
                    .unwrap();
            }
        }
    }

    // pub for test
    pub fn get_sched_pool(&self, priority: CommandPri) -> &SchedPool {
        if priority == CommandPri::High {
            &self.inner.high_priority_pool
        } else {
            &self.inner.worker_pool
        }
    }

    /// Executes the task in the sched pool.
    fn execute(&self, mut task: Task) {
        set_tls_tracker_token(task.tracker);
        let sched = self.clone();
        self.get_sched_pool(task.cmd.priority())
            .pool
            .spawn(async move {
                fail_point!("scheduler_start_execute");
                if sched.check_task_deadline_exceeded(&task) {
                    return;
                }

                let tag = task.cmd.tag();
                SCHED_STAGE_COUNTER_VEC.get(tag).snapshot.inc();

                let mut snap_ctx = SnapContext {
                    pb_ctx: task.cmd.ctx(),
                    ..Default::default()
                };
                if matches!(
                    task.cmd,
                    Command::FlashbackToVersionReadPhase { .. }
                        | Command::FlashbackToVersion { .. }
                ) {
                    snap_ctx.for_flashback = true;
                }
                // The program is currently in scheduler worker threads.
                // Safety: `self.inner.worker_pool` should ensure that a TLS engine exists.
                match unsafe { with_tls_engine(|engine: &mut E| kv::snapshot(engine, snap_ctx)) }
                    .await
                {
                    Ok(snapshot) => {
                        SCHED_STAGE_COUNTER_VEC.get(tag).snapshot_ok.inc();
                        let term = snapshot.ext().get_term();
                        let extra_op = snapshot.ext().get_txn_extra_op();
                        if !sched
                            .inner
                            .get_task_slot(task.cid)
                            .get(&task.cid)
                            .unwrap()
                            .try_own()
                        {
                            sched.finish_with_err(task.cid, StorageErrorInner::DeadlineExceeded);
                            return;
                        }

                        if let Some(term) = term {
                            task.cmd.ctx_mut().set_term(term.get());
                        }
                        task.extra_op = extra_op;

                        debug!(
                            "process cmd with snapshot";
                            "cid" => task.cid, "term" => ?term, "extra_op" => ?extra_op,
                            "trakcer" => ?task.tracker
                        );
                        sched.process(snapshot, task).await;
                    }
                    Err(err) => {
                        SCHED_STAGE_COUNTER_VEC.get(tag).snapshot_err.inc();

                        info!("get snapshot failed"; "cid" => task.cid, "err" => ?err);
                        sched.finish_with_err(task.cid, Error::from(err));
                    }
                }
            })
            .unwrap();
    }

    /// Calls the callback with an error.
    fn finish_with_err<ER>(&self, cid: u64, err: ER)
    where
        StorageError: From<ER>,
    {
        debug!("write command finished with error"; "cid" => cid);
        let tctx = self.inner.dequeue_task_context(cid);

        SCHED_STAGE_COUNTER_VEC.get(tctx.tag).error.inc();

        let pr = ProcessResult::Failed {
            err: StorageError::from(err),
        };
        if let Some(cb) = tctx.cb {
            cb.execute(pr);
        }

        self.release_lock(&tctx.lock, cid);
    }

    /// Event handler for the success of read.
    ///
    /// If a next command is present, continues to execute; otherwise, delivers
    /// the result to the callback.
    fn on_read_finished(&self, cid: u64, pr: ProcessResult, tag: CommandKind) {
        SCHED_STAGE_COUNTER_VEC.get(tag).read_finish.inc();

        debug!("read command finished"; "cid" => cid);
        let tctx = self.inner.dequeue_task_context(cid);
        if let ProcessResult::NextCommand { cmd } = pr {
            SCHED_STAGE_COUNTER_VEC.get(tag).next_cmd.inc();
            self.schedule_command(cmd, tctx.cb.unwrap());
        } else {
            tctx.cb.unwrap().execute(pr);
        }

        self.release_lock(&tctx.lock, cid);
    }

    /// Event handler for the success of write.
    fn on_write_finished(
        &self,
        cid: u64,
        pr: Option<ProcessResult>,
        result: EngineResult<()>,
        lock_guards: Vec<KeyHandleGuard>,
        pipelined: bool,
        async_apply_prewrite: bool,
        tag: CommandKind,
    ) {
        // TODO: Does async apply prewrite worth a special metric here?
        if pipelined {
            SCHED_STAGE_COUNTER_VEC
                .get(tag)
                .pipelined_write_finish
                .inc();
        } else if async_apply_prewrite {
            SCHED_STAGE_COUNTER_VEC
                .get(tag)
                .async_apply_prewrite_finish
                .inc();
        } else {
            SCHED_STAGE_COUNTER_VEC.get(tag).write_finish.inc();
        }

        debug!("write command finished";
            "cid" => cid, "pipelined" => pipelined, "async_apply_prewrite" => async_apply_prewrite);
        drop(lock_guards);
        let tctx = self.inner.dequeue_task_context(cid);

        // If pipelined pessimistic lock or async apply prewrite takes effect, it's not
        // guaranteed that the proposed or committed callback is surely invoked, which
        // takes and invokes `tctx.cb(tctx.pr)`.
        if let Some(cb) = tctx.cb {
            let pr = match result {
                Ok(()) => pr.or(tctx.pr).unwrap(),
                Err(e) => ProcessResult::Failed {
                    err: StorageError::from(e),
                },
            };
            if let ProcessResult::NextCommand { cmd } = pr {
                SCHED_STAGE_COUNTER_VEC.get(tag).next_cmd.inc();
                self.schedule_command(cmd, cb);
            } else {
                cb.execute(pr);
            }
        } else {
            assert!(pipelined || async_apply_prewrite);
        }

        self.release_lock(&tctx.lock, cid);
    }

    /// Event handler for the request of waiting for lock
    fn on_wait_for_lock(
        &self,
        ctx: &Context,
        cid: u64,
        lock_info: WriteResultLockInfo,
        tracker: TrackerToken,
    ) {
        let key = lock_info.key.clone();
        let lock_digest = lock_info.lock_digest;
        let start_ts = lock_info.parameters.start_ts;
        let is_first_lock = lock_info.parameters.is_first_lock;
        let wait_timeout = lock_info.parameters.wait_timeout;

        let diag_ctx = DiagnosticContext {
            key: lock_info.key.to_raw().unwrap(),
            resource_group_tag: ctx.get_resource_group_tag().into(),
            tracker,
        };
        let wait_token = self.inner.lock_mgr.allocate_token();

        let (lock_req_ctx, lock_wait_entry, lock_info_pb) =
            self.make_lock_waiting(cid, wait_token, lock_info);

        // The entry must be pushed to the lock waiting queue before sending to
        // `lock_mgr`. When the request is canceled in anywhere outside the lock
        // waiting queue (including `lock_mgr`), it first tries to remove the
        // entry from the lock waiting queue. If the entry doesn't exist
        // in the queue, it will be regarded as already popped out from the queue and
        // therefore will woken up, thus the canceling operation will be
        // skipped. So pushing the entry to the queue must be done before any
        // possible cancellation.
        self.inner
            .lock_wait_queues
            .push_lock_wait(lock_wait_entry, lock_info_pb.clone());

        let wait_info = lock_manager::KeyLockWaitInfo {
            key,
            lock_digest,
            lock_info: lock_info_pb,
        };
        self.inner.lock_mgr.wait_for(
            wait_token,
            ctx.get_region_id(),
            ctx.get_region_epoch().clone(),
            ctx.get_term(),
            start_ts,
            wait_info,
            is_first_lock,
            wait_timeout,
            Box::new(lock_req_ctx.get_callback_for_cancellation()),
            diag_ctx,
        );
    }

    fn on_release_locks(&self, released_locks: ReleasedLocks) {
        let mut legacy_wake_up_list = vec![];
        let mut delay_wake_up_futures = vec![];
        let wake_up_delay_duration_ms = self
            .inner
            .pessimistic_lock_wake_up_delay_duration_ms
            .load(Ordering::Relaxed);

        released_locks.into_iter().for_each(|released_lock| {
            let (lock_wait_entry, delay_wake_up_future) =
                match self.inner.lock_wait_queues.pop_for_waking_up(
                    &released_lock.key,
                    released_lock.start_ts,
                    released_lock.commit_ts,
                    wake_up_delay_duration_ms,
                ) {
                    Some(e) => e,
                    None => return,
                };

            // TODO: Currently there are only legacy requests. When resumable requests are
            // supported, do not put them to the `legacy_wake_up_list`.
            legacy_wake_up_list.push((lock_wait_entry, released_lock));
            if let Some(f) = delay_wake_up_future {
                delay_wake_up_futures.push(f);
            }
        });

        self.wake_up_legacy_pessimistic_locks(legacy_wake_up_list, delay_wake_up_futures);
    }

    fn wake_up_legacy_pessimistic_locks(
        &self,
        legacy_wake_up_list: Vec<(Box<LockWaitEntry>, ReleasedLock)>,
        delayed_wake_up_futures: Vec<DelayedNotifyAllFuture>,
    ) {
        let self1 = self.clone();
        self.get_sched_pool(CommandPri::High)
            .pool
            .spawn(async move {
                for (lock_info, released_lock) in legacy_wake_up_list {
                    let cb = lock_info.key_cb.unwrap().into_inner();
                    let e = StorageError::from(Error::from(MvccError::from(
                        MvccErrorInner::WriteConflict {
                            start_ts: lock_info.parameters.start_ts,
                            conflict_start_ts: released_lock.start_ts,
                            conflict_commit_ts: released_lock.commit_ts,
                            key: released_lock.key.into_raw().unwrap(),
                            primary: lock_info.parameters.primary,
                            reason: kvrpcpb::WriteConflictReason::PessimisticRetry,
                        },
                    )));
                    cb(Err(e.into()));
                }

                for f in delayed_wake_up_futures {
                    self1
                        .get_sched_pool(CommandPri::High)
                        .pool
                        .spawn(async move {
                            let res = f.await;
                            // It returns only None currently.
                            // TODO: Handle not-none case when supporting resumable pessimistic lock
                            // requests.
                            assert!(res.is_none());
                        })
                        .unwrap();
                }
            })
            .unwrap();
    }

    fn early_response(
        cid: u64,
        cb: StorageCallback,
        pr: ProcessResult,
        tag: CommandKind,
        stage: CommandStageKind,
    ) {
        debug!("early return response"; "cid" => cid);
        SCHED_STAGE_COUNTER_VEC.get(tag).get(stage).inc();
        cb.execute(pr);
        // It won't release locks here until write finished.
    }

    /// Process the task in the current thread.
    async fn process(self, snapshot: E::Snap, task: Task) {
        if self.check_task_deadline_exceeded(&task) {
            return;
        }

        let resource_tag = self.inner.resource_tag_factory.new_tag(task.cmd.ctx());
        async {
            let tag = task.cmd.tag();
            fail_point!("scheduler_async_snapshot_finish");
            SCHED_STAGE_COUNTER_VEC.get(tag).process.inc();

            let timer = Instant::now();

            let region_id = task.cmd.ctx().get_region_id();
            let ts = task.cmd.ts();
            let mut statistics = Statistics::default();
            match &task.cmd {
                Command::Prewrite(_) | Command::PrewritePessimistic(_) => {
                    tls_collect_query(region_id, QueryKind::Prewrite);
                }
                Command::AcquirePessimisticLock(_) => {
                    tls_collect_query(region_id, QueryKind::AcquirePessimisticLock);
                }
                Command::Commit(_) => {
                    tls_collect_query(region_id, QueryKind::Commit);
                }
                Command::Rollback(_) | Command::PessimisticRollback(_) => {
                    tls_collect_query(region_id, QueryKind::Rollback);
                }
                _ => {}
            }

            fail_point!("scheduler_process");
            if task.cmd.readonly() {
                self.process_read(snapshot, task, &mut statistics);
            } else {
                self.process_write(snapshot, task, &mut statistics).await;
            };
            tls_collect_scan_details(tag.get_str(), &statistics);
            let elapsed = timer.saturating_elapsed();
            slow_log!(
                elapsed,
                "[region {}] scheduler handle command: {}, ts: {}",
                region_id,
                tag,
                ts
            );
        }
        .in_resource_metering_tag(resource_tag)
        .await;
    }

    /// Processes a read command within a worker thread, then posts
    /// `ReadFinished` message back to the `Scheduler`.
    fn process_read(self, snapshot: E::Snap, task: Task, statistics: &mut Statistics) {
        fail_point!("txn_before_process_read");
        debug!("process read cmd in worker pool"; "cid" => task.cid);

        let tag = task.cmd.tag();

        let begin_instant = Instant::now();
        let cmd = task.cmd;
        let pr = unsafe {
            with_perf_context::<E, _, _>(tag, || {
                cmd.process_read(snapshot, statistics)
                    .unwrap_or_else(|e| ProcessResult::Failed { err: e.into() })
            })
        };
        SCHED_PROCESSING_READ_HISTOGRAM_STATIC
            .get(tag)
            .observe(begin_instant.saturating_elapsed_secs());
        self.on_read_finished(task.cid, pr, tag);
    }

    /// Processes a write command within a worker thread, then posts either a
    /// `WriteFinished` message if successful or a `FinishedWithErr` message
    /// back to the `Scheduler`.
    async fn process_write(self, snapshot: E::Snap, task: Task, statistics: &mut Statistics) {
        fail_point!("txn_before_process_write");
        let write_bytes = task.cmd.write_bytes();
        let tag = task.cmd.tag();
        let cid = task.cid;
        let priority = task.cmd.priority();
<<<<<<< HEAD
        let ts = task.cmd.ts();
=======
>>>>>>> 0f5058eb
        let tracker = task.tracker;
        let scheduler = self.clone();
        let quota_limiter = self.inner.quota_limiter.clone();
        let mut sample = quota_limiter.new_sample(true);
        let pessimistic_lock_mode = self.pessimistic_lock_mode();
        let pipelined =
            task.cmd.can_be_pipelined() && pessimistic_lock_mode == PessimisticLockMode::Pipelined;
        let txn_ext = snapshot.ext().get_txn_ext().cloned();
        let max_ts_synced = snapshot.ext().is_max_ts_synced();
        let causal_ts_provider = self.inner.causal_ts_provider.clone();
        let concurrency_manager = self.inner.concurrency_manager.clone();

        let raw_ext = get_raw_ext(
            causal_ts_provider,
            concurrency_manager.clone(),
            max_ts_synced,
            &task.cmd,
        )
        .await;
        if let Err(err) = raw_ext {
            info!("get_raw_ext failed"; "cid" => cid, "err" => ?err);
            scheduler.finish_with_err(cid, err);
            return;
        }
        let raw_ext = raw_ext.unwrap();

        let deadline = task.cmd.deadline();
        let write_result = {
            let _guard = sample.observe_cpu();
            let context = WriteContext {
                lock_mgr: &self.inner.lock_mgr,
                concurrency_manager,
                extra_op: task.extra_op,
                statistics,
                async_apply_prewrite: self.inner.enable_async_apply_prewrite,
                raw_ext,
            };
            let begin_instant = Instant::now();
            let res = unsafe {
                with_perf_context::<E, _, _>(tag, || {
                    task.cmd
                        .process_write(snapshot, context)
                        .map_err(StorageError::from)
                })
            };
            SCHED_PROCESSING_READ_HISTOGRAM_STATIC
                .get(tag)
                .observe(begin_instant.saturating_elapsed_secs());
            res
        };

        if write_result.is_ok() {
            // TODO: write bytes can be a bit inaccurate due to error requests or in-memory
            // pessimistic locks.
            sample.add_write_bytes(write_bytes);
        }
        let read_bytes = statistics.cf_statistics(CF_DEFAULT).flow_stats.read_bytes
            + statistics.cf_statistics(CF_LOCK).flow_stats.read_bytes
            + statistics.cf_statistics(CF_WRITE).flow_stats.read_bytes;
        sample.add_read_bytes(read_bytes);
        let quota_delay = quota_limiter.consume_sample(sample, true).await;
        if !quota_delay.is_zero() {
            TXN_COMMAND_THROTTLE_TIME_COUNTER_VEC_STATIC
                .get(tag)
                .inc_by(quota_delay.as_micros() as u64);
        }

        let WriteResult {
            ctx,
            mut to_be_write,
            rows,
            pr,
            lock_info,
            released_locks,
            lock_guards,
            response_policy,
        } = match deadline
            .check()
            .map_err(StorageError::from)
            .and(write_result)
        {
            // Write prepare failure typically means conflicting transactions are detected. Delivers
            // the error to the callback, and releases the latches.
            Err(err) => {
                SCHED_STAGE_COUNTER_VEC.get(tag).prepare_write_err.inc();
                debug!("write command failed"; "cid" => cid, "err" => ?err);
                scheduler.finish_with_err(cid, err);
                return;
            }
            // Initiates an async write operation on the storage engine, there'll be a
            // `WriteFinished` message when it finishes.
            Ok(res) => res,
        };
        let region_id = ctx.get_region_id();
        SCHED_STAGE_COUNTER_VEC.get(tag).write.inc();

        let mut pr = Some(pr);

        // TODO: Lock wait handling here.
        if let Some(lock_info) = lock_info {
<<<<<<< HEAD
            let WriteResultLockInfo {
                lock,
                key,
                is_first_lock,
                wait_timeout,
            } = lock_info;
            let diag_ctx = DiagnosticContext {
                key,
                resource_group_tag: ctx.get_resource_group_tag().into(),
                tracker,
            };
            scheduler.on_wait_for_lock(cid, ts, pr, lock, is_first_lock, wait_timeout, diag_ctx);
            return;
=======
            // Only handle lock waiting if `wait_timeout` is set. Otherwise it indicates
            // that it's a lock-no-wait request and we need to report error
            // immediately.
            if lock_info.parameters.wait_timeout.is_some() {
                assert_eq!(to_be_write.size(), 0);
                pr = Some(ProcessResult::Res);
                // allow_lock_with_conflict is not supported yet in this version.
                assert!(!lock_info.parameters.allow_lock_with_conflict);

                scheduler.on_wait_for_lock(&ctx, cid, lock_info, tracker);
            }
        }

        if !released_locks.is_empty() {
            scheduler.on_release_locks(released_locks);
>>>>>>> 0f5058eb
        }

        if to_be_write.modifies.is_empty() {
            scheduler.on_write_finished(cid, pr, Ok(()), lock_guards, false, false, tag);
            return;
        }

        if tag == CommandKind::acquire_pessimistic_lock
            && pessimistic_lock_mode == PessimisticLockMode::InMemory
            && self.try_write_in_memory_pessimistic_locks(
                txn_ext.as_deref(),
                &mut to_be_write,
                &ctx,
            )
        {
            // Safety: `self.sched_pool` ensures a TLS engine exists.
            unsafe {
                with_tls_engine(|engine: &mut E| {
                    // We skip writing the raftstore, but to improve CDC old value hit rate,
                    // we should send the old values to the CDC scheduler.
                    engine.schedule_txn_extra(to_be_write.extra);
                })
            }
            scheduler.on_write_finished(cid, pr, Ok(()), lock_guards, false, false, tag);
            return;
        }

        let mut is_async_apply_prewrite = false;
        let write_size = to_be_write.size();
        if ctx.get_disk_full_opt() == DiskFullOpt::AllowedOnAlmostFull {
            to_be_write.disk_full_opt = DiskFullOpt::AllowedOnAlmostFull
        }
        to_be_write.deadline = Some(deadline);

        let sched = scheduler.clone();
        let sched_pool = scheduler.get_sched_pool(priority).pool.clone();

        let (proposed_cb, committed_cb): (Option<ExtCallback>, Option<ExtCallback>) =
            match response_policy {
                ResponsePolicy::OnApplied => (None, None),
                ResponsePolicy::OnCommitted => {
                    self.inner.store_pr(cid, pr.take().unwrap());
                    let sched = scheduler.clone();
                    // Currently, the only case that response is returned after finishing
                    // commit is async applying prewrites for async commit transactions.
                    // The committed callback is not guaranteed to be invoked. So store
                    // the `pr` to the tctx instead of capturing it to the closure.
                    let committed_cb = Box::new(move || {
                        fail_point!("before_async_apply_prewrite_finish", |_| {});
                        let (cb, pr) = sched.inner.take_task_cb_and_pr(cid);
                        Self::early_response(
                            cid,
                            cb.unwrap(),
                            pr.unwrap(),
                            tag,
                            CommandStageKind::async_apply_prewrite,
                        );
                    });
                    is_async_apply_prewrite = true;
                    (None, Some(committed_cb))
                }
                ResponsePolicy::OnProposed => {
                    if pipelined {
                        // The normal write process is respond to clients and release
                        // latches after async write finished. If pipelined pessimistic
                        // locking is enabled, the process becomes parallel and there are
                        // two msgs for one command:
                        //   1. Msg::PipelinedWrite: respond to clients
                        //   2. Msg::WriteFinished: deque context and release latches
                        // The proposed callback is not guaranteed to be invoked. So store
                        // the `pr` to the tctx instead of capturing it to the closure.
                        self.inner.store_pr(cid, pr.take().unwrap());
                        let sched = scheduler.clone();
                        // Currently, the only case that response is returned after finishing
                        // proposed phase is pipelined pessimistic lock.
                        // TODO: Unify the code structure of pipelined pessimistic lock and
                        // async apply prewrite.
                        let proposed_cb = Box::new(move || {
                            fail_point!("before_pipelined_write_finish", |_| {});
                            let (cb, pr) = sched.inner.take_task_cb_and_pr(cid);
                            Self::early_response(
                                cid,
                                cb.unwrap(),
                                pr.unwrap(),
                                tag,
                                CommandStageKind::pipelined_write,
                            );
                        });
                        (Some(proposed_cb), None)
                    } else {
                        (None, None)
                    }
                }
            };

        if self.inner.flow_controller.enabled() {
            if self.inner.flow_controller.is_unlimited(region_id) {
                // no need to delay if unthrottled, just call consume to record write flow
                let _ = self.inner.flow_controller.consume(region_id, write_size);
            } else {
                let start = Instant::now_coarse();
                // Control mutex is used to ensure there is only one request consuming the
                // quota. The delay may exceed 1s, and the speed limit is changed every second.
                // If the speed of next second is larger than the one of first second, without
                // the mutex, the write flow can't throttled strictly.
                let control_mutex = self.inner.control_mutex.clone();
                let _guard = control_mutex.lock().await;
                let delay = self.inner.flow_controller.consume(region_id, write_size);
                let delay_end = Instant::now_coarse() + delay;
                while !self.inner.flow_controller.is_unlimited(region_id) {
                    let now = Instant::now_coarse();
                    if now >= delay_end {
                        break;
                    }
                    if now >= deadline.inner() {
                        scheduler.finish_with_err(cid, StorageErrorInner::DeadlineExceeded);
                        self.inner.flow_controller.unconsume(region_id, write_size);
                        SCHED_THROTTLE_TIME.observe(start.saturating_elapsed_secs());
                        return;
                    }
                    GLOBAL_TIMER_HANDLE
                        .delay(std::time::Instant::now() + Duration::from_millis(1))
                        .compat()
                        .await
                        .unwrap();
                }
                SCHED_THROTTLE_TIME.observe(start.saturating_elapsed_secs());
            }
        }

        let (version, term) = (ctx.get_region_epoch().get_version(), ctx.get_term());
        // Mutations on the lock CF should overwrite the memory locks.
        // We only set a deleted flag here, and the lock will be finally removed when it
        // finishes applying. See the comments in `PeerPessimisticLocks` for how this
        // flag is used.
        let txn_ext2 = txn_ext.clone();
        let mut pessimistic_locks_guard = txn_ext2
            .as_ref()
            .map(|txn_ext| txn_ext.pessimistic_locks.write());
        let removed_pessimistic_locks = match pessimistic_locks_guard.as_mut() {
            Some(locks)
                // If there is a leader or region change, removing the locks is unnecessary.
                if locks.term == term && locks.version == version && !locks.is_empty() =>
            {
                to_be_write
                    .modifies
                    .iter()
                    .filter_map(|write| match write {
                        Modify::Put(cf, key, ..) | Modify::Delete(cf, key) if *cf == CF_LOCK => {
                            locks.get_mut(key).map(|(_, deleted)| {
                                *deleted = true;
                                key.to_owned()
                            })
                        }
                        _ => None,
                    })
                    .collect::<Vec<_>>()
            }
            _ => vec![],
        };
        // Keep the read lock guard of the pessimistic lock table until the request is
        // sent to the raftstore.
        //
        // If some in-memory pessimistic locks need to be proposed, we will propose
        // another TransferLeader command. Then, we can guarentee even if the proposed
        // locks don't include the locks deleted here, the response message of the
        // transfer leader command must be later than this write command because this
        // write command has been sent to the raftstore. Then, we don't need to worry
        // this request will fail due to the voluntary leader transfer.
        let _downgraded_guard = pessimistic_locks_guard.and_then(|guard| {
            (!removed_pessimistic_locks.is_empty()).then(|| RwLockWriteGuard::downgrade(guard))
        });

        // The callback to receive async results of write prepare from the storage
        // engine.
        let engine_cb = Box::new(move |result: EngineResult<()>| {
            let ok = result.is_ok();
            if ok && !removed_pessimistic_locks.is_empty() {
                // Removing pessimistic locks when it succeeds to apply. This should be done in
                // the apply thread, to make sure it happens before other admin commands are
                // executed.
                if let Some(mut pessimistic_locks) = txn_ext
                    .as_ref()
                    .map(|txn_ext| txn_ext.pessimistic_locks.write())
                {
                    // If epoch version or term does not match, region or leader change has
                    // happened, so we needn't remove the key.
                    if pessimistic_locks.term == term && pessimistic_locks.version == version {
                        for key in removed_pessimistic_locks {
                            pessimistic_locks.remove(&key);
                        }
                    }
                }
            }

            sched_pool
                .spawn(async move {
                    fail_point!("scheduler_async_write_finish");

                    sched.on_write_finished(
                        cid,
                        pr,
                        result,
                        lock_guards,
                        pipelined,
                        is_async_apply_prewrite,
                        tag,
                    );
                    KV_COMMAND_KEYWRITE_HISTOGRAM_VEC
                        .get(tag)
                        .observe(rows as f64);

                    if !ok {
                        // Only consume the quota when write succeeds, otherwise failed write
                        // requests may exhaust the quota and other write requests would be in long
                        // delay.
                        if sched.inner.flow_controller.enabled() {
                            sched.inner.flow_controller.unconsume(region_id, write_size);
                        }
                    }
                })
                .unwrap()
        });

        // Safety: `self.sched_pool` ensures a TLS engine exists.
        unsafe {
            with_tls_engine(|engine: &mut E| {
                if let Err(e) =
                    engine.async_write_ext(&ctx, to_be_write, engine_cb, proposed_cb, committed_cb)
                {
                    SCHED_STAGE_COUNTER_VEC.get(tag).async_write_err.inc();

                    info!("engine async_write failed"; "cid" => cid, "err" => ?e);
                    scheduler.finish_with_err(cid, e);
                }
            })
        }
    }

    /// Returns whether it succeeds to write pessimistic locks to the in-memory
    /// lock table.
    fn try_write_in_memory_pessimistic_locks(
        &self,
        txn_ext: Option<&TxnExt>,
        to_be_write: &mut WriteData,
        context: &Context,
    ) -> bool {
        let txn_ext = match txn_ext {
            Some(txn_ext) => txn_ext,
            None => return false,
        };
        let mut pessimistic_locks = txn_ext.pessimistic_locks.write();
        // When not writable, it only means we cannot write locks to the in-memory lock
        // table, but it is still possible for the region to propose request.
        // When term or epoch version has changed, the request must fail. To be simple,
        // here we just let the request fallback to propose and let raftstore generate
        // an appropriate error.
        if !pessimistic_locks.is_writable()
            || pessimistic_locks.term != context.get_term()
            || pessimistic_locks.version != context.get_region_epoch().get_version()
        {
            return false;
        }
        match pessimistic_locks.insert(mem::take(&mut to_be_write.modifies)) {
            Ok(()) => {
                IN_MEMORY_PESSIMISTIC_LOCKING_COUNTER_STATIC.success.inc();
                true
            }
            Err(modifies) => {
                IN_MEMORY_PESSIMISTIC_LOCKING_COUNTER_STATIC.full.inc();
                to_be_write.modifies = modifies;
                false
            }
        }
    }

    /// If the task has expired, return `true` and call the callback of
    /// the task with a `DeadlineExceeded` error.
    #[inline]
    fn check_task_deadline_exceeded(&self, task: &Task) -> bool {
        if let Err(e) = task.cmd.deadline().check() {
            self.finish_with_err(task.cid, e);
            true
        } else {
            false
        }
    }

    fn pessimistic_lock_mode(&self) -> PessimisticLockMode {
        let pipelined = self
            .inner
            .pipelined_pessimistic_lock
            .load(Ordering::Relaxed);
        let in_memory = self
            .inner
            .in_memory_pessimistic_lock
            .load(Ordering::Relaxed)
            && self
                .inner
                .feature_gate
                .can_enable(IN_MEMORY_PESSIMISTIC_LOCK);
        if pipelined && in_memory {
            PessimisticLockMode::InMemory
        } else if pipelined {
            PessimisticLockMode::Pipelined
        } else {
            PessimisticLockMode::Sync
        }
    }

    fn make_lock_waiting(
        &self,
        cid: u64,
        lock_wait_token: LockWaitToken,
        lock_info: WriteResultLockInfo,
    ) -> (LockWaitContext<L>, Box<LockWaitEntry>, kvrpcpb::LockInfo) {
        let mut slot = self.inner.get_task_slot(cid);
        let task_ctx = slot.get_mut(&cid).unwrap();
        let cb = task_ctx.cb.take().unwrap();

        let ctx = LockWaitContext::new(
            lock_info.key.clone(),
            self.inner.lock_wait_queues.clone(),
            lock_wait_token,
            cb,
            lock_info.parameters.allow_lock_with_conflict,
        );
        let first_batch_cb = ctx.get_callback_for_first_write_batch();
        task_ctx.cb = Some(first_batch_cb);
        drop(slot);

        let lock_wait_entry = Box::new(LockWaitEntry {
            key: lock_info.key,
            lock_hash: lock_info.lock_digest.hash,
            parameters: lock_info.parameters,
            lock_wait_token,
            legacy_wake_up_index: None,
            key_cb: Some(ctx.get_callback_for_blocked_key().into()),
        });

        (ctx, lock_wait_entry, lock_info.lock_info_pb)
    }
}

pub async fn get_raw_ext(
    causal_ts_provider: Option<Arc<CausalTsProviderImpl>>,
    concurrency_manager: ConcurrencyManager,
    max_ts_synced: bool,
    cmd: &Command,
) -> Result<Option<RawExt>, Error> {
    if causal_ts_provider.is_some() {
        match cmd {
            Command::RawCompareAndSwap(_) | Command::RawAtomicStore(_) => {
                if !max_ts_synced {
                    return Err(ErrorInner::MaxTimestampNotSynced {
                        region_id: cmd.ctx().get_region_id(),
                        start_ts: TimeStamp::zero(),
                    }
                    .into());
                }
                let key_guard = get_raw_key_guard(&causal_ts_provider, concurrency_manager)
                    .await
                    .map_err(|err: StorageError| {
                        ErrorInner::Other(box_err!("failed to key guard: {:?}", err))
                    })?;
                let ts =
                    get_causal_ts(&causal_ts_provider)
                        .await
                        .map_err(|err: StorageError| {
                            ErrorInner::Other(box_err!("failed to get casual ts: {:?}", err))
                        })?;
                return Ok(Some(RawExt {
                    ts: ts.unwrap(),
                    key_guard: key_guard.unwrap(),
                }));
            }
            _ => {}
        }
    }
    Ok(None)
}

pub async fn get_raw_ext(
    causal_ts_provider: Option<Arc<CausalTsProviderImpl>>,
    concurrency_manager: ConcurrencyManager,
    max_ts_synced: bool,
    cmd: &Command,
) -> Result<Option<RawExt>, Error> {
    if causal_ts_provider.is_some() {
        match cmd {
            Command::RawCompareAndSwap(_) | Command::RawAtomicStore(_) => {
                if !max_ts_synced {
                    return Err(ErrorInner::MaxTimestampNotSynced {
                        region_id: cmd.ctx().get_region_id(),
                        start_ts: TimeStamp::zero(),
                    }
                    .into());
                }
                let key_guard = get_raw_key_guard(&causal_ts_provider, concurrency_manager)
                    .await
                    .map_err(|err: StorageError| {
                        ErrorInner::Other(box_err!("failed to key guard: {:?}", err))
                    })?;
                let ts =
                    get_causal_ts(&causal_ts_provider)
                        .await
                        .map_err(|err: StorageError| {
                            ErrorInner::Other(box_err!("failed to get casual ts: {:?}", err))
                        })?;
                return Ok(Some(RawExt {
                    ts: ts.unwrap(),
                    key_guard: key_guard.unwrap(),
                }));
            }
            _ => {}
        }
    }
    Ok(None)
}

#[derive(Debug, PartialEq)]
enum PessimisticLockMode {
    // Return success only if the pessimistic lock is persisted.
    Sync,
    // Return success after the pessimistic lock is proposed successfully.
    Pipelined,
    // Try to store pessimistic locks only in the memory.
    InMemory,
}

#[cfg(test)]
mod tests {
    use std::thread;

    use futures_executor::block_on;
    use kvproto::kvrpcpb::{BatchRollbackRequest, CheckTxnStatusRequest, Context};
    use raftstore::store::{ReadStats, WriteStats};
    use tikv_util::{config::ReadableSize, future::paired_future_callback};
    use txn_types::{Key, OldValues, TimeStamp};

    use super::*;
    use crate::storage::{
        kv::{Error as KvError, ErrorInner as KvErrorInner},
<<<<<<< HEAD
        lock_manager::DummyLockManager,
=======
        lock_manager::{MockLockManager, WaitTimeout},
>>>>>>> 0f5058eb
        mvcc::{self, Mutation},
        test_util::latest_feature_gate,
        txn::{
            commands,
            commands::TypedCommand,
            flow_controller::{EngineFlowController, FlowController},
            latch::*,
        },
        RocksEngine, TestEngineBuilder, TxnStatus,
    };

    #[derive(Clone)]
    struct DummyReporter;

    impl FlowStatsReporter for DummyReporter {
        fn report_read_stats(&self, _read_stats: ReadStats) {}
        fn report_write_stats(&self, _write_stats: WriteStats) {}
    }

    // TODO(cosven): use this in the following test cases to reduce duplicate code.
<<<<<<< HEAD
    fn new_test_scheduler() -> (Scheduler<RocksEngine, DummyLockManager>, RocksEngine) {
=======
    fn new_test_scheduler() -> (Scheduler<RocksEngine, MockLockManager>, RocksEngine) {
>>>>>>> 0f5058eb
        let engine = TestEngineBuilder::new().build().unwrap();
        let config = Config {
            scheduler_concurrency: 1024,
            scheduler_worker_pool_size: 1,
            scheduler_pending_write_threshold: ReadableSize(100 * 1024 * 1024),
            enable_async_apply_prewrite: false,
            ..Default::default()
        };
        (
            Scheduler::new(
                engine.clone(),
<<<<<<< HEAD
                DummyLockManager,
=======
                MockLockManager::new(),
>>>>>>> 0f5058eb
                ConcurrencyManager::new(1.into()),
                &config,
                DynamicConfigs {
                    pipelined_pessimistic_lock: Arc::new(AtomicBool::new(true)),
                    in_memory_pessimistic_lock: Arc::new(AtomicBool::new(false)),
<<<<<<< HEAD
=======
                    wake_up_delay_duration_ms: Arc::new(AtomicU64::new(0)),
>>>>>>> 0f5058eb
                },
                Arc::new(FlowController::Singleton(EngineFlowController::empty())),
                None,
                DummyReporter,
                ResourceTagFactory::new_for_test(),
                Arc::new(QuotaLimiter::default()),
                latest_feature_gate(),
            ),
            engine,
        )
    }

    #[test]
    fn test_command_latches() {
        let mut temp_map = HashMap::default();
        temp_map.insert(10.into(), 20.into());
        let readonly_cmds: Vec<Command> = vec![
            commands::ResolveLockReadPhase::new(temp_map.clone(), None, Context::default()).into(),
            commands::MvccByKey::new(Key::from_raw(b"k"), Context::default()).into(),
            commands::MvccByStartTs::new(25.into(), Context::default()).into(),
        ];
        let write_cmds: Vec<Command> = vec![
            commands::Prewrite::with_defaults(
                vec![Mutation::make_put(Key::from_raw(b"k"), b"v".to_vec())],
                b"k".to_vec(),
                10.into(),
            )
            .into(),
            commands::AcquirePessimisticLock::new(
                vec![(Key::from_raw(b"k"), false)],
                b"k".to_vec(),
                10.into(),
                0,
                false,
                TimeStamp::default(),
                Some(WaitTimeout::Default),
                false,
                TimeStamp::default(),
                OldValues::default(),
                false,
                false,
                Context::default(),
            )
            .into(),
            commands::Commit::new(
                vec![Key::from_raw(b"k")],
                10.into(),
                20.into(),
                Context::default(),
            )
            .into(),
            commands::Cleanup::new(
                Key::from_raw(b"k"),
                10.into(),
                20.into(),
                Context::default(),
            )
            .into(),
            commands::Rollback::new(vec![Key::from_raw(b"k")], 10.into(), Context::default())
                .into(),
            commands::PessimisticRollback::new(
                vec![Key::from_raw(b"k")],
                10.into(),
                20.into(),
                Context::default(),
            )
            .into(),
            commands::ResolveLock::new(
                temp_map,
                None,
                vec![(
                    Key::from_raw(b"k"),
                    mvcc::Lock::new(
                        mvcc::LockType::Put,
                        b"k".to_vec(),
                        10.into(),
                        20,
                        None,
                        TimeStamp::zero(),
                        0,
                        TimeStamp::zero(),
                    ),
                )],
                Context::default(),
            )
            .into(),
            commands::ResolveLockLite::new(
                10.into(),
                TimeStamp::zero(),
                vec![Key::from_raw(b"k")],
                Context::default(),
            )
            .into(),
            commands::TxnHeartBeat::new(Key::from_raw(b"k"), 10.into(), 100, Context::default())
                .into(),
        ];

        let latches = Latches::new(1024);
        let write_locks: Vec<Lock> = write_cmds
            .into_iter()
            .enumerate()
            .map(|(id, cmd)| {
                let mut lock = cmd.gen_lock();
                assert_eq!(latches.acquire(&mut lock, id as u64), id == 0);
                lock
            })
            .collect();

        for (id, cmd) in readonly_cmds.iter().enumerate() {
            let mut lock = cmd.gen_lock();
            assert!(latches.acquire(&mut lock, id as u64));
        }

        // acquire/release locks one by one.
        let max_id = write_locks.len() as u64 - 1;
        for (id, mut lock) in write_locks.into_iter().enumerate() {
            let id = id as u64;
            if id != 0 {
                assert!(latches.acquire(&mut lock, id));
            }
            let unlocked = latches.release(&lock, id);
            if id as u64 == max_id {
                assert!(unlocked.is_empty());
            } else {
                assert_eq!(unlocked, vec![id + 1]);
            }
        }
    }

    #[test]
    fn test_acquire_latch_deadline() {
        let engine = TestEngineBuilder::new().build().unwrap();
        let config = Config {
            scheduler_concurrency: 1024,
            scheduler_worker_pool_size: 1,
            scheduler_pending_write_threshold: ReadableSize(100 * 1024 * 1024),
            enable_async_apply_prewrite: false,
            ..Default::default()
        };
        let scheduler = Scheduler::new(
            engine,
            MockLockManager::new(),
            ConcurrencyManager::new(1.into()),
            &config,
            DynamicConfigs {
                pipelined_pessimistic_lock: Arc::new(AtomicBool::new(true)),
                in_memory_pessimistic_lock: Arc::new(AtomicBool::new(false)),
                wake_up_delay_duration_ms: Arc::new(AtomicU64::new(0)),
            },
            Arc::new(FlowController::Singleton(EngineFlowController::empty())),
            None,
            DummyReporter,
            ResourceTagFactory::new_for_test(),
            Arc::new(QuotaLimiter::default()),
            latest_feature_gate(),
        );

        let mut lock = Lock::new(&[Key::from_raw(b"b")]);
        let cid = scheduler.inner.gen_id();
        assert!(scheduler.inner.latches.acquire(&mut lock, cid));

        let mut req = BatchRollbackRequest::default();
        req.mut_context().max_execution_duration_ms = 100;
        req.set_keys(vec![b"a".to_vec(), b"b".to_vec(), b"c".to_vec()].into());

        let cmd: TypedCommand<()> = req.into();
        let (cb, f) = paired_future_callback();
        scheduler.run_cmd(cmd.cmd, StorageCallback::Boolean(cb));

        // The task waits for 200ms until it acquires the latch, but the execution
        // time limit is 100ms. Before the latch is released, it should return
        // DeadlineExceeded error.
        thread::sleep(Duration::from_millis(200));
        assert!(matches!(
            block_on(f).unwrap(),
            Err(StorageError(box StorageErrorInner::DeadlineExceeded))
        ));
        scheduler.release_lock(&lock, cid);

        // A new request should not be blocked.
        let mut req = BatchRollbackRequest::default();
        req.mut_context().max_execution_duration_ms = 100;
        req.set_keys(vec![b"a".to_vec(), b"b".to_vec(), b"c".to_vec()].into());
        let cmd: TypedCommand<()> = req.into();
        let (cb, f) = paired_future_callback();
        scheduler.run_cmd(cmd.cmd, StorageCallback::Boolean(cb));
        block_on(f).unwrap().unwrap();
    }

    /// When all latches are acquired, the command should be executed directly.
    /// When any latch is not acquired, the command should be prechecked.
    #[test]
    fn test_schedule_command_with_fail_fast_mode() {
        let (scheduler, engine) = new_test_scheduler();

        // req can acquire all latches, so it should be executed directly.
        let mut req = BatchRollbackRequest::default();
        req.mut_context().max_execution_duration_ms = 10000;
        req.set_keys(vec![b"a".to_vec(), b"b".to_vec(), b"c".to_vec()].into());
        let cmd: TypedCommand<()> = req.into();
        let (cb, f) = paired_future_callback();
        scheduler.run_cmd(cmd.cmd, StorageCallback::Boolean(cb));
        // It must be executed (and succeed).
        block_on(f).unwrap().unwrap();

        // Acquire the latch, so that next command(req2) can't require all latches.
        let mut lock = Lock::new(&[Key::from_raw(b"d")]);
        let cid = scheduler.inner.gen_id();
        assert!(scheduler.inner.latches.acquire(&mut lock, cid));

        engine.trigger_not_leader();

        // req2 can't acquire all latches, req2 will be prechecked.
        let mut req2 = BatchRollbackRequest::default();
        req2.mut_context().max_execution_duration_ms = 10000;
        req2.set_keys(vec![b"a".to_vec(), b"b".to_vec(), b"d".to_vec()].into());
        let cmd2: TypedCommand<()> = req2.into();
        let (cb2, f2) = paired_future_callback();
        scheduler.run_cmd(cmd2.cmd, StorageCallback::Boolean(cb2));

        // Precheck should return NotLeader error.
        assert!(matches!(
            block_on(f2).unwrap(),
            Err(StorageError(box StorageErrorInner::Kv(KvError(
                box KvErrorInner::Request(ref e),
            )))) if e.has_not_leader(),
        ));
        // The task context should be owned, and it's cb should be taken.
        let cid2 = cid + 1; // Hack: get the cid of req2.
        let mut task_slot = scheduler.inner.get_task_slot(cid2);
        let tctx = task_slot.get_mut(&cid2).unwrap();
        assert!(!tctx.try_own());
        assert!(tctx.cb.is_none());
    }

    #[test]
    fn test_pool_available_deadline() {
        let engine = TestEngineBuilder::new().build().unwrap();
        let config = Config {
            scheduler_concurrency: 1024,
            scheduler_worker_pool_size: 1,
            scheduler_pending_write_threshold: ReadableSize(100 * 1024 * 1024),
            enable_async_apply_prewrite: false,
            ..Default::default()
        };
        let scheduler = Scheduler::new(
            engine,
            MockLockManager::new(),
            ConcurrencyManager::new(1.into()),
            &config,
            DynamicConfigs {
                pipelined_pessimistic_lock: Arc::new(AtomicBool::new(true)),
                in_memory_pessimistic_lock: Arc::new(AtomicBool::new(false)),
                wake_up_delay_duration_ms: Arc::new(AtomicU64::new(0)),
            },
            Arc::new(FlowController::Singleton(EngineFlowController::empty())),
            None,
            DummyReporter,
            ResourceTagFactory::new_for_test(),
            Arc::new(QuotaLimiter::default()),
            latest_feature_gate(),
        );

        // Spawn a task that sleeps for 500ms to occupy the pool. The next request
        // cannot run within 500ms.
        scheduler
            .get_sched_pool(CommandPri::Normal)
            .pool
            .spawn(async { thread::sleep(Duration::from_millis(500)) })
            .unwrap();

        let mut req = BatchRollbackRequest::default();
        req.mut_context().max_execution_duration_ms = 100;
        req.set_keys(vec![b"a".to_vec(), b"b".to_vec(), b"c".to_vec()].into());

        let cmd: TypedCommand<()> = req.into();
        let (cb, f) = paired_future_callback();
        scheduler.run_cmd(cmd.cmd, StorageCallback::Boolean(cb));

        // But the max execution duration is 100ms, so the deadline is exceeded.
        assert!(matches!(
            block_on(f).unwrap(),
            Err(StorageError(box StorageErrorInner::DeadlineExceeded))
        ));

        // A new request should not be blocked.
        let mut req = BatchRollbackRequest::default();
        req.mut_context().max_execution_duration_ms = 100;
        req.set_keys(vec![b"a".to_vec(), b"b".to_vec(), b"c".to_vec()].into());
        let cmd: TypedCommand<()> = req.into();
        let (cb, f) = paired_future_callback();
        scheduler.run_cmd(cmd.cmd, StorageCallback::Boolean(cb));
        block_on(f).unwrap().unwrap();
    }

    #[test]
    fn test_flow_control_trottle_deadline() {
        let engine = TestEngineBuilder::new().build().unwrap();
        let config = Config {
            scheduler_concurrency: 1024,
            scheduler_worker_pool_size: 1,
            scheduler_pending_write_threshold: ReadableSize(100 * 1024 * 1024),
            enable_async_apply_prewrite: false,
            ..Default::default()
        };
        let scheduler = Scheduler::new(
            engine,
            MockLockManager::new(),
            ConcurrencyManager::new(1.into()),
            &config,
            DynamicConfigs {
                pipelined_pessimistic_lock: Arc::new(AtomicBool::new(true)),
                in_memory_pessimistic_lock: Arc::new(AtomicBool::new(false)),
                wake_up_delay_duration_ms: Arc::new(AtomicU64::new(0)),
            },
            Arc::new(FlowController::Singleton(EngineFlowController::empty())),
            None,
            DummyReporter,
            ResourceTagFactory::new_for_test(),
            Arc::new(QuotaLimiter::default()),
            latest_feature_gate(),
        );

        let mut req = CheckTxnStatusRequest::default();
        req.mut_context().max_execution_duration_ms = 100;
        req.set_primary_key(b"a".to_vec());
        req.set_lock_ts(10);
        req.set_rollback_if_not_exist(true);

        let cmd: TypedCommand<TxnStatus> = req.into();
        let (cb, f) = paired_future_callback();

        scheduler.inner.flow_controller.enable(true);
        scheduler.inner.flow_controller.set_speed_limit(0, 1.0);
        scheduler.run_cmd(cmd.cmd, StorageCallback::TxnStatus(cb));
        // The task waits for 200ms until it locks the control_mutex, but the execution
        // time limit is 100ms. Before the mutex is locked, it should return
        // DeadlineExceeded error.
        thread::sleep(Duration::from_millis(200));
        assert!(matches!(
            block_on(f).unwrap(),
            Err(StorageError(box StorageErrorInner::DeadlineExceeded))
        ));
        // should unconsume if the request fails
        assert_eq!(scheduler.inner.flow_controller.total_bytes_consumed(0), 0);

        // A new request should not be blocked without flow control.
        scheduler
            .inner
            .flow_controller
            .set_speed_limit(0, f64::INFINITY);
        let mut req = CheckTxnStatusRequest::default();
        req.mut_context().max_execution_duration_ms = 100;
        req.set_primary_key(b"a".to_vec());
        req.set_lock_ts(10);
        req.set_rollback_if_not_exist(true);

        let cmd: TypedCommand<TxnStatus> = req.into();
        let (cb, f) = paired_future_callback();
        scheduler.run_cmd(cmd.cmd, StorageCallback::TxnStatus(cb));
        block_on(f).unwrap().unwrap();
    }

    #[test]
    fn test_accumulate_many_expired_commands() {
        let engine = TestEngineBuilder::new().build().unwrap();
        let config = Config {
            scheduler_concurrency: 1024,
            scheduler_worker_pool_size: 1,
            scheduler_pending_write_threshold: ReadableSize(100 * 1024 * 1024),
            enable_async_apply_prewrite: false,
            ..Default::default()
        };
        let scheduler = Scheduler::new(
            engine,
            MockLockManager::new(),
            ConcurrencyManager::new(1.into()),
            &config,
            DynamicConfigs {
                pipelined_pessimistic_lock: Arc::new(AtomicBool::new(true)),
                in_memory_pessimistic_lock: Arc::new(AtomicBool::new(false)),
                wake_up_delay_duration_ms: Arc::new(AtomicU64::new(0)),
            },
            Arc::new(FlowController::Singleton(EngineFlowController::empty())),
            None,
            DummyReporter,
            ResourceTagFactory::new_for_test(),
            Arc::new(QuotaLimiter::default()),
            latest_feature_gate(),
        );

        let mut lock = Lock::new(&[Key::from_raw(b"b")]);
        let cid = scheduler.inner.gen_id();
        assert!(scheduler.inner.latches.acquire(&mut lock, cid));

        // Push lots of requests in the queue.
        for _ in 0..65536 {
            let mut req = BatchRollbackRequest::default();
            req.mut_context().max_execution_duration_ms = 100;
            req.set_keys(vec![b"a".to_vec(), b"b".to_vec(), b"c".to_vec()].into());

            let cmd: TypedCommand<()> = req.into();
            let (cb, _) = paired_future_callback();
            scheduler.run_cmd(cmd.cmd, StorageCallback::Boolean(cb));
        }

        // The task waits for 200ms until it acquires the latch, but the execution
        // time limit is 100ms.
        thread::sleep(Duration::from_millis(200));

        // When releasing the lock, the queuing tasks should be all waken up without
        // stack overflow.
        scheduler.release_lock(&lock, cid);

        // A new request should not be blocked.
        let mut req = BatchRollbackRequest::default();
        req.set_keys(vec![b"a".to_vec(), b"b".to_vec(), b"c".to_vec()].into());
        let cmd: TypedCommand<()> = req.into();
        let (cb, f) = paired_future_callback();
        scheduler.run_cmd(cmd.cmd, StorageCallback::Boolean(cb));
        block_on(f).unwrap().unwrap();
    }

    #[test]
    fn test_pessimistic_lock_mode() {
        let engine = TestEngineBuilder::new().build().unwrap();
        let config = Config {
            scheduler_concurrency: 1024,
            scheduler_worker_pool_size: 1,
            scheduler_pending_write_threshold: ReadableSize(100 * 1024 * 1024),
            enable_async_apply_prewrite: false,
            ..Default::default()
        };
        let feature_gate = FeatureGate::default();
        feature_gate.set_version("6.0.0").unwrap();

        let scheduler = Scheduler::new(
            engine,
            MockLockManager::new(),
            ConcurrencyManager::new(1.into()),
            &config,
            DynamicConfigs {
                pipelined_pessimistic_lock: Arc::new(AtomicBool::new(false)),
                in_memory_pessimistic_lock: Arc::new(AtomicBool::new(false)),
                wake_up_delay_duration_ms: Arc::new(AtomicU64::new(0)),
            },
            Arc::new(FlowController::Singleton(EngineFlowController::empty())),
            None,
            DummyReporter,
            ResourceTagFactory::new_for_test(),
            Arc::new(QuotaLimiter::default()),
            feature_gate.clone(),
        );
        // Use sync mode if pipelined_pessimistic_lock is false.
        assert_eq!(scheduler.pessimistic_lock_mode(), PessimisticLockMode::Sync);
        // Use sync mode even when in_memory is true.
        scheduler
            .inner
            .in_memory_pessimistic_lock
            .store(true, Ordering::SeqCst);
        assert_eq!(scheduler.pessimistic_lock_mode(), PessimisticLockMode::Sync);
        // Mode is InMemory when both pipelined and in_memory is true.
        scheduler
            .inner
            .pipelined_pessimistic_lock
            .store(true, Ordering::SeqCst);
        assert_eq!(
            scheduler.pessimistic_lock_mode(),
            PessimisticLockMode::InMemory
        );
        // Test the feature gate. The feature should not work under 6.0.0.
        unsafe { feature_gate.reset_version("5.4.0").unwrap() };
        assert_eq!(
            scheduler.pessimistic_lock_mode(),
            PessimisticLockMode::Pipelined
        );
        feature_gate.set_version("6.0.0").unwrap();
        // Mode is Pipelined when only pipelined is true.
        scheduler
            .inner
            .in_memory_pessimistic_lock
            .store(false, Ordering::SeqCst);
        assert_eq!(
            scheduler.pessimistic_lock_mode(),
            PessimisticLockMode::Pipelined
        );
    }
}<|MERGE_RESOLUTION|>--- conflicted
+++ resolved
@@ -64,13 +64,6 @@
             self, with_tls_engine, Engine, ExtCallback, FlowStatsReporter, Result as EngineResult,
             SnapContext, Statistics,
         },
-<<<<<<< HEAD
-        lock_manager::{self, DiagnosticContext, LockManager, WaitTimeout},
-        metrics::*,
-        txn::{
-            commands::{
-                Command, RawExt, ResponsePolicy, WriteContext, WriteResult, WriteResultLockInfo,
-=======
         lock_manager::{
             self,
             lock_wait_context::LockWaitContext,
@@ -83,7 +76,6 @@
             commands::{
                 Command, RawExt, ReleasedLocks, ResponsePolicy, WriteContext, WriteResult,
                 WriteResultLockInfo,
->>>>>>> 0f5058eb
             },
             flow_controller::FlowController,
             latch::{Latches, Lock},
@@ -966,10 +958,6 @@
         let tag = task.cmd.tag();
         let cid = task.cid;
         let priority = task.cmd.priority();
-<<<<<<< HEAD
-        let ts = task.cmd.ts();
-=======
->>>>>>> 0f5058eb
         let tracker = task.tracker;
         let scheduler = self.clone();
         let quota_limiter = self.inner.quota_limiter.clone();
@@ -1070,21 +1058,6 @@
 
         // TODO: Lock wait handling here.
         if let Some(lock_info) = lock_info {
-<<<<<<< HEAD
-            let WriteResultLockInfo {
-                lock,
-                key,
-                is_first_lock,
-                wait_timeout,
-            } = lock_info;
-            let diag_ctx = DiagnosticContext {
-                key,
-                resource_group_tag: ctx.get_resource_group_tag().into(),
-                tracker,
-            };
-            scheduler.on_wait_for_lock(cid, ts, pr, lock, is_first_lock, wait_timeout, diag_ctx);
-            return;
-=======
             // Only handle lock waiting if `wait_timeout` is set. Otherwise it indicates
             // that it's a lock-no-wait request and we need to report error
             // immediately.
@@ -1100,7 +1073,6 @@
 
         if !released_locks.is_empty() {
             scheduler.on_release_locks(released_locks);
->>>>>>> 0f5058eb
         }
 
         if to_be_write.modifies.is_empty() {
@@ -1483,44 +1455,6 @@
     Ok(None)
 }
 
-pub async fn get_raw_ext(
-    causal_ts_provider: Option<Arc<CausalTsProviderImpl>>,
-    concurrency_manager: ConcurrencyManager,
-    max_ts_synced: bool,
-    cmd: &Command,
-) -> Result<Option<RawExt>, Error> {
-    if causal_ts_provider.is_some() {
-        match cmd {
-            Command::RawCompareAndSwap(_) | Command::RawAtomicStore(_) => {
-                if !max_ts_synced {
-                    return Err(ErrorInner::MaxTimestampNotSynced {
-                        region_id: cmd.ctx().get_region_id(),
-                        start_ts: TimeStamp::zero(),
-                    }
-                    .into());
-                }
-                let key_guard = get_raw_key_guard(&causal_ts_provider, concurrency_manager)
-                    .await
-                    .map_err(|err: StorageError| {
-                        ErrorInner::Other(box_err!("failed to key guard: {:?}", err))
-                    })?;
-                let ts =
-                    get_causal_ts(&causal_ts_provider)
-                        .await
-                        .map_err(|err: StorageError| {
-                            ErrorInner::Other(box_err!("failed to get casual ts: {:?}", err))
-                        })?;
-                return Ok(Some(RawExt {
-                    ts: ts.unwrap(),
-                    key_guard: key_guard.unwrap(),
-                }));
-            }
-            _ => {}
-        }
-    }
-    Ok(None)
-}
-
 #[derive(Debug, PartialEq)]
 enum PessimisticLockMode {
     // Return success only if the pessimistic lock is persisted.
@@ -1544,11 +1478,7 @@
     use super::*;
     use crate::storage::{
         kv::{Error as KvError, ErrorInner as KvErrorInner},
-<<<<<<< HEAD
-        lock_manager::DummyLockManager,
-=======
         lock_manager::{MockLockManager, WaitTimeout},
->>>>>>> 0f5058eb
         mvcc::{self, Mutation},
         test_util::latest_feature_gate,
         txn::{
@@ -1569,11 +1499,7 @@
     }
 
     // TODO(cosven): use this in the following test cases to reduce duplicate code.
-<<<<<<< HEAD
-    fn new_test_scheduler() -> (Scheduler<RocksEngine, DummyLockManager>, RocksEngine) {
-=======
     fn new_test_scheduler() -> (Scheduler<RocksEngine, MockLockManager>, RocksEngine) {
->>>>>>> 0f5058eb
         let engine = TestEngineBuilder::new().build().unwrap();
         let config = Config {
             scheduler_concurrency: 1024,
@@ -1585,20 +1511,13 @@
         (
             Scheduler::new(
                 engine.clone(),
-<<<<<<< HEAD
-                DummyLockManager,
-=======
                 MockLockManager::new(),
->>>>>>> 0f5058eb
                 ConcurrencyManager::new(1.into()),
                 &config,
                 DynamicConfigs {
                     pipelined_pessimistic_lock: Arc::new(AtomicBool::new(true)),
                     in_memory_pessimistic_lock: Arc::new(AtomicBool::new(false)),
-<<<<<<< HEAD
-=======
                     wake_up_delay_duration_ms: Arc::new(AtomicU64::new(0)),
->>>>>>> 0f5058eb
                 },
                 Arc::new(FlowController::Singleton(EngineFlowController::empty())),
                 None,
