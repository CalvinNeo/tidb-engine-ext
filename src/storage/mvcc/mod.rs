// Copyright 2016 TiKV Project Authors. Licensed under Apache-2.0.

// #[PerformanceCriticalPath]
//! Multi-version concurrency control functionality.

mod consistency_check;
pub(super) mod metrics;
pub(crate) mod reader;
pub(super) mod txn;

use std::{error, io};

use error_code::{self, ErrorCode, ErrorCodeExt};
use kvproto::kvrpcpb::{self, Assertion, IsolationLevel};
use thiserror::Error;
use tikv_util::{metrics::CRITICAL_ERROR, panic_when_unexpected_key_or_data, set_panic_mark};
pub use txn_types::{
    Key, Lock, LockType, Mutation, TimeStamp, Value, Write, WriteRef, WriteType,
    SHORT_VALUE_MAX_LEN,
};

pub use self::{
    consistency_check::{Mvcc as MvccConsistencyCheckObserver, MvccInfoIterator},
    metrics::{GC_DELETE_VERSIONS_HISTOGRAM, MVCC_VERSIONS_HISTOGRAM},
    reader::*,
    txn::{GcInfo, MvccTxn, ReleasedLock, MAX_TXN_WRITE_SIZE},
};

#[derive(Debug, Error)]
pub enum ErrorInner {
    #[error("{0}")]
    Kv(#[from] crate::storage::kv::Error),

    #[error("{0}")]
    Io(#[from] io::Error),

    #[error("{0}")]
    Codec(#[from] tikv_util::codec::Error),

    #[error("key is locked (backoff or cleanup) {0:?}")]
    KeyIsLocked(kvproto::kvrpcpb::LockInfo),

    #[error("{0}")]
    BadFormat(#[source] txn_types::Error),

    #[error(
        "txn already committed, start_ts: {}, commit_ts: {}, key: {}",
        .start_ts, .commit_ts, log_wrappers::Value::key(.key)
    )]
    Committed {
        start_ts: TimeStamp,
        commit_ts: TimeStamp,
        key: Vec<u8>,
    },

    #[error(
        "pessimistic lock already rollbacked, start_ts:{}, key:{}",
        .start_ts, log_wrappers::Value::key(.key)
    )]
    PessimisticLockRolledBack { start_ts: TimeStamp, key: Vec<u8> },

    #[error(
        "txn lock not found {}-{} key:{}",
        .start_ts, .commit_ts, log_wrappers::Value::key(.key)
    )]
    TxnLockNotFound {
        start_ts: TimeStamp,
        commit_ts: TimeStamp,
        key: Vec<u8>,
    },

    #[error("txn not found {} key: {}", .start_ts, log_wrappers::Value::key(.key))]
    TxnNotFound { start_ts: TimeStamp, key: Vec<u8> },

    #[error(
        "lock type not match, start_ts:{}, key:{}, pessimistic:{}",
        .start_ts, log_wrappers::Value::key(.key), .pessimistic
    )]
    LockTypeNotMatch {
        start_ts: TimeStamp,
        key: Vec<u8>,
        pessimistic: bool,
    },

    #[error(
        "write conflict, start_ts:{}, conflict_start_ts:{}, conflict_commit_ts:{}, key:{}, primary:{}, reason: {:?}",
        .start_ts, .conflict_start_ts, .conflict_commit_ts,
        log_wrappers::Value::key(.key), log_wrappers::Value::key(.primary), .reason
    )]
    WriteConflict {
        start_ts: TimeStamp,
        conflict_start_ts: TimeStamp,
        conflict_commit_ts: TimeStamp,
        key: Vec<u8>,
        primary: Vec<u8>,
        reason: kvrpcpb::WriteConflictReason,
    },

    #[error(
        "deadlock occurs between txn:{} and txn:{}, lock_key:{}, deadlock_key_hash:{}",
        .start_ts, .lock_ts, log_wrappers::Value::key(.lock_key), .deadlock_key_hash
    )]
    Deadlock {
        start_ts: TimeStamp,
        lock_ts: TimeStamp,
        lock_key: Vec<u8>,
        deadlock_key_hash: u64,
        wait_chain: Vec<kvproto::deadlock::WaitForEntry>,
    },

    #[error("key {} already exists", log_wrappers::Value::key(.key))]
    AlreadyExist { key: Vec<u8> },

    #[error(
        "default not found: key:{}, maybe read truncated/dropped table data?",
        log_wrappers::Value::key(.key)
    )]
    DefaultNotFound { key: Vec<u8> },

    #[error(
        "try to commit key {} with commit_ts {} but min_commit_ts is {}",
        log_wrappers::Value::key(.key), .commit_ts, .min_commit_ts
    )]
    CommitTsExpired {
        start_ts: TimeStamp,
        commit_ts: TimeStamp,
        key: Vec<u8>,
        min_commit_ts: TimeStamp,
    },

    #[error("bad format key(version)")]
    KeyVersion,

    #[error(
        "pessimistic lock not found, start_ts:{}, key:{}",
        .start_ts, log_wrappers::Value::key(.key)
    )]
    PessimisticLockNotFound { start_ts: TimeStamp, key: Vec<u8> },

    #[error(
        "min_commit_ts {} is larger than max_commit_ts {}, start_ts: {}",
        .min_commit_ts, .max_commit_ts, .start_ts
    )]
    CommitTsTooLarge {
        start_ts: TimeStamp,
        min_commit_ts: TimeStamp,
        max_commit_ts: TimeStamp,
    },

    #[error(
        "assertion on data failed, start_ts:{}, key:{}, assertion:{:?}, existing_start_ts:{}, existing_commit_ts:{}",
        .start_ts, log_wrappers::Value::key(.key), .assertion, .existing_start_ts, .existing_commit_ts
    )]
    AssertionFailed {
        start_ts: TimeStamp,
        key: Vec<u8>,
        assertion: Assertion,
        existing_start_ts: TimeStamp,
        existing_commit_ts: TimeStamp,
    },

    #[error(
        "Lock_only_if_exists of a pessimistic lock request is set to true, but return_value is not, start_ts:{}, key:{}",
        .start_ts, log_wrappers::Value::key(.key)
    )]
    LockIfExistsFailed { start_ts: TimeStamp, key: Vec<u8> },

    #[error("{0:?}")]
    Other(#[from] Box<dyn error::Error + Sync + Send>),
}

impl ErrorInner {
    pub fn maybe_clone(&self) -> Option<ErrorInner> {
        match self {
            ErrorInner::Kv(e) => e.maybe_clone().map(ErrorInner::Kv),
            ErrorInner::Codec(e) => e.maybe_clone().map(ErrorInner::Codec),
            ErrorInner::KeyIsLocked(info) => Some(ErrorInner::KeyIsLocked(info.clone())),
            ErrorInner::BadFormat(e) => e.maybe_clone().map(ErrorInner::BadFormat),
            ErrorInner::TxnLockNotFound {
                start_ts,
                commit_ts,
                key,
            } => Some(ErrorInner::TxnLockNotFound {
                start_ts: *start_ts,
                commit_ts: *commit_ts,
                key: key.to_owned(),
            }),
            ErrorInner::TxnNotFound { start_ts, key } => Some(ErrorInner::TxnNotFound {
                start_ts: *start_ts,
                key: key.to_owned(),
            }),
            ErrorInner::LockTypeNotMatch {
                start_ts,
                key,
                pessimistic,
            } => Some(ErrorInner::LockTypeNotMatch {
                start_ts: *start_ts,
                key: key.to_owned(),
                pessimistic: *pessimistic,
            }),
            ErrorInner::WriteConflict {
                start_ts,
                conflict_start_ts,
                conflict_commit_ts,
                key,
                primary,
                reason,
            } => Some(ErrorInner::WriteConflict {
                start_ts: *start_ts,
                conflict_start_ts: *conflict_start_ts,
                conflict_commit_ts: *conflict_commit_ts,
                key: key.to_owned(),
                primary: primary.to_owned(),
                reason: reason.to_owned(),
            }),
            ErrorInner::Deadlock {
                start_ts,
                lock_ts,
                lock_key,
                deadlock_key_hash,
                wait_chain,
            } => Some(ErrorInner::Deadlock {
                start_ts: *start_ts,
                lock_ts: *lock_ts,
                lock_key: lock_key.to_owned(),
                deadlock_key_hash: *deadlock_key_hash,
                wait_chain: wait_chain.clone(),
            }),
            ErrorInner::AlreadyExist { key } => Some(ErrorInner::AlreadyExist { key: key.clone() }),
            ErrorInner::DefaultNotFound { key } => Some(ErrorInner::DefaultNotFound {
                key: key.to_owned(),
            }),
            ErrorInner::CommitTsExpired {
                start_ts,
                commit_ts,
                key,
                min_commit_ts,
            } => Some(ErrorInner::CommitTsExpired {
                start_ts: *start_ts,
                commit_ts: *commit_ts,
                key: key.clone(),
                min_commit_ts: *min_commit_ts,
            }),
            ErrorInner::KeyVersion => Some(ErrorInner::KeyVersion),
            ErrorInner::Committed {
                start_ts,
                commit_ts,
                key,
            } => Some(ErrorInner::Committed {
                start_ts: *start_ts,
                commit_ts: *commit_ts,
                key: key.clone(),
            }),
            ErrorInner::PessimisticLockRolledBack { start_ts, key } => {
                Some(ErrorInner::PessimisticLockRolledBack {
                    start_ts: *start_ts,
                    key: key.to_owned(),
                })
            }
            ErrorInner::PessimisticLockNotFound { start_ts, key } => {
                Some(ErrorInner::PessimisticLockNotFound {
                    start_ts: *start_ts,
                    key: key.to_owned(),
                })
            }
            ErrorInner::CommitTsTooLarge {
                start_ts,
                min_commit_ts,
                max_commit_ts,
            } => Some(ErrorInner::CommitTsTooLarge {
                start_ts: *start_ts,
                min_commit_ts: *min_commit_ts,
                max_commit_ts: *max_commit_ts,
            }),
            ErrorInner::AssertionFailed {
                start_ts,
                key,
                assertion,
                existing_start_ts,
                existing_commit_ts,
            } => Some(ErrorInner::AssertionFailed {
                start_ts: *start_ts,
                key: key.clone(),
                assertion: *assertion,
                existing_start_ts: *existing_start_ts,
                existing_commit_ts: *existing_commit_ts,
            }),
            ErrorInner::LockIfExistsFailed { start_ts, key } => {
                Some(ErrorInner::LockIfExistsFailed {
                    start_ts: *start_ts,
                    key: key.clone(),
                })
            }
            ErrorInner::Io(_) | ErrorInner::Other(_) => None,
        }
    }
}

#[derive(Debug, Error)]
#[error(transparent)]
pub struct Error(#[from] pub Box<ErrorInner>);

impl Error {
    pub fn maybe_clone(&self) -> Option<Error> {
        self.0.maybe_clone().map(Error::from)
    }
}

impl From<ErrorInner> for Error {
    #[inline]
    fn from(e: ErrorInner) -> Self {
        Error(Box::new(e))
    }
}

impl<T: Into<ErrorInner>> From<T> for Error {
    #[inline]
    default fn from(err: T) -> Self {
        let err = err.into();
        err.into()
    }
}

impl From<codec::Error> for ErrorInner {
    fn from(err: codec::Error) -> Self {
        box_err!("{}", err)
    }
}

impl From<::pd_client::Error> for ErrorInner {
    fn from(err: ::pd_client::Error) -> Self {
        box_err!("{}", err)
    }
}

impl From<txn_types::Error> for ErrorInner {
    fn from(err: txn_types::Error) -> Self {
        match err {
            txn_types::Error(box txn_types::ErrorInner::Io(e)) => ErrorInner::Io(e),
            txn_types::Error(box txn_types::ErrorInner::Codec(e)) => ErrorInner::Codec(e),
            txn_types::Error(box txn_types::ErrorInner::BadFormatLock)
            | txn_types::Error(box txn_types::ErrorInner::BadFormatWrite) => {
                ErrorInner::BadFormat(err)
            }
            txn_types::Error(box txn_types::ErrorInner::KeyIsLocked(lock_info)) => {
                ErrorInner::KeyIsLocked(lock_info)
            }
            txn_types::Error(box txn_types::ErrorInner::WriteConflict {
                start_ts,
                conflict_start_ts,
                conflict_commit_ts,
                key,
                primary,
                reason,
            }) => ErrorInner::WriteConflict {
                start_ts,
                conflict_start_ts,
                conflict_commit_ts,
                key,
                primary,
                reason,
            },
        }
    }
}

pub type Result<T> = std::result::Result<T, Error>;

impl ErrorCodeExt for Error {
    fn error_code(&self) -> ErrorCode {
        match self.0.as_ref() {
            ErrorInner::Kv(e) => e.error_code(),
            ErrorInner::Io(_) => error_code::storage::IO,
            ErrorInner::Codec(e) => e.error_code(),
            ErrorInner::KeyIsLocked(_) => error_code::storage::KEY_IS_LOCKED,
            ErrorInner::BadFormat(e) => e.error_code(),
            ErrorInner::Committed { .. } => error_code::storage::COMMITTED,
            ErrorInner::PessimisticLockRolledBack { .. } => {
                error_code::storage::PESSIMISTIC_LOCK_ROLLED_BACK
            }
            ErrorInner::TxnLockNotFound { .. } => error_code::storage::TXN_LOCK_NOT_FOUND,
            ErrorInner::TxnNotFound { .. } => error_code::storage::TXN_NOT_FOUND,
            ErrorInner::LockTypeNotMatch { .. } => error_code::storage::LOCK_TYPE_NOT_MATCH,
            ErrorInner::WriteConflict { .. } => error_code::storage::WRITE_CONFLICT,
            ErrorInner::Deadlock { .. } => error_code::storage::DEADLOCK,
            ErrorInner::AlreadyExist { .. } => error_code::storage::ALREADY_EXIST,
            ErrorInner::DefaultNotFound { .. } => error_code::storage::DEFAULT_NOT_FOUND,
            ErrorInner::CommitTsExpired { .. } => error_code::storage::COMMIT_TS_EXPIRED,
            ErrorInner::KeyVersion => error_code::storage::KEY_VERSION,
            ErrorInner::PessimisticLockNotFound { .. } => {
                error_code::storage::PESSIMISTIC_LOCK_NOT_FOUND
            }
            ErrorInner::CommitTsTooLarge { .. } => error_code::storage::COMMIT_TS_TOO_LARGE,
            ErrorInner::AssertionFailed { .. } => error_code::storage::ASSERTION_FAILED,
            ErrorInner::LockIfExistsFailed { .. } => error_code::storage::LOCK_IF_EXISTS_FAILED,
            ErrorInner::Other(_) => error_code::storage::UNKNOWN,
        }
    }
}

/// Generates `DefaultNotFound` error or panic directly based on config.
#[inline(never)]
pub fn default_not_found_error(key: Vec<u8>, hint: &str) -> Error {
    CRITICAL_ERROR
        .with_label_values(&["default value not found"])
        .inc();
    if panic_when_unexpected_key_or_data() {
        set_panic_mark();
        panic!(
            "default value not found for key {:?} when {}",
            &log_wrappers::Value::key(&key),
            hint,
        );
    } else {
        error!(
            "default value not found";
            "key" => &log_wrappers::Value::key(&key),
            "hint" => hint,
        );
        Error::from(ErrorInner::DefaultNotFound { key })
    }
}

pub mod tests {
    use std::borrow::Cow;

    use engine_traits::CF_WRITE;
    use kvproto::kvrpcpb::Context;
    use txn_types::Key;

    use super::*;
    use crate::storage::kv::{Engine, Modify, ScanMode, SnapContext, Snapshot, WriteData};

    pub fn write<E: Engine>(engine: &E, ctx: &Context, modifies: Vec<Modify>) {
        if !modifies.is_empty() {
            engine
                .write(ctx, WriteData::from_modifies(modifies))
                .unwrap();
        }
    }

    pub fn must_get<E: Engine>(
        engine: &mut E,
        key: &[u8],
        ts: impl Into<TimeStamp>,
        expect: &[u8],
    ) {
        must_get_impl(engine, None, key, ts, expect);
    }

    pub fn must_get_on_region<E: Engine>(
        engine: &mut E,
        region_id: u64,
        key: &[u8],
        ts: impl Into<TimeStamp>,
        expect: &[u8],
    ) {
        must_get_impl(engine, Some(region_id), key, ts, expect);
    }

    fn must_get_impl<E: Engine>(
        engine: &mut E,
        region_id: Option<u64>,
        key: &[u8],
        ts: impl Into<TimeStamp>,
        expect: &[u8],
    ) {
        let ts = ts.into();
        let mut ctx = Context::default();
        if let Some(region_id) = region_id {
            ctx.region_id = region_id;
        }
        let snap_ctx = SnapContext {
            pb_ctx: &ctx,
            ..Default::default()
        };
        let snapshot = engine.snapshot(snap_ctx).unwrap();
        let mut reader = SnapshotReader::new(ts, snapshot, true);
        let key = &Key::from_raw(key);

        check_lock(&mut reader, key, ts).unwrap();
        assert_eq!(reader.get(key, ts).unwrap().unwrap(), expect);
    }

    pub fn must_get_no_lock_check<E: Engine>(
        engine: &mut E,
        key: &[u8],
        ts: impl Into<TimeStamp>,
        expect: &[u8],
    ) {
        let ts = ts.into();
        let ctx = SnapContext::default();
        let snapshot = engine.snapshot(ctx).unwrap();
        let mut reader = SnapshotReader::new(ts, snapshot, true);
        assert_eq!(
            reader.get(&Key::from_raw(key), ts).unwrap().unwrap(),
            expect
        );
    }

    /// Checks if there is a lock which blocks reading the key at the given ts.
    /// Returns the blocking lock as the `Err` variant.
    fn check_lock(
        reader: &mut SnapshotReader<impl Snapshot>,
        key: &Key,
        ts: TimeStamp,
    ) -> Result<()> {
        if let Some(lock) = reader.load_lock(key)? {
            if let Err(e) = Lock::check_ts_conflict(
                Cow::Owned(lock),
                key,
                ts,
                &Default::default(),
                IsolationLevel::Si,
            ) {
                return Err(e.into());
            }
        }
        Ok(())
    }

    pub fn must_get_none<E: Engine>(engine: &mut E, key: &[u8], ts: impl Into<TimeStamp>) {
        must_get_none_impl(engine, key, ts, None);
    }

    pub fn must_get_none_on_region<E: Engine>(
        engine: &mut E,
        region_id: u64,
        key: &[u8],
        ts: impl Into<TimeStamp>,
    ) {
        must_get_none_impl(engine, key, ts, Some(region_id));
    }

    fn must_get_none_impl<E: Engine>(
        engine: &mut E,
        key: &[u8],
        ts: impl Into<TimeStamp>,
        region_id: Option<u64>,
    ) {
        let mut ctx = Context::default();
        if let Some(region_id) = region_id {
            ctx.region_id = region_id;
        }
        let snap_ctx = SnapContext {
            pb_ctx: &ctx,
            ..Default::default()
        };
        let snapshot = engine.snapshot(snap_ctx).unwrap();
        let ts = ts.into();
        let mut reader = SnapshotReader::new(ts, snapshot, true);
        let key = &Key::from_raw(key);
        check_lock(&mut reader, key, ts).unwrap();
        assert!(reader.get(key, ts).unwrap().is_none());
    }

    pub fn must_get_err<E: Engine>(engine: &mut E, key: &[u8], ts: impl Into<TimeStamp>) {
        let ts = ts.into();
        let ctx = SnapContext::default();
        let snapshot = engine.snapshot(ctx).unwrap();
        let mut reader = SnapshotReader::new(ts, snapshot, true);
        let key = &Key::from_raw(key);
        if check_lock(&mut reader, key, ts).is_err() {
            return;
        }
        reader.get(key, ts).unwrap_err();
    }

    pub fn must_locked<E: Engine>(
        engine: &mut E,
        key: &[u8],
        start_ts: impl Into<TimeStamp>,
    ) -> Lock {
        let snapshot = engine.snapshot(Default::default()).unwrap();
        let mut reader = MvccReader::new(snapshot, None, true);
        let lock = reader.load_lock(&Key::from_raw(key)).unwrap().unwrap();
        assert_eq!(lock.ts, start_ts.into());
        assert_ne!(lock.lock_type, LockType::Pessimistic);
        lock
    }

    pub fn must_locked_with_ttl<E: Engine>(
        engine: &mut E,
        key: &[u8],
        start_ts: impl Into<TimeStamp>,
        ttl: u64,
    ) {
        let snapshot = engine.snapshot(Default::default()).unwrap();
        let mut reader = MvccReader::new(snapshot, None, true);
        let lock = reader.load_lock(&Key::from_raw(key)).unwrap().unwrap();
        assert_eq!(lock.ts, start_ts.into());
        assert_ne!(lock.lock_type, LockType::Pessimistic);
        assert_eq!(lock.ttl, ttl);
    }

    pub fn must_large_txn_locked<E: Engine>(
        engine: &mut E,
        key: &[u8],
        start_ts: impl Into<TimeStamp>,
        ttl: u64,
        min_commit_ts: impl Into<TimeStamp>,
        is_pessimistic: bool,
    ) {
        let snapshot = engine.snapshot(Default::default()).unwrap();
        let mut reader = MvccReader::new(snapshot, None, true);
        let lock = reader.load_lock(&Key::from_raw(key)).unwrap().unwrap();
        assert_eq!(lock.ts, start_ts.into());
        assert_eq!(lock.ttl, ttl);
        assert_eq!(lock.min_commit_ts, min_commit_ts.into());
        if is_pessimistic {
            assert_eq!(lock.lock_type, LockType::Pessimistic);
        } else {
            assert_ne!(lock.lock_type, LockType::Pessimistic);
        }
    }

    pub fn must_unlocked<E: Engine>(engine: &mut E, key: &[u8]) {
        let snapshot = engine.snapshot(Default::default()).unwrap();
        let mut reader = MvccReader::new(snapshot, None, true);
        assert!(reader.load_lock(&Key::from_raw(key)).unwrap().is_none());
    }

    pub fn must_written<E: Engine>(
        engine: &mut E,
        key: &[u8],
        start_ts: impl Into<TimeStamp>,
        commit_ts: impl Into<TimeStamp>,
        tp: WriteType,
    ) -> Write {
        let snapshot = engine.snapshot(Default::default()).unwrap();
        let k = Key::from_raw(key).append_ts(commit_ts.into());
        let v = snapshot.get_cf(CF_WRITE, &k).unwrap().unwrap();
        let write = WriteRef::parse(&v).unwrap();
        assert_eq!(write.start_ts, start_ts.into());
        assert_eq!(write.write_type, tp);
        write.to_owned()
    }

    pub fn must_have_write<E: Engine>(
        engine: &mut E,
        key: &[u8],
        commit_ts: impl Into<TimeStamp>,
    ) -> Write {
        let snapshot = engine.snapshot(Default::default()).unwrap();
        let k = Key::from_raw(key).append_ts(commit_ts.into());
        let v = snapshot.get_cf(CF_WRITE, &k).unwrap().unwrap();
        let write = WriteRef::parse(&v).unwrap();
        write.to_owned()
    }

    pub fn must_not_have_write<E: Engine>(
        engine: &mut E,
        key: &[u8],
        commit_ts: impl Into<TimeStamp>,
    ) {
        let snapshot = engine.snapshot(Default::default()).unwrap();
        let k = Key::from_raw(key).append_ts(commit_ts.into());
        let v = snapshot.get_cf(CF_WRITE, &k).unwrap();
        assert!(v.is_none());
    }

    pub fn must_seek_write_none<E: Engine>(engine: &mut E, key: &[u8], ts: impl Into<TimeStamp>) {
        let snapshot = engine.snapshot(Default::default()).unwrap();
        let mut reader = MvccReader::new(snapshot, None, true);
        assert!(
            reader
                .seek_write(&Key::from_raw(key), ts.into())
                .unwrap()
                .is_none()
        );
    }

    pub fn must_seek_write<E: Engine>(
        engine: &mut E,
        key: &[u8],
        ts: impl Into<TimeStamp>,
        start_ts: impl Into<TimeStamp>,
        commit_ts: impl Into<TimeStamp>,
        write_type: WriteType,
    ) {
        let snapshot = engine.snapshot(Default::default()).unwrap();
        let mut reader = MvccReader::new(snapshot, None, true);
        let (t, write) = reader
            .seek_write(&Key::from_raw(key), ts.into())
            .unwrap()
            .unwrap();
        assert_eq!(t, commit_ts.into());
        assert_eq!(write.start_ts, start_ts.into());
        assert_eq!(write.write_type, write_type);
    }

    pub fn must_get_commit_ts<E: Engine>(
        engine: &mut E,
        key: &[u8],
        start_ts: impl Into<TimeStamp>,
        commit_ts: impl Into<TimeStamp>,
    ) {
        let snapshot = engine.snapshot(Default::default()).unwrap();
        let mut reader = SnapshotReader::new(start_ts.into(), snapshot, true);
        let (ts, write_type) = reader
            .get_txn_commit_record(&Key::from_raw(key))
            .unwrap()
            .info()
            .unwrap();
        assert_ne!(write_type, WriteType::Rollback);
        assert_eq!(ts, commit_ts.into());
    }

<<<<<<< HEAD
    pub fn must_get_txn_source<E: Engine>(engine: &mut E, key: &[u8], ts: u64, txn_source: u8) {
=======
    pub fn must_get_txn_source<E: Engine>(engine: &mut E, key: &[u8], ts: u64, txn_source: u64) {
>>>>>>> 0f1d45a8
        let snapshot = engine.snapshot(Default::default()).unwrap();
        let mut reader = SnapshotReader::new(TimeStamp::from(ts), snapshot, true);
        let write = reader
            .get_write(&Key::from_raw(key), TimeStamp::from(ts))
            .unwrap()
            .unwrap();
        assert_eq!(write.txn_source, txn_source);
    }

    pub fn must_get_commit_ts_none<E: Engine>(
        engine: &mut E,
        key: &[u8],
        start_ts: impl Into<TimeStamp>,
    ) {
        let snapshot = engine.snapshot(Default::default()).unwrap();
        let mut reader = SnapshotReader::new(start_ts.into(), snapshot, true);

        let ret = reader.get_txn_commit_record(&Key::from_raw(key)).unwrap();
        match ret.info() {
            None => {}
            Some((_, write_type)) => {
                assert_eq!(write_type, WriteType::Rollback);
            }
        }
    }

    pub fn must_get_rollback_ts<E: Engine>(
        engine: &mut E,
        key: &[u8],
        start_ts: impl Into<TimeStamp>,
    ) {
        let start_ts = start_ts.into();
        let snapshot = engine.snapshot(Default::default()).unwrap();
        let mut reader = SnapshotReader::new(start_ts, snapshot, true);

        let (ts, write_type) = reader
            .get_txn_commit_record(&Key::from_raw(key))
            .unwrap()
            .info()
            .unwrap();
        assert_eq!(ts, start_ts);
        assert_eq!(write_type, WriteType::Rollback);
    }

    pub fn must_get_rollback_ts_none<E: Engine>(
        engine: &mut E,
        key: &[u8],
        start_ts: impl Into<TimeStamp>,
    ) {
        let snapshot = engine.snapshot(Default::default()).unwrap();
        let mut reader = SnapshotReader::new(start_ts.into(), snapshot, true);

        let ret = reader
            .get_txn_commit_record(&Key::from_raw(key))
            .unwrap()
            .info();
        assert_eq!(ret, None);
    }

    pub fn must_get_rollback_protected<E: Engine>(
        engine: &mut E,
        key: &[u8],
        start_ts: impl Into<TimeStamp>,
        protected: bool,
    ) {
        let snapshot = engine.snapshot(Default::default()).unwrap();
        let mut reader = MvccReader::new(snapshot, None, true);

        let start_ts = start_ts.into();
        let (ts, write) = reader
            .seek_write(&Key::from_raw(key), start_ts)
            .unwrap()
            .unwrap();
        assert_eq!(ts, start_ts);
        assert_eq!(write.write_type, WriteType::Rollback);
        assert_eq!(write.as_ref().is_protected(), protected);
    }

    pub fn must_get_overlapped_rollback<E: Engine, T: Into<TimeStamp>>(
        engine: &mut E,
        key: &[u8],
        start_ts: T,
        overlapped_start_ts: T,
        overlapped_write_type: WriteType,
        gc_fence: Option<T>,
    ) {
        let snapshot = engine.snapshot(Default::default()).unwrap();
        let mut reader = MvccReader::new(snapshot, None, true);

        let start_ts = start_ts.into();
        let overlapped_start_ts = overlapped_start_ts.into();
        let (ts, write) = reader
            .seek_write(&Key::from_raw(key), start_ts)
            .unwrap()
            .unwrap();
        assert_eq!(ts, start_ts);
        assert!(write.has_overlapped_rollback);
        assert_eq!(write.start_ts, overlapped_start_ts);
        assert_eq!(write.write_type, overlapped_write_type);
        assert_eq!(write.gc_fence, gc_fence.map(|x| x.into()));
    }

    pub fn must_scan_keys<E: Engine>(
        engine: &mut E,
        start: Option<&[u8]>,
        limit: usize,
        keys: Vec<&[u8]>,
        next_start: Option<&[u8]>,
    ) {
        let expect = (
            keys.into_iter().map(Key::from_raw).collect(),
            next_start.map(|x| Key::from_raw(x).append_ts(TimeStamp::zero())),
        );
        let snapshot = engine.snapshot(Default::default()).unwrap();
        let mut reader = MvccReader::new(snapshot, Some(ScanMode::Mixed), false);
        assert_eq!(
            reader.scan_keys(start.map(Key::from_raw), limit).unwrap(),
            expect
        );
    }
}<|MERGE_RESOLUTION|>--- conflicted
+++ resolved
@@ -706,11 +706,7 @@
         assert_eq!(ts, commit_ts.into());
     }
 
-<<<<<<< HEAD
-    pub fn must_get_txn_source<E: Engine>(engine: &mut E, key: &[u8], ts: u64, txn_source: u8) {
-=======
     pub fn must_get_txn_source<E: Engine>(engine: &mut E, key: &[u8], ts: u64, txn_source: u64) {
->>>>>>> 0f1d45a8
         let snapshot = engine.snapshot(Default::default()).unwrap();
         let mut reader = SnapshotReader::new(TimeStamp::from(ts), snapshot, true);
         let write = reader
