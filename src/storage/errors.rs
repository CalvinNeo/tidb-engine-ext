// Copyright 2019 TiKV Project Authors. Licensed under Apache-2.0.

//! Types for storage related errors and associated helper methods.
use std::{
    convert::TryFrom,
    error::Error as StdError,
    fmt::{self, Debug, Display, Formatter},
    io::Error as IoError,
    sync::Arc,
};

use error_code::{self, ErrorCode, ErrorCodeExt};
use kvproto::{errorpb, kvrpcpb, kvrpcpb::ApiVersion};
use thiserror::Error;
use tikv_util::deadline::DeadlineError;
use txn_types::{KvPair, TimeStamp};

use crate::storage::{
    kv::{self, Error as KvError, ErrorInner as KvErrorInner},
    mvcc::{Error as MvccError, ErrorInner as MvccErrorInner},
    txn::{self, Error as TxnError, ErrorInner as TxnErrorInner},
    CommandKind, Result,
};

#[derive(Debug, Error)]
/// Detailed errors for storage operations. This enum also unifies code for
/// basic error handling functionality in a single place instead of being spread
/// out.
pub enum ErrorInner {
    #[error("{0}")]
    Kv(#[from] kv::Error),

    #[error("{0}")]
    Txn(#[from] txn::Error),

    #[error("{0}")]
    Engine(#[from] engine_traits::Error),

    #[error("storage is closed.")]
    Closed,

    #[error("{0}")]
    Other(#[from] Box<dyn StdError + Send + Sync>),

    #[error("{0}")]
    Io(#[from] IoError),

    #[error("scheduler is too busy")]
    SchedTooBusy,

    #[error("gc worker is too busy")]
    GcWorkerTooBusy,

    #[error("max key size exceeded, size: {}, limit: {}", .size, .limit)]
    KeyTooLarge { size: usize, limit: usize },

    #[error("invalid cf name: {0}")]
    InvalidCf(String),

    #[error("cf is deprecated in API V2, cf name: {0}")]
    CfDeprecated(String),

    #[error("ttl is not enabled, but get put request with ttl")]
    TtlNotEnabled,

    #[error("Deadline is exceeded")]
    DeadlineExceeded,

    #[error("The length of ttls does not equal to the length of pairs")]
    TtlLenNotEqualsToPairs,

    #[error("Api version in request does not match with TiKV storage, cmd: {:?}, storage: {:?}, request: {:?}", .cmd, .storage_api_version, .req_api_version)]
    ApiVersionNotMatched {
        cmd: CommandKind,
        storage_api_version: ApiVersion,
        req_api_version: ApiVersion,
    },

    #[error("Key mode mismatched with the request mode, cmd: {:?}, storage: {:?}, key: {}", .cmd, .storage_api_version, .key)]
    InvalidKeyMode {
        cmd: CommandKind,
        storage_api_version: ApiVersion,
        key: String,
    },

    #[error("Key mode mismatched with the request mode, cmd: {:?}, storage: {:?}, range: {:?}", .cmd, .storage_api_version, .range)]
    InvalidKeyRangeMode {
        cmd: CommandKind,
        storage_api_version: ApiVersion,
        range: (Option<String>, Option<String>),
    },
}

impl ErrorInner {
    pub fn invalid_key_mode(cmd: CommandKind, storage_api_version: ApiVersion, key: &[u8]) -> Self {
        ErrorInner::InvalidKeyMode {
            cmd,
            storage_api_version,
            key: log_wrappers::hex_encode_upper(key),
        }
    }

    pub fn invalid_key_range_mode(
        cmd: CommandKind,
        storage_api_version: ApiVersion,
        range: (Option<&[u8]>, Option<&[u8]>),
    ) -> Self {
        ErrorInner::InvalidKeyRangeMode {
            cmd,
            storage_api_version,
            range: (
                range.0.map(log_wrappers::hex_encode_upper),
                range.1.map(log_wrappers::hex_encode_upper),
            ),
        }
    }
}

impl From<DeadlineError> for ErrorInner {
    fn from(_: DeadlineError) -> Self {
        ErrorInner::DeadlineExceeded
    }
}

/// Errors for storage module. Wrapper type of `ErrorInner`.
#[derive(Debug, Error)]
#[error(transparent)]
pub struct Error(#[from] pub Box<ErrorInner>);

impl From<ErrorInner> for Error {
    #[inline]
    fn from(e: ErrorInner) -> Self {
        Error(Box::new(e))
    }
}

impl<T: Into<ErrorInner>> From<T> for Error {
    #[inline]
    default fn from(err: T) -> Self {
        let err = err.into();
        err.into()
    }
}

impl ErrorCodeExt for Error {
    fn error_code(&self) -> ErrorCode {
        match self.0.as_ref() {
            ErrorInner::Kv(e) => e.error_code(),
            ErrorInner::Txn(e) => e.error_code(),
            ErrorInner::Engine(e) => e.error_code(),
            ErrorInner::Closed => error_code::storage::CLOSED,
            ErrorInner::Other(_) => error_code::storage::UNKNOWN,
            ErrorInner::Io(_) => error_code::storage::IO,
            ErrorInner::SchedTooBusy => error_code::storage::SCHED_TOO_BUSY,
            ErrorInner::GcWorkerTooBusy => error_code::storage::GC_WORKER_TOO_BUSY,
            ErrorInner::KeyTooLarge { .. } => error_code::storage::KEY_TOO_LARGE,
            ErrorInner::InvalidCf(_) => error_code::storage::INVALID_CF,
            ErrorInner::CfDeprecated(_) => error_code::storage::CF_DEPRECATED,
            ErrorInner::TtlNotEnabled => error_code::storage::TTL_NOT_ENABLED,
            ErrorInner::DeadlineExceeded => error_code::storage::DEADLINE_EXCEEDED,
            ErrorInner::TtlLenNotEqualsToPairs => error_code::storage::TTL_LEN_NOT_EQUALS_TO_PAIRS,
            ErrorInner::ApiVersionNotMatched { .. } => error_code::storage::API_VERSION_NOT_MATCHED,
            ErrorInner::InvalidKeyMode { .. } => error_code::storage::INVALID_KEY_MODE,
            ErrorInner::InvalidKeyRangeMode { .. } => error_code::storage::INVALID_KEY_MODE,
        }
    }
}

/// Tags of errors for storage module.
pub enum ErrorHeaderKind {
    NotLeader,
    RegionNotFound,
    KeyNotInRegion,
    EpochNotMatch,
    ServerIsBusy,
    StaleCommand,
    StoreNotMatch,
    RaftEntryTooLarge,
    Other,
}

impl ErrorHeaderKind {
    /// TODO: This function is only used for bridging existing & legacy metric
    /// tags. It should be removed once Coprocessor starts using new static
    /// metrics.
    pub fn get_str(&self) -> &'static str {
        match *self {
            ErrorHeaderKind::NotLeader => "not_leader",
            ErrorHeaderKind::RegionNotFound => "region_not_found",
            ErrorHeaderKind::KeyNotInRegion => "key_not_in_region",
            ErrorHeaderKind::EpochNotMatch => "epoch_not_match",
            ErrorHeaderKind::ServerIsBusy => "server_is_busy",
            ErrorHeaderKind::StaleCommand => "stale_command",
            ErrorHeaderKind::StoreNotMatch => "store_not_match",
            ErrorHeaderKind::RaftEntryTooLarge => "raft_entry_too_large",
            ErrorHeaderKind::Other => "other",
        }
    }
}

impl Display for ErrorHeaderKind {
    fn fmt(&self, f: &mut Formatter<'_>) -> fmt::Result {
        write!(f, "{}", self.get_str())
    }
}

const SCHEDULER_IS_BUSY: &str = "scheduler is busy";
const GC_WORKER_IS_BUSY: &str = "gc worker is busy";
const DEADLINE_EXCEEDED: &str = "deadline is exceeded";

/// Get the `ErrorHeaderKind` enum that corresponds to the error in the protobuf
/// message. Returns `ErrorHeaderKind::Other` if no match found.
pub fn get_error_kind_from_header(header: &errorpb::Error) -> ErrorHeaderKind {
    if header.has_not_leader() {
        ErrorHeaderKind::NotLeader
    } else if header.has_region_not_found() {
        ErrorHeaderKind::RegionNotFound
    } else if header.has_key_not_in_region() {
        ErrorHeaderKind::KeyNotInRegion
    } else if header.has_epoch_not_match() {
        ErrorHeaderKind::EpochNotMatch
    } else if header.has_server_is_busy() {
        ErrorHeaderKind::ServerIsBusy
    } else if header.has_stale_command() {
        ErrorHeaderKind::StaleCommand
    } else if header.has_store_not_match() {
        ErrorHeaderKind::StoreNotMatch
    } else if header.has_raft_entry_too_large() {
        ErrorHeaderKind::RaftEntryTooLarge
    } else {
        ErrorHeaderKind::Other
    }
}

/// Get the metric tag of the error in the protobuf message.
/// Returns "other" if no match found.
pub fn get_tag_from_header(header: &errorpb::Error) -> &'static str {
    get_error_kind_from_header(header).get_str()
}

pub fn extract_region_error_from_error(e: &Error) -> Option<errorpb::Error> {
    match e {
        // TODO: use `Error::cause` instead.
        Error(box ErrorInner::Kv(KvError(box KvErrorInner::Request(ref e))))
        | Error(box ErrorInner::Txn(TxnError(box TxnErrorInner::Engine(KvError(
            box KvErrorInner::Request(ref e),
        )))))
        | Error(box ErrorInner::Txn(TxnError(box TxnErrorInner::Mvcc(MvccError(
            box MvccErrorInner::Kv(KvError(box KvErrorInner::Request(ref e))),
        ))))) => Some(e.to_owned()),
        Error(box ErrorInner::Txn(TxnError(box TxnErrorInner::MaxTimestampNotSynced {
            ..
        }))) => {
            let mut err = errorpb::Error::default();
            err.set_max_timestamp_not_synced(Default::default());
            Some(err)
        }
        Error(box ErrorInner::SchedTooBusy) => {
            let mut err = errorpb::Error::default();
            let mut server_is_busy_err = errorpb::ServerIsBusy::default();
            server_is_busy_err.set_reason(SCHEDULER_IS_BUSY.to_owned());
            err.set_server_is_busy(server_is_busy_err);
            Some(err)
        }
        Error(box ErrorInner::GcWorkerTooBusy) => {
            let mut err = errorpb::Error::default();
            let mut server_is_busy_err = errorpb::ServerIsBusy::default();
            server_is_busy_err.set_reason(GC_WORKER_IS_BUSY.to_owned());
            err.set_server_is_busy(server_is_busy_err);
            Some(err)
        }
<<<<<<< HEAD
        Err(Error(box ErrorInner::Closed)) => {
=======
        Error(box ErrorInner::Closed) => {
>>>>>>> 0f1d45a8
            // TiKV is closing, return an RegionError to tell the client that this region is
            // unavailable temporarily, the client should retry the request in other TiKVs.
            let mut err = errorpb::Error::default();
            err.set_message("TiKV is Closing".to_string());
            Some(err)
        }
        Error(box ErrorInner::DeadlineExceeded) => {
            let mut err = errorpb::Error::default();
            let mut server_is_busy_err = errorpb::ServerIsBusy::default();
            server_is_busy_err.set_reason(DEADLINE_EXCEEDED.to_owned());
            err.set_server_is_busy(server_is_busy_err);
            Some(err)
        }
        _ => None,
    }
}

pub fn extract_region_error<T>(res: &Result<T>) -> Option<errorpb::Error> {
    match res {
        Ok(_) => None,
        Err(e) => extract_region_error_from_error(e),
    }
}

pub fn extract_committed(err: &Error) -> Option<TimeStamp> {
    match *err {
        Error(box ErrorInner::Txn(TxnError(box TxnErrorInner::Mvcc(MvccError(
            box MvccErrorInner::Committed { commit_ts, .. },
        ))))) => Some(commit_ts),
        _ => None,
    }
}

pub fn extract_key_error(err: &Error) -> kvrpcpb::KeyError {
    let mut key_error = kvrpcpb::KeyError::default();
    match err {
        Error(box ErrorInner::Txn(TxnError(box TxnErrorInner::Mvcc(MvccError(
            box MvccErrorInner::KeyIsLocked(info),
        )))))
        | Error(box ErrorInner::Txn(TxnError(box TxnErrorInner::Engine(KvError(
            box KvErrorInner::KeyIsLocked(info),
        )))))
        | Error(box ErrorInner::Kv(KvError(box KvErrorInner::KeyIsLocked(info)))) => {
            key_error.set_locked(info.clone());
        }
        // failed in prewrite or pessimistic lock
        Error(box ErrorInner::Txn(TxnError(box TxnErrorInner::Mvcc(MvccError(
            box MvccErrorInner::WriteConflict {
                start_ts,
                conflict_start_ts,
                conflict_commit_ts,
                key,
                primary,
                reason,
            },
        ))))) => {
            let mut write_conflict = kvrpcpb::WriteConflict::default();
            write_conflict.set_start_ts(start_ts.into_inner());
            write_conflict.set_conflict_ts(conflict_start_ts.into_inner());
            write_conflict.set_conflict_commit_ts(conflict_commit_ts.into_inner());
            write_conflict.set_key(key.to_owned());
            write_conflict.set_primary(primary.to_owned());
            write_conflict.set_reason(reason.to_owned());
            key_error.set_conflict(write_conflict);
            // for compatibility with older versions.
            key_error.set_retryable(format!("{:?}", err));
        }
        Error(box ErrorInner::Txn(TxnError(box TxnErrorInner::Mvcc(MvccError(
            box MvccErrorInner::AlreadyExist { key },
        ))))) => {
            let mut exist = kvrpcpb::AlreadyExist::default();
            exist.set_key(key.clone());
            key_error.set_already_exist(exist);
        }
        // failed in commit
        Error(box ErrorInner::Txn(TxnError(box TxnErrorInner::Mvcc(MvccError(
            box MvccErrorInner::TxnLockNotFound { .. },
        ))))) => {
            warn!("txn conflicts"; "err" => ?err);
            key_error.set_retryable(format!("{:?}", err));
        }
        Error(box ErrorInner::Txn(TxnError(box TxnErrorInner::Mvcc(MvccError(
            box MvccErrorInner::TxnNotFound { start_ts, key },
        ))))) => {
            let mut txn_not_found = kvrpcpb::TxnNotFound::default();
            txn_not_found.set_start_ts(start_ts.into_inner());
            txn_not_found.set_primary_key(key.to_owned());
            key_error.set_txn_not_found(txn_not_found);
        }
        Error(box ErrorInner::Txn(TxnError(box TxnErrorInner::Mvcc(MvccError(
            box MvccErrorInner::Deadlock {
                lock_ts,
                lock_key,
                deadlock_key_hash,
                wait_chain,
                ..
            },
        ))))) => {
            warn!("txn deadlocks"; "err" => ?err);
            let mut deadlock = kvrpcpb::Deadlock::default();
            deadlock.set_lock_ts(lock_ts.into_inner());
            deadlock.set_lock_key(lock_key.to_owned());
            deadlock.set_deadlock_key_hash(*deadlock_key_hash);
            deadlock.set_wait_chain(wait_chain.clone().into());
            key_error.set_deadlock(deadlock);
        }
        Error(box ErrorInner::Txn(TxnError(box TxnErrorInner::Mvcc(MvccError(
            box MvccErrorInner::CommitTsExpired {
                start_ts,
                commit_ts,
                key,
                min_commit_ts,
            },
        ))))) => {
            let mut commit_ts_expired = kvrpcpb::CommitTsExpired::default();
            commit_ts_expired.set_start_ts(start_ts.into_inner());
            commit_ts_expired.set_attempted_commit_ts(commit_ts.into_inner());
            commit_ts_expired.set_key(key.to_owned());
            commit_ts_expired.set_min_commit_ts(min_commit_ts.into_inner());
            key_error.set_commit_ts_expired(commit_ts_expired);
        }
        Error(box ErrorInner::Txn(TxnError(box TxnErrorInner::Mvcc(MvccError(
            box MvccErrorInner::CommitTsTooLarge { min_commit_ts, .. },
        ))))) => {
            let mut commit_ts_too_large = kvrpcpb::CommitTsTooLarge::default();
            commit_ts_too_large.set_commit_ts(min_commit_ts.into_inner());
            key_error.set_commit_ts_too_large(commit_ts_too_large);
        }
        Error(box ErrorInner::Txn(TxnError(box TxnErrorInner::Mvcc(MvccError(
            box MvccErrorInner::AssertionFailed {
                start_ts,
                key,
                assertion,
                existing_start_ts,
                existing_commit_ts,
            },
        ))))) => {
            let mut assertion_failed = kvrpcpb::AssertionFailed::default();
            assertion_failed.set_start_ts(start_ts.into_inner());
            assertion_failed.set_key(key.to_owned());
            assertion_failed.set_assertion(*assertion);
            assertion_failed.set_existing_start_ts(existing_start_ts.into_inner());
            assertion_failed.set_existing_commit_ts(existing_commit_ts.into_inner());
            key_error.set_assertion_failed(assertion_failed);
        }
        _ => {
            error!(?*err; "txn aborts");
            key_error.set_abort(format!("{:?}", err));
        }
    }
    key_error
}

pub fn extract_kv_pairs(res: Result<Vec<Result<KvPair>>>) -> Vec<kvrpcpb::KvPair> {
    match res {
        Ok(res) => map_kv_pairs(res),
        Err(e) => {
            let mut pair = kvrpcpb::KvPair::default();
            pair.set_error(extract_key_error(&e));
            vec![pair]
        }
    }
}

pub fn map_kv_pairs(r: Vec<Result<KvPair>>) -> Vec<kvrpcpb::KvPair> {
    r.into_iter()
        .map(|r| match r {
            Ok((key, value)) => {
                let mut pair = kvrpcpb::KvPair::default();
                pair.set_key(key);
                pair.set_value(value);
                pair
            }
            Err(e) => {
                let mut pair = kvrpcpb::KvPair::default();
                pair.set_error(extract_key_error(&e));
                pair
            }
        })
        .collect()
}

pub fn extract_key_errors(res: Result<Vec<Result<()>>>) -> Vec<kvrpcpb::KeyError> {
    match res {
        Ok(res) => res
            .into_iter()
            .filter_map(|x| match x {
                Err(e) => Some(extract_key_error(&e)),
                Ok(_) => None,
            })
            .collect(),
        Err(e) => vec![extract_key_error(&e)],
    }
}

/// The shared version of [`Error`]. In some cases, it's necessary to pass a
/// single error to more than one requests, since the inner error doesn't
/// support cloning.
#[derive(Debug, Clone, Error)]
#[error(transparent)]
<<<<<<< HEAD
pub struct SharedError(pub Arc<ErrorInner>);

impl From<ErrorInner> for SharedError {
    fn from(e: ErrorInner) -> Self {
        Self(Arc::new(e))
=======
pub struct SharedError(pub Arc<Error>);

impl SharedError {
    pub fn inner(&self) -> &ErrorInner {
        &self.0.0
    }
}

impl From<ErrorInner> for SharedError {
    fn from(e: ErrorInner) -> Self {
        Self(Arc::new(Error::from(e)))
>>>>>>> 0f1d45a8
    }
}

impl From<Error> for SharedError {
    fn from(e: Error) -> Self {
<<<<<<< HEAD
        Self(Arc::from(e.0))
=======
        Self(Arc::new(e))
>>>>>>> 0f1d45a8
    }
}

/// Tries to convert the shared error to owned one. It can success only when
/// it's the only reference to the error.
impl TryFrom<SharedError> for Error {
    type Error = ();

    fn try_from(e: SharedError) -> std::result::Result<Self, Self::Error> {
<<<<<<< HEAD
        Arc::try_unwrap(e.0).map(Into::into).map_err(|_| ())
=======
        Arc::try_unwrap(e.0).map_err(|_| ())
>>>>>>> 0f1d45a8
    }
}

#[cfg(test)]
mod test {
    use kvproto::kvrpcpb::WriteConflictReason;

    use super::*;

    #[test]
    fn test_extract_key_error_write_conflict() {
        let start_ts = 110.into();
        let conflict_start_ts = 108.into();
        let conflict_commit_ts = 109.into();
        let key = b"key".to_vec();
        let primary = b"primary".to_vec();
        let case = Error::from(TxnError::from(MvccError::from(
            MvccErrorInner::WriteConflict {
                start_ts,
                conflict_start_ts,
                conflict_commit_ts,
                key: key.clone(),
                primary: primary.clone(),
                reason: WriteConflictReason::LazyUniquenessCheck,
            },
        )));
        let mut expect = kvrpcpb::KeyError::default();
        let mut write_conflict = kvrpcpb::WriteConflict::default();
        write_conflict.set_start_ts(start_ts.into_inner());
        write_conflict.set_conflict_ts(conflict_start_ts.into_inner());
        write_conflict.set_conflict_commit_ts(conflict_commit_ts.into_inner());
        write_conflict.set_key(key);
        write_conflict.set_primary(primary);
        write_conflict.set_reason(WriteConflictReason::LazyUniquenessCheck);
        expect.set_conflict(write_conflict);
        expect.set_retryable(format!("{:?}", case));

        let got = extract_key_error(&case);
        assert_eq!(got, expect);
    }
}<|MERGE_RESOLUTION|>--- conflicted
+++ resolved
@@ -269,11 +269,7 @@
             err.set_server_is_busy(server_is_busy_err);
             Some(err)
         }
-<<<<<<< HEAD
-        Err(Error(box ErrorInner::Closed)) => {
-=======
         Error(box ErrorInner::Closed) => {
->>>>>>> 0f1d45a8
             // TiKV is closing, return an RegionError to tell the client that this region is
             // unavailable temporarily, the client should retry the request in other TiKVs.
             let mut err = errorpb::Error::default();
@@ -474,13 +470,6 @@
 /// support cloning.
 #[derive(Debug, Clone, Error)]
 #[error(transparent)]
-<<<<<<< HEAD
-pub struct SharedError(pub Arc<ErrorInner>);
-
-impl From<ErrorInner> for SharedError {
-    fn from(e: ErrorInner) -> Self {
-        Self(Arc::new(e))
-=======
 pub struct SharedError(pub Arc<Error>);
 
 impl SharedError {
@@ -492,17 +481,12 @@
 impl From<ErrorInner> for SharedError {
     fn from(e: ErrorInner) -> Self {
         Self(Arc::new(Error::from(e)))
->>>>>>> 0f1d45a8
     }
 }
 
 impl From<Error> for SharedError {
     fn from(e: Error) -> Self {
-<<<<<<< HEAD
-        Self(Arc::from(e.0))
-=======
         Self(Arc::new(e))
->>>>>>> 0f1d45a8
     }
 }
 
@@ -512,11 +496,7 @@
     type Error = ();
 
     fn try_from(e: SharedError) -> std::result::Result<Self, Self::Error> {
-<<<<<<< HEAD
-        Arc::try_unwrap(e.0).map(Into::into).map_err(|_| ())
-=======
         Arc::try_unwrap(e.0).map_err(|_| ())
->>>>>>> 0f1d45a8
     }
 }
 
