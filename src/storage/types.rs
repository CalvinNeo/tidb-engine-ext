// Copyright 2016 TiKV Project Authors. Licensed under Apache-2.0.

//! Core data types.

use std::fmt::Debug;

use kvproto::kvrpcpb;
use txn_types::{Key, Value};

use crate::storage::{
    errors::SharedError,
    lock_manager::WaitTimeout,
    mvcc::{Lock, LockType, TimeStamp, Write, WriteType},
    txn::ProcessResult,
    Callback, Result,
};

/// `MvccInfo` stores all mvcc information of given key.
/// Used by `MvccGetByKey` and `MvccGetByStartTs`.
#[derive(Debug, Default)]
pub struct MvccInfo {
    pub lock: Option<Lock>,
    /// commit_ts and write
    pub writes: Vec<(TimeStamp, Write)>,
    /// start_ts and value
    pub values: Vec<(TimeStamp, Value)>,
}

impl MvccInfo {
    pub fn into_proto(self) -> kvrpcpb::MvccInfo {
        fn extract_2pc_values(res: Vec<(TimeStamp, Value)>) -> Vec<kvrpcpb::MvccValue> {
            res.into_iter()
                .map(|(start_ts, value)| {
                    let mut value_info = kvrpcpb::MvccValue::default();
                    value_info.set_start_ts(start_ts.into_inner());
                    value_info.set_value(value);
                    value_info
                })
                .collect()
        }

        fn extract_2pc_writes(res: Vec<(TimeStamp, Write)>) -> Vec<kvrpcpb::MvccWrite> {
            res.into_iter()
                .map(|(commit_ts, write)| {
                    let mut write_info = kvrpcpb::MvccWrite::default();
                    let op = match write.write_type {
                        WriteType::Put => kvrpcpb::Op::Put,
                        WriteType::Delete => kvrpcpb::Op::Del,
                        WriteType::Lock => kvrpcpb::Op::Lock,
                        WriteType::Rollback => kvrpcpb::Op::Rollback,
                    };
                    write_info.set_type(op);
                    write_info.set_start_ts(write.start_ts.into_inner());
                    write_info.set_commit_ts(commit_ts.into_inner());
                    write_info.set_short_value(write.short_value.unwrap_or_default());
                    if !write.last_change_ts.is_zero() {
                        write_info.set_last_change_ts(write.last_change_ts.into_inner());
                        write_info.set_versions_to_last_change(write.versions_to_last_change);
                    }
                    write_info
                })
                .collect()
        }

        let mut mvcc_info = kvrpcpb::MvccInfo::default();
        if let Some(lock) = self.lock {
            let mut lock_info = kvrpcpb::MvccLock::default();
            let op = match lock.lock_type {
                LockType::Put => kvrpcpb::Op::Put,
                LockType::Delete => kvrpcpb::Op::Del,
                LockType::Lock => kvrpcpb::Op::Lock,
                LockType::Pessimistic => kvrpcpb::Op::PessimisticLock,
            };
            lock_info.set_type(op);
            lock_info.set_start_ts(lock.ts.into_inner());
            lock_info.set_primary(lock.primary);
            lock_info.set_short_value(lock.short_value.unwrap_or_default());
            if !lock.last_change_ts.is_zero() {
                lock_info.set_last_change_ts(lock.last_change_ts.into_inner());
                lock_info.set_versions_to_last_change(lock.versions_to_last_change);
            }
            mvcc_info.set_lock(lock_info);
        }
        let vv = extract_2pc_values(self.values);
        let vw = extract_2pc_writes(self.writes);
        mvcc_info.set_writes(vw.into());
        mvcc_info.set_values(vv.into());
        mvcc_info
    }
}

/// Represents the status of a transaction.
#[derive(PartialEq, Debug)]
pub enum TxnStatus {
    /// The txn was already rolled back before.
    RolledBack,
    /// The txn is just rolled back due to expiration.
    TtlExpire,
    /// The txn is just rolled back due to lock not exist.
    LockNotExist,
    /// The txn haven't yet been committed.
    Uncommitted {
        lock: Lock,
        min_commit_ts_pushed: bool,
    },
    /// The txn was committed.
    Committed { commit_ts: TimeStamp },
    /// The primary key is pessimistically rolled back.
    PessimisticRollBack,
    /// The txn primary key is not found and nothing is done.
    LockNotExistDoNothing,
}

impl TxnStatus {
    pub fn uncommitted(lock: Lock, min_commit_ts_pushed: bool) -> Self {
        Self::Uncommitted {
            lock,
            min_commit_ts_pushed,
        }
    }

    pub fn committed(commit_ts: TimeStamp) -> Self {
        Self::Committed { commit_ts }
    }
}

#[derive(Debug)]
pub struct PrewriteResult {
    pub locks: Vec<Result<()>>,
    pub min_commit_ts: TimeStamp,
    pub one_pc_commit_ts: TimeStamp,
}

#[derive(Clone, Debug, PartialEq)]
#[cfg_attr(test, derive(Default))]
pub struct PessimisticLockParameters {
    pub pb_ctx: kvrpcpb::Context,
    pub primary: Vec<u8>,
    pub start_ts: TimeStamp,
    pub lock_ttl: u64,
    pub for_update_ts: TimeStamp,
    pub wait_timeout: Option<WaitTimeout>,
    pub return_values: bool,
    pub min_commit_ts: TimeStamp,
    pub check_existence: bool,
    pub is_first_lock: bool,
    pub lock_only_if_exists: bool,

    /// Whether it's allowed for an pessimistic lock request to acquire the lock
    /// even there is write conflict (i.e. the latest version's `commit_ts` is
    /// greater than the current request's `for_update_ts`.
    ///
    /// When this is true, it's also inferred that the request is resumable,
    /// which means, if such a request encounters a lock of another
    /// transaction and it waits for the lock, it can resume executing and
    /// continue trying to acquire the lock when it's woken up. Also see:
    /// [`super::lock_manager::lock_waiting_queue`]
    pub allow_lock_with_conflict: bool,
}

/// Represents the result of pessimistic lock on a single key.
#[derive(Debug, Clone)]
pub enum PessimisticLockKeyResult {
    /// The lock is acquired successfully, returning no additional information.
    Empty,
    /// The lock is acquired successfully, and the previous value is read and
    /// returned.
    Value(Option<Value>),
    /// The lock is acquired successfully, and also checked if the key exists
    /// previously.
    Existence(bool),
    /// There is a write conflict, but the lock is acquired ignoring the write
    /// conflict.
    LockedWithConflict {
        /// The previous value of the key.
        value: Option<Value>,
        /// The `commit_ts` of the latest Write record found on this key. This
        /// is also the actual `for_update_ts` written to the lock.
        conflict_ts: TimeStamp,
    },
    /// The key is already locked and lock-waiting is needed.
    Waiting,
    /// Failed to acquire the lock due to some error.
    Failed(SharedError),
}

impl PessimisticLockKeyResult {
    pub fn new_success(
        need_value: bool,
        need_check_existence: bool,
        locked_with_conflict_ts: Option<TimeStamp>,
        value: Option<Value>,
    ) -> Self {
        if let Some(conflict_ts) = locked_with_conflict_ts {
            Self::LockedWithConflict { value, conflict_ts }
        } else if need_value {
            Self::Value(value)
        } else if need_check_existence {
            Self::Existence(value.is_some())
        } else {
            Self::Empty
        }
    }

    pub fn unwrap_value(self) -> Option<Value> {
        match self {
            Self::Value(v) => v,
            x => panic!(
                "pessimistic lock key result expected to be a value, got {:?}",
                x
            ),
        }
    }

    pub fn unwrap_existence(self) -> bool {
        match self {
            Self::Existence(e) => e,
            x => panic!(
                "pessimistic lock key result expected to be existence, got {:?}",
                x
            ),
        }
    }

    pub fn assert_empty(&self) {
        assert!(matches!(self, Self::Empty));
    }

    #[cfg(test)]
    pub fn assert_value(&self, expected_value: Option<&[u8]>) {
        match self {
            Self::Value(v) if v.as_ref().map(|v| v.as_slice()) == expected_value => (),
            x => panic!(
                "pessimistic lock key result not match, expected Value({:?}), got {:?}",
                expected_value, x
            ),
        }
    }

    #[cfg(test)]
    pub fn assert_existence(&self, expected_existence: bool) {
        match self {
            Self::Existence(e) if *e == expected_existence => (),
            x => panic!(
                "pessimistic lock key result not match, expected Existence({:?}), got {:?}",
                expected_existence, x
            ),
        }
    }

    #[cfg(test)]
    pub fn assert_locked_with_conflict(
        &self,
        expected_value: Option<&[u8]>,
        expected_conflict_ts: impl Into<TimeStamp>,
    ) {
        let expected_conflict_ts = expected_conflict_ts.into();
        match self {
            Self::LockedWithConflict { value, conflict_ts }
                if value.as_ref().map(|v| v.as_slice()) == expected_value
                    && *conflict_ts == expected_conflict_ts => {}
            x => panic!(
                "pessimistic lock key result not match, expected LockedWithConflict{{ value: {:?}, conflict_ts: {} }}, got {:?}",
                expected_value, expected_conflict_ts, x
            ),
        }
    }

    #[cfg(test)]
    pub fn assert_waiting(&self) {
        assert!(matches!(self, Self::Waiting));
    }

<<<<<<< HEAD
    #[cfg(test)]
=======
>>>>>>> 7a3764fc
    pub fn unwrap_err(&self) -> SharedError {
        match self {
            Self::Failed(e) => e.clone(),
            x => panic!(
                "pessimistic lock key result not match expected Failed, got {:?}",
                x,
            ),
        }
    }
}

#[derive(Clone, Debug, Default)]
pub struct PessimisticLockResults(pub Vec<PessimisticLockKeyResult>);

impl PessimisticLockResults {
    pub fn new() -> Self {
        Self(vec![])
    }

    pub fn with_capacity(capacity: usize) -> Self {
        Self(Vec::with_capacity(capacity))
    }

    pub fn push(&mut self, key_res: PessimisticLockKeyResult) {
        self.0.push(key_res);
    }

    pub fn into_pb(self) -> (Vec<kvrpcpb::PessimisticLockKeyResult>, Option<SharedError>) {
        let mut error = None;
        let res = self
            .0
            .into_iter()
            .map(|res| {
                let mut res_pb = kvrpcpb::PessimisticLockKeyResult::default();
                match res {
                    PessimisticLockKeyResult::Empty => {
                        res_pb.set_type(kvrpcpb::PessimisticLockKeyResultType::LockResultNormal)
                    }
                    PessimisticLockKeyResult::Value(v) => {
                        res_pb.set_type(kvrpcpb::PessimisticLockKeyResultType::LockResultNormal);
                        res_pb.set_existence(v.is_some());
                        res_pb.set_value(v.unwrap_or_default());
                    }
                    PessimisticLockKeyResult::Existence(e) => {
                        res_pb.set_type(kvrpcpb::PessimisticLockKeyResultType::LockResultNormal);
                        res_pb.set_existence(e);
                    }
                    PessimisticLockKeyResult::LockedWithConflict { value, conflict_ts } => {
                        res_pb.set_type(
                            kvrpcpb::PessimisticLockKeyResultType::LockResultLockedWithConflict,
                        );
                        res_pb.set_existence(value.is_some());
                        res_pb.set_value(value.unwrap_or_default());
                        res_pb.set_locked_with_conflict_ts(conflict_ts.into_inner());
                    }
                    PessimisticLockKeyResult::Waiting => unreachable!(),
                    PessimisticLockKeyResult::Failed(e) => {
                        if error.is_none() {
                            error = Some(e)
                        }
                        res_pb.set_type(kvrpcpb::PessimisticLockKeyResultType::LockResultFailed);
                    }
                }
                res_pb
            })
            .collect();
        (res, error)
    }

    pub fn into_legacy_values_and_not_founds(self) -> (Vec<Value>, Vec<bool>) {
        if self.0.is_empty() {
            return (vec![], vec![]);
        }

        match &self.0[0] {
            PessimisticLockKeyResult::Empty => {
                self.0.into_iter().for_each(|res| res.assert_empty());
                (vec![], vec![])
            }
            PessimisticLockKeyResult::Existence(_) => {
                let not_founds = self.0.into_iter().map(|x| !x.unwrap_existence()).collect();
                (vec![], not_founds)
            }
            PessimisticLockKeyResult::Value(_) => {
                let mut not_founds = Vec::with_capacity(self.0.len());
                let mut values = Vec::with_capacity(self.0.len());
                self.0.into_iter().for_each(|x| {
                    let v = x.unwrap_value();
                    match v {
                        Some(v) => {
                            not_founds.push(false);
                            values.push(v);
                        }
                        None => {
                            not_founds.push(true);
                            values.push(vec![]);
                        }
                    }
                });
                (values, not_founds)
            }
            _ => unreachable!(),
        }
    }
}

#[derive(Debug, PartialEq)]
pub enum SecondaryLocksStatus {
    Locked(Vec<kvrpcpb::LockInfo>),
    Committed(TimeStamp),
    RolledBack,
}

impl SecondaryLocksStatus {
    pub fn push(&mut self, lock: kvrpcpb::LockInfo) {
        match self {
            SecondaryLocksStatus::Locked(v) => v.push(lock),
            _ => panic!("unexpected SecondaryLocksStatus"),
        }
    }
}

macro_rules! storage_callback {
    ($($variant: ident ( $cb_ty: ty ) $result_variant: pat => $result: expr,)*) => {
        pub enum StorageCallback {
            $($variant(Callback<$cb_ty>),)*
        }

        impl StorageCallback {
            /// Delivers the process result of a command to the storage callback.
            pub fn execute(self, pr: ProcessResult) {
                match self {
                    $(StorageCallback::$variant(cb) => match pr {
                        $result_variant => cb(Ok($result)),
                        ProcessResult::Failed { err } => cb(Err(err)),
                        _ => panic!("process result mismatch"),
                    },)*
                }
            }
        }

        $(impl StorageCallbackType for $cb_ty {
            fn callback(cb: Callback<Self>) -> StorageCallback {
                StorageCallback::$variant(cb)
            }
        })*
    }
}

storage_callback! {
    Boolean(()) ProcessResult::Res => (),
    Booleans(Vec<Result<()>>) ProcessResult::MultiRes { results } => results,
    MvccInfoByKey(MvccInfo) ProcessResult::MvccKey { mvcc } => mvcc,
    MvccInfoByStartTs(Option<(Key, MvccInfo)>) ProcessResult::MvccStartTs { mvcc } => mvcc,
    Locks(Vec<kvrpcpb::LockInfo>) ProcessResult::Locks { locks } => locks,
    TxnStatus(TxnStatus) ProcessResult::TxnStatus { txn_status } => txn_status,
    Prewrite(PrewriteResult) ProcessResult::PrewriteResult { result } => result,
    PessimisticLock(Result<PessimisticLockResults>) ProcessResult::PessimisticLockRes { res } => res,
    SecondaryLocksStatus(SecondaryLocksStatus) ProcessResult::SecondaryLocksStatus { status } => status,
    RawCompareAndSwap((Option<Value>, bool)) ProcessResult::RawCompareAndSwapRes { previous_value, succeed } => (previous_value, succeed),
}

pub trait StorageCallbackType: Sized {
    fn callback(cb: Callback<Self>) -> StorageCallback;
}<|MERGE_RESOLUTION|>--- conflicted
+++ resolved
@@ -271,10 +271,6 @@
         assert!(matches!(self, Self::Waiting));
     }
 
-<<<<<<< HEAD
-    #[cfg(test)]
-=======
->>>>>>> 7a3764fc
     pub fn unwrap_err(&self) -> SharedError {
         match self {
             Self::Failed(e) => e.clone(),
