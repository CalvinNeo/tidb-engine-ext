--- conflicted
+++ resolved
@@ -347,21 +347,6 @@
     };
     tls_cell.with(|c| {
         let mut c = c.borrow_mut();
-<<<<<<< HEAD
-        if c.is_none() {
-            *c = with_tls_engine(|engine: &mut E| {
-                engine.kv_engine().map(|c| {
-                    Box::new(c.get_perf_context(
-                        PerfLevel::Uninitialized,
-                        PerfContextKind::Storage(cmd.get_str()),
-                    )) as Box<dyn PerfContext>
-                })
-            });
-        };
-        if let Some(c) = &mut *c {
-            c.start_observe();
-        }
-=======
         let perf_context = c.get_or_insert_with(|| {
             Box::new(E::Local::get_perf_context(
                 PerfLevel::Uninitialized,
@@ -369,11 +354,8 @@
             )) as Box<dyn PerfContext>
         });
         perf_context.start_observe();
->>>>>>> 46ec0258
         let res = f();
-        if let Some(c) = &mut *c {
-            c.report_metrics(&[get_tls_tracker_token()]);
-        }
+        perf_context.report_metrics(&[get_tls_tracker_token()]);
         res
     })
 }
