--- conflicted
+++ resolved
@@ -66,11 +66,7 @@
     marker::PhantomData,
     mem,
     sync::{
-<<<<<<< HEAD
-        atomic::{self, AtomicBool, AtomicU64},
-=======
         atomic::{self, AtomicBool, AtomicU64, Ordering},
->>>>>>> 7a3764fc
         Arc,
     },
 };
@@ -3614,13 +3610,8 @@
                 Error as KvError, ErrorInner as EngineErrorInner, ExpectedWrite, MockEngineBuilder,
             },
             lock_manager::{
-<<<<<<< HEAD
-                DiagnosticContext, KeyLockWaitInfo, LockDigest, LockWaitToken, UpdateWaitForEvent,
-                WaitTimeout,
-=======
                 CancellationCallback, DiagnosticContext, KeyLockWaitInfo, LockDigest,
                 LockWaitToken, UpdateWaitForEvent, WaitTimeout,
->>>>>>> 7a3764fc
             },
             mvcc::LockType,
             txn::{
@@ -4971,20 +4962,6 @@
             )
             .unwrap();
         rx.recv().unwrap();
-<<<<<<< HEAD
-        expect_value(
-            b"v@1".to_vec(),
-            block_on(storage.get(Context::default(), Key::from_raw(b"k"), ts))
-                .unwrap()
-                .0,
-        );
-        storage
-            .sched_txn_command(
-                commands::Prewrite::with_defaults(
-                    vec![Mutation::make_put(Key::from_raw(b"k"), b"v@3".to_vec())],
-                    b"k".to_vec(),
-                    *ts.incr(),
-=======
         expect_value(
             b"v@1".to_vec(),
             block_on(storage.get(Context::default(), Key::from_raw(b"k"), ts))
@@ -5359,403 +5336,6 @@
                     100.into(),
                     101.into(),
                     Context::default(),
->>>>>>> 7a3764fc
-                ),
-                expect_ok_callback(tx, 2),
-            )
-            .unwrap();
-        rx.recv().unwrap();
-        expect_error(
-            |e| match e {
-                Error(box ErrorInner::Txn(TxnError(box TxnErrorInner::Mvcc(mvcc::Error(
-                    box mvcc::ErrorInner::KeyIsLocked { .. },
-                ))))) => (),
-                e => panic!("unexpected error chain: {:?}", e),
-            },
-            block_on(storage.get(Context::default(), Key::from_raw(b"k"), *ts.incr())),
-        );
-
-        let start_ts = *ts.incr();
-        let commit_ts = *ts.incr();
-        run_flashback_to_version(
-            &storage,
-            start_ts,
-            commit_ts,
-            2.into(),
-            Key::from_raw(b"k"),
-            Key::from_raw(b"z"),
-        );
-        expect_value(
-            b"v@1".to_vec(),
-            block_on(storage.get(Context::default(), Key::from_raw(b"k"), commit_ts))
-                .unwrap()
-                .0,
-        );
-        let start_ts = *ts.incr();
-        let commit_ts = *ts.incr();
-        run_flashback_to_version(
-            &storage,
-            start_ts,
-            commit_ts,
-            1.into(),
-            Key::from_raw(b"k"),
-            Key::from_raw(b"z"),
-        );
-        expect_none(
-            block_on(storage.get(Context::default(), Key::from_raw(b"k"), commit_ts))
-                .unwrap()
-                .0,
-        );
-    }
-
-    #[test]
-    fn test_flashback_to_version_in_multi_batch() {
-        let storage = TestStorageBuilderApiV1::new(MockLockManager::new())
-            .build()
-            .unwrap();
-        let (tx, rx) = channel();
-        let mut ts = TimeStamp::zero();
-        // Add (FLASHBACK_BATCH_SIZE * 2) lock records.
-        for i in 1..=FLASHBACK_BATCH_SIZE * 2 {
-            let start_ts = *ts.incr();
-            let key = Key::from_raw(format!("k{}", i).as_bytes());
-            storage
-                .sched_txn_command(
-                    commands::Prewrite::with_defaults(
-                        vec![Mutation::make_put(
-                            key.clone(),
-                            format!("v@{}", i).as_bytes().to_vec(),
-                        )],
-                        key.to_raw().unwrap(),
-                        start_ts,
-                    ),
-                    expect_ok_callback(tx.clone(), i as i32),
-                )
-                .unwrap();
-            rx.recv().unwrap();
-            expect_error(
-                |e| match e {
-                    Error(box ErrorInner::Txn(TxnError(box TxnErrorInner::Mvcc(mvcc::Error(
-                        box mvcc::ErrorInner::KeyIsLocked { .. },
-                    ))))) => (),
-                    e => panic!("unexpected error chain: {:?}", e),
-                },
-                block_on(storage.get(Context::default(), key, start_ts)),
-            );
-        }
-        // Add (FLASHBACK_BATCH_SIZE * 2) write records.
-        for i in FLASHBACK_BATCH_SIZE * 2 + 1..=FLASHBACK_BATCH_SIZE * 4 {
-            let start_ts = *ts.incr();
-            let commit_ts = *ts.incr();
-            let key = Key::from_raw(format!("k{}", i).as_bytes());
-            let value = format!("v@{}", i).as_bytes().to_vec();
-            storage
-                .sched_txn_command(
-                    commands::Prewrite::with_defaults(
-                        vec![Mutation::make_put(key.clone(), value.clone())],
-                        key.to_raw().unwrap(),
-                        start_ts,
-                    ),
-                    expect_ok_callback(tx.clone(), i as i32),
-                )
-                .unwrap();
-            rx.recv().unwrap();
-            storage
-                .sched_txn_command(
-                    commands::Commit::new(
-                        vec![key.clone()],
-                        start_ts,
-                        commit_ts,
-                        Context::default(),
-                    ),
-                    expect_value_callback(tx.clone(), i as i32, TxnStatus::committed(commit_ts)),
-                )
-                .unwrap();
-            rx.recv().unwrap();
-            expect_value(
-                value,
-                block_on(storage.get(Context::default(), key, commit_ts))
-                    .unwrap()
-                    .0,
-            );
-        }
-        // Flashback all records multiple times to make sure the flashback operation is
-        // idempotent.
-        let flashback_start_ts = *ts.incr();
-        let flashback_commit_ts = *ts.incr();
-        for _ in 0..10 {
-            run_flashback_to_version(
-                &storage,
-                flashback_start_ts,
-                flashback_commit_ts,
-                TimeStamp::zero(),
-                Key::from_raw(b"k"),
-                Key::from_raw(b"z"),
-            );
-            for i in 1..=FLASHBACK_BATCH_SIZE * 4 {
-                let key = Key::from_raw(format!("k{}", i).as_bytes());
-                expect_none(
-                    block_on(storage.get(Context::default(), key, *ts.incr()))
-                        .unwrap()
-                        .0,
-                );
-            }
-        }
-    }
-
-    #[test]
-    fn test_flashback_to_version_deleted_key() {
-        let storage = TestStorageBuilderApiV1::new(MockLockManager::new())
-            .build()
-            .unwrap();
-        let (tx, rx) = channel();
-        let mut ts = TimeStamp::zero();
-        let (k, v) = (Key::from_raw(b"k"), b"v".to_vec());
-        // Write a key.
-        storage
-            .sched_txn_command(
-                commands::Prewrite::with_defaults(
-                    vec![Mutation::make_put(k.clone(), v.clone())],
-                    k.as_encoded().to_vec(),
-                    *ts.incr(),
-                ),
-                expect_ok_callback(tx.clone(), 0),
-            )
-            .unwrap();
-        rx.recv().unwrap();
-        storage
-            .sched_txn_command(
-                commands::Commit::new(vec![k.clone()], ts, *ts.incr(), Context::default()),
-                expect_value_callback(tx.clone(), 1, TxnStatus::committed(ts)),
-            )
-            .unwrap();
-        rx.recv().unwrap();
-        expect_value(
-            v,
-            block_on(storage.get(Context::default(), k.clone(), ts))
-                .unwrap()
-                .0,
-        );
-        // Delete the key.
-        storage
-            .sched_txn_command(
-                commands::Prewrite::with_defaults(
-                    vec![Mutation::make_delete(k.clone())],
-                    k.as_encoded().to_vec(),
-                    *ts.incr(),
-                ),
-                expect_ok_callback(tx.clone(), 2),
-            )
-            .unwrap();
-        rx.recv().unwrap();
-        storage
-            .sched_txn_command(
-                commands::Commit::new(vec![k.clone()], ts, *ts.incr(), Context::default()),
-                expect_value_callback(tx, 3, TxnStatus::committed(ts)),
-            )
-            .unwrap();
-        rx.recv().unwrap();
-        expect_none(
-            block_on(storage.get(Context::default(), Key::from_raw(b"k"), ts))
-                .unwrap()
-                .0,
-        );
-        // Flashback the key.
-        let flashback_start_ts = *ts.incr();
-        let flashback_commit_ts = *ts.incr();
-        run_flashback_to_version(
-            &storage,
-            flashback_start_ts,
-            flashback_commit_ts,
-            1.into(),
-            Key::from_raw(b"k"),
-            Key::from_raw(b"z"),
-        );
-        expect_none(
-            block_on(storage.get(Context::default(), k, flashback_commit_ts))
-                .unwrap()
-                .0,
-        );
-    }
-
-    #[test]
-    fn test_high_priority_get_put() {
-        let storage = TestStorageBuilderApiV1::new(MockLockManager::new())
-            .build()
-            .unwrap();
-        let (tx, rx) = channel();
-        let mut ctx = Context::default();
-        ctx.set_priority(CommandPri::High);
-        expect_none(
-            block_on(storage.get(ctx, Key::from_raw(b"x"), 100.into()))
-                .unwrap()
-                .0,
-        );
-        let mut ctx = Context::default();
-        ctx.set_priority(CommandPri::High);
-        storage
-            .sched_txn_command(
-                commands::Prewrite::with_context(
-                    vec![Mutation::make_put(Key::from_raw(b"x"), b"100".to_vec())],
-                    b"x".to_vec(),
-                    100.into(),
-                    ctx,
-                ),
-                expect_ok_callback(tx.clone(), 1),
-            )
-            .unwrap();
-        rx.recv().unwrap();
-        let mut ctx = Context::default();
-        ctx.set_priority(CommandPri::High);
-        storage
-            .sched_txn_command(
-                commands::Commit::new(vec![Key::from_raw(b"x")], 100.into(), 101.into(), ctx),
-                expect_ok_callback(tx, 2),
-            )
-            .unwrap();
-        rx.recv().unwrap();
-        let mut ctx = Context::default();
-        ctx.set_priority(CommandPri::High);
-        expect_none(
-            block_on(storage.get(ctx, Key::from_raw(b"x"), 100.into()))
-                .unwrap()
-                .0,
-        );
-        let mut ctx = Context::default();
-        ctx.set_priority(CommandPri::High);
-        expect_value(
-            b"100".to_vec(),
-            block_on(storage.get(ctx, Key::from_raw(b"x"), 101.into()))
-                .unwrap()
-                .0,
-        );
-    }
-
-    #[test]
-<<<<<<< HEAD
-    fn test_high_priority_no_block() {
-        let config = Config {
-            scheduler_worker_pool_size: 1,
-            ..Default::default()
-        };
-        let storage = TestStorageBuilderApiV1::new(MockLockManager::new())
-            .config(config)
-=======
-    fn test_raw_get_put() {
-        test_kv_format_impl!(test_raw_get_put_impl);
-    }
-
-    fn test_raw_get_put_impl<F: KvFormat>() {
-        let storage = TestStorageBuilder::<_, _, F>::new(MockLockManager::new())
->>>>>>> 7a3764fc
-            .build()
-            .unwrap();
-        let (tx, rx) = channel();
-        expect_none(
-            block_on(storage.get(Context::default(), Key::from_raw(b"x"), 100.into()))
-                .unwrap()
-                .0,
-        );
-        storage
-            .sched_txn_command(
-                commands::Prewrite::with_defaults(
-                    vec![Mutation::make_put(Key::from_raw(b"x"), b"100".to_vec())],
-                    b"x".to_vec(),
-                    100.into(),
-                ),
-                expect_ok_callback(tx.clone(), 1),
-            )
-            .unwrap();
-        rx.recv().unwrap();
-        storage
-            .sched_txn_command(
-                commands::Commit::new(
-                    vec![Key::from_raw(b"x")],
-                    100.into(),
-                    101.into(),
-                    Context::default(),
-                ),
-                expect_ok_callback(tx.clone(), 2),
-            )
-            .unwrap();
-        rx.recv().unwrap();
-
-<<<<<<< HEAD
-        storage
-            .sched_txn_command(
-                commands::Pause::new(vec![Key::from_raw(b"y")], 1000, Context::default()),
-                expect_ok_callback(tx, 3),
-            )
-            .unwrap();
-        let mut ctx = Context::default();
-        ctx.set_priority(CommandPri::High);
-        expect_value(
-            b"100".to_vec(),
-            block_on(storage.get(ctx, Key::from_raw(b"x"), 101.into()))
-                .unwrap()
-                .0,
-        );
-        // Command Get with high priority not block by command Pause.
-        assert_eq!(rx.recv().unwrap(), 3);
-    }
-
-    #[test]
-    fn test_delete_range() {
-        let storage = TestStorageBuilderApiV1::new(MockLockManager::new())
-=======
-        for (k, v) in test_data {
-            expect_value(
-                v,
-                block_on(storage.raw_get(ctx.clone(), "".to_string(), k)).unwrap(),
-            );
-        }
-        thread::sleep(Duration::from_millis(100));
-        assert!(
-            storage
-                .get_concurrency_manager()
-                .global_min_lock_ts()
-                .is_none()
-        );
-    }
-
-    #[test]
-    fn test_raw_checksum() {
-        test_kv_format_impl!(test_raw_checksum_impl);
-    }
-
-    fn test_raw_checksum_impl<F: KvFormat>() {
-        let storage = TestStorageBuilder::<_, _, F>::new(MockLockManager::new())
->>>>>>> 7a3764fc
-            .build()
-            .unwrap();
-        let (tx, rx) = channel();
-        // Write x and y.
-        storage
-            .sched_txn_command(
-                commands::Prewrite::with_defaults(
-                    vec![
-                        Mutation::make_put(Key::from_raw(b"x"), b"100".to_vec()),
-                        Mutation::make_put(Key::from_raw(b"y"), b"100".to_vec()),
-                        Mutation::make_put(Key::from_raw(b"z"), b"100".to_vec()),
-                    ],
-                    b"x".to_vec(),
-                    100.into(),
-                ),
-                expect_ok_callback(tx.clone(), 0),
-            )
-            .unwrap();
-        rx.recv().unwrap();
-        storage
-            .sched_txn_command(
-                commands::Commit::new(
-                    vec![
-                        Key::from_raw(b"x"),
-                        Key::from_raw(b"y"),
-                        Key::from_raw(b"z"),
-                    ],
-                    100.into(),
-                    101.into(),
-                    Context::default(),
                 ),
                 expect_ok_callback(tx.clone(), 1),
             )
@@ -8620,49 +8200,6 @@
         test_pessimistic_lock_impl(true);
     }
 
-<<<<<<< HEAD
-    fn must_have_locks<E: Engine, L: LockManager, F: KvFormat>(
-        storage: &Storage<E, L, F>,
-        ts: u64,
-        start_key: &[u8],
-        end_key: &[u8],
-        expected_locks: &[(
-            // key
-            &[u8],
-            Op,
-            // start_ts
-            u64,
-            // for_update_ts
-            u64,
-        )],
-    ) {
-        let locks = block_on(storage.scan_lock(
-            Context::default(),
-            ts.into(),
-            Some(Key::from_raw(start_key)),
-            Some(Key::from_raw(end_key)),
-            100,
-        ))
-        .unwrap();
-        assert_eq!(
-            locks.len(),
-            expected_locks.len(),
-            "lock count not match, expected: {:?}; got: {:?}",
-            expected_locks,
-            locks
-        );
-        for (lock_info, (expected_key, expected_op, expected_start_ts, expected_for_update_ts)) in
-            locks.into_iter().zip(expected_locks.iter())
-        {
-            assert_eq!(lock_info.get_key(), *expected_key);
-            assert_eq!(lock_info.get_lock_type(), *expected_op);
-            assert_eq!(lock_info.get_lock_version(), *expected_start_ts);
-            assert_eq!(lock_info.get_lock_for_update_ts(), *expected_for_update_ts);
-        }
-    }
-
-=======
->>>>>>> 7a3764fc
     fn test_pessimistic_lock_resumable_impl(
         pipelined_pessimistic_lock: bool,
         in_memory_lock: bool,
@@ -9195,11 +8732,7 @@
             wait_info: KeyLockWaitInfo,
             is_first_lock: bool,
             timeout: Option<WaitTimeout>,
-<<<<<<< HEAD
-            cancel_callback: Box<dyn FnOnce(Error) + Send>,
-=======
             cancel_callback: CancellationCallback,
->>>>>>> 7a3764fc
             diag_ctx: DiagnosticContext,
         },
         RemoveLockWait {
@@ -9239,11 +8772,7 @@
             wait_info: KeyLockWaitInfo,
             is_first_lock: bool,
             timeout: Option<WaitTimeout>,
-<<<<<<< HEAD
-            cancel_callback: Box<dyn FnOnce(Error) + Send>,
-=======
             cancel_callback: CancellationCallback,
->>>>>>> 7a3764fc
             diag_ctx: DiagnosticContext,
         ) {
             self.tx
