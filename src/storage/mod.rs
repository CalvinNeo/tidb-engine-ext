// Copyright 2016 TiKV Project Authors. Licensed under Apache-2.0.

// #[PerformanceCriticalPath]

//! This module contains TiKV's transaction layer. It lowers high-level,
//! transactional commands to low-level (raw key-value) interactions with
//! persistent storage.
//!
//! This module is further split into layers: [`txn`](txn) lowers transactional
//! commands to key-value operations on an MVCC abstraction. [`mvcc`](mvcc) is
//! our MVCC implementation. [`kv`](kv) is an abstraction layer over persistent
//! storage.
//!
//! Other responsibilities of this module are managing latches (see
//! [`latch`](txn::latch)), deadlock and wait handling (see
//! [`lock_manager`](lock_manager)), sche duling command execution (see
//! [`txn::scheduler`](txn::scheduler)), and handling commands from the raw and
//! versioned APIs (in the [`Storage`](Storage) struct).
//!
//! For more information about TiKV's transactions, see the [sig-txn docs](https://github.com/tikv/sig-transaction/tree/master/doc).
//!
//! Some important types are:
//!
//! * the [`Engine`](kv::Engine) trait and related traits, which abstracts over
//!   underlying storage,
//! * the [`MvccTxn`](mvcc::txn::MvccTxn) struct, which is the primary object in
//!   the MVCC implementation,
//! * the commands in the [`commands`](txn::commands) module, which are how each
//!   command is implemented,
//! * the [`Storage`](Storage) struct, which is the primary entry point for this
//!   module.
//!
//! Related code:
//!
//! * the [`kv`](crate::server::service::kv) module, which is the interface for
//!   TiKV's APIs,
//! * the [`lock_manager](crate::server::lock_manager), which takes part in lock
//!   and deadlock management,
//! * [`gc_worker`](crate::server::gc_worker), which drives garbage collection
//!   of old values,
//! * the [`txn_types](::txn_types) crate, some important types for this
//!   module's interface,
//! * the [`kvproto`](::kvproto) crate, which defines TiKV's protobuf API and
//!   includes some documentation of the commands implemented here,
//! * the [`test_storage`](::test_storage) crate, integration tests for this
//!   module,
//! * the [`engine_traits`](::engine_traits) crate, more detail of the engine
//!   abstraction.

pub mod config;
pub mod config_manager;
pub mod errors;
pub mod kv;
pub mod lock_manager;
pub(crate) mod metrics;
pub mod mvcc;
pub mod raw;
pub mod txn;

mod read_pool;
mod types;

use std::{
    borrow::Cow,
    iter,
    marker::PhantomData,
    sync::{
        atomic::{self, AtomicBool},
        Arc,
    },
};

use api_version::{ApiV1, ApiV2, KeyMode, KvFormat, RawValue};
<<<<<<< HEAD
use collections::HashMap;
use concurrency_manager::ConcurrencyManager;
=======
use causal_ts::{CausalTsProvider, CausalTsProviderImpl};
use collections::HashMap;
use concurrency_manager::{ConcurrencyManager, KeyHandleGuard};
>>>>>>> b448214b
use engine_traits::{raw_ttl::ttl_to_expire_ts, CfName, CF_DEFAULT, CF_LOCK, CF_WRITE, DATA_CFS};
use futures::prelude::*;
use kvproto::{
    kvrpcpb::{
        ApiVersion, ChecksumAlgorithm, CommandPri, Context, GetRequest, IsolationLevel, KeyRange,
        LockInfo, RawGetRequest,
    },
    pdpb::QueryKind,
};
use pd_client::FeatureGate;
use raftstore::store::{util::build_key_range, ReadStats, TxnExt, WriteStats};
use rand::prelude::*;
use resource_metering::{FutureExt, ResourceTagFactory};
use tikv_kv::SnapshotExt;
use tikv_util::{
    deadline::Deadline,
    quota_limiter::QuotaLimiter,
    time::{duration_to_ms, Instant, ThreadReadId},
};
use tracker::{
    clear_tls_tracker_token, set_tls_tracker_token, with_tls_tracker, TrackedFuture, TrackerToken,
};
<<<<<<< HEAD
use txn_types::{Key, KvPair, Lock, OldValues, TimeStamp, TsSet, Value};
=======
use txn_types::{Key, KvPair, Lock, LockType, OldValues, TimeStamp, TsSet, Value};
>>>>>>> b448214b

pub use self::{
    errors::{get_error_kind_from_header, get_tag_from_header, Error, ErrorHeaderKind, ErrorInner},
    kv::{
        CfStatistics, Cursor, CursorBuilder, Engine, FlowStatistics, FlowStatsReporter, Iterator,
        RocksEngine, ScanMode, Snapshot, StageLatencyStats, Statistics, TestEngineBuilder,
    },
    raw::RawStore,
    read_pool::{build_read_pool, build_read_pool_for_test},
    txn::{Latches, Lock as LatchLock, ProcessResult, Scanner, SnapshotStore, Store},
    types::{PessimisticLockRes, PrewriteResult, SecondaryLocksStatus, StorageCallback, TxnStatus},
};
use self::{kv::SnapContext, test_util::latest_feature_gate};
use crate::{
    read_pool::{ReadPool, ReadPoolHandle},
    server::lock_manager::waiter_manager,
    storage::{
        config::Config,
        kv::{with_tls_engine, Modify, WriteData},
        lock_manager::{DummyLockManager, LockManager},
        metrics::{CommandKind, *},
        mvcc::{MvccReader, PointGetterBuilder},
        txn::{
            commands::{RawAtomicStore, RawCompareAndSwap, TypedCommand},
            flow_controller::{EngineFlowController, FlowController},
            scheduler::Scheduler as TxnScheduler,
            Command, ErrorInner as TxnError,
        },
        types::StorageCallbackType,
    },
};

pub type Result<T> = std::result::Result<T, Error>;
pub type Callback<T> = Box<dyn FnOnce(Result<T>) + Send>;

/// [`Storage`](Storage) implements transactional KV APIs and raw KV APIs on a
/// given [`Engine`]. An [`Engine`] provides low level KV functionality.
/// [`Engine`] has multiple implementations. When a TiKV server is running, a
/// [`RaftKv`](crate::server::raftkv::RaftKv) will be the underlying [`Engine`]
/// of [`Storage`]. The other two types of engines are for test purpose.
///
/// [`Storage`] is reference counted and cloning [`Storage`] will just increase
/// the reference counter. Storage resources (i.e. threads, engine) will be
/// released when all references are dropped.
///
/// Notice that read and write methods may not be performed over full data in
/// most cases, i.e. when underlying engine is
/// [`RaftKv`](crate::server::raftkv::RaftKv), which limits data access in the
/// range of a single region according to specified `ctx` parameter. However,
/// [`unsafe_destroy_range`](crate::server::gc_worker::GcTask::
/// UnsafeDestroyRange) is the only exception. It's always performed on the
/// whole TiKV.
///
/// Operations of [`Storage`](Storage) can be divided into two types: MVCC
/// operations and raw operations. MVCC operations uses MVCC keys, which usually
/// consist of several physical keys in different CFs. In default CF and write
/// CF, the key will be memcomparable-encoded and append the timestamp to it, so
/// that multiple versions can be saved at the same time. Raw operations use raw
/// keys, which are saved directly to the engine without memcomparable- encoding
/// and appending timestamp.
pub struct Storage<E: Engine, L: LockManager, F: KvFormat> {
    // TODO: Too many Arcs, would be slow when clone.
    engine: E,

    sched: TxnScheduler<E, L>,

    /// The thread pool used to run most read operations.
    read_pool: ReadPoolHandle,

    concurrency_manager: ConcurrencyManager,

    /// How many strong references. Thread pool and workers will be stopped
    /// once there are no more references.
    // TODO: This should be implemented in thread pool and worker.
    refs: Arc<atomic::AtomicUsize>,

    // Fields below are storage configurations.
    max_key_size: usize,

    resource_tag_factory: ResourceTagFactory,

    api_version: ApiVersion, // TODO: remove this. Use `Api` instead.

    causal_ts_provider: Option<Arc<CausalTsProviderImpl>>,

    quota_limiter: Arc<QuotaLimiter>,

    _phantom: PhantomData<F>,
}

/// Storage for Api V1
/// To be convenience for test cases unrelated to RawKV.
pub type StorageApiV1<E, L> = Storage<E, L, ApiV1>;

impl<E: Engine, L: LockManager, F: KvFormat> Clone for Storage<E, L, F> {
    #[inline]
    fn clone(&self) -> Self {
        let refs = self.refs.fetch_add(1, atomic::Ordering::SeqCst);

        trace!(
            "Storage referenced"; "original_ref" => refs
        );

        Self {
            engine: self.engine.clone(),
            sched: self.sched.clone(),
            read_pool: self.read_pool.clone(),
            refs: self.refs.clone(),
            max_key_size: self.max_key_size,
            concurrency_manager: self.concurrency_manager.clone(),
            api_version: self.api_version,
            causal_ts_provider: self.causal_ts_provider.clone(),
            resource_tag_factory: self.resource_tag_factory.clone(),
            quota_limiter: Arc::clone(&self.quota_limiter),
            _phantom: PhantomData,
        }
    }
}

impl<E: Engine, L: LockManager, F: KvFormat> Drop for Storage<E, L, F> {
    #[inline]
    fn drop(&mut self) {
        let refs = self.refs.fetch_sub(1, atomic::Ordering::SeqCst);

        trace!(
            "Storage de-referenced"; "original_ref" => refs
        );

        if refs != 1 {
            return;
        }

        info!("Storage stopped.");
    }
}

macro_rules! check_key_size {
    ($key_iter:expr, $max_key_size:expr, $callback:ident) => {
        for k in $key_iter {
            let key_size = k.len();
            if key_size > $max_key_size {
                $callback(Err(Error::from(ErrorInner::KeyTooLarge {
                    size: key_size,
                    limit: $max_key_size,
                })));
                return Ok(());
            }
        }
    };
}

impl<E: Engine, L: LockManager, F: KvFormat> Storage<E, L, F> {
    /// Create a `Storage` from given engine.
    pub fn from_engine<R: FlowStatsReporter>(
        engine: E,
        config: &Config,
        read_pool: ReadPoolHandle,
        lock_mgr: L,
        concurrency_manager: ConcurrencyManager,
        dynamic_switches: DynamicConfigs,
        flow_controller: Arc<FlowController>,
        reporter: R,
        resource_tag_factory: ResourceTagFactory,
        quota_limiter: Arc<QuotaLimiter>,
        feature_gate: FeatureGate,
        causal_ts_provider: Option<Arc<CausalTsProviderImpl>>,
    ) -> Result<Self> {
        assert_eq!(config.api_version(), F::TAG, "Api version not match");

        let sched = TxnScheduler::new(
            engine.clone(),
            lock_mgr,
            concurrency_manager.clone(),
            config,
            dynamic_switches,
            flow_controller,
            causal_ts_provider.clone(),
            reporter,
            resource_tag_factory.clone(),
            Arc::clone(&quota_limiter),
            feature_gate,
        );

        info!("Storage started.");

        Ok(Storage {
            engine,
            sched,
            read_pool,
            concurrency_manager,
            refs: Arc::new(atomic::AtomicUsize::new(1)),
            max_key_size: config.max_key_size,
            api_version: config.api_version(),
            causal_ts_provider,
            resource_tag_factory,
            quota_limiter,
            _phantom: PhantomData,
        })
    }

    /// Get the underlying `Engine` of the `Storage`.
    pub fn get_engine(&self) -> E {
        self.engine.clone()
    }

    pub fn get_scheduler(&self) -> TxnScheduler<E, L> {
        self.sched.clone()
    }

    pub fn get_concurrency_manager(&self) -> ConcurrencyManager {
        self.concurrency_manager.clone()
    }

    pub fn dump_wait_for_entries(&self, cb: waiter_manager::Callback) {
        self.sched.dump_wait_for_entries(cb);
    }

    /// Get a snapshot of `engine`.
    fn snapshot(
        engine: &mut E,
        ctx: SnapContext<'_>,
    ) -> impl std::future::Future<Output = Result<E::Snap>> {
        kv::snapshot(engine, ctx)
            .map_err(txn::Error::from)
            .map_err(Error::from)
    }

    #[cfg(test)]
    pub fn get_snapshot(&mut self) -> E::Snap {
        self.engine.snapshot(Default::default()).unwrap()
    }

    pub fn release_snapshot(&mut self) {
        self.engine.release_snapshot();
    }

    pub fn get_readpool_queue_per_worker(&self) -> usize {
        self.read_pool.get_queue_size_per_worker()
    }

    pub fn get_normal_pool_size(&self) -> usize {
        self.read_pool.get_normal_pool_size()
    }

    fn with_perf_context<Fn, T>(cmd: CommandKind, f: Fn) -> T
    where
        Fn: FnOnce() -> T,
    {
        // Safety: the read pools ensure that a TLS engine exists.
        unsafe { with_perf_context::<E, _, _>(cmd, f) }
    }

    #[inline]
    fn with_tls_engine<R>(f: impl FnOnce(&mut E) -> R) -> R {
        // Safety: the read pools ensure that a TLS engine exists.
        unsafe { with_tls_engine(f) }
    }

    /// Check the given raw kv CF name. If the given cf is empty, CF_DEFAULT
    /// will be returned.
    // TODO: refactor to use `Api` parameter.
    fn rawkv_cf(cf: &str, api_version: ApiVersion) -> Result<CfName> {
        match api_version {
            ApiVersion::V1 | ApiVersion::V1ttl => {
                // In API V1, the possible cfs are CF_DEFAULT, CF_LOCK and CF_WRITE.
                if cf.is_empty() {
                    return Ok(CF_DEFAULT);
                }
                for c in [CF_DEFAULT, CF_LOCK, CF_WRITE] {
                    if cf == c {
                        return Ok(c);
                    }
                }
                Err(Error::from(ErrorInner::InvalidCf(cf.to_owned())))
            }
            ApiVersion::V2 => {
                // API V2 doesn't allow raw requests from explicitly specifying a `cf`.
                if cf.is_empty() {
                    return Ok(CF_DEFAULT);
                }
                Err(Error::from(ErrorInner::CfDeprecated(cf.to_owned())))
            }
        }
    }

    /// Check if key range is valid
    ///
    /// - If `reverse` is true, `end_key` is less than `start_key`. `end_key` is
    ///   the lower bound.
    /// - If `reverse` is false, `end_key` is greater than `start_key`.
    ///   `end_key` is the upper bound.
    fn check_key_ranges(ranges: &[KeyRange], reverse: bool) -> bool {
        let ranges_len = ranges.len();
        for i in 0..ranges_len {
            let start_key = ranges[i].get_start_key();
            let mut end_key = ranges[i].get_end_key();
            if end_key.is_empty() && i + 1 != ranges_len {
                end_key = ranges[i + 1].get_start_key();
            }
            if !end_key.is_empty()
                && (!reverse && start_key >= end_key || reverse && start_key <= end_key)
            {
                return false;
            }
        }
        true
    }

    /// Check whether a raw kv command or not.
    #[inline]
    fn is_raw_command(cmd: CommandKind) -> bool {
        matches!(
            cmd,
            CommandKind::raw_batch_get_command
                | CommandKind::raw_get
                | CommandKind::raw_batch_get
                | CommandKind::raw_scan
                | CommandKind::raw_batch_scan
                | CommandKind::raw_put
                | CommandKind::raw_batch_put
                | CommandKind::raw_delete
                | CommandKind::raw_delete_range
                | CommandKind::raw_batch_delete
                | CommandKind::raw_get_key_ttl
                | CommandKind::raw_compare_and_swap
                | CommandKind::raw_atomic_store
                | CommandKind::raw_checksum
        )
    }

    /// Check whether a trancsation kv command or not.
    #[inline]
    fn is_txn_command(cmd: CommandKind) -> bool {
        !Self::is_raw_command(cmd)
    }

    /// Check api version.
    ///
    /// When config.api_version = V1: accept request of V1 only.
    /// When config.api_version = V2: accept the following:
    ///   * Request of V1 from TiDB, for compatibility.
    ///   * Request of V2 with legal prefix.
    /// See the following for detail:
    ///   * rfc: https://github.com/tikv/rfcs/blob/master/text/0069-api-v2.md.
    ///   * proto: https://github.com/pingcap/kvproto/blob/master/proto/kvrpcpb.proto,
    ///     enum APIVersion.
    // TODO: refactor to use `Api` parameter.
    fn check_api_version(
        storage_api_version: ApiVersion,
        req_api_version: ApiVersion,
        cmd: CommandKind,
        keys: impl IntoIterator<Item = impl AsRef<[u8]>>,
    ) -> Result<()> {
        match (storage_api_version, req_api_version) {
            (ApiVersion::V1, ApiVersion::V1) => {}
            (ApiVersion::V1ttl, ApiVersion::V1) if Self::is_raw_command(cmd) => {
                // storage api_version = V1ttl, allow RawKV request only.
            }
            (ApiVersion::V2, ApiVersion::V1) if Self::is_txn_command(cmd) => {
                // For compatibility, accept TiDB request only.
                for key in keys {
                    if ApiV2::parse_key_mode(key.as_ref()) != KeyMode::Tidb {
                        return Err(ErrorInner::invalid_key_mode(
                            cmd,
                            storage_api_version,
                            key.as_ref(),
                        )
                        .into());
                    }
                }
            }
            (ApiVersion::V2, ApiVersion::V2) if Self::is_raw_command(cmd) => {
                for key in keys {
                    if ApiV2::parse_key_mode(key.as_ref()) != KeyMode::Raw {
                        return Err(ErrorInner::invalid_key_mode(
                            cmd,
                            storage_api_version,
                            key.as_ref(),
                        )
                        .into());
                    }
                }
            }
            (ApiVersion::V2, ApiVersion::V2) if Self::is_txn_command(cmd) => {
                for key in keys {
                    if ApiV2::parse_key_mode(key.as_ref()) != KeyMode::Txn {
                        return Err(ErrorInner::invalid_key_mode(
                            cmd,
                            storage_api_version,
                            key.as_ref(),
                        )
                        .into());
                    }
                }
            }
            _ => {
                return Err(Error::from(ErrorInner::ApiVersionNotMatched {
                    cmd,
                    storage_api_version,
                    req_api_version,
                }));
            }
        }
        Ok(())
    }

    // TODO: refactor to use `Api` parameter.
    fn check_api_version_ranges(
        storage_api_version: ApiVersion,
        req_api_version: ApiVersion,
        cmd: CommandKind,
        ranges: impl IntoIterator<Item = (Option<impl AsRef<[u8]>>, Option<impl AsRef<[u8]>>)>,
    ) -> Result<()> {
        match (storage_api_version, req_api_version) {
            (ApiVersion::V1, ApiVersion::V1) => {}
            (ApiVersion::V1ttl, ApiVersion::V1) if Self::is_raw_command(cmd) => {
                // storage api_version = V1ttl, allow RawKV request only.
            }
            (ApiVersion::V2, ApiVersion::V1) if Self::is_txn_command(cmd) => {
                // For compatibility, accept TiDB request only.
                for range in ranges {
                    let range = (
                        range.0.as_ref().map(AsRef::as_ref),
                        range.1.as_ref().map(AsRef::as_ref),
                    );
                    if ApiV2::parse_range_mode(range) != KeyMode::Tidb {
                        return Err(ErrorInner::invalid_key_range_mode(
                            cmd,
                            storage_api_version,
                            range,
                        )
                        .into());
                    }
                }
            }
            (ApiVersion::V2, ApiVersion::V2) if Self::is_raw_command(cmd) => {
                for range in ranges {
                    let range = (
                        range.0.as_ref().map(AsRef::as_ref),
                        range.1.as_ref().map(AsRef::as_ref),
                    );
                    if ApiV2::parse_range_mode(range) != KeyMode::Raw {
                        return Err(ErrorInner::invalid_key_range_mode(
                            cmd,
                            storage_api_version,
                            range,
                        )
                        .into());
                    }
                }
            }
            (ApiVersion::V2, ApiVersion::V2) if Self::is_txn_command(cmd) => {
                for range in ranges {
                    let range = (
                        range.0.as_ref().map(AsRef::as_ref),
                        range.1.as_ref().map(AsRef::as_ref),
                    );
                    if ApiV2::parse_range_mode(range) != KeyMode::Txn {
                        return Err(ErrorInner::invalid_key_range_mode(
                            cmd,
                            storage_api_version,
                            range,
                        )
                        .into());
                    }
                }
            }
            _ => {
                return Err(Error::from(ErrorInner::ApiVersionNotMatched {
                    cmd,
                    storage_api_version,
                    req_api_version,
                }));
            }
        }
        Ok(())
    }

    /// Get value of the given key from a snapshot.
    ///
    /// Only writes that are committed before `start_ts` are visible.
    pub fn get(
        &self,
        mut ctx: Context,
        key: Key,
        start_ts: TimeStamp,
    ) -> impl Future<Output = Result<(Option<Value>, KvGetStatistics)>> {
        let stage_begin_ts = Instant::now();
        const CMD: CommandKind = CommandKind::get;
        let priority = ctx.get_priority();
        let priority_tag = get_priority_tag(priority);
        let resource_tag = self.resource_tag_factory.new_tag_with_key_ranges(
            &ctx,
            vec![(key.as_encoded().to_vec(), key.as_encoded().to_vec())],
        );
        let concurrency_manager = self.concurrency_manager.clone();
        let api_version = self.api_version;

        let quota_limiter = self.quota_limiter.clone();
        let mut sample = quota_limiter.new_sample(true);

        let res = self.read_pool.spawn_handle(
            async move {
                let stage_scheduled_ts = Instant::now();
                tls_collect_query(
                    ctx.get_region_id(),
                    ctx.get_peer(),
                    key.as_encoded(),
                    key.as_encoded(),
                    false,
                    QueryKind::Get,
                );

                KV_COMMAND_COUNTER_VEC_STATIC.get(CMD).inc();
                SCHED_COMMANDS_PRI_COUNTER_VEC_STATIC
                    .get(priority_tag)
                    .inc();

                Self::check_api_version(api_version, ctx.api_version, CMD, [key.as_encoded()])?;

                let command_duration = tikv_util::time::Instant::now();

                // The bypass_locks and access_locks set will be checked at most once.
                // `TsSet::vec` is more efficient here.
                let bypass_locks = TsSet::vec_from_u64s(ctx.take_resolved_locks());
                let access_locks = TsSet::vec_from_u64s(ctx.take_committed_locks());

                let snap_ctx = prepare_snap_ctx(
                    &ctx,
                    iter::once(&key),
                    start_ts,
                    &bypass_locks,
                    &concurrency_manager,
                    CMD,
                )?;
                let snapshot =
                    Self::with_tls_engine(|engine| Self::snapshot(engine, snap_ctx)).await?;

                {
                    let begin_instant = Instant::now();
                    let stage_snap_recv_ts = begin_instant;
                    let buckets = snapshot.ext().get_buckets();
                    let mut statistics = Statistics::default();
                    let result = Self::with_perf_context(CMD, || {
                        let _guard = sample.observe_cpu();
                        let snap_store = SnapshotStore::new(
                            snapshot,
                            start_ts,
                            ctx.get_isolation_level(),
                            !ctx.get_not_fill_cache(),
                            bypass_locks,
                            access_locks,
                            false,
                        );
                        snap_store
                        .get(&key, &mut statistics)
                        // map storage::txn::Error -> storage::Error
                        .map_err(Error::from)
                        .map(|r| {
                            KV_COMMAND_KEYREAD_HISTOGRAM_STATIC.get(CMD).observe(1_f64);
                            r
                        })
                    });
                    metrics::tls_collect_scan_details(CMD, &statistics);
                    metrics::tls_collect_read_flow(
                        ctx.get_region_id(),
                        Some(key.as_encoded()),
                        Some(key.as_encoded()),
                        &statistics,
                        buckets.as_ref(),
                    );
                    SCHED_PROCESSING_READ_HISTOGRAM_STATIC
                        .get(CMD)
                        .observe(begin_instant.saturating_elapsed_secs());
                    SCHED_HISTOGRAM_VEC_STATIC
                        .get(CMD)
                        .observe(command_duration.saturating_elapsed_secs());

                    let read_bytes = key.len()
                        + result
                            .as_ref()
                            .unwrap_or(&None)
                            .as_ref()
                            .map_or(0, |v| v.len());
                    sample.add_read_bytes(read_bytes);
                    let quota_delay = quota_limiter.consume_sample(sample, true).await;
                    if !quota_delay.is_zero() {
                        TXN_COMMAND_THROTTLE_TIME_COUNTER_VEC_STATIC
                            .get(CMD)
                            .inc_by(quota_delay.as_micros() as u64);
                    }

                    let stage_finished_ts = Instant::now();
                    let schedule_wait_time =
                        stage_scheduled_ts.saturating_duration_since(stage_begin_ts);
                    let snapshot_wait_time =
                        stage_snap_recv_ts.saturating_duration_since(stage_scheduled_ts);
                    let wait_wall_time =
                        stage_snap_recv_ts.saturating_duration_since(stage_begin_ts);
                    let process_wall_time =
                        stage_finished_ts.saturating_duration_since(stage_snap_recv_ts);
                    let latency_stats = StageLatencyStats {
                        schedule_wait_time_ms: duration_to_ms(schedule_wait_time),
                        snapshot_wait_time_ms: duration_to_ms(snapshot_wait_time),
                        wait_wall_time_ms: duration_to_ms(wait_wall_time),
                        process_wall_time_ms: duration_to_ms(process_wall_time),
                    };
                    with_tls_tracker(|tracker| {
                        tracker.metrics.read_pool_schedule_wait_nanos =
                            schedule_wait_time.as_nanos() as u64;
                    });
                    Ok((
                        result?,
                        KvGetStatistics {
                            stats: statistics,
                            latency_stats,
                        },
                    ))
                }
            }
            .in_resource_metering_tag(resource_tag),
            priority,
            thread_rng().next_u64(),
        );
        async move {
            res.map_err(|_| Error::from(ErrorInner::SchedTooBusy))
                .await?
        }
    }

    /// Get values of a set of keys with separate context from a snapshot,
    /// return a list of `Result`s.
    ///
    /// Only writes that are committed before their respective `start_ts` are
    /// visible.
    pub fn batch_get_command<P: 'static + ResponseBatchConsumer<(Option<Vec<u8>>, Statistics)>>(
        &self,
        requests: Vec<GetRequest>,
        ids: Vec<u64>,
        trackers: Vec<TrackerToken>,
        consumer: P,
        begin_instant: tikv_util::time::Instant,
    ) -> impl Future<Output = Result<()>> {
        const CMD: CommandKind = CommandKind::batch_get_command;
        // all requests in a batch have the same region, epoch, term, replica_read
        let priority = requests[0].get_context().get_priority();
        let concurrency_manager = self.concurrency_manager.clone();
        let api_version = self.api_version;

        // The resource tags of these batched requests are not the same, and it is quite
        // expensive to distinguish them, so we can find random one of them as a
        // representative.
        let rand_index = rand::thread_rng().gen_range(0, requests.len());
        let rand_ctx = requests[rand_index].get_context();
        let rand_key = requests[rand_index].get_key().to_vec();
        let resource_tag = self
            .resource_tag_factory
            .new_tag_with_key_ranges(rand_ctx, vec![(rand_key.clone(), rand_key)]);
        // Unset the TLS tracker because the future below does not belong to any
        // specific request
        clear_tls_tracker_token();
        let res = self.read_pool.spawn_handle(
            async move {
                KV_COMMAND_COUNTER_VEC_STATIC.get(CMD).inc();
                KV_COMMAND_KEYREAD_HISTOGRAM_STATIC
                    .get(CMD)
                    .observe(requests.len() as f64);
                let command_duration = tikv_util::time::Instant::now();
                let read_id = Some(ThreadReadId::new());
                let mut statistics = Statistics::default();
                let mut req_snaps = vec![];

                for ((mut req, id), tracker) in requests.into_iter().zip(ids).zip(trackers) {
                    set_tls_tracker_token(tracker);
                    let mut ctx = req.take_context();
                    let source = ctx.take_request_source();
                    let region_id = ctx.get_region_id();
                    let peer = ctx.get_peer();

                    let key = Key::from_raw(req.get_key());
                    tls_collect_query(
                        region_id,
                        peer,
                        key.as_encoded(),
                        key.as_encoded(),
                        false,
                        QueryKind::Get,
                    );

                    Self::check_api_version(api_version, ctx.api_version, CMD, [key.as_encoded()])?;

                    let start_ts = req.get_version().into();
                    let isolation_level = ctx.get_isolation_level();
                    let fill_cache = !ctx.get_not_fill_cache();
                    let bypass_locks = TsSet::vec_from_u64s(ctx.take_resolved_locks());
                    let access_locks = TsSet::vec_from_u64s(ctx.take_committed_locks());
                    let region_id = ctx.get_region_id();

                    let snap_ctx = match prepare_snap_ctx(
                        &ctx,
                        iter::once(&key),
                        start_ts,
                        &bypass_locks,
                        &concurrency_manager,
                        CMD,
                    ) {
                        Ok(mut snap_ctx) => {
                            snap_ctx.read_id = if ctx.get_stale_read() {
                                None
                            } else {
                                read_id.clone()
                            };
                            snap_ctx
                        }
                        Err(e) => {
                            consumer.consume(id, Err(e), begin_instant, source);
                            continue;
                        }
                    };

                    let snap = Self::with_tls_engine(|engine| Self::snapshot(engine, snap_ctx));
                    req_snaps.push((
                        TrackedFuture::new(snap),
                        key,
                        start_ts,
                        isolation_level,
                        fill_cache,
                        bypass_locks,
                        access_locks,
                        region_id,
                        id,
                        source,
                        tracker,
                    ));
                }
                Self::with_tls_engine(|engine| engine.release_snapshot());
                for req_snap in req_snaps {
                    let (
                        snap,
                        key,
                        start_ts,
                        isolation_level,
                        fill_cache,
                        bypass_locks,
                        access_locks,
                        region_id,
                        id,
                        source,
                        tracker,
                    ) = req_snap;
                    let snap_res = snap.await;
                    set_tls_tracker_token(tracker);
                    match snap_res {
                        Ok(snapshot) => Self::with_perf_context(CMD, || {
                            let buckets = snapshot.ext().get_buckets();
                            match PointGetterBuilder::new(snapshot, start_ts)
                                .fill_cache(fill_cache)
                                .isolation_level(isolation_level)
                                .bypass_locks(bypass_locks)
                                .access_locks(access_locks)
                                .build()
                            {
                                Ok(mut point_getter) => {
                                    let v = point_getter.get(&key);
                                    let stat = point_getter.take_statistics();
                                    metrics::tls_collect_read_flow(
                                        region_id,
                                        Some(key.as_encoded()),
                                        Some(key.as_encoded()),
                                        &stat,
                                        buckets.as_ref(),
                                    );
                                    statistics.add(&stat);
                                    consumer.consume(
                                        id,
                                        v.map_err(|e| Error::from(txn::Error::from(e)))
                                            .map(|v| (v, stat)),
                                        begin_instant,
                                        source,
                                    );
                                }
                                Err(e) => {
                                    consumer.consume(
                                        id,
                                        Err(Error::from(txn::Error::from(e))),
                                        begin_instant,
                                        source,
                                    );
                                }
                            }
                        }),
                        Err(e) => {
                            consumer.consume(id, Err(e), begin_instant, source);
                        }
                    }
                }
                metrics::tls_collect_scan_details(CMD, &statistics);
                SCHED_HISTOGRAM_VEC_STATIC
                    .get(CMD)
                    .observe(command_duration.saturating_elapsed_secs());

                Ok(())
            }
            .in_resource_metering_tag(resource_tag),
            priority,
            thread_rng().next_u64(),
        );
        async move {
            res.map_err(|_| Error::from(ErrorInner::SchedTooBusy))
                .await?
        }
    }

    /// Get values of a set of keys in a batch from the snapshot.
    ///
    /// Only writes that are committed before `start_ts` are visible.
    pub fn batch_get(
        &self,
        mut ctx: Context,
        keys: Vec<Key>,
        start_ts: TimeStamp,
    ) -> impl Future<Output = Result<(Vec<Result<KvPair>>, KvGetStatistics)>> {
        let stage_begin_ts = Instant::now();
        const CMD: CommandKind = CommandKind::batch_get;
        let priority = ctx.get_priority();
        let priority_tag = get_priority_tag(priority);
        let key_ranges = keys
            .iter()
            .map(|k| (k.as_encoded().to_vec(), k.as_encoded().to_vec()))
            .collect();
        let resource_tag = self
            .resource_tag_factory
            .new_tag_with_key_ranges(&ctx, key_ranges);
        let concurrency_manager = self.concurrency_manager.clone();
        let api_version = self.api_version;
        let quota_limiter = self.quota_limiter.clone();
        let mut sample = quota_limiter.new_sample(true);
        let res = self.read_pool.spawn_handle(
            async move {
                let stage_scheduled_ts = Instant::now();
                let mut key_ranges = vec![];
                for key in &keys {
                    key_ranges.push(build_key_range(key.as_encoded(), key.as_encoded(), false));
                }
                tls_collect_query_batch(
                    ctx.get_region_id(),
                    ctx.get_peer(),
                    key_ranges,
                    QueryKind::Get,
                );

                KV_COMMAND_COUNTER_VEC_STATIC.get(CMD).inc();
                SCHED_COMMANDS_PRI_COUNTER_VEC_STATIC
                    .get(priority_tag)
                    .inc();

                Self::check_api_version(
                    api_version,
                    ctx.api_version,
                    CMD,
                    keys.iter().map(Key::as_encoded),
                )?;

                let command_duration = tikv_util::time::Instant::now();

                let bypass_locks = TsSet::from_u64s(ctx.take_resolved_locks());
                let access_locks = TsSet::from_u64s(ctx.take_committed_locks());

                let snap_ctx = prepare_snap_ctx(
                    &ctx,
                    &keys,
                    start_ts,
                    &bypass_locks,
                    &concurrency_manager,
                    CMD,
                )?;
                let snapshot =
                    Self::with_tls_engine(|engine| Self::snapshot(engine, snap_ctx)).await?;
                {
                    let begin_instant = Instant::now();

                    let stage_snap_recv_ts = begin_instant;
                    let mut statistics = Vec::with_capacity(keys.len());
                    let buckets = snapshot.ext().get_buckets();
                    let (result, stats) = Self::with_perf_context(CMD, || {
                        let _guard = sample.observe_cpu();
                        let snap_store = SnapshotStore::new(
                            snapshot,
                            start_ts,
                            ctx.get_isolation_level(),
                            !ctx.get_not_fill_cache(),
                            bypass_locks,
                            access_locks,
                            false,
                        );
                        let mut stats = Statistics::default();
                        let result = snap_store
                            .batch_get(&keys, &mut statistics)
                            .map_err(Error::from)
                            .map(|v| {
                                let kv_pairs: Vec<_> = v
                                    .into_iter()
                                    .zip(keys)
                                    .enumerate()
                                    .filter(|&(i, (ref v, ref k))| {
                                        metrics::tls_collect_read_flow(
                                            ctx.get_region_id(),
                                            Some(k.as_encoded()),
                                            Some(k.as_encoded()),
                                            &statistics[i],
                                            buckets.as_ref(),
                                        );
                                        stats.add(&statistics[i]);
                                        !(v.is_ok() && v.as_ref().unwrap().is_none())
                                    })
                                    .map(|(_, (v, k))| match v {
                                        Ok(Some(x)) => Ok((k.into_raw().unwrap(), x)),
                                        Err(e) => Err(Error::from(e)),
                                        _ => unreachable!(),
                                    })
                                    .collect();
                                KV_COMMAND_KEYREAD_HISTOGRAM_STATIC
                                    .get(CMD)
                                    .observe(kv_pairs.len() as f64);
                                kv_pairs
                            });
                        (result, stats)
                    });
                    metrics::tls_collect_scan_details(CMD, &stats);
                    SCHED_PROCESSING_READ_HISTOGRAM_STATIC
                        .get(CMD)
                        .observe(begin_instant.saturating_elapsed_secs());
                    SCHED_HISTOGRAM_VEC_STATIC
                        .get(CMD)
                        .observe(command_duration.saturating_elapsed_secs());

                    let read_bytes = stats.cf_statistics(CF_DEFAULT).flow_stats.read_bytes
                        + stats.cf_statistics(CF_LOCK).flow_stats.read_bytes
                        + stats.cf_statistics(CF_WRITE).flow_stats.read_bytes;
                    sample.add_read_bytes(read_bytes);
                    let quota_delay = quota_limiter.consume_sample(sample, true).await;
                    if !quota_delay.is_zero() {
                        TXN_COMMAND_THROTTLE_TIME_COUNTER_VEC_STATIC
                            .get(CMD)
                            .inc_by(quota_delay.as_micros() as u64);
                    }

                    let stage_finished_ts = Instant::now();
                    let schedule_wait_time =
                        stage_scheduled_ts.saturating_duration_since(stage_begin_ts);
                    let snapshot_wait_time =
                        stage_snap_recv_ts.saturating_duration_since(stage_scheduled_ts);
                    let wait_wall_time =
                        stage_snap_recv_ts.saturating_duration_since(stage_begin_ts);
                    let process_wall_time =
                        stage_finished_ts.saturating_duration_since(stage_snap_recv_ts);
                    with_tls_tracker(|tracker| {
                        tracker.metrics.read_pool_schedule_wait_nanos =
                            schedule_wait_time.as_nanos() as u64;
                    });
                    let latency_stats = StageLatencyStats {
                        schedule_wait_time_ms: duration_to_ms(schedule_wait_time),
                        snapshot_wait_time_ms: duration_to_ms(snapshot_wait_time),
                        wait_wall_time_ms: duration_to_ms(wait_wall_time),
                        process_wall_time_ms: duration_to_ms(process_wall_time),
                    };
                    Ok((
                        result?,
                        KvGetStatistics {
                            stats,
                            latency_stats,
                        },
                    ))
                }
            }
            .in_resource_metering_tag(resource_tag),
            priority,
            thread_rng().next_u64(),
        );

        async move {
            res.map_err(|_| Error::from(ErrorInner::SchedTooBusy))
                .await?
        }
    }

    /// Scan keys in [`start_key`, `end_key`) up to `limit` keys from the
    /// snapshot. If `reverse_scan` is true, it scans [`end_key`,
    /// `start_key`) in descending order. If `end_key` is `None`, it means
    /// the upper bound or the lower bound if reverse scan is unbounded.
    ///
    /// Only writes committed before `start_ts` are visible.
    pub fn scan(
        &self,
        mut ctx: Context,
        start_key: Key,
        end_key: Option<Key>,
        limit: usize,
        sample_step: usize,
        start_ts: TimeStamp,
        key_only: bool,
        reverse_scan: bool,
    ) -> impl Future<Output = Result<Vec<Result<KvPair>>>> {
        const CMD: CommandKind = CommandKind::scan;
        let priority = ctx.get_priority();
        let priority_tag = get_priority_tag(priority);
        let resource_tag = self.resource_tag_factory.new_tag_with_key_ranges(
            &ctx,
            vec![(
                start_key.as_encoded().to_vec(),
                match &end_key {
                    Some(k) => k.as_encoded().to_vec(),
                    None => vec![],
                },
            )],
        );
        let concurrency_manager = self.concurrency_manager.clone();
        let api_version = self.api_version;

        let res = self.read_pool.spawn_handle(
            async move {
                {
                    let end_key = match &end_key {
                        Some(k) => k.as_encoded().as_slice(),
                        None => &[],
                    };
                    tls_collect_query(
                        ctx.get_region_id(),
                        ctx.get_peer(),
                        start_key.as_encoded(),
                        end_key,
                        reverse_scan,
                        QueryKind::Scan,
                    );
                }
                KV_COMMAND_COUNTER_VEC_STATIC.get(CMD).inc();
                SCHED_COMMANDS_PRI_COUNTER_VEC_STATIC
                    .get(priority_tag)
                    .inc();

                Self::check_api_version_ranges(
                    api_version,
                    ctx.api_version,
                    CMD,
                    [(
                        Some(start_key.as_encoded()),
                        end_key.as_ref().map(Key::as_encoded),
                    )],
                )?;

                let (mut start_key, mut end_key) = (Some(start_key), end_key);
                if reverse_scan {
                    std::mem::swap(&mut start_key, &mut end_key);
                }
                let command_duration = tikv_util::time::Instant::now();

                let bypass_locks = TsSet::from_u64s(ctx.take_resolved_locks());
                let access_locks = TsSet::from_u64s(ctx.take_committed_locks());

                // Update max_ts and check the in-memory lock table before getting the snapshot
                if !ctx.get_stale_read() {
                    concurrency_manager.update_max_ts(start_ts);
                }
                if need_check_locks(ctx.get_isolation_level()) {
                    let begin_instant = Instant::now();
                    concurrency_manager
                        .read_range_check(start_key.as_ref(), end_key.as_ref(), |key, lock| {
                            Lock::check_ts_conflict(
                                Cow::Borrowed(lock),
                                key,
                                start_ts,
                                &bypass_locks,
                                ctx.get_isolation_level(),
                            )
                        })
                        .map_err(|e| {
                            CHECK_MEM_LOCK_DURATION_HISTOGRAM_VEC
                                .get(CMD)
                                .locked
                                .observe(begin_instant.saturating_elapsed().as_secs_f64());
                            txn::Error::from_mvcc(e)
                        })?;
                    CHECK_MEM_LOCK_DURATION_HISTOGRAM_VEC
                        .get(CMD)
                        .unlocked
                        .observe(begin_instant.saturating_elapsed().as_secs_f64());
                }

                let mut snap_ctx = SnapContext {
                    pb_ctx: &ctx,
                    start_ts: Some(start_ts),
                    ..Default::default()
                };
                let mut key_range = KeyRange::default();
                if let Some(start_key) = &start_key {
                    key_range.set_start_key(start_key.as_encoded().to_vec());
                }
                if let Some(end_key) = &end_key {
                    key_range.set_end_key(end_key.as_encoded().to_vec());
                }
                if need_check_locks_in_replica_read(&ctx) {
                    snap_ctx.key_ranges = vec![key_range.clone()];
                }

                let snapshot =
                    Self::with_tls_engine(|engine| Self::snapshot(engine, snap_ctx)).await?;
                Self::with_perf_context(CMD, || {
                    let begin_instant = Instant::now();
                    let buckets = snapshot.ext().get_buckets();

                    let snap_store = SnapshotStore::new(
                        snapshot,
                        start_ts,
                        ctx.get_isolation_level(),
                        !ctx.get_not_fill_cache(),
                        bypass_locks,
                        access_locks,
                        false,
                    );

                    let mut scanner =
                        snap_store.scanner(reverse_scan, key_only, false, start_key, end_key)?;
                    let res = scanner.scan(limit, sample_step);

                    let statistics = scanner.take_statistics();
                    metrics::tls_collect_scan_details(CMD, &statistics);
                    metrics::tls_collect_read_flow(
                        ctx.get_region_id(),
                        Some(key_range.get_start_key()),
                        Some(key_range.get_end_key()),
                        &statistics,
                        buckets.as_ref(),
                    );
                    SCHED_PROCESSING_READ_HISTOGRAM_STATIC
                        .get(CMD)
                        .observe(begin_instant.saturating_elapsed_secs());
                    SCHED_HISTOGRAM_VEC_STATIC
                        .get(CMD)
                        .observe(command_duration.saturating_elapsed_secs());

                    res.map_err(Error::from).map(|results| {
                        KV_COMMAND_KEYREAD_HISTOGRAM_STATIC
                            .get(CMD)
                            .observe(results.len() as f64);
                        results
                            .into_iter()
                            .map(|x| x.map_err(Error::from))
                            .collect()
                    })
                })
            }
            .in_resource_metering_tag(resource_tag),
            priority,
            thread_rng().next_u64(),
        );

        async move {
            res.map_err(|_| Error::from(ErrorInner::SchedTooBusy))
                .await?
        }
    }

    pub fn scan_lock(
        &self,
        mut ctx: Context,
        max_ts: TimeStamp,
        start_key: Option<Key>,
        end_key: Option<Key>,
        limit: usize,
    ) -> impl Future<Output = Result<Vec<LockInfo>>> {
        const CMD: CommandKind = CommandKind::scan_lock;
        let priority = ctx.get_priority();
        let priority_tag = get_priority_tag(priority);
        let resource_tag = self.resource_tag_factory.new_tag_with_key_ranges(
            &ctx,
            vec![(
                match &start_key {
                    Some(k) => k.as_encoded().to_vec(),
                    None => vec![],
                },
                match &end_key {
                    Some(k) => k.as_encoded().to_vec(),
                    None => vec![],
                },
            )],
        );
        let concurrency_manager = self.concurrency_manager.clone();
        // Do not allow replica read for scan_lock.
        ctx.set_replica_read(false);

        let res = self.read_pool.spawn_handle(
            async move {
                if let Some(start_key) = &start_key {
                    let end_key = match &end_key {
                        Some(k) => k.as_encoded().as_slice(),
                        None => &[],
                    };
                    tls_collect_query(
                        ctx.get_region_id(),
                        ctx.get_peer(),
                        start_key.as_encoded(),
                        end_key,
                        false,
                        QueryKind::Scan,
                    );
                }

                KV_COMMAND_COUNTER_VEC_STATIC.get(CMD).inc();
                SCHED_COMMANDS_PRI_COUNTER_VEC_STATIC
                    .get(priority_tag)
                    .inc();

                // Do not check_api_version in scan_lock, to be compatible with TiDB gc-worker,
                // which resolves locks on regions, and boundary of regions will be out of range
                // of TiDB keys.

                let command_duration = tikv_util::time::Instant::now();

                concurrency_manager.update_max_ts(max_ts);
                let begin_instant = Instant::now();
                // TODO: Though it's very unlikely to find a conflicting memory lock here, it's
                // not a good idea to return an error to the client, making the GC fail. A
                // better approach is to wait for these locks to be unlocked.
                concurrency_manager.read_range_check(
                    start_key.as_ref(),
                    end_key.as_ref(),
                    |key, lock| {
                        // `Lock::check_ts_conflict` can't be used here, because LockType::Lock
                        // can't be ignored in this case.
                        if lock.ts <= max_ts {
                            CHECK_MEM_LOCK_DURATION_HISTOGRAM_VEC
                                .get(CMD)
                                .locked
                                .observe(begin_instant.saturating_elapsed().as_secs_f64());
                            Err(txn::Error::from_mvcc(mvcc::ErrorInner::KeyIsLocked(
                                lock.clone().into_lock_info(key.to_raw()?),
                            )))
                        } else {
                            Ok(())
                        }
                    },
                )?;
                CHECK_MEM_LOCK_DURATION_HISTOGRAM_VEC
                    .get(CMD)
                    .unlocked
                    .observe(begin_instant.saturating_elapsed().as_secs_f64());

                let snap_ctx = SnapContext {
                    pb_ctx: &ctx,
                    ..Default::default()
                };

                let snapshot =
                    Self::with_tls_engine(|engine| Self::snapshot(engine, snap_ctx)).await?;
                Self::with_perf_context(CMD, || {
                    let begin_instant = Instant::now();
                    let mut statistics = Statistics::default();
                    let buckets = snapshot.ext().get_buckets();
                    let mut reader = MvccReader::new(
                        snapshot,
                        Some(ScanMode::Forward),
                        !ctx.get_not_fill_cache(),
                    );
                    let result = reader
                        .scan_locks(
                            start_key.as_ref(),
                            end_key.as_ref(),
                            |lock| lock.ts <= max_ts,
                            limit,
                        )
                        .map_err(txn::Error::from);
                    statistics.add(&reader.statistics);
                    let (kv_pairs, _) = result?;
                    let mut locks = Vec::with_capacity(kv_pairs.len());
                    for (key, lock) in kv_pairs {
                        let lock_info =
                            lock.into_lock_info(key.into_raw().map_err(txn::Error::from)?);
                        locks.push(lock_info);
                    }

                    metrics::tls_collect_scan_details(CMD, &statistics);
                    metrics::tls_collect_read_flow(
                        ctx.get_region_id(),
                        start_key.as_ref().map(|key| key.as_encoded().as_slice()),
                        end_key.as_ref().map(|key| key.as_encoded().as_slice()),
                        &statistics,
                        buckets.as_ref(),
                    );
                    SCHED_PROCESSING_READ_HISTOGRAM_STATIC
                        .get(CMD)
                        .observe(begin_instant.saturating_elapsed_secs());
                    SCHED_HISTOGRAM_VEC_STATIC
                        .get(CMD)
                        .observe(command_duration.saturating_elapsed_secs());

                    Ok(locks)
                })
            }
            .in_resource_metering_tag(resource_tag),
            priority,
            thread_rng().next_u64(),
        );
        async move {
            res.map_err(|_| Error::from(ErrorInner::SchedTooBusy))
                .await?
        }
    }

    // The entry point of the storage scheduler. Not only transaction commands need
    // to access keys serially.
    pub fn sched_txn_command<T: StorageCallbackType>(
        &self,
        cmd: TypedCommand<T>,
        callback: Callback<T>,
    ) -> Result<()> {
        use crate::storage::txn::commands::{
            AcquirePessimisticLock, Prewrite, PrewritePessimistic,
        };

        let cmd: Command = cmd.into();

        match &cmd {
            Command::Prewrite(Prewrite { mutations, .. }) => {
                let keys = mutations.iter().map(|m| m.key().as_encoded());
                Self::check_api_version(
                    self.api_version,
                    cmd.ctx().api_version,
                    CommandKind::prewrite,
                    keys.clone(),
                )?;
                check_key_size!(keys, self.max_key_size, callback);
            }
            Command::PrewritePessimistic(PrewritePessimistic { mutations, .. }) => {
                let keys = mutations.iter().map(|(m, _)| m.key().as_encoded());
                Self::check_api_version(
                    self.api_version,
                    cmd.ctx().api_version,
                    CommandKind::prewrite,
                    keys.clone(),
                )?;
                check_key_size!(keys, self.max_key_size, callback);
            }
            Command::AcquirePessimisticLock(AcquirePessimisticLock { keys, .. }) => {
                let keys = keys.iter().map(|k| k.0.as_encoded());
                Self::check_api_version(
                    self.api_version,
                    cmd.ctx().api_version,
                    CommandKind::prewrite,
                    keys.clone(),
                )?;
                check_key_size!(keys, self.max_key_size, callback);
            }
            _ => {}
        }
        with_tls_tracker(|tracker| {
            tracker.req_info.start_ts = cmd.ts().into_inner();
            tracker.req_info.request_type = cmd.request_type();
        });

        fail_point!("storage_drop_message", |_| Ok(()));
        cmd.incr_cmd_metric();
        self.sched.run_cmd(cmd, T::callback(callback));

        Ok(())
    }

<<<<<<< HEAD
=======
    // The entry point of the raw atomic command scheduler.
    pub fn sched_raw_atomic_command<T: StorageCallbackType>(
        sched: TxnScheduler<E, L>,
        cmd: TypedCommand<T>,
        callback: Callback<T>,
    ) {
        let cmd: Command = cmd.into();
        cmd.incr_cmd_metric();
        sched.run_cmd(cmd, T::callback(callback));
    }

>>>>>>> b448214b
    // Schedule raw modify commands, which reuse the scheduler worker pool.
    // TODO: separate the txn and raw commands if needed in the future.
    fn sched_raw_command<T>(&self, tag: CommandKind, future: T) -> Result<()>
    where
        T: Future + Send + 'static,
    {
        SCHED_STAGE_COUNTER_VEC.get(tag).new.inc();
        self.sched
            .get_sched_pool(CommandPri::Normal)
            .pool
            .spawn(future)
            .map_err(|_| Error::from(ErrorInner::SchedTooBusy))
    }

    fn get_deadline(ctx: &Context) -> Deadline {
        let execution_duration_limit = if ctx.max_execution_duration_ms == 0 {
            crate::storage::txn::scheduler::DEFAULT_EXECUTION_DURATION_LIMIT
        } else {
            ::std::time::Duration::from_millis(ctx.max_execution_duration_ms)
        };
        Deadline::from_now(execution_duration_limit)
    }

    /// Delete all keys in the range [`start_key`, `end_key`).
    ///
    /// All keys in the range will be deleted permanently regardless of their
    /// timestamps. This means that deleted keys will not be retrievable by
    /// specifying an older timestamp. If `notify_only` is set, the data will
    /// not be immediately deleted, but the operation will still be replicated
    /// via Raft. This is used to notify that the data will be deleted by
    /// [`unsafe_destroy_range`](crate::server::gc_worker::GcTask::
    /// UnsafeDestroyRange) soon.
    pub fn delete_range(
        &self,
        ctx: Context,
        start_key: Key,
        end_key: Key,
        notify_only: bool,
        callback: Callback<()>,
    ) -> Result<()> {
        Self::check_api_version_ranges(
            self.api_version,
            ctx.api_version,
            CommandKind::delete_range,
            [(Some(start_key.as_encoded()), Some(end_key.as_encoded()))],
        )?;

        let mut modifies = Vec::with_capacity(DATA_CFS.len());
        for cf in DATA_CFS {
            modifies.push(Modify::DeleteRange(
                cf,
                start_key.clone(),
                end_key.clone(),
                notify_only,
            ));
        }

        let mut batch = WriteData::from_modifies(modifies);
        batch.set_allowed_on_disk_almost_full();
        self.engine.async_write(
            &ctx,
            batch,
            Box::new(|res| callback(res.map_err(Error::from))),
        )?;
        KV_COMMAND_COUNTER_VEC_STATIC.delete_range.inc();
        Ok(())
    }

    /// Get the value of a raw key.
    pub fn raw_get(
        &self,
        ctx: Context,
        cf: String,
        key: Vec<u8>,
    ) -> impl Future<Output = Result<Option<Vec<u8>>>> {
        const CMD: CommandKind = CommandKind::raw_get;
        let priority = ctx.get_priority();
        let priority_tag = get_priority_tag(priority);
        let resource_tag = self
            .resource_tag_factory
            .new_tag_with_key_ranges(&ctx, vec![(key.clone(), key.clone())]);
        let api_version = self.api_version;

        let res = self.read_pool.spawn_handle(
            async move {
                KV_COMMAND_COUNTER_VEC_STATIC.get(CMD).inc();
                SCHED_COMMANDS_PRI_COUNTER_VEC_STATIC
                    .get(priority_tag)
                    .inc();

                Self::check_api_version(api_version, ctx.api_version, CMD, [&key])?;

                let command_duration = tikv_util::time::Instant::now();
                let snap_ctx = SnapContext {
                    pb_ctx: &ctx,
                    ..Default::default()
                };
                let snapshot =
                    Self::with_tls_engine(|engine| Self::snapshot(engine, snap_ctx)).await?;
                let buckets = snapshot.ext().get_buckets();
                let store = RawStore::new(snapshot, api_version);
                let cf = Self::rawkv_cf(&cf, api_version)?;
                {
                    let begin_instant = Instant::now();
                    let mut stats = Statistics::default();
                    let key = F::encode_raw_key_owned(key, None);
                    // Keys pass to `tls_collect_query` should be encoded, to get correct keys for
                    // region split.
                    tls_collect_query(
                        ctx.get_region_id(),
                        ctx.get_peer(),
                        key.as_encoded(),
                        key.as_encoded(),
                        false,
                        QueryKind::Get,
                    );
                    let r = store
                        .raw_get_key_value(cf, &key, &mut stats)
                        .map_err(Error::from);
                    KV_COMMAND_KEYREAD_HISTOGRAM_STATIC.get(CMD).observe(1_f64);
                    tls_collect_read_flow(
                        ctx.get_region_id(),
                        Some(key.as_encoded()),
                        Some(key.as_encoded()),
                        &stats,
                        buckets.as_ref(),
                    );
                    SCHED_PROCESSING_READ_HISTOGRAM_STATIC
                        .get(CMD)
                        .observe(begin_instant.saturating_elapsed_secs());
                    SCHED_HISTOGRAM_VEC_STATIC
                        .get(CMD)
                        .observe(command_duration.saturating_elapsed_secs());
                    r
                }
            }
            .in_resource_metering_tag(resource_tag),
            priority,
            thread_rng().next_u64(),
        );

        async move {
            res.map_err(|_| Error::from(ErrorInner::SchedTooBusy))
                .await?
        }
    }

    /// Get the values of a set of raw keys, return a list of `Result`s.
    pub fn raw_batch_get_command<P: 'static + ResponseBatchConsumer<Option<Vec<u8>>>>(
        &self,
        gets: Vec<RawGetRequest>,
        ids: Vec<u64>,
        consumer: P,
    ) -> impl Future<Output = Result<()>> {
        const CMD: CommandKind = CommandKind::raw_batch_get_command;
        // all requests in a batch have the same region, epoch, term, replica_read
        let priority = gets[0].get_context().get_priority();
        let priority_tag = get_priority_tag(priority);
        let api_version = self.api_version;

        // The resource tags of these batched requests are not the same, and it is quite
        // expensive to distinguish them, so we can find random one of them as a
        // representative.
        let rand_index = rand::thread_rng().gen_range(0, gets.len());
        let rand_ctx = gets[rand_index].get_context();
        let rand_key = gets[rand_index].get_key().to_vec();
        let resource_tag = self
            .resource_tag_factory
            .new_tag_with_key_ranges(rand_ctx, vec![(rand_key.clone(), rand_key)]);

        let res = self.read_pool.spawn_handle(
            async move {
                KV_COMMAND_COUNTER_VEC_STATIC.get(CMD).inc();
                SCHED_COMMANDS_PRI_COUNTER_VEC_STATIC
                    .get(priority_tag)
                    .inc();
                KV_COMMAND_KEYREAD_HISTOGRAM_STATIC
                    .get(CMD)
                    .observe(gets.len() as f64);

                for get in &gets {
                    Self::check_api_version(
                        api_version,
                        get.get_context().api_version,
                        CMD,
                        [get.get_key()],
                    )
                    .map_err(Error::from)?;
                }

                let command_duration = tikv_util::time::Instant::now();
                let read_id = Some(ThreadReadId::new());
                let mut snaps = vec![];
                for (mut req, id) in gets.into_iter().zip(ids) {
                    let ctx = req.take_context();
                    let key = F::encode_raw_key_owned(req.take_key(), None);
                    // Keys pass to `tls_collect_query` should be encoded, to get correct keys for
                    // region split. Don't place in loop of `snaps`, otherwise `snap.wait` may run
                    // in another thread, and cause the `thread-local` statistics unstable for test.
                    tls_collect_query(
                        ctx.get_region_id(),
                        ctx.get_peer(),
                        key.as_encoded(),
                        key.as_encoded(),
                        false,
                        QueryKind::Get,
                    );

                    let snap_ctx = SnapContext {
                        pb_ctx: &ctx,
                        read_id: read_id.clone(),
                        ..Default::default()
                    };
                    let snap = Self::with_tls_engine(|engine| Self::snapshot(engine, snap_ctx));
                    snaps.push((id, key, ctx, req, snap));
                }
                Self::with_tls_engine(|engine| engine.release_snapshot());
                let begin_instant = Instant::now();
                for (id, key, mut ctx, mut req, snap) in snaps {
                    let cf = req.take_cf();
                    match snap.await {
                        Ok(snapshot) => {
                            let mut stats = Statistics::default();
                            let buckets = snapshot.ext().get_buckets();
                            let store = RawStore::new(snapshot, api_version);
                            match Self::rawkv_cf(&cf, api_version) {
                                Ok(cf) => {
                                    consumer.consume(
                                        id,
                                        store
                                            .raw_get_key_value(cf, &key, &mut stats)
                                            .map_err(Error::from),
                                        begin_instant,
                                        ctx.take_request_source(),
                                    );
                                    tls_collect_read_flow(
                                        ctx.get_region_id(),
                                        Some(key.as_encoded()),
                                        Some(key.as_encoded()),
                                        &stats,
                                        buckets.as_ref(),
                                    );
                                }
                                Err(e) => {
                                    consumer.consume(
                                        id,
                                        Err(e),
                                        begin_instant,
                                        ctx.take_request_source(),
                                    );
                                }
                            }
                        }
                        Err(e) => {
                            consumer.consume(id, Err(e), begin_instant, ctx.take_request_source());
                        }
                    }
                }

                SCHED_PROCESSING_READ_HISTOGRAM_STATIC
                    .get(CMD)
                    .observe(begin_instant.saturating_elapsed_secs());
                SCHED_HISTOGRAM_VEC_STATIC
                    .get(CMD)
                    .observe(command_duration.saturating_elapsed_secs());
                Ok(())
            }
            .in_resource_metering_tag(resource_tag),
            priority,
            thread_rng().next_u64(),
        );
        async move {
            res.map_err(|_| Error::from(ErrorInner::SchedTooBusy))
                .await?
        }
    }

    /// Get the values of some raw keys in a batch.
    pub fn raw_batch_get(
        &self,
        ctx: Context,
        cf: String,
        keys: Vec<Vec<u8>>,
    ) -> impl Future<Output = Result<Vec<Result<KvPair>>>> {
        const CMD: CommandKind = CommandKind::raw_batch_get;
        let priority = ctx.get_priority();
        let priority_tag = get_priority_tag(priority);
        let key_ranges = keys.iter().map(|k| (k.clone(), k.clone())).collect();
        let resource_tag = self
            .resource_tag_factory
            .new_tag_with_key_ranges(&ctx, key_ranges);
        let api_version = self.api_version;

        let res = self.read_pool.spawn_handle(
            async move {
                let mut key_ranges = vec![];
                KV_COMMAND_COUNTER_VEC_STATIC.get(CMD).inc();
                SCHED_COMMANDS_PRI_COUNTER_VEC_STATIC
                    .get(priority_tag)
                    .inc();

                Self::check_api_version(api_version, ctx.api_version, CMD, &keys)?;

                let command_duration = tikv_util::time::Instant::now();
                let snap_ctx = SnapContext {
                    pb_ctx: &ctx,
                    ..Default::default()
                };
                let snapshot =
                    Self::with_tls_engine(|engine| Self::snapshot(engine, snap_ctx)).await?;
                let buckets = snapshot.ext().get_buckets();
                let store = RawStore::new(snapshot, api_version);
                {
                    let begin_instant = Instant::now();

                    let cf = Self::rawkv_cf(&cf, api_version)?;
                    // no scan_count for this kind of op.
                    let mut stats = Statistics::default();
                    let result: Vec<Result<KvPair>> = keys
                        .into_iter()
                        .map(|k| {
                            let k = F::encode_raw_key_owned(k, None);
                            let mut s = Statistics::default();
                            let v = store.raw_get_key_value(cf, &k, &mut s).map_err(Error::from);
                            tls_collect_read_flow(
                                ctx.get_region_id(),
                                Some(k.as_encoded()),
                                Some(k.as_encoded()),
                                &s,
                                buckets.as_ref(),
                            );
                            stats.add(&s);
                            key_ranges.push(build_key_range(k.as_encoded(), k.as_encoded(), false));
                            (k, v)
                        })
                        .filter(|&(_, ref v)| !(v.is_ok() && v.as_ref().unwrap().is_none()))
                        .map(|(k, v)| match v {
                            Ok(v) => {
                                let (user_key, _) = F::decode_raw_key_owned(k, false).unwrap();
                                Ok((user_key, v.unwrap()))
                            }
                            Err(v) => Err(v),
                        })
                        .collect();

                    tls_collect_query_batch(
                        ctx.get_region_id(),
                        ctx.get_peer(),
                        key_ranges,
                        QueryKind::Get,
                    );
                    KV_COMMAND_KEYREAD_HISTOGRAM_STATIC
                        .get(CMD)
                        .observe(stats.data.flow_stats.read_keys as f64);
                    SCHED_PROCESSING_READ_HISTOGRAM_STATIC
                        .get(CMD)
                        .observe(begin_instant.saturating_elapsed_secs());
                    SCHED_HISTOGRAM_VEC_STATIC
                        .get(CMD)
                        .observe(command_duration.saturating_elapsed_secs());
                    Ok(result)
                }
            }
            .in_resource_metering_tag(resource_tag),
            priority,
            thread_rng().next_u64(),
        );

        async move {
            res.map_err(|_| Error::from(ErrorInner::SchedTooBusy))
                .await?
        }
    }

    async fn check_causal_ts_flushed(ctx: &mut Context, tag: CommandKind) -> Result<()> {
        if F::TAG == ApiVersion::V2 {
            let snap_ctx = SnapContext {
                pb_ctx: ctx,
                ..Default::default()
            };
            match Self::with_tls_engine(|engine| Self::snapshot(engine, snap_ctx)).await {
                Ok(snapshot) => {
                    SCHED_STAGE_COUNTER_VEC.get(tag).snapshot_ok.inc();
                    if !snapshot.ext().is_max_ts_synced() {
                        return Err(Error::from(txn::Error::from(
                            TxnError::MaxTimestampNotSynced {
                                region_id: ctx.get_region_id(),
                                start_ts: TimeStamp::zero(),
                            },
                        )));
                    }
                    let term = snapshot.ext().get_term();
                    if let Some(term) = term {
                        ctx.set_term(term.get());
                    }
                }
                Err(err) => {
                    SCHED_STAGE_COUNTER_VEC.get(tag).snapshot_err.inc();
                    info!("get snapshot failed"; "tag" => ?tag, "err" => ?err);
                    return Err(err);
                }
            }
        }
        Ok(())
    }

    /// Write a raw key to the storage.
    pub fn raw_put(
        &self,
        mut ctx: Context,
        cf: String,
        key: Vec<u8>,
        value: Vec<u8>,
        ttl: u64,
        callback: Callback<()>,
    ) -> Result<()> {
        const CMD: CommandKind = CommandKind::raw_put;
        let api_version = self.api_version;

        Self::check_api_version(api_version, ctx.api_version, CMD, [&key])?;

        check_key_size!(Some(&key).into_iter(), self.max_key_size, callback);

        if !F::IS_TTL_ENABLED && ttl != 0 {
            return Err(Error::from(ErrorInner::TtlNotEnabled));
        }
        let deadline = Self::get_deadline(&ctx);
        let cf = Self::rawkv_cf(&cf, self.api_version)?;
<<<<<<< HEAD
        let engine = self.engine.clone();
=======
        let provider = self.causal_ts_provider.clone();
        let engine = self.engine.clone();
        let concurrency_manager = self.concurrency_manager.clone();
>>>>>>> b448214b
        self.sched_raw_command(CMD, async move {
            if let Err(e) = deadline.check() {
                return callback(Err(Error::from(e)));
            }
            let command_duration = tikv_util::time::Instant::now();
<<<<<<< HEAD
            let raw_value = RawValue {
                user_value: value,
                expire_ts: ttl_to_expire_ts(ttl),
                is_delete: false,
            };
            let m = Modify::Put(
                cf,
                F::encode_raw_key_owned(key, None),
                F::encode_raw_value_owned(raw_value),
            );

=======

            if let Err(e) = Self::check_causal_ts_flushed(&mut ctx, CMD).await {
                return callback(Err(e));
            }

            let key_guard = get_raw_key_guard(&provider, concurrency_manager).await;
            if let Err(e) = key_guard {
                return callback(Err(e));
            }
            let ts = get_causal_ts(&provider).await;
            if let Err(e) = ts {
                return callback(Err(e));
            }
            let raw_value = RawValue {
                user_value: value,
                expire_ts: ttl_to_expire_ts(ttl),
                is_delete: false,
            };
            let m = Modify::Put(
                cf,
                F::encode_raw_key_owned(key, ts.unwrap()),
                F::encode_raw_value_owned(raw_value),
            );

>>>>>>> b448214b
            let mut batch = WriteData::from_modifies(vec![m]);
            batch.set_allowed_on_disk_almost_full();
            let (cb, f) = tikv_util::future::paired_future_callback();
            let async_ret =
                engine.async_write(&ctx, batch, Box::new(|res| cb(res.map_err(Error::from))));
            let v: Result<()> = match async_ret {
                Err(e) => Err(Error::from(e)),
                Ok(_) => f.await.unwrap(),
            };
            callback(v);
            KV_COMMAND_COUNTER_VEC_STATIC.get(CMD).inc();
            SCHED_STAGE_COUNTER_VEC.get(CMD).write_finish.inc();
            SCHED_HISTOGRAM_VEC_STATIC
                .get(CMD)
                .observe(command_duration.saturating_elapsed().as_secs_f64());
        })
    }

    fn check_ttl_valid(key_cnt: usize, ttls: &Vec<u64>) -> Result<()> {
        if !F::IS_TTL_ENABLED {
            if ttls.iter().any(|&x| x != 0) {
                return Err(Error::from(ErrorInner::TtlNotEnabled));
            }
        } else if ttls.len() != key_cnt {
            return Err(Error::from(ErrorInner::TtlLenNotEqualsToPairs));
        }
        Ok(())
    }

    fn raw_batch_put_requests_to_modifies(
        cf: CfName,
        pairs: Vec<KvPair>,
        ttls: Vec<u64>,
<<<<<<< HEAD
=======
        ts: Option<TimeStamp>,
>>>>>>> b448214b
    ) -> Vec<Modify> {
        pairs
            .into_iter()
            .zip(ttls)
            .map(|((k, v), ttl)| {
                let raw_value = RawValue {
                    user_value: v,
                    expire_ts: ttl_to_expire_ts(ttl),
                    is_delete: false,
                };
                Modify::Put(
                    cf,
                    F::encode_raw_key_owned(k, ts),
                    F::encode_raw_value_owned(raw_value),
                )
            })
            .collect()
    }

    /// Write some keys to the storage in a batch.
    pub fn raw_batch_put(
        &self,
        mut ctx: Context,
        cf: String,
        pairs: Vec<KvPair>,
        ttls: Vec<u64>,
        callback: Callback<()>,
    ) -> Result<()> {
        const CMD: CommandKind = CommandKind::raw_batch_put;
        Self::check_api_version(
            self.api_version,
            ctx.api_version,
            CMD,
            pairs.iter().map(|(ref k, _)| k),
        )?;

        let cf = Self::rawkv_cf(&cf, self.api_version)?;

        check_key_size!(
            pairs.iter().map(|(ref k, _)| k),
            self.max_key_size,
            callback
        );
        Self::check_ttl_valid(pairs.len(), &ttls)?;

<<<<<<< HEAD
        let engine = self.engine.clone();
=======
        let provider = self.causal_ts_provider.clone();
        let engine = self.engine.clone();
        let concurrency_manager = self.concurrency_manager.clone();
>>>>>>> b448214b
        let deadline = Self::get_deadline(&ctx);
        self.sched_raw_command(CMD, async move {
            if let Err(e) = deadline.check() {
                return callback(Err(Error::from(e)));
            }
            let command_duration = tikv_util::time::Instant::now();
<<<<<<< HEAD
            let modifies = Self::raw_batch_put_requests_to_modifies(cf, pairs, ttls);
=======

            if let Err(e) = Self::check_causal_ts_flushed(&mut ctx, CMD).await {
                return callback(Err(e));
            }

            let key_guard = get_raw_key_guard(&provider, concurrency_manager).await;
            if let Err(e) = key_guard {
                return callback(Err(e));
            }
            let ts = get_causal_ts(&provider).await;
            if let Err(e) = ts {
                return callback(Err(e));
            }

            let modifies = Self::raw_batch_put_requests_to_modifies(cf, pairs, ttls, ts.unwrap());
>>>>>>> b448214b
            let mut batch = WriteData::from_modifies(modifies);
            batch.set_allowed_on_disk_almost_full();
            let (cb, f) = tikv_util::future::paired_future_callback();
            let async_ret =
                engine.async_write(&ctx, batch, Box::new(|res| cb(res.map_err(Error::from))));
            let v: Result<()> = match async_ret {
                Err(e) => Err(Error::from(e)),
                Ok(_) => f.await.unwrap(),
            };
            callback(v);
            KV_COMMAND_COUNTER_VEC_STATIC.get(CMD).inc();
            SCHED_STAGE_COUNTER_VEC.get(CMD).write_finish.inc();
            SCHED_HISTOGRAM_VEC_STATIC
                .get(CMD)
                .observe(command_duration.saturating_elapsed().as_secs_f64());
        })
    }

    fn raw_delete_request_to_modify(cf: CfName, key: Vec<u8>, ts: Option<TimeStamp>) -> Modify {
        let key = F::encode_raw_key_owned(key, ts);
        match F::TAG {
            ApiVersion::V2 => Modify::Put(cf, key, ApiV2::ENCODED_LOGICAL_DELETE.to_vec()),
            _ => Modify::Delete(cf, key),
        }
    }

    /// Delete a raw key from the storage.
    /// In API V2, data is "logical" deleted, to enable CDC of delete
    /// operations.
    pub fn raw_delete(
        &self,
        mut ctx: Context,
        cf: String,
        key: Vec<u8>,
        callback: Callback<()>,
    ) -> Result<()> {
        const CMD: CommandKind = CommandKind::raw_delete;
        Self::check_api_version(self.api_version, ctx.api_version, CMD, [&key])?;

        check_key_size!(Some(&key).into_iter(), self.max_key_size, callback);
        let cf = Self::rawkv_cf(&cf, self.api_version)?;
<<<<<<< HEAD
        let engine = self.engine.clone();
=======
        let provider = self.causal_ts_provider.clone();
        let engine = self.engine.clone();
        let concurrency_manager = self.concurrency_manager.clone();
>>>>>>> b448214b
        let deadline = Self::get_deadline(&ctx);
        self.sched_raw_command(CMD, async move {
            if let Err(e) = deadline.check() {
                return callback(Err(Error::from(e)));
            }
            let command_duration = tikv_util::time::Instant::now();
<<<<<<< HEAD
            let m = Self::raw_delete_request_to_modify(cf, key);
=======

            if let Err(e) = Self::check_causal_ts_flushed(&mut ctx, CMD).await {
                return callback(Err(e));
            }

            let key_guard = get_raw_key_guard(&provider, concurrency_manager).await;
            if let Err(e) = key_guard {
                return callback(Err(e));
            }
            let ts = get_causal_ts(&provider).await;
            if let Err(e) = ts {
                return callback(Err(e));
            }
            let m = Self::raw_delete_request_to_modify(cf, key, ts.unwrap());
>>>>>>> b448214b
            let mut batch = WriteData::from_modifies(vec![m]);
            batch.set_allowed_on_disk_almost_full();
            let (cb, f) = tikv_util::future::paired_future_callback();
            let async_ret =
                engine.async_write(&ctx, batch, Box::new(|res| cb(res.map_err(Error::from))));
            let v: Result<()> = match async_ret {
                Err(e) => Err(Error::from(e)),
                Ok(_) => f.await.unwrap(),
            };
            callback(v);
            KV_COMMAND_COUNTER_VEC_STATIC.get(CMD).inc();
            SCHED_STAGE_COUNTER_VEC.get(CMD).write_finish.inc();
            SCHED_HISTOGRAM_VEC_STATIC
                .get(CMD)
                .observe(command_duration.saturating_elapsed().as_secs_f64());
        })
    }

    /// Delete all raw keys in [`start_key`, `end_key`).
    /// Note that in API V2, data is still "physical" deleted, as "logical"
    /// delete for a range will be quite expensive. Notification of range delete
    /// operations will be through a special channel (unimplemented yet).
    pub fn raw_delete_range(
        &self,
        ctx: Context,
        cf: String,
        start_key: Vec<u8>,
        end_key: Vec<u8>,
        callback: Callback<()>,
    ) -> Result<()> {
        const CMD: CommandKind = CommandKind::raw_delete_range;
        check_key_size!([&start_key, &end_key], self.max_key_size, callback);
        Self::check_api_version_ranges(
            self.api_version,
            ctx.api_version,
            CMD,
            [(Some(&start_key), Some(&end_key))],
        )?;

        let cf = Self::rawkv_cf(&cf, self.api_version)?;
        let engine = self.engine.clone();
        let deadline = Self::get_deadline(&ctx);
        self.sched_raw_command(CMD, async move {
            if let Err(e) = deadline.check() {
                return callback(Err(Error::from(e)));
            }
            let command_duration = tikv_util::time::Instant::now();
            let start_key = F::encode_raw_key_owned(start_key, None);
            let end_key = F::encode_raw_key_owned(end_key, None);

            let mut batch =
                WriteData::from_modifies(vec![Modify::DeleteRange(cf, start_key, end_key, false)]);
            batch.set_allowed_on_disk_almost_full();

            // TODO: special notification channel for API V2.
            let (cb, f) = tikv_util::future::paired_future_callback();
            let async_ret =
                engine.async_write(&ctx, batch, Box::new(|res| cb(res.map_err(Error::from))));
            let v: Result<()> = match async_ret {
                Err(e) => Err(Error::from(e)),
                Ok(_) => f.await.unwrap(),
            };
            callback(v);
            KV_COMMAND_COUNTER_VEC_STATIC.get(CMD).inc();
            SCHED_STAGE_COUNTER_VEC.get(CMD).write_finish.inc();
            SCHED_HISTOGRAM_VEC_STATIC
                .get(CMD)
                .observe(command_duration.saturating_elapsed().as_secs_f64());
        })
    }

    /// Delete some raw keys in a batch.
    /// In API V2, data is "logical" deleted, to enable CDC of delete
    /// operations.
    pub fn raw_batch_delete(
        &self,
        mut ctx: Context,
        cf: String,
        keys: Vec<Vec<u8>>,
        callback: Callback<()>,
    ) -> Result<()> {
        const CMD: CommandKind = CommandKind::raw_batch_delete;
        Self::check_api_version(self.api_version, ctx.api_version, CMD, &keys)?;

        let cf = Self::rawkv_cf(&cf, self.api_version)?;
        check_key_size!(keys.iter(), self.max_key_size, callback);
<<<<<<< HEAD
        let engine = self.engine.clone();
=======
        let provider = self.causal_ts_provider.clone();
        let engine = self.engine.clone();
        let concurrency_manager = self.concurrency_manager.clone();
>>>>>>> b448214b
        let deadline = Self::get_deadline(&ctx);
        self.sched_raw_command(CMD, async move {
            if let Err(e) = deadline.check() {
                return callback(Err(Error::from(e)));
            }
            let command_duration = tikv_util::time::Instant::now();
<<<<<<< HEAD
            let modifies = keys
                .into_iter()
                .map(|k| Self::raw_delete_request_to_modify(cf, k))
=======

            if let Err(e) = Self::check_causal_ts_flushed(&mut ctx, CMD).await {
                return callback(Err(e));
            }

            let key_guard = get_raw_key_guard(&provider, concurrency_manager).await;
            if let Err(e) = key_guard {
                return callback(Err(e));
            }
            let ts = get_causal_ts(&provider).await;
            if let Err(e) = ts {
                return callback(Err(e));
            }
            let ts = ts.unwrap();
            let modifies: Vec<Modify> = keys
                .into_iter()
                .map(|k| Self::raw_delete_request_to_modify(cf, k, ts))
>>>>>>> b448214b
                .collect();
            let mut batch = WriteData::from_modifies(modifies);
            batch.set_allowed_on_disk_almost_full();
            let (cb, f) = tikv_util::future::paired_future_callback();
            let async_ret =
                engine.async_write(&ctx, batch, Box::new(|res| cb(res.map_err(Error::from))));
            let v: Result<()> = match async_ret {
                Err(e) => Err(Error::from(e)),
                Ok(_) => f.await.unwrap(),
            };
            callback(v);
            KV_COMMAND_COUNTER_VEC_STATIC.get(CMD).inc();
            SCHED_STAGE_COUNTER_VEC.get(CMD).write_finish.inc();
            SCHED_HISTOGRAM_VEC_STATIC
                .get(CMD)
                .observe(command_duration.saturating_elapsed().as_secs_f64());
        })
    }

    /// Scan raw keys in a range.
    ///
    /// If `reverse_scan` is false, the range is [`start_key`, `end_key`);
    /// otherwise, the range is [`end_key`, `start_key`) and it scans from
    /// `start_key` and goes backwards. If `end_key` is `None`, it means
    /// unbounded.
    ///
    /// This function scans at most `limit` keys.
    ///
    /// If `key_only` is true, the value
    /// corresponding to the key will not be read out. Only scanned keys will be
    /// returned.
    pub fn raw_scan(
        &self,
        ctx: Context,
        cf: String,
        start_key: Vec<u8>,
        end_key: Option<Vec<u8>>,
        limit: usize,
        key_only: bool,
        reverse_scan: bool,
    ) -> impl Future<Output = Result<Vec<Result<KvPair>>>> {
        const CMD: CommandKind = CommandKind::raw_scan;
        let priority = ctx.get_priority();
        let priority_tag = get_priority_tag(priority);
        let resource_tag = self.resource_tag_factory.new_tag(&ctx);
        let api_version = self.api_version;

        let res = self.read_pool.spawn_handle(
            async move {
                KV_COMMAND_COUNTER_VEC_STATIC.get(CMD).inc();
                SCHED_COMMANDS_PRI_COUNTER_VEC_STATIC
                    .get(priority_tag)
                    .inc();

                Self::check_api_version_ranges(
                    api_version,
                    ctx.api_version,
                    CMD,
                    [(Some(&start_key), end_key.as_ref())],
                )?;

                let command_duration = tikv_util::time::Instant::now();
                let snap_ctx = SnapContext {
                    pb_ctx: &ctx,
                    ..Default::default()
                };
                let snapshot =
                    Self::with_tls_engine(|engine| Self::snapshot(engine, snap_ctx)).await?;
                let buckets = snapshot.ext().get_buckets();
                let cf = Self::rawkv_cf(&cf, api_version)?;
                {
                    let store = RawStore::new(snapshot, api_version);
                    let begin_instant = Instant::now();

                    let start_key = F::encode_raw_key_owned(start_key, None);
                    let end_key = end_key.map(|k| F::encode_raw_key_owned(k, None));
                    // Keys pass to `tls_collect_query` should be encoded, to get correct keys for
                    // region split.
                    tls_collect_query(
                        ctx.get_region_id(),
                        ctx.get_peer(),
                        start_key.as_encoded(),
                        end_key.as_ref().map(|k| k.as_encoded()).unwrap_or(&vec![]),
                        reverse_scan,
                        QueryKind::Scan,
                    );

                    let mut statistics = Statistics::default();
                    let result = if reverse_scan {
                        store
                            .reverse_raw_scan(
                                cf,
                                &start_key,
                                end_key.as_ref(),
                                limit,
                                &mut statistics,
                                key_only,
                            )
                            .await
                    } else {
                        store
                            .forward_raw_scan(
                                cf,
                                &start_key,
                                end_key.as_ref(),
                                limit,
                                &mut statistics,
                                key_only,
                            )
                            .await
                    }
                    .map(|pairs| {
                        pairs
                            .into_iter()
                            .map(|pair| {
                                pair.map(|(k, v)| {
                                    let (user_key, _) =
                                        F::decode_raw_key_owned(Key::from_encoded(k), true)
                                            .unwrap();
                                    (user_key, v)
                                })
                                .map_err(Error::from)
                            })
                            .collect()
                    })
                    .map_err(Error::from);

                    metrics::tls_collect_read_flow(
                        ctx.get_region_id(),
                        Some(start_key.as_encoded()),
                        end_key.as_ref().map(|k| k.as_encoded().as_slice()),
                        &statistics,
                        buckets.as_ref(),
                    );
                    KV_COMMAND_KEYREAD_HISTOGRAM_STATIC
                        .get(CMD)
                        .observe(statistics.data.flow_stats.read_keys as f64);
                    metrics::tls_collect_scan_details(CMD, &statistics);
                    SCHED_PROCESSING_READ_HISTOGRAM_STATIC
                        .get(CMD)
                        .observe(begin_instant.saturating_elapsed_secs());
                    SCHED_HISTOGRAM_VEC_STATIC
                        .get(CMD)
                        .observe(command_duration.saturating_elapsed_secs());

                    result
                }
            }
            .in_resource_metering_tag(resource_tag),
            priority,
            thread_rng().next_u64(),
        );

        async move {
            res.map_err(|_| Error::from(ErrorInner::SchedTooBusy))
                .await?
        }
    }

    /// Scan raw keys in multiple ranges in a batch.
    pub fn raw_batch_scan(
        &self,
        ctx: Context,
        cf: String,
        mut ranges: Vec<KeyRange>,
        each_limit: usize,
        key_only: bool,
        reverse_scan: bool,
    ) -> impl Future<Output = Result<Vec<Result<KvPair>>>> {
        const CMD: CommandKind = CommandKind::raw_batch_scan;
        let priority = ctx.get_priority();
        let priority_tag = get_priority_tag(priority);
        let key_ranges = ranges
            .iter()
            .map(|key_range| (key_range.start_key.clone(), key_range.end_key.clone()))
            .collect();
        let resource_tag = self
            .resource_tag_factory
            .new_tag_with_key_ranges(&ctx, key_ranges);
        let api_version = self.api_version;

        let res = self.read_pool.spawn_handle(
            async move {
                KV_COMMAND_COUNTER_VEC_STATIC.get(CMD).inc();
                SCHED_COMMANDS_PRI_COUNTER_VEC_STATIC
                    .get(priority_tag)
                    .inc();

                Self::check_api_version_ranges(
                    api_version,
                    ctx.api_version,
                    CMD,
                    ranges
                        .iter()
                        .map(|range| (Some(range.get_start_key()), Some(range.get_end_key()))),
                )?;

                let command_duration = tikv_util::time::Instant::now();
                let snap_ctx = SnapContext {
                    pb_ctx: &ctx,
                    ..Default::default()
                };
                let snapshot =
                    Self::with_tls_engine(|engine| Self::snapshot(engine, snap_ctx)).await?;
                let buckets = snapshot.ext().get_buckets();
                let cf = Self::rawkv_cf(&cf, api_version)?;
                {
                    let store = RawStore::new(snapshot, api_version);
                    let begin_instant = Instant::now();
                    let mut statistics = Statistics::default();
                    if !Self::check_key_ranges(&ranges, reverse_scan) {
                        return Err(box_err!("Invalid KeyRanges"));
                    };
                    let mut result = Vec::new();
                    let mut key_ranges = vec![];
                    let ranges_len = ranges.len();

                    for i in 0..ranges_len {
                        let start_key = F::encode_raw_key_owned(ranges[i].take_start_key(), None);
                        let end_key = ranges[i].take_end_key();
                        let end_key = if end_key.is_empty() {
                            if i + 1 == ranges_len {
                                None
                            } else {
                                Some(F::encode_raw_key(ranges[i + 1].get_start_key(), None))
                            }
                        } else {
                            Some(F::encode_raw_key_owned(end_key, None))
                        };
                        let mut stats = Statistics::default();
                        let pairs: Vec<Result<KvPair>> = if reverse_scan {
                            store
                                .reverse_raw_scan(
                                    cf,
                                    &start_key,
                                    end_key.as_ref(),
                                    each_limit,
                                    &mut stats,
                                    key_only,
                                )
                                .await
                        } else {
                            store
                                .forward_raw_scan(
                                    cf,
                                    &start_key,
                                    end_key.as_ref(),
                                    each_limit,
                                    &mut stats,
                                    key_only,
                                )
                                .await
                        }
                        .map(|pairs| {
                            pairs
                                .into_iter()
                                .map(|pair| {
                                    pair.map(|(k, v)| {
                                        let (user_key, _) =
                                            F::decode_raw_key_owned(Key::from_encoded(k), true)
                                                .unwrap();
                                        (user_key, v)
                                    })
                                    .map_err(Error::from)
                                })
                                .collect()
                        })
                        .map_err(Error::from)?;

                        key_ranges.push(build_key_range(
                            start_key.as_encoded(),
                            end_key.as_ref().map(|k| k.as_encoded()).unwrap_or(&vec![]),
                            reverse_scan,
                        ));
                        metrics::tls_collect_read_flow(
                            ctx.get_region_id(),
                            Some(start_key.as_encoded()),
                            end_key.as_ref().map(|k| k.as_encoded().as_slice()),
                            &stats,
                            buckets.as_ref(),
                        );
                        statistics.add(&stats);
                        result.extend(pairs.into_iter().map(|res| res.map_err(Error::from)));
                    }

                    tls_collect_query_batch(
                        ctx.get_region_id(),
                        ctx.get_peer(),
                        key_ranges,
                        QueryKind::Scan,
                    );
                    KV_COMMAND_KEYREAD_HISTOGRAM_STATIC
                        .get(CMD)
                        .observe(statistics.data.flow_stats.read_keys as f64);
                    metrics::tls_collect_scan_details(CMD, &statistics);
                    SCHED_PROCESSING_READ_HISTOGRAM_STATIC
                        .get(CMD)
                        .observe(begin_instant.saturating_elapsed_secs());
                    SCHED_HISTOGRAM_VEC_STATIC
                        .get(CMD)
                        .observe(command_duration.saturating_elapsed_secs());
                    Ok(result)
                }
            }
            .in_resource_metering_tag(resource_tag),
            priority,
            thread_rng().next_u64(),
        );

        async move {
            res.map_err(|_| Error::from(ErrorInner::SchedTooBusy))
                .await?
        }
    }

    /// Get the value of a raw key.
    pub fn raw_get_key_ttl(
        &self,
        ctx: Context,
        cf: String,
        key: Vec<u8>,
    ) -> impl Future<Output = Result<Option<u64>>> {
        const CMD: CommandKind = CommandKind::raw_get_key_ttl;
        let priority = ctx.get_priority();
        let priority_tag = get_priority_tag(priority);
        let resource_tag = self
            .resource_tag_factory
            .new_tag_with_key_ranges(&ctx, vec![(key.clone(), key.clone())]);
        let api_version = self.api_version;

        let res = self.read_pool.spawn_handle(
            async move {
                KV_COMMAND_COUNTER_VEC_STATIC.get(CMD).inc();
                SCHED_COMMANDS_PRI_COUNTER_VEC_STATIC
                    .get(priority_tag)
                    .inc();

                Self::check_api_version(api_version, ctx.api_version, CMD, [&key])?;

                let command_duration = tikv_util::time::Instant::now();
                let snap_ctx = SnapContext {
                    pb_ctx: &ctx,
                    ..Default::default()
                };
                let snapshot =
                    Self::with_tls_engine(|engine| Self::snapshot(engine, snap_ctx)).await?;
                let buckets = snapshot.ext().get_buckets();
                let store = RawStore::new(snapshot, api_version);
                let cf = Self::rawkv_cf(&cf, api_version)?;
                {
                    let begin_instant = Instant::now();
                    let mut stats = Statistics::default();
                    let key = F::encode_raw_key_owned(key, None);
                    // Keys pass to `tls_collect_query` should be encoded, to get correct keys for
                    // region split.
                    tls_collect_query(
                        ctx.get_region_id(),
                        ctx.get_peer(),
                        key.as_encoded(),
                        key.as_encoded(),
                        false,
                        QueryKind::Get,
                    );
                    let r = store
                        .raw_get_key_ttl(cf, &key, &mut stats)
                        .map_err(Error::from);
                    KV_COMMAND_KEYREAD_HISTOGRAM_STATIC.get(CMD).observe(1_f64);
                    tls_collect_read_flow(
                        ctx.get_region_id(),
                        Some(key.as_encoded()),
                        Some(key.as_encoded()),
                        &stats,
                        buckets.as_ref(),
                    );
                    SCHED_PROCESSING_READ_HISTOGRAM_STATIC
                        .get(CMD)
                        .observe(begin_instant.saturating_elapsed_secs());
                    SCHED_HISTOGRAM_VEC_STATIC
                        .get(CMD)
                        .observe(command_duration.saturating_elapsed_secs());
                    r
                }
            }
            .in_resource_metering_tag(resource_tag),
            priority,
            thread_rng().next_u64(),
        );

        async move {
            res.map_err(|_| Error::from(ErrorInner::SchedTooBusy))
                .await?
        }
    }

    pub fn raw_compare_and_swap_atomic(
        &self,
        ctx: Context,
        cf: String,
        key: Vec<u8>,
        previous_value: Option<Vec<u8>>,
        value: Vec<u8>,
        ttl: u64,
        callback: Callback<(Option<Value>, bool)>,
    ) -> Result<()> {
        const CMD: CommandKind = CommandKind::raw_compare_and_swap;
        let api_version = self.api_version;
        Self::check_api_version(api_version, ctx.api_version, CMD, [&key])?;
        let cf = Self::rawkv_cf(&cf, api_version)?;

        if !F::IS_TTL_ENABLED && ttl != 0 {
            return Err(Error::from(ErrorInner::TtlNotEnabled));
        }
        let sched = self.get_scheduler();
        self.sched_raw_command(CMD, async move {
            let key = F::encode_raw_key_owned(key, None);
            let cmd = RawCompareAndSwap::new(cf, key, previous_value, value, ttl, api_version, ctx);
            Self::sched_raw_atomic_command(
                sched,
                cmd,
                Box::new(|res| callback(res.map_err(Error::from))),
            );
        })
    }

    pub fn raw_batch_put_atomic(
        &self,
        ctx: Context,
        cf: String,
        pairs: Vec<KvPair>,
        ttls: Vec<u64>,
        callback: Callback<()>,
    ) -> Result<()> {
        const CMD: CommandKind = CommandKind::raw_atomic_store;
        Self::check_api_version(
            self.api_version,
            ctx.api_version,
            CMD,
            pairs.iter().map(|(ref k, _)| k),
        )?;

        let cf = Self::rawkv_cf(&cf, self.api_version)?;
        Self::check_ttl_valid(pairs.len(), &ttls)?;
<<<<<<< HEAD
        let modifies = Self::raw_batch_put_requests_to_modifies(cf, pairs, ttls);
        let cmd = RawAtomicStore::new(cf, modifies, ctx);
        self.sched_txn_command(cmd, callback)
=======

        let sched = self.get_scheduler();
        self.sched_raw_command(CMD, async move {
            let modifies = Self::raw_batch_put_requests_to_modifies(cf, pairs, ttls, None);
            let cmd = RawAtomicStore::new(cf, modifies, ctx);
            Self::sched_raw_atomic_command(
                sched,
                cmd,
                Box::new(|res| callback(res.map_err(Error::from))),
            );
        })
>>>>>>> b448214b
    }

    pub fn raw_batch_delete_atomic(
        &self,
        ctx: Context,
        cf: String,
        keys: Vec<Vec<u8>>,
        callback: Callback<()>,
    ) -> Result<()> {
        const CMD: CommandKind = CommandKind::raw_atomic_store;

        Self::check_api_version(self.api_version, ctx.api_version, CMD, &keys)?;
        let cf = Self::rawkv_cf(&cf, self.api_version)?;
        let sched = self.get_scheduler();
        self.sched_raw_command(CMD, async move {
            // Do NOT encode ts here as RawAtomicStore use key to gen lock
            let modifies = keys
                .into_iter()
                .map(|k| Self::raw_delete_request_to_modify(cf, k, None))
                .collect();
            let cmd = RawAtomicStore::new(cf, modifies, ctx);
            Self::sched_raw_atomic_command(
                sched,
                cmd,
                Box::new(|res| callback(res.map_err(Error::from))),
            );
        })
    }

    pub fn raw_checksum(
        &self,
        ctx: Context,
        algorithm: ChecksumAlgorithm,
        mut ranges: Vec<KeyRange>,
    ) -> impl Future<Output = Result<(u64, u64, u64)>> {
        const CMD: CommandKind = CommandKind::raw_checksum;
        let priority = ctx.get_priority();
        let priority_tag = get_priority_tag(priority);
        let key_ranges = ranges
            .iter()
            .map(|key_range| (key_range.start_key.clone(), key_range.end_key.clone()))
            .collect();
        let resource_tag = self
            .resource_tag_factory
            .new_tag_with_key_ranges(&ctx, key_ranges);
        let api_version = self.api_version;

        let res = self.read_pool.spawn_handle(
            async move {
                KV_COMMAND_COUNTER_VEC_STATIC.get(CMD).inc();
                SCHED_COMMANDS_PRI_COUNTER_VEC_STATIC
                    .get(priority_tag)
                    .inc();

                if algorithm != ChecksumAlgorithm::Crc64Xor {
                    return Err(box_err!("unknown checksum algorithm {:?}", algorithm));
                }

                Self::check_api_version_ranges(
                    api_version,
                    ctx.api_version,
                    CMD,
                    ranges
                        .iter()
                        .map(|range| (Some(range.get_start_key()), Some(range.get_end_key()))),
                )?;
                for range in ranges.iter_mut() {
                    let start_key = F::encode_raw_key_owned(range.take_start_key(), None);
                    let end_key = F::encode_raw_key_owned(range.take_end_key(), None);
                    range.set_start_key(start_key.into_encoded());
                    range.set_end_key(end_key.into_encoded());
                }

                let command_duration = tikv_util::time::Instant::now();
                let snap_ctx = SnapContext {
                    pb_ctx: &ctx,
                    ..Default::default()
                };
                let snapshot =
                    Self::with_tls_engine(|engine| Self::snapshot(engine, snap_ctx)).await?;
                let buckets = snapshot.ext().get_buckets();
                let store = RawStore::new(snapshot, api_version);
                let cf = Self::rawkv_cf("", api_version)?;

                let begin_instant = tikv_util::time::Instant::now();
                let mut stats = Vec::with_capacity(ranges.len());
                let ret = store
                    .raw_checksum_ranges(cf, &ranges, &mut stats)
                    .await
                    .map_err(Error::from);
                stats.iter().zip(ranges.iter()).for_each(|(stats, range)| {
                    tls_collect_read_flow(
                        ctx.get_region_id(),
                        Some(range.get_start_key()),
                        Some(range.get_end_key()),
                        stats,
                        buckets.as_ref(),
                    );
                });
                SCHED_PROCESSING_READ_HISTOGRAM_STATIC
                    .get(CMD)
                    .observe(begin_instant.saturating_elapsed().as_secs_f64());
                SCHED_HISTOGRAM_VEC_STATIC
                    .get(CMD)
                    .observe(command_duration.saturating_elapsed().as_secs_f64());

                ret
            }
            .in_resource_metering_tag(resource_tag),
            priority,
            thread_rng().next_u64(),
        );

        async move {
            res.map_err(|_| Error::from(ErrorInner::SchedTooBusy))
                .await?
        }
    }
}

pub async fn get_raw_key_guard(
    ts_provider: &Option<Arc<CausalTsProviderImpl>>,
    concurrency_manager: ConcurrencyManager,
) -> Result<Option<KeyHandleGuard>> {
    // NOTE: the ts cannot be reused as timestamp of data key.
    // There is a little chance that CDC will acquired a timestamp for resolved-ts
    // just between the get_causal_ts & concurrency_manager.lock_key,
    // which violate the constraint that resolve-ts should not be larger
    // than timestamp of captured data.
    let ts = get_causal_ts(ts_provider).await?;
    if let Some(ts) = ts {
        let raw_key = vec![api_version::api_v2::RAW_KEY_PREFIX];
        // Make keys for locking by RAW_KEY_PREFIX & ts. RAW_KEY_PREFIX to avoid
        // conflict with TiDB & TxnKV keys, and ts to avoid collision with
        // other raw write requests. Ts in lock value to used by CDC which
        // get maximum resolved-ts from concurrency_manager.global_min_lock_ts
        let encode_key = ApiV2::encode_raw_key(&raw_key, Some(ts));
        let key_guard = concurrency_manager.lock_key(&encode_key).await;
        let lock = Lock::new(LockType::Put, raw_key, ts, 0, None, 0.into(), 1, ts);
        key_guard.with_lock(|l| *l = Some(lock));
        Ok(Some(key_guard))
    } else {
        Ok(None)
    }
}

pub async fn get_causal_ts(
    ts_provider: &Option<Arc<CausalTsProviderImpl>>,
) -> Result<Option<TimeStamp>> {
    if let Some(p) = ts_provider {
        match p.async_get_ts().await {
            Ok(ts) => Ok(Some(ts)),
            Err(e) => Err(box_err!("Fail to get ts: {}", e)),
        }
    } else {
        Ok(None)
    }
}

pub struct DynamicConfigs {
    pub pipelined_pessimistic_lock: Arc<AtomicBool>,
    pub in_memory_pessimistic_lock: Arc<AtomicBool>,
}

fn get_priority_tag(priority: CommandPri) -> CommandPriority {
    match priority {
        CommandPri::Low => CommandPriority::low,
        CommandPri::Normal => CommandPriority::normal,
        CommandPri::High => CommandPriority::high,
    }
}

fn prepare_snap_ctx<'a>(
    pb_ctx: &'a Context,
    keys: impl IntoIterator<Item = &'a Key> + Clone,
    start_ts: TimeStamp,
    bypass_locks: &'a TsSet,
    concurrency_manager: &ConcurrencyManager,
    cmd: CommandKind,
) -> Result<SnapContext<'a>> {
    // Update max_ts and check the in-memory lock table before getting the snapshot
    if !pb_ctx.get_stale_read() {
        concurrency_manager.update_max_ts(start_ts);
    }
    fail_point!("before-storage-check-memory-locks");
    let isolation_level = pb_ctx.get_isolation_level();
    if need_check_locks(isolation_level) {
        let begin_instant = Instant::now();
        for key in keys.clone() {
            concurrency_manager
                .read_key_check(key, |lock| {
                    // No need to check access_locks because they are committed which means they
                    // can't be in memory lock table.
                    Lock::check_ts_conflict(
                        Cow::Borrowed(lock),
                        key,
                        start_ts,
                        bypass_locks,
                        isolation_level,
                    )
                })
                .map_err(|e| {
                    CHECK_MEM_LOCK_DURATION_HISTOGRAM_VEC
                        .get(cmd)
                        .locked
                        .observe(begin_instant.saturating_elapsed().as_secs_f64());
                    txn::Error::from_mvcc(e)
                })?;
        }
        CHECK_MEM_LOCK_DURATION_HISTOGRAM_VEC
            .get(cmd)
            .unlocked
            .observe(begin_instant.saturating_elapsed().as_secs_f64());
    }

    let mut snap_ctx = SnapContext {
        pb_ctx,
        start_ts: Some(start_ts),
        ..Default::default()
    };
    if need_check_locks_in_replica_read(pb_ctx) {
        snap_ctx.key_ranges = keys
            .into_iter()
            .map(|k| point_key_range(k.clone()))
            .collect();
    }
    Ok(snap_ctx)
}

pub fn need_check_locks_in_replica_read(ctx: &Context) -> bool {
    ctx.get_replica_read() && ctx.get_isolation_level() == IsolationLevel::Si
}

// checks whether the current isolation level needs to check related locks.
pub fn need_check_locks(iso_level: IsolationLevel) -> bool {
    matches!(iso_level, IsolationLevel::Si | IsolationLevel::RcCheckTs)
}

pub fn point_key_range(key: Key) -> KeyRange {
    let mut end_key = key.as_encoded().to_vec();
    end_key.push(0);
    let end_key = Key::from_encoded(end_key);
    let mut key_range = KeyRange::default();
    key_range.set_start_key(key.into_encoded());
    key_range.set_end_key(end_key.into_encoded());
    key_range
}

/// A builder to build a temporary `Storage<E>`.
///
/// Only used for test purpose.
#[must_use]
pub struct TestStorageBuilder<E: Engine, L: LockManager, F: KvFormat> {
    engine: E,
    config: Config,
    pipelined_pessimistic_lock: Arc<AtomicBool>,
    in_memory_pessimistic_lock: Arc<AtomicBool>,
    lock_mgr: L,
    resource_tag_factory: ResourceTagFactory,
    _phantom: PhantomData<F>,
}

/// TestStorageBuilder for Api V1
/// To be convenience for test cases unrelated to RawKV.
pub type TestStorageBuilderApiV1<E, L> = TestStorageBuilder<E, L, ApiV1>;

impl<F: KvFormat> TestStorageBuilder<RocksEngine, DummyLockManager, F> {
    /// Build `Storage<RocksEngine>`.
    pub fn new(lock_mgr: DummyLockManager) -> Self {
        let engine = TestEngineBuilder::new()
            .api_version(F::TAG)
            .build()
            .unwrap();

        Self::from_engine_and_lock_mgr(engine, lock_mgr)
    }
}

/// An `Engine` with `TxnExt`. It is used for test purpose.
#[derive(Clone)]
pub struct TxnTestEngine<E: Engine> {
    engine: E,
    txn_ext: Arc<TxnExt>,
}

impl<E: Engine> Engine for TxnTestEngine<E> {
    type Snap = TxnTestSnapshot<E::Snap>;
    type Local = E::Local;

    fn kv_engine(&self) -> Option<Self::Local> {
        self.engine.kv_engine()
    }

    fn modify_on_kv_engine(
        &self,
        region_modifies: HashMap<u64, Vec<Modify>>,
    ) -> tikv_kv::Result<()> {
        self.engine.modify_on_kv_engine(region_modifies)
    }

    fn async_snapshot(
        &mut self,
        ctx: SnapContext<'_>,
        cb: tikv_kv::Callback<Self::Snap>,
    ) -> tikv_kv::Result<()> {
        let txn_ext = self.txn_ext.clone();
        self.engine.async_snapshot(
            ctx,
            Box::new(move |snapshot| {
                cb(snapshot.map(|snapshot| TxnTestSnapshot { snapshot, txn_ext }))
            }),
        )
    }

    fn async_write(
        &self,
        ctx: &Context,
        batch: WriteData,
        write_cb: tikv_kv::Callback<()>,
    ) -> tikv_kv::Result<()> {
        self.engine.async_write(ctx, batch, write_cb)
    }
}

#[derive(Clone)]
pub struct TxnTestSnapshot<S: Snapshot> {
    snapshot: S,
    txn_ext: Arc<TxnExt>,
}

impl<S: Snapshot> Snapshot for TxnTestSnapshot<S> {
    type Iter = S::Iter;
    type Ext<'a> = TxnTestSnapshotExt<'a> where S: 'a;

    fn get(&self, key: &Key) -> tikv_kv::Result<Option<Value>> {
        self.snapshot.get(key)
    }

    fn get_cf(&self, cf: CfName, key: &Key) -> tikv_kv::Result<Option<Value>> {
        self.snapshot.get_cf(cf, key)
    }

    fn get_cf_opt(
        &self,
        opts: engine_traits::ReadOptions,
        cf: CfName,
        key: &Key,
    ) -> tikv_kv::Result<Option<Value>> {
        self.snapshot.get_cf_opt(opts, cf, key)
    }

    fn iter(
        &self,
        cf: CfName,
        iter_opt: engine_traits::IterOptions,
    ) -> tikv_kv::Result<Self::Iter> {
        self.snapshot.iter(cf, iter_opt)
    }

    fn ext(&self) -> Self::Ext<'_> {
        TxnTestSnapshotExt(&self.txn_ext)
    }
}

pub struct TxnTestSnapshotExt<'a>(&'a Arc<TxnExt>);

impl<'a> SnapshotExt for TxnTestSnapshotExt<'a> {
    fn get_txn_ext(&self) -> Option<&Arc<TxnExt>> {
        Some(self.0)
    }
}

#[derive(Clone)]
struct DummyReporter;

impl FlowStatsReporter for DummyReporter {
    fn report_read_stats(&self, _read_stats: ReadStats) {}
    fn report_write_stats(&self, _write_stats: WriteStats) {}
}

impl<E: Engine, L: LockManager, F: KvFormat> TestStorageBuilder<E, L, F> {
    pub fn from_engine_and_lock_mgr(engine: E, lock_mgr: L) -> Self {
        let mut config = Config::default();
        config.set_api_version(F::TAG);
        Self {
            engine,
            config,
            pipelined_pessimistic_lock: Arc::new(AtomicBool::new(false)),
            in_memory_pessimistic_lock: Arc::new(AtomicBool::new(false)),
            lock_mgr,
            resource_tag_factory: ResourceTagFactory::new_for_test(),
            _phantom: PhantomData,
        }
    }

    /// Customize the config of the `Storage`.
    ///
    /// By default, `Config::default()` will be used.
    pub fn config(mut self, config: Config) -> Self {
        self.config = config;
        self
    }

    pub fn pipelined_pessimistic_lock(self, enabled: bool) -> Self {
        self.pipelined_pessimistic_lock
            .store(enabled, atomic::Ordering::Relaxed);
        self
    }

    pub fn async_apply_prewrite(mut self, enabled: bool) -> Self {
        self.config.enable_async_apply_prewrite = enabled;
        self
    }

    pub fn in_memory_pessimistic_lock(self, enabled: bool) -> Self {
        self.in_memory_pessimistic_lock
            .store(enabled, atomic::Ordering::Relaxed);
        self
    }

    pub fn set_api_version(mut self, api_version: ApiVersion) -> Self {
        self.config.set_api_version(api_version);
        self
    }

    pub fn set_resource_tag_factory(mut self, resource_tag_factory: ResourceTagFactory) -> Self {
        self.resource_tag_factory = resource_tag_factory;
        self
    }

    /// Build a `Storage<E>`.
    pub fn build(self) -> Result<Storage<E, L, F>> {
        let read_pool = build_read_pool_for_test(
            &crate::config::StorageReadPoolConfig::default_for_test(),
            self.engine.clone(),
        );
        let ts_provider = if F::TAG == ApiVersion::V2 {
            let test_provider: causal_ts::CausalTsProviderImpl =
                causal_ts::tests::TestProvider::default().into();
            Some(Arc::new(test_provider))
        } else {
            None
        };

        Storage::from_engine(
            self.engine,
            &self.config,
            ReadPool::from(read_pool).handle(),
            self.lock_mgr,
            ConcurrencyManager::new(1.into()),
            DynamicConfigs {
                pipelined_pessimistic_lock: self.pipelined_pessimistic_lock,
                in_memory_pessimistic_lock: self.in_memory_pessimistic_lock,
            },
            Arc::new(FlowController::Singleton(EngineFlowController::empty())),
            DummyReporter,
            self.resource_tag_factory,
            Arc::new(QuotaLimiter::default()),
            latest_feature_gate(),
            ts_provider,
        )
    }

    pub fn build_for_txn(self, txn_ext: Arc<TxnExt>) -> Result<Storage<TxnTestEngine<E>, L, F>> {
        let engine = TxnTestEngine {
            engine: self.engine,
            txn_ext,
        };
        let read_pool = build_read_pool_for_test(
            &crate::config::StorageReadPoolConfig::default_for_test(),
            engine.clone(),
        );

        Storage::from_engine(
            engine,
            &self.config,
            ReadPool::from(read_pool).handle(),
            self.lock_mgr,
            ConcurrencyManager::new(1.into()),
            DynamicConfigs {
                pipelined_pessimistic_lock: self.pipelined_pessimistic_lock,
                in_memory_pessimistic_lock: self.in_memory_pessimistic_lock,
            },
            Arc::new(FlowController::Singleton(EngineFlowController::empty())),
            DummyReporter,
            ResourceTagFactory::new_for_test(),
            Arc::new(QuotaLimiter::default()),
            latest_feature_gate(),
            None,
        )
    }
}

pub trait ResponseBatchConsumer<ConsumeResponse: Sized>: Send {
    fn consume(
        &self,
        id: u64,
        res: Result<ConsumeResponse>,
        begin: Instant,
        request_source: String,
    );
}

pub mod test_util {
    use std::{
        fmt::Debug,
        sync::{
            mpsc::{channel, Sender},
            Mutex,
        },
    };

    use super::*;
    use crate::storage::txn::commands;

    pub fn expect_none(x: Option<Value>) {
        assert_eq!(x, None);
    }

    pub fn expect_value(v: Vec<u8>, x: Option<Value>) {
        assert_eq!(x.unwrap(), v);
    }

    pub fn expect_multi_values(v: Vec<Option<KvPair>>, x: Vec<Result<KvPair>>) {
        let x: Vec<Option<KvPair>> = x.into_iter().map(Result::ok).collect();
        assert_eq!(x, v);
    }

    pub fn expect_error<T, F>(err_matcher: F, x: Result<T>)
    where
        F: FnOnce(Error) + Send + 'static,
    {
        match x {
            Err(e) => err_matcher(e),
            _ => panic!("expect result to be an error"),
        }
    }

    pub fn expect_ok_callback<T: Debug>(done: Sender<i32>, id: i32) -> Callback<T> {
        Box::new(move |x: Result<T>| {
            x.unwrap();
            done.send(id).unwrap();
        })
    }

    pub fn expect_fail_callback<T, F>(done: Sender<i32>, id: i32, err_matcher: F) -> Callback<T>
    where
        F: FnOnce(Error) + Send + 'static,
    {
        Box::new(move |x: Result<T>| {
            expect_error(err_matcher, x);
            done.send(id).unwrap();
        })
    }

    pub fn expect_too_busy_callback<T>(done: Sender<i32>, id: i32) -> Callback<T> {
        Box::new(move |x: Result<T>| {
            expect_error(
                |err| match err {
                    Error(box ErrorInner::SchedTooBusy) => {}
                    e => panic!("unexpected error chain: {:?}, expect too busy", e),
                },
                x,
            );
            done.send(id).unwrap();
        })
    }

    pub fn expect_value_callback<T: PartialEq + Debug + Send + 'static>(
        done: Sender<i32>,
        id: i32,
        value: T,
    ) -> Callback<T> {
        Box::new(move |x: Result<T>| {
            assert_eq!(x.unwrap(), value);
            done.send(id).unwrap();
        })
    }

    pub fn expect_pessimistic_lock_res_callback(
        done: Sender<i32>,
        pessimistic_lock_res: PessimisticLockRes,
    ) -> Callback<Result<PessimisticLockRes>> {
        Box::new(move |res: Result<Result<PessimisticLockRes>>| {
            assert_eq!(res.unwrap().unwrap(), pessimistic_lock_res);
            done.send(0).unwrap();
        })
    }

    pub fn expect_secondary_locks_status_callback(
        done: Sender<i32>,
        secondary_locks_status: SecondaryLocksStatus,
    ) -> Callback<SecondaryLocksStatus> {
        Box::new(move |res: Result<SecondaryLocksStatus>| {
            assert_eq!(res.unwrap(), secondary_locks_status);
            done.send(0).unwrap();
        })
    }

    type PessimisticLockCommand = TypedCommand<Result<PessimisticLockRes>>;

    pub fn new_acquire_pessimistic_lock_command(
        keys: Vec<(Key, bool)>,
        start_ts: impl Into<TimeStamp>,
        for_update_ts: impl Into<TimeStamp>,
        return_values: bool,
        check_existence: bool,
    ) -> PessimisticLockCommand {
        let primary = keys[0].0.clone().to_raw().unwrap();
        let for_update_ts: TimeStamp = for_update_ts.into();
        commands::AcquirePessimisticLock::new(
            keys,
            primary,
            start_ts.into(),
            3000,
            false,
            for_update_ts,
            None,
            return_values,
            for_update_ts.next(),
            OldValues::default(),
            check_existence,
            false,
            Context::default(),
        )
    }

    pub fn delete_pessimistic_lock<E: Engine, L: LockManager, F: KvFormat>(
        storage: &Storage<E, L, F>,
        key: Key,
        start_ts: u64,
        for_update_ts: u64,
    ) {
        let (tx, rx) = channel();
        storage
            .sched_txn_command(
                commands::PessimisticRollback::new(
                    vec![key],
                    start_ts.into(),
                    for_update_ts.into(),
                    Context::default(),
                ),
                expect_ok_callback(tx, 0),
            )
            .unwrap();
        rx.recv().unwrap();
    }

    pub struct GetResult {
        id: u64,
        res: Result<Option<Vec<u8>>>,
    }

    #[derive(Clone)]
    pub struct GetConsumer {
        pub data: Arc<Mutex<Vec<GetResult>>>,
    }

    impl GetConsumer {
        pub fn new() -> Self {
            Self {
                data: Arc::new(Mutex::new(vec![])),
            }
        }

        pub fn take_data(self) -> Vec<Result<Option<Vec<u8>>>> {
            let mut data = self.data.lock().unwrap();
            let mut results = std::mem::take(&mut *data);
            results.sort_by_key(|k| k.id);
            results.into_iter().map(|v| v.res).collect()
        }
    }

    impl Default for GetConsumer {
        fn default() -> Self {
            Self::new()
        }
    }

    impl ResponseBatchConsumer<(Option<Vec<u8>>, Statistics)> for GetConsumer {
        fn consume(
            &self,
            id: u64,
            res: Result<(Option<Vec<u8>>, Statistics)>,
            _: tikv_util::time::Instant,
            _source: String,
        ) {
            self.data.lock().unwrap().push(GetResult {
                id,
                res: res.map(|(v, ..)| v),
            });
        }
    }

    impl ResponseBatchConsumer<Option<Vec<u8>>> for GetConsumer {
        fn consume(
            &self,
            id: u64,
            res: Result<Option<Vec<u8>>>,
            _: tikv_util::time::Instant,
            _source: String,
        ) {
            self.data.lock().unwrap().push(GetResult { id, res });
        }
    }

    pub fn latest_feature_gate() -> FeatureGate {
        let feature_gate = FeatureGate::default();
        feature_gate.set_version(env!("CARGO_PKG_VERSION")).unwrap();
        feature_gate
    }
}

/// All statistics related to KvGet/KvBatchGet.
#[derive(Debug, Default, Clone)]
pub struct KvGetStatistics {
    pub stats: Statistics,
    pub latency_stats: StageLatencyStats,
}

#[cfg(test)]
mod tests {
    use std::{
        iter::Iterator,
        sync::{
            atomic::{AtomicBool, Ordering},
            mpsc::{channel, Sender},
            Arc,
        },
        thread,
        time::Duration,
    };

    use api_version::{test_kv_format_impl, ApiV2};
    use collections::HashMap;
    use engine_traits::{raw_ttl::ttl_current_ts, CF_LOCK, CF_RAFT, CF_WRITE};
    use error_code::ErrorCodeExt;
    use errors::extract_key_error;
    use futures::executor::block_on;
    use kvproto::kvrpcpb::{
        Assertion, AssertionLevel, CommandPri, Op, PrewriteRequestPessimisticAction::*,
    };
    use tikv_util::config::ReadableSize;
    use tracker::INVALID_TRACKER_TOKEN;
    use txn_types::{Mutation, PessimisticLock, WriteType, SHORT_VALUE_MAX_LEN};

    use super::{
        mvcc::tests::{must_unlocked, must_written},
        test_util::*,
<<<<<<< HEAD
        txn::commands::FLASHBACK_BATCH_SIZE,
=======
        txn::FLASHBACK_BATCH_SIZE,
>>>>>>> b448214b
        *,
    };
    use crate::{
        config::TitanDbConfig,
        coprocessor::checksum_crc64_xor,
        storage::{
            config::BlockCacheConfig,
            kv::{
                Error as KvError, ErrorInner as EngineErrorInner, ExpectedWrite, MockEngineBuilder,
            },
            lock_manager::{DiagnosticContext, Lock, WaitTimeout},
            mvcc::{Error as MvccError, ErrorInner as MvccErrorInner, LockType},
            txn::{
                commands,
                commands::{AcquirePessimisticLock, Prewrite},
                tests::must_rollback,
                Error as TxnError, ErrorInner as TxnErrorInner,
            },
        },
    };

    #[test]
    fn test_prewrite_blocks_read() {
        use kvproto::kvrpcpb::ExtraOp;
        let mut storage = TestStorageBuilderApiV1::new(DummyLockManager)
            .build()
            .unwrap();

        // We have to do the prewrite manually so that the mem locks don't get released.
        let snapshot = storage.engine.snapshot(Default::default()).unwrap();
        let mutations = vec![Mutation::make_put(Key::from_raw(b"x"), b"z".to_vec())];
        let mut cmd = commands::Prewrite::with_defaults(mutations, vec![1, 2, 3], 10.into());
        if let Command::Prewrite(p) = &mut cmd.cmd {
            p.secondary_keys = Some(vec![]);
        }
        let wr = cmd
            .cmd
            .process_write(
                snapshot,
                commands::WriteContext {
                    lock_mgr: &DummyLockManager {},
                    concurrency_manager: storage.concurrency_manager.clone(),
                    extra_op: ExtraOp::Noop,
                    statistics: &mut Statistics::default(),
                    async_apply_prewrite: false,
                    raw_ext: None,
                },
            )
            .unwrap();
        assert_eq!(wr.lock_guards.len(), 1);

        let result = block_on(storage.get(Context::default(), Key::from_raw(b"x"), 100.into()));
        assert!(matches!(
            result,
            Err(Error(box ErrorInner::Txn(txn::Error(
                box txn::ErrorInner::Mvcc(mvcc::Error(box mvcc::ErrorInner::KeyIsLocked { .. }))
            ))))
        ));
    }

    #[test]
    fn test_get_put() {
        let storage = TestStorageBuilderApiV1::new(DummyLockManager)
            .build()
            .unwrap();
        let (tx, rx) = channel();
        expect_none(
            block_on(storage.get(Context::default(), Key::from_raw(b"x"), 100.into()))
                .unwrap()
                .0,
        );
        storage
            .sched_txn_command(
                commands::Prewrite::with_defaults(
                    vec![Mutation::make_put(Key::from_raw(b"x"), b"100".to_vec())],
                    b"x".to_vec(),
                    100.into(),
                ),
                expect_ok_callback(tx.clone(), 1),
            )
            .unwrap();
        rx.recv().unwrap();
        expect_error(
            |e| match e {
                Error(box ErrorInner::Txn(TxnError(box TxnErrorInner::Mvcc(mvcc::Error(
                    box mvcc::ErrorInner::KeyIsLocked { .. },
                ))))) => (),
                e => panic!("unexpected error chain: {:?}", e),
            },
            block_on(storage.get(Context::default(), Key::from_raw(b"x"), 101.into())),
        );
        storage
            .sched_txn_command(
                commands::Commit::new(
                    vec![Key::from_raw(b"x")],
                    100.into(),
                    101.into(),
                    Context::default(),
                ),
                expect_ok_callback(tx, 3),
            )
            .unwrap();
        rx.recv().unwrap();
        expect_none(
            block_on(storage.get(Context::default(), Key::from_raw(b"x"), 100.into()))
                .unwrap()
                .0,
        );
        expect_value(
            b"100".to_vec(),
            block_on(storage.get(Context::default(), Key::from_raw(b"x"), 101.into()))
                .unwrap()
                .0,
        );
    }

    #[test]
    fn test_cf_error() {
        // New engine lacks normal column families.
        let engine = TestEngineBuilder::new()
            .cfs([CF_DEFAULT, "foo"])
            .build()
            .unwrap();
        let storage = TestStorageBuilderApiV1::from_engine_and_lock_mgr(engine, DummyLockManager)
            .build()
            .unwrap();
        let (tx, rx) = channel();
        storage
            .sched_txn_command(
                commands::Prewrite::with_defaults(
                    vec![
                        Mutation::make_put(Key::from_raw(b"a"), b"aa".to_vec()),
                        Mutation::make_put(Key::from_raw(b"b"), b"bb".to_vec()),
                        Mutation::make_put(Key::from_raw(b"c"), b"cc".to_vec()),
                    ],
                    b"a".to_vec(),
                    1.into(),
                ),
                expect_fail_callback(tx, 0, |e| match e {
                    Error(box ErrorInner::Txn(TxnError(box TxnErrorInner::Mvcc(mvcc::Error(
                        box mvcc::ErrorInner::Kv(KvError(box EngineErrorInner::Request(..))),
                    ))))) => {}
                    e => panic!("unexpected error chain: {:?}", e),
                }),
            )
            .unwrap();
        rx.recv().unwrap();
        expect_error(
            |e| match e {
                Error(box ErrorInner::Txn(TxnError(box TxnErrorInner::Mvcc(mvcc::Error(
                    box mvcc::ErrorInner::Kv(KvError(box EngineErrorInner::Request(..))),
                ))))) => (),
                e => panic!("unexpected error chain: {:?}", e),
            },
            block_on(storage.get(Context::default(), Key::from_raw(b"x"), 1.into())),
        );
        expect_error(
            |e| match e {
                Error(box ErrorInner::Txn(TxnError(box TxnErrorInner::Mvcc(mvcc::Error(
                    box mvcc::ErrorInner::Kv(KvError(box EngineErrorInner::Request(..))),
                ))))) => (),
                e => panic!("unexpected error chain: {:?}", e),
            },
            block_on(storage.scan(
                Context::default(),
                Key::from_raw(b"x"),
                None,
                1000,
                0,
                1.into(),
                false,
                false,
            )),
        );
        expect_error(
            |e| match e {
                Error(box ErrorInner::Txn(TxnError(box TxnErrorInner::Mvcc(mvcc::Error(
                    box mvcc::ErrorInner::Kv(KvError(box EngineErrorInner::Request(..))),
                ))))) => (),
                e => panic!("unexpected error chain: {:?}", e),
            },
            block_on(storage.batch_get(
                Context::default(),
                vec![Key::from_raw(b"c"), Key::from_raw(b"d")],
                1.into(),
            )),
        );
        let consumer = GetConsumer::new();
        block_on(storage.batch_get_command(
            vec![create_get_request(b"c", 1), create_get_request(b"d", 1)],
            vec![1, 2],
            vec![INVALID_TRACKER_TOKEN; 2],
            consumer.clone(),
            Instant::now(),
        ))
        .unwrap();
        let data = consumer.take_data();
        for v in data {
            expect_error(
                |e| match e {
                    Error(box ErrorInner::Txn(TxnError(box TxnErrorInner::Mvcc(mvcc::Error(
                        box mvcc::ErrorInner::Kv(KvError(box EngineErrorInner::Request(..))),
                    ))))) => {}
                    e => panic!("unexpected error chain: {:?}", e),
                },
                v,
            );
        }
    }

    #[test]
    fn test_scan() {
        let storage = TestStorageBuilderApiV1::new(DummyLockManager)
            .build()
            .unwrap();
        let (tx, rx) = channel();
        storage
            .sched_txn_command(
                commands::Prewrite::with_defaults(
                    vec![
                        Mutation::make_put(Key::from_raw(b"a"), b"aa".to_vec()),
                        Mutation::make_put(Key::from_raw(b"b"), b"bb".to_vec()),
                        Mutation::make_put(Key::from_raw(b"c"), b"cc".to_vec()),
                    ],
                    b"a".to_vec(),
                    1.into(),
                ),
                expect_ok_callback(tx.clone(), 0),
            )
            .unwrap();
        rx.recv().unwrap();
        // Forward
        expect_multi_values(
            vec![None, None, None],
            block_on(storage.scan(
                Context::default(),
                Key::from_raw(b"\x00"),
                None,
                1000,
                0,
                5.into(),
                false,
                false,
            ))
            .unwrap(),
        );
        // Backward
        expect_multi_values(
            vec![None, None, None],
            block_on(storage.scan(
                Context::default(),
                Key::from_raw(b"\xff"),
                None,
                1000,
                0,
                5.into(),
                false,
                true,
            ))
            .unwrap(),
        );
        // Forward with bound
        expect_multi_values(
            vec![None, None],
            block_on(storage.scan(
                Context::default(),
                Key::from_raw(b"\x00"),
                Some(Key::from_raw(b"c")),
                1000,
                0,
                5.into(),
                false,
                false,
            ))
            .unwrap(),
        );
        // Backward with bound
        expect_multi_values(
            vec![None, None],
            block_on(storage.scan(
                Context::default(),
                Key::from_raw(b"\xff"),
                Some(Key::from_raw(b"b")),
                1000,
                0,
                5.into(),
                false,
                true,
            ))
            .unwrap(),
        );
        // Forward with limit
        expect_multi_values(
            vec![None, None],
            block_on(storage.scan(
                Context::default(),
                Key::from_raw(b"\x00"),
                None,
                2,
                0,
                5.into(),
                false,
                false,
            ))
            .unwrap(),
        );
        // Backward with limit
        expect_multi_values(
            vec![None, None],
            block_on(storage.scan(
                Context::default(),
                Key::from_raw(b"\xff"),
                None,
                2,
                0,
                5.into(),
                false,
                true,
            ))
            .unwrap(),
        );

        storage
            .sched_txn_command(
                commands::Commit::new(
                    vec![
                        Key::from_raw(b"a"),
                        Key::from_raw(b"b"),
                        Key::from_raw(b"c"),
                    ],
                    1.into(),
                    2.into(),
                    Context::default(),
                ),
                expect_ok_callback(tx, 1),
            )
            .unwrap();
        rx.recv().unwrap();
        // Forward
        expect_multi_values(
            vec![
                Some((b"a".to_vec(), b"aa".to_vec())),
                Some((b"b".to_vec(), b"bb".to_vec())),
                Some((b"c".to_vec(), b"cc".to_vec())),
            ],
            block_on(storage.scan(
                Context::default(),
                Key::from_raw(b"\x00"),
                None,
                1000,
                0,
                5.into(),
                false,
                false,
            ))
            .unwrap(),
        );
        // Backward
        expect_multi_values(
            vec![
                Some((b"c".to_vec(), b"cc".to_vec())),
                Some((b"b".to_vec(), b"bb".to_vec())),
                Some((b"a".to_vec(), b"aa".to_vec())),
            ],
            block_on(storage.scan(
                Context::default(),
                Key::from_raw(b"\xff"),
                None,
                1000,
                0,
                5.into(),
                false,
                true,
            ))
            .unwrap(),
        );
        // Forward with sample step
        expect_multi_values(
            vec![
                Some((b"a".to_vec(), b"aa".to_vec())),
                Some((b"c".to_vec(), b"cc".to_vec())),
            ],
            block_on(storage.scan(
                Context::default(),
                Key::from_raw(b"\x00"),
                None,
                1000,
                2,
                5.into(),
                false,
                false,
            ))
            .unwrap(),
        );
        // Backward with sample step
        expect_multi_values(
            vec![
                Some((b"c".to_vec(), b"cc".to_vec())),
                Some((b"a".to_vec(), b"aa".to_vec())),
            ],
            block_on(storage.scan(
                Context::default(),
                Key::from_raw(b"\xff"),
                None,
                1000,
                2,
                5.into(),
                false,
                true,
            ))
            .unwrap(),
        );
        // Forward with sample step and limit
        expect_multi_values(
            vec![Some((b"a".to_vec(), b"aa".to_vec()))],
            block_on(storage.scan(
                Context::default(),
                Key::from_raw(b"\x00"),
                None,
                1,
                2,
                5.into(),
                false,
                false,
            ))
            .unwrap(),
        );
        // Backward with sample step and limit
        expect_multi_values(
            vec![Some((b"c".to_vec(), b"cc".to_vec()))],
            block_on(storage.scan(
                Context::default(),
                Key::from_raw(b"\xff"),
                None,
                1,
                2,
                5.into(),
                false,
                true,
            ))
            .unwrap(),
        );
        // Forward with bound
        expect_multi_values(
            vec![
                Some((b"a".to_vec(), b"aa".to_vec())),
                Some((b"b".to_vec(), b"bb".to_vec())),
            ],
            block_on(storage.scan(
                Context::default(),
                Key::from_raw(b"\x00"),
                Some(Key::from_raw(b"c")),
                1000,
                0,
                5.into(),
                false,
                false,
            ))
            .unwrap(),
        );
        // Backward with bound
        expect_multi_values(
            vec![
                Some((b"c".to_vec(), b"cc".to_vec())),
                Some((b"b".to_vec(), b"bb".to_vec())),
            ],
            block_on(storage.scan(
                Context::default(),
                Key::from_raw(b"\xff"),
                Some(Key::from_raw(b"b")),
                1000,
                0,
                5.into(),
                false,
                true,
            ))
            .unwrap(),
        );

        // Forward with limit
        expect_multi_values(
            vec![
                Some((b"a".to_vec(), b"aa".to_vec())),
                Some((b"b".to_vec(), b"bb".to_vec())),
            ],
            block_on(storage.scan(
                Context::default(),
                Key::from_raw(b"\x00"),
                None,
                2,
                0,
                5.into(),
                false,
                false,
            ))
            .unwrap(),
        );
        // Backward with limit
        expect_multi_values(
            vec![
                Some((b"c".to_vec(), b"cc".to_vec())),
                Some((b"b".to_vec(), b"bb".to_vec())),
            ],
            block_on(storage.scan(
                Context::default(),
                Key::from_raw(b"\xff"),
                None,
                2,
                0,
                5.into(),
                false,
                true,
            ))
            .unwrap(),
        );
    }

    #[test]
    fn test_scan_with_key_only() {
        let db_config = crate::config::DbConfig {
            titan: TitanDbConfig {
                enabled: true,
                ..Default::default()
            },
            ..Default::default()
        };
        let engine = {
            let path = "".to_owned();
            let cfg_rocksdb = db_config;
            let cache = BlockCacheConfig::default().build_shared_cache();
            let cfs_opts = vec![
                (
                    CF_DEFAULT,
                    cfg_rocksdb
                        .defaultcf
                        .build_opt(&cache, None, ApiVersion::V1),
                ),
                (CF_LOCK, cfg_rocksdb.lockcf.build_opt(&cache)),
                (CF_WRITE, cfg_rocksdb.writecf.build_opt(&cache, None)),
                (CF_RAFT, cfg_rocksdb.raftcf.build_opt(&cache)),
            ];
            RocksEngine::new(
                &path,
                None,
                cfs_opts,
                cache.is_some(),
                None, // io_rate_limiter
            )
        }
        .unwrap();
        let storage = TestStorageBuilderApiV1::from_engine_and_lock_mgr(engine, DummyLockManager)
            .build()
            .unwrap();
        let (tx, rx) = channel();
        storage
            .sched_txn_command(
                commands::Prewrite::with_defaults(
                    vec![
                        Mutation::make_put(Key::from_raw(b"a"), b"aa".to_vec()),
                        Mutation::make_put(Key::from_raw(b"b"), b"bb".to_vec()),
                        Mutation::make_put(Key::from_raw(b"c"), b"cc".to_vec()),
                    ],
                    b"a".to_vec(),
                    1.into(),
                ),
                expect_ok_callback(tx.clone(), 0),
            )
            .unwrap();
        rx.recv().unwrap();
        // Forward
        expect_multi_values(
            vec![None, None, None],
            block_on(storage.scan(
                Context::default(),
                Key::from_raw(b"\x00"),
                None,
                1000,
                0,
                5.into(),
                true,
                false,
            ))
            .unwrap(),
        );
        // Backward
        expect_multi_values(
            vec![None, None, None],
            block_on(storage.scan(
                Context::default(),
                Key::from_raw(b"\xff"),
                None,
                1000,
                0,
                5.into(),
                true,
                true,
            ))
            .unwrap(),
        );
        // Forward with bound
        expect_multi_values(
            vec![None, None],
            block_on(storage.scan(
                Context::default(),
                Key::from_raw(b"\x00"),
                Some(Key::from_raw(b"c")),
                1000,
                0,
                5.into(),
                true,
                false,
            ))
            .unwrap(),
        );
        // Backward with bound
        expect_multi_values(
            vec![None, None],
            block_on(storage.scan(
                Context::default(),
                Key::from_raw(b"\xff"),
                Some(Key::from_raw(b"b")),
                1000,
                0,
                5.into(),
                true,
                true,
            ))
            .unwrap(),
        );
        // Forward with limit
        expect_multi_values(
            vec![None, None],
            block_on(storage.scan(
                Context::default(),
                Key::from_raw(b"\x00"),
                None,
                2,
                0,
                5.into(),
                true,
                false,
            ))
            .unwrap(),
        );
        // Backward with limit
        expect_multi_values(
            vec![None, None],
            block_on(storage.scan(
                Context::default(),
                Key::from_raw(b"\xff"),
                None,
                2,
                0,
                5.into(),
                true,
                true,
            ))
            .unwrap(),
        );

        storage
            .sched_txn_command(
                commands::Commit::new(
                    vec![
                        Key::from_raw(b"a"),
                        Key::from_raw(b"b"),
                        Key::from_raw(b"c"),
                    ],
                    1.into(),
                    2.into(),
                    Context::default(),
                ),
                expect_ok_callback(tx, 1),
            )
            .unwrap();
        rx.recv().unwrap();
        // Forward
        expect_multi_values(
            vec![
                Some((b"a".to_vec(), vec![])),
                Some((b"b".to_vec(), vec![])),
                Some((b"c".to_vec(), vec![])),
            ],
            block_on(storage.scan(
                Context::default(),
                Key::from_raw(b"\x00"),
                None,
                1000,
                0,
                5.into(),
                true,
                false,
            ))
            .unwrap(),
        );
        // Backward
        expect_multi_values(
            vec![
                Some((b"c".to_vec(), vec![])),
                Some((b"b".to_vec(), vec![])),
                Some((b"a".to_vec(), vec![])),
            ],
            block_on(storage.scan(
                Context::default(),
                Key::from_raw(b"\xff"),
                None,
                1000,
                0,
                5.into(),
                true,
                true,
            ))
            .unwrap(),
        );
        // Forward with bound
        expect_multi_values(
            vec![Some((b"a".to_vec(), vec![])), Some((b"b".to_vec(), vec![]))],
            block_on(storage.scan(
                Context::default(),
                Key::from_raw(b"\x00"),
                Some(Key::from_raw(b"c")),
                1000,
                0,
                5.into(),
                true,
                false,
            ))
            .unwrap(),
        );
        // Backward with bound
        expect_multi_values(
            vec![Some((b"c".to_vec(), vec![])), Some((b"b".to_vec(), vec![]))],
            block_on(storage.scan(
                Context::default(),
                Key::from_raw(b"\xff"),
                Some(Key::from_raw(b"b")),
                1000,
                0,
                5.into(),
                true,
                true,
            ))
            .unwrap(),
        );

        // Forward with limit
        expect_multi_values(
            vec![Some((b"a".to_vec(), vec![])), Some((b"b".to_vec(), vec![]))],
            block_on(storage.scan(
                Context::default(),
                Key::from_raw(b"\x00"),
                None,
                2,
                0,
                5.into(),
                true,
                false,
            ))
            .unwrap(),
        );
        // Backward with limit
        expect_multi_values(
            vec![Some((b"c".to_vec(), vec![])), Some((b"b".to_vec(), vec![]))],
            block_on(storage.scan(
                Context::default(),
                Key::from_raw(b"\xff"),
                None,
                2,
                0,
                5.into(),
                true,
                true,
            ))
            .unwrap(),
        );
    }

    #[test]
    fn test_batch_get() {
        let storage = TestStorageBuilderApiV1::new(DummyLockManager)
            .build()
            .unwrap();
        let (tx, rx) = channel();
        storage
            .sched_txn_command(
                commands::Prewrite::with_defaults(
                    vec![
                        Mutation::make_put(Key::from_raw(b"a"), b"aa".to_vec()),
                        Mutation::make_put(Key::from_raw(b"b"), b"bb".to_vec()),
                        Mutation::make_put(Key::from_raw(b"c"), b"cc".to_vec()),
                    ],
                    b"a".to_vec(),
                    1.into(),
                ),
                expect_ok_callback(tx.clone(), 0),
            )
            .unwrap();
        rx.recv().unwrap();
        expect_multi_values(
            vec![None],
            block_on(storage.batch_get(
                Context::default(),
                vec![Key::from_raw(b"c"), Key::from_raw(b"d")],
                2.into(),
            ))
            .unwrap()
            .0,
        );
        storage
            .sched_txn_command(
                commands::Commit::new(
                    vec![
                        Key::from_raw(b"a"),
                        Key::from_raw(b"b"),
                        Key::from_raw(b"c"),
                    ],
                    1.into(),
                    2.into(),
                    Context::default(),
                ),
                expect_ok_callback(tx, 1),
            )
            .unwrap();
        rx.recv().unwrap();
        expect_multi_values(
            vec![
                Some((b"c".to_vec(), b"cc".to_vec())),
                Some((b"a".to_vec(), b"aa".to_vec())),
                Some((b"b".to_vec(), b"bb".to_vec())),
            ],
            block_on(storage.batch_get(
                Context::default(),
                vec![
                    Key::from_raw(b"c"),
                    Key::from_raw(b"x"),
                    Key::from_raw(b"a"),
                    Key::from_raw(b"b"),
                ],
                5.into(),
            ))
            .unwrap()
            .0,
        );
    }

    fn create_get_request(key: &[u8], start_ts: u64) -> GetRequest {
        let mut req = GetRequest::default();
        req.set_key(key.to_owned());
        req.set_version(start_ts);
        req
    }

    #[test]
    fn test_batch_get_command() {
        let storage = TestStorageBuilderApiV1::new(DummyLockManager)
            .build()
            .unwrap();
        let (tx, rx) = channel();
        storage
            .sched_txn_command(
                commands::Prewrite::with_defaults(
                    vec![
                        Mutation::make_put(Key::from_raw(b"a"), b"aa".to_vec()),
                        Mutation::make_put(Key::from_raw(b"b"), b"bb".to_vec()),
                        Mutation::make_put(Key::from_raw(b"c"), b"cc".to_vec()),
                    ],
                    b"a".to_vec(),
                    1.into(),
                ),
                expect_ok_callback(tx.clone(), 0),
            )
            .unwrap();
        rx.recv().unwrap();
        let consumer = GetConsumer::new();
        block_on(storage.batch_get_command(
            vec![create_get_request(b"c", 2), create_get_request(b"d", 2)],
            vec![1, 2],
            vec![INVALID_TRACKER_TOKEN; 2],
            consumer.clone(),
            Instant::now(),
        ))
        .unwrap();
        let mut x = consumer.take_data();
        expect_error(
            |e| match e {
                Error(box ErrorInner::Txn(TxnError(box TxnErrorInner::Mvcc(mvcc::Error(
                    box mvcc::ErrorInner::KeyIsLocked(..),
                ))))) => {}
                e => panic!("unexpected error chain: {:?}", e),
            },
            x.remove(0),
        );
        assert_eq!(x.remove(0).unwrap(), None);
        storage
            .sched_txn_command(
                commands::Commit::new(
                    vec![
                        Key::from_raw(b"a"),
                        Key::from_raw(b"b"),
                        Key::from_raw(b"c"),
                    ],
                    1.into(),
                    2.into(),
                    Context::default(),
                ),
                expect_ok_callback(tx, 1),
            )
            .unwrap();
        rx.recv().unwrap();
        let consumer = GetConsumer::new();
        block_on(storage.batch_get_command(
            vec![
                create_get_request(b"c", 5),
                create_get_request(b"x", 5),
                create_get_request(b"a", 5),
                create_get_request(b"b", 5),
            ],
            vec![1, 2, 3, 4],
            vec![INVALID_TRACKER_TOKEN; 4],
            consumer.clone(),
            Instant::now(),
        ))
        .unwrap();

        let x: Vec<Option<Vec<u8>>> = consumer
            .take_data()
            .into_iter()
            .map(|x| x.unwrap())
            .collect();
        assert_eq!(
            x,
            vec![
                Some(b"cc".to_vec()),
                None,
                Some(b"aa".to_vec()),
                Some(b"bb".to_vec())
            ]
        );
    }

    #[test]
    fn test_txn() {
        let storage = TestStorageBuilderApiV1::new(DummyLockManager)
            .build()
            .unwrap();
        let (tx, rx) = channel();
        storage
            .sched_txn_command(
                commands::Prewrite::with_defaults(
                    vec![Mutation::make_put(Key::from_raw(b"x"), b"100".to_vec())],
                    b"x".to_vec(),
                    100.into(),
                ),
                expect_ok_callback(tx.clone(), 0),
            )
            .unwrap();
        storage
            .sched_txn_command(
                commands::Prewrite::with_defaults(
                    vec![Mutation::make_put(Key::from_raw(b"y"), b"101".to_vec())],
                    b"y".to_vec(),
                    101.into(),
                ),
                expect_ok_callback(tx.clone(), 1),
            )
            .unwrap();
        rx.recv().unwrap();
        rx.recv().unwrap();
        storage
            .sched_txn_command(
                commands::Commit::new(
                    vec![Key::from_raw(b"x")],
                    100.into(),
                    110.into(),
                    Context::default(),
                ),
                expect_value_callback(tx.clone(), 2, TxnStatus::committed(110.into())),
            )
            .unwrap();
        storage
            .sched_txn_command(
                commands::Commit::new(
                    vec![Key::from_raw(b"y")],
                    101.into(),
                    111.into(),
                    Context::default(),
                ),
                expect_value_callback(tx.clone(), 3, TxnStatus::committed(111.into())),
            )
            .unwrap();
        rx.recv().unwrap();
        rx.recv().unwrap();
        expect_value(
            b"100".to_vec(),
            block_on(storage.get(Context::default(), Key::from_raw(b"x"), 120.into()))
                .unwrap()
                .0,
        );
        expect_value(
            b"101".to_vec(),
            block_on(storage.get(Context::default(), Key::from_raw(b"y"), 120.into()))
                .unwrap()
                .0,
        );
        storage
            .sched_txn_command(
                commands::Prewrite::with_defaults(
                    vec![Mutation::make_put(Key::from_raw(b"x"), b"105".to_vec())],
                    b"x".to_vec(),
                    105.into(),
                ),
                expect_fail_callback(tx, 6, |e| match e {
                    Error(box ErrorInner::Txn(TxnError(box TxnErrorInner::Mvcc(mvcc::Error(
                        box mvcc::ErrorInner::WriteConflict { .. },
                    ))))) => (),
                    e => panic!("unexpected error chain: {:?}", e),
                }),
            )
            .unwrap();
        rx.recv().unwrap();
    }

    #[test]
    fn test_sched_too_busy() {
        let config = Config {
            scheduler_pending_write_threshold: ReadableSize(1),
            ..Default::default()
        };
        let storage = TestStorageBuilderApiV1::new(DummyLockManager)
            .config(config)
            .build()
            .unwrap();
        let (tx, rx) = channel();
        expect_none(
            block_on(storage.get(Context::default(), Key::from_raw(b"x"), 100.into()))
                .unwrap()
                .0,
        );
        storage
            .sched_txn_command::<()>(
                commands::Pause::new(vec![Key::from_raw(b"x")], 1000, Context::default()),
                expect_ok_callback(tx.clone(), 1),
            )
            .unwrap();
        storage
            .sched_txn_command(
                commands::Prewrite::with_defaults(
                    vec![Mutation::make_put(Key::from_raw(b"y"), b"101".to_vec())],
                    b"y".to_vec(),
                    101.into(),
                ),
                expect_too_busy_callback(tx.clone(), 2),
            )
            .unwrap();
        rx.recv().unwrap();
        rx.recv().unwrap();
        storage
            .sched_txn_command(
                commands::Prewrite::with_defaults(
                    vec![Mutation::make_put(Key::from_raw(b"z"), b"102".to_vec())],
                    b"y".to_vec(),
                    102.into(),
                ),
                expect_ok_callback(tx, 3),
            )
            .unwrap();
        rx.recv().unwrap();
    }

    #[test]
    fn test_cleanup() {
        let storage = TestStorageBuilderApiV1::new(DummyLockManager)
            .build()
            .unwrap();
        let cm = storage.concurrency_manager.clone();
        let (tx, rx) = channel();
        storage
            .sched_txn_command(
                commands::Prewrite::with_defaults(
                    vec![Mutation::make_put(Key::from_raw(b"x"), b"100".to_vec())],
                    b"x".to_vec(),
                    100.into(),
                ),
                expect_ok_callback(tx.clone(), 0),
            )
            .unwrap();
        rx.recv().unwrap();
        storage
            .sched_txn_command(
                commands::Cleanup::new(
                    Key::from_raw(b"x"),
                    100.into(),
                    TimeStamp::zero(),
                    Context::default(),
                ),
                expect_ok_callback(tx, 1),
            )
            .unwrap();
        rx.recv().unwrap();
        assert_eq!(cm.max_ts(), 100.into());
        expect_none(
            block_on(storage.get(Context::default(), Key::from_raw(b"x"), 105.into()))
                .unwrap()
                .0,
        );
    }

    #[test]
    fn test_cleanup_check_ttl() {
        let storage = TestStorageBuilderApiV1::new(DummyLockManager)
            .build()
            .unwrap();
        let (tx, rx) = channel();

        let ts = TimeStamp::compose;
        storage
            .sched_txn_command(
                commands::Prewrite::with_lock_ttl(
                    vec![Mutation::make_put(Key::from_raw(b"x"), b"110".to_vec())],
                    b"x".to_vec(),
                    ts(110, 0),
                    100,
                ),
                expect_ok_callback(tx.clone(), 0),
            )
            .unwrap();
        rx.recv().unwrap();

        storage
            .sched_txn_command(
                commands::Cleanup::new(
                    Key::from_raw(b"x"),
                    ts(110, 0),
                    ts(120, 0),
                    Context::default(),
                ),
                expect_fail_callback(tx.clone(), 0, |e| match e {
                    Error(box ErrorInner::Txn(TxnError(box TxnErrorInner::Mvcc(mvcc::Error(
                        box mvcc::ErrorInner::KeyIsLocked(info),
                    ))))) => assert_eq!(info.get_lock_ttl(), 100),
                    e => panic!("unexpected error chain: {:?}", e),
                }),
            )
            .unwrap();
        rx.recv().unwrap();

        storage
            .sched_txn_command(
                commands::Cleanup::new(
                    Key::from_raw(b"x"),
                    ts(110, 0),
                    ts(220, 0),
                    Context::default(),
                ),
                expect_ok_callback(tx, 0),
            )
            .unwrap();
        rx.recv().unwrap();
        expect_none(
            block_on(storage.get(Context::default(), Key::from_raw(b"x"), ts(230, 0)))
                .unwrap()
                .0,
        );
    }

    #[test]
    fn test_flashback_to_version() {
        let storage = TestStorageBuilderApiV1::new(DummyLockManager)
            .build()
            .unwrap();
<<<<<<< HEAD
=======
        let mut ts = TimeStamp::zero();
>>>>>>> b448214b
        let writes = vec![
            // (Mutation, StartTS, CommitTS)
            (
                Mutation::Put((Key::from_raw(b"k"), b"v@1".to_vec()), Assertion::None),
<<<<<<< HEAD
                1,
                2,
            ),
            (
                Mutation::Put((Key::from_raw(b"k"), b"v@3".to_vec()), Assertion::None),
                3,
                4,
            ),
            (
                Mutation::Put((Key::from_raw(b"k"), b"v@5".to_vec()), Assertion::None),
                5,
                6,
            ),
            (
                Mutation::Put((Key::from_raw(b"k"), b"v@7".to_vec()), Assertion::None),
                7,
                8,
            ),
            (
                Mutation::Delete(Key::from_raw(b"k"), Assertion::None),
                9,
                10,
            ),
            (
                Mutation::Put((Key::from_raw(b"k"), b"v@11".to_vec()), Assertion::None),
                11,
                12,
=======
                *ts.incr(),
                *ts.incr(),
            ),
            (
                Mutation::Put((Key::from_raw(b"k"), b"v@3".to_vec()), Assertion::None),
                *ts.incr(),
                *ts.incr(),
            ),
            (
                Mutation::Put((Key::from_raw(b"k"), b"v@5".to_vec()), Assertion::None),
                *ts.incr(),
                *ts.incr(),
            ),
            (
                Mutation::Put((Key::from_raw(b"k"), b"v@7".to_vec()), Assertion::None),
                *ts.incr(),
                *ts.incr(),
            ),
            (
                Mutation::Delete(Key::from_raw(b"k"), Assertion::None),
                *ts.incr(),
                *ts.incr(),
            ),
            (
                Mutation::Put((Key::from_raw(b"k"), b"v@11".to_vec()), Assertion::None),
                *ts.incr(),
                *ts.incr(),
>>>>>>> b448214b
            ),
            // Non-short value
            (
                Mutation::Put(
                    (Key::from_raw(b"k"), vec![b'v'; SHORT_VALUE_MAX_LEN + 1]),
                    Assertion::None,
                ),
<<<<<<< HEAD
                13,
                14,
=======
                *ts.incr(),
                *ts.incr(),
>>>>>>> b448214b
            ),
        ];
        let (tx, rx) = channel();
        // Prewrite and commit.
        for write in writes.iter() {
            let (key, value) = write.0.clone().into_key_value();
<<<<<<< HEAD
            let start_ts = write.1.into();
            let commit_ts = write.2.into();
=======
            let start_ts = write.1;
            let commit_ts = write.2;
>>>>>>> b448214b
            storage
                .sched_txn_command(
                    commands::Prewrite::with_defaults(
                        vec![write.0.clone()],
                        key.clone().to_raw().unwrap(),
                        start_ts,
                    ),
                    expect_ok_callback(tx.clone(), 0),
                )
                .unwrap();
            rx.recv().unwrap();
            storage
                .sched_txn_command(
                    commands::Commit::new(
                        vec![key.clone()],
                        start_ts,
                        commit_ts,
                        Context::default(),
                    ),
                    expect_value_callback(tx.clone(), 1, TxnStatus::committed(commit_ts)),
                )
                .unwrap();
            rx.recv().unwrap();
            if let Mutation::Put(..) = write.0 {
                expect_value(
                    value.unwrap(),
                    block_on(storage.get(Context::default(), key.clone(), commit_ts))
                        .unwrap()
                        .0,
                );
            } else {
                expect_none(
                    block_on(storage.get(Context::default(), key, commit_ts))
                        .unwrap()
                        .0,
                );
            }
        }
        // Flashback.
<<<<<<< HEAD
        for idx in (0..writes.len()).rev() {
            let write = &writes[idx];
            let key = write.0.key();
            let start_ts = write.1.into();
            let commit_ts = write.2.into();
=======
        for write in writes {
            let start_ts = *ts.incr();
            let commit_ts = *ts.incr();
            let (key, value) = write.0.clone().into_key_value();
            // The version we want to flashback to.
            let version = write.2;
>>>>>>> b448214b
            storage
                .sched_txn_command(
                    commands::FlashbackToVersionReadPhase::new(
                        start_ts,
<<<<<<< HEAD
=======
                        commit_ts,
                        version,
>>>>>>> b448214b
                        None,
                        Some(key.clone()),
                        Some(key.clone()),
                        Context::default(),
                    ),
                    expect_ok_callback(tx.clone(), 2),
                )
                .unwrap();
            rx.recv().unwrap();
<<<<<<< HEAD
            if idx == 0 || matches!(writes[idx - 1].0, Mutation::Delete(..)) {
                expect_none(
=======
            if let Mutation::Put(..) = write.0 {
                expect_value(
                    value.unwrap(),
>>>>>>> b448214b
                    block_on(storage.get(Context::default(), key.clone(), commit_ts))
                        .unwrap()
                        .0,
                );
            } else {
<<<<<<< HEAD
                let (_, old_value) = writes[idx - 1].0.clone().into_key_value();
                expect_value(
                    old_value.unwrap(),
                    block_on(storage.get(Context::default(), key.clone(), commit_ts))
=======
                expect_none(
                    block_on(storage.get(Context::default(), key, commit_ts))
>>>>>>> b448214b
                        .unwrap()
                        .0,
                );
            }
        }
    }

    #[test]
    fn test_flashback_to_version_lock() {
        let storage = TestStorageBuilderApiV1::new(DummyLockManager)
            .build()
            .unwrap();
        let (tx, rx) = channel();
<<<<<<< HEAD
=======
        let mut ts = TimeStamp::zero();
>>>>>>> b448214b
        storage
            .sched_txn_command(
                commands::Prewrite::with_defaults(
                    vec![Mutation::make_put(Key::from_raw(b"k"), b"v@1".to_vec())],
                    b"k".to_vec(),
<<<<<<< HEAD
                    1.into(),
=======
                    *ts.incr(),
>>>>>>> b448214b
                ),
                expect_ok_callback(tx.clone(), 0),
            )
            .unwrap();
        rx.recv().unwrap();
        storage
            .sched_txn_command(
                commands::Commit::new(
                    vec![Key::from_raw(b"k")],
<<<<<<< HEAD
                    1.into(),
                    2.into(),
                    Context::default(),
                ),
                expect_value_callback(tx.clone(), 1, TxnStatus::committed(2.into())),
=======
                    ts,
                    *ts.incr(),
                    Context::default(),
                ),
                expect_value_callback(tx.clone(), 1, TxnStatus::committed(ts)),
>>>>>>> b448214b
            )
            .unwrap();
        rx.recv().unwrap();
        expect_value(
            b"v@1".to_vec(),
<<<<<<< HEAD
            block_on(storage.get(Context::default(), Key::from_raw(b"k"), 2.into()))
=======
            block_on(storage.get(Context::default(), Key::from_raw(b"k"), ts))
>>>>>>> b448214b
                .unwrap()
                .0,
        );
        storage
            .sched_txn_command(
                commands::Prewrite::with_defaults(
                    vec![Mutation::make_put(Key::from_raw(b"k"), b"v@3".to_vec())],
                    b"k".to_vec(),
<<<<<<< HEAD
                    3.into(),
=======
                    *ts.incr(),
>>>>>>> b448214b
                ),
                expect_ok_callback(tx.clone(), 2),
            )
            .unwrap();
        rx.recv().unwrap();
        expect_error(
            |e| match e {
                Error(box ErrorInner::Txn(TxnError(box TxnErrorInner::Mvcc(mvcc::Error(
                    box mvcc::ErrorInner::KeyIsLocked { .. },
                ))))) => (),
                e => panic!("unexpected error chain: {:?}", e),
            },
<<<<<<< HEAD
            block_on(storage.get(Context::default(), Key::from_raw(b"k"), 3.into())),
        );

        storage
            .sched_txn_command(
                commands::FlashbackToVersionReadPhase::new(
=======
            block_on(storage.get(Context::default(), Key::from_raw(b"k"), *ts.incr())),
        );

        let start_ts = *ts.incr();
        let commit_ts = *ts.incr();
        storage
            .sched_txn_command(
                commands::FlashbackToVersionReadPhase::new(
                    start_ts,
                    commit_ts,
>>>>>>> b448214b
                    2.into(),
                    None,
                    Some(Key::from_raw(b"k")),
                    Some(Key::from_raw(b"k")),
                    Context::default(),
                ),
                expect_ok_callback(tx.clone(), 3),
            )
            .unwrap();
        rx.recv().unwrap();
        expect_value(
            b"v@1".to_vec(),
<<<<<<< HEAD
            block_on(storage.get(Context::default(), Key::from_raw(b"k"), 3.into()))
                .unwrap()
                .0,
        );
        storage
            .sched_txn_command(
                commands::FlashbackToVersionReadPhase::new(
=======
            block_on(storage.get(Context::default(), Key::from_raw(b"k"), commit_ts))
                .unwrap()
                .0,
        );
        let start_ts = *ts.incr();
        let commit_ts = *ts.incr();
        storage
            .sched_txn_command(
                commands::FlashbackToVersionReadPhase::new(
                    start_ts,
                    commit_ts,
>>>>>>> b448214b
                    1.into(),
                    None,
                    Some(Key::from_raw(b"k")),
                    Some(Key::from_raw(b"k")),
                    Context::default(),
                ),
<<<<<<< HEAD
                expect_ok_callback(tx, 3),
=======
                expect_ok_callback(tx, 4),
>>>>>>> b448214b
            )
            .unwrap();
        rx.recv().unwrap();
        expect_none(
<<<<<<< HEAD
            block_on(storage.get(Context::default(), Key::from_raw(b"k"), 3.into()))
=======
            block_on(storage.get(Context::default(), Key::from_raw(b"k"), commit_ts))
>>>>>>> b448214b
                .unwrap()
                .0,
        );
    }

    #[test]
    fn test_flashback_to_version_in_multi_batch() {
        let storage = TestStorageBuilderApiV1::new(DummyLockManager)
            .build()
            .unwrap();
        let (tx, rx) = channel();
<<<<<<< HEAD
        // Add (FLASHBACK_BATCH_SIZE * 2) lock records.
        for i in 1..=FLASHBACK_BATCH_SIZE * 2 {
            let start_ts = (i as u64).into();
=======
        let mut ts = TimeStamp::zero();
        // Add (FLASHBACK_BATCH_SIZE * 2) lock records.
        for i in 1..=FLASHBACK_BATCH_SIZE * 2 {
            let start_ts = *ts.incr();
>>>>>>> b448214b
            let key = Key::from_raw(format!("k{}", i).as_bytes());
            storage
                .sched_txn_command(
                    commands::Prewrite::with_defaults(
                        vec![Mutation::make_put(
                            key.clone(),
                            format!("v@{}", i).as_bytes().to_vec(),
                        )],
                        key.to_raw().unwrap(),
                        start_ts,
                    ),
                    expect_ok_callback(tx.clone(), i as i32),
                )
                .unwrap();
            rx.recv().unwrap();
            expect_error(
                |e| match e {
                    Error(box ErrorInner::Txn(TxnError(box TxnErrorInner::Mvcc(mvcc::Error(
                        box mvcc::ErrorInner::KeyIsLocked { .. },
                    ))))) => (),
                    e => panic!("unexpected error chain: {:?}", e),
                },
                block_on(storage.get(Context::default(), key, start_ts)),
            );
        }
        // Add (FLASHBACK_BATCH_SIZE * 2) write records.
        for i in FLASHBACK_BATCH_SIZE * 2 + 1..=FLASHBACK_BATCH_SIZE * 4 {
<<<<<<< HEAD
            let start_ts = (i as u64).into();
            let commit_ts = ((i + 1) as u64).into();
=======
            let start_ts = *ts.incr();
            let commit_ts = *ts.incr();
>>>>>>> b448214b
            let key = Key::from_raw(format!("k{}", i).as_bytes());
            let value = format!("v@{}", i).as_bytes().to_vec();
            storage
                .sched_txn_command(
                    commands::Prewrite::with_defaults(
                        vec![Mutation::make_put(key.clone(), value.clone())],
                        key.to_raw().unwrap(),
                        start_ts,
                    ),
                    expect_ok_callback(tx.clone(), i as i32),
                )
                .unwrap();
            rx.recv().unwrap();
            storage
                .sched_txn_command(
                    commands::Commit::new(
                        vec![key.clone()],
                        start_ts,
                        commit_ts,
                        Context::default(),
                    ),
                    expect_value_callback(tx.clone(), i as i32, TxnStatus::committed(commit_ts)),
                )
                .unwrap();
            rx.recv().unwrap();
            expect_value(
                value,
                block_on(storage.get(Context::default(), key, commit_ts))
                    .unwrap()
                    .0,
            );
        }
        // Flashback all records.
        storage
            .sched_txn_command(
                commands::FlashbackToVersionReadPhase::new(
<<<<<<< HEAD
=======
                    *ts.incr(),
                    *ts.incr(),
>>>>>>> b448214b
                    TimeStamp::zero(),
                    None,
                    Some(Key::from_raw(b"k")),
                    Some(Key::from_raw(b"k")),
                    Context::default(),
                ),
                expect_ok_callback(tx, 2),
            )
            .unwrap();
        rx.recv().unwrap();
<<<<<<< HEAD
        expect_none(
            block_on(storage.get(Context::default(), Key::from_raw(b"k1"), 1.into()))
                .unwrap()
                .0,
        );
        expect_none(
            block_on(storage.get(
                Context::default(),
                Key::from_raw(format!("k{}", FLASHBACK_BATCH_SIZE * 4).as_bytes()),
                ((FLASHBACK_BATCH_SIZE * 4 + 1) as u64).into(),
            ))
            .unwrap()
            .0,
        );
=======
        for i in 1..=FLASHBACK_BATCH_SIZE * 4 {
            let key = Key::from_raw(format!("k{}", i).as_bytes());
            expect_none(
                block_on(storage.get(Context::default(), key, *ts.incr()))
                    .unwrap()
                    .0,
            );
        }
>>>>>>> b448214b
    }

    #[test]
    fn test_high_priority_get_put() {
        let storage = TestStorageBuilderApiV1::new(DummyLockManager)
            .build()
            .unwrap();
        let (tx, rx) = channel();
        let mut ctx = Context::default();
        ctx.set_priority(CommandPri::High);
        expect_none(
            block_on(storage.get(ctx, Key::from_raw(b"x"), 100.into()))
                .unwrap()
                .0,
        );
        let mut ctx = Context::default();
        ctx.set_priority(CommandPri::High);
        storage
            .sched_txn_command(
                commands::Prewrite::with_context(
                    vec![Mutation::make_put(Key::from_raw(b"x"), b"100".to_vec())],
                    b"x".to_vec(),
                    100.into(),
                    ctx,
                ),
                expect_ok_callback(tx.clone(), 1),
            )
            .unwrap();
        rx.recv().unwrap();
        let mut ctx = Context::default();
        ctx.set_priority(CommandPri::High);
        storage
            .sched_txn_command(
                commands::Commit::new(vec![Key::from_raw(b"x")], 100.into(), 101.into(), ctx),
                expect_ok_callback(tx, 2),
            )
            .unwrap();
        rx.recv().unwrap();
        let mut ctx = Context::default();
        ctx.set_priority(CommandPri::High);
        expect_none(
            block_on(storage.get(ctx, Key::from_raw(b"x"), 100.into()))
                .unwrap()
                .0,
        );
        let mut ctx = Context::default();
        ctx.set_priority(CommandPri::High);
        expect_value(
            b"100".to_vec(),
            block_on(storage.get(ctx, Key::from_raw(b"x"), 101.into()))
                .unwrap()
                .0,
        );
    }

    #[test]
    fn test_high_priority_no_block() {
        let config = Config {
            scheduler_worker_pool_size: 1,
            ..Default::default()
        };
        let storage = TestStorageBuilderApiV1::new(DummyLockManager)
            .config(config)
            .build()
            .unwrap();
        let (tx, rx) = channel();
        expect_none(
            block_on(storage.get(Context::default(), Key::from_raw(b"x"), 100.into()))
                .unwrap()
                .0,
        );
        storage
            .sched_txn_command(
                commands::Prewrite::with_defaults(
                    vec![Mutation::make_put(Key::from_raw(b"x"), b"100".to_vec())],
                    b"x".to_vec(),
                    100.into(),
                ),
                expect_ok_callback(tx.clone(), 1),
            )
            .unwrap();
        rx.recv().unwrap();
        storage
            .sched_txn_command(
                commands::Commit::new(
                    vec![Key::from_raw(b"x")],
                    100.into(),
                    101.into(),
                    Context::default(),
                ),
                expect_ok_callback(tx.clone(), 2),
            )
            .unwrap();
        rx.recv().unwrap();

        storage
            .sched_txn_command(
                commands::Pause::new(vec![Key::from_raw(b"y")], 1000, Context::default()),
                expect_ok_callback(tx, 3),
            )
            .unwrap();
        let mut ctx = Context::default();
        ctx.set_priority(CommandPri::High);
        expect_value(
            b"100".to_vec(),
            block_on(storage.get(ctx, Key::from_raw(b"x"), 101.into()))
                .unwrap()
                .0,
        );
        // Command Get with high priority not block by command Pause.
        assert_eq!(rx.recv().unwrap(), 3);
    }

    #[test]
    fn test_delete_range() {
        let storage = TestStorageBuilderApiV1::new(DummyLockManager)
            .build()
            .unwrap();
        let (tx, rx) = channel();
        // Write x and y.
        storage
            .sched_txn_command(
                commands::Prewrite::with_defaults(
                    vec![
                        Mutation::make_put(Key::from_raw(b"x"), b"100".to_vec()),
                        Mutation::make_put(Key::from_raw(b"y"), b"100".to_vec()),
                        Mutation::make_put(Key::from_raw(b"z"), b"100".to_vec()),
                    ],
                    b"x".to_vec(),
                    100.into(),
                ),
                expect_ok_callback(tx.clone(), 0),
            )
            .unwrap();
        rx.recv().unwrap();
        storage
            .sched_txn_command(
                commands::Commit::new(
                    vec![
                        Key::from_raw(b"x"),
                        Key::from_raw(b"y"),
                        Key::from_raw(b"z"),
                    ],
                    100.into(),
                    101.into(),
                    Context::default(),
                ),
                expect_ok_callback(tx.clone(), 1),
            )
            .unwrap();
        rx.recv().unwrap();
        expect_value(
            b"100".to_vec(),
            block_on(storage.get(Context::default(), Key::from_raw(b"x"), 101.into()))
                .unwrap()
                .0,
        );
        expect_value(
            b"100".to_vec(),
            block_on(storage.get(Context::default(), Key::from_raw(b"y"), 101.into()))
                .unwrap()
                .0,
        );
        expect_value(
            b"100".to_vec(),
            block_on(storage.get(Context::default(), Key::from_raw(b"z"), 101.into()))
                .unwrap()
                .0,
        );

        // Delete range [x, z)
        storage
            .delete_range(
                Context::default(),
                Key::from_raw(b"x"),
                Key::from_raw(b"z"),
                false,
                expect_ok_callback(tx.clone(), 5),
            )
            .unwrap();
        rx.recv().unwrap();
        expect_none(
            block_on(storage.get(Context::default(), Key::from_raw(b"x"), 101.into()))
                .unwrap()
                .0,
        );
        expect_none(
            block_on(storage.get(Context::default(), Key::from_raw(b"y"), 101.into()))
                .unwrap()
                .0,
        );
        expect_value(
            b"100".to_vec(),
            block_on(storage.get(Context::default(), Key::from_raw(b"z"), 101.into()))
                .unwrap()
                .0,
        );

        storage
            .delete_range(
                Context::default(),
                Key::from_raw(b""),
                Key::from_raw(&[255]),
                false,
                expect_ok_callback(tx, 9),
            )
            .unwrap();
        rx.recv().unwrap();
        expect_none(
            block_on(storage.get(Context::default(), Key::from_raw(b"z"), 101.into()))
                .unwrap()
                .0,
        );
    }

    #[test]
    fn test_raw_get_put() {
        test_kv_format_impl!(test_raw_get_put_impl);
    }

    fn test_raw_get_put_impl<F: KvFormat>() {
        let storage = TestStorageBuilder::<_, _, F>::new(DummyLockManager)
            .build()
            .unwrap();
        let (tx, rx) = channel();
        let ctx = Context {
            api_version: F::CLIENT_TAG,
            ..Default::default()
        };

        let test_data = vec![
            (b"r\0a".to_vec(), b"aa".to_vec()),
            (b"r\0b".to_vec(), b"bb".to_vec()),
            (b"r\0c".to_vec(), b"cc".to_vec()),
            (b"r\0d".to_vec(), b"dd".to_vec()),
            (b"r\0e".to_vec(), b"ee".to_vec()),
            (b"r\0f".to_vec(), b"ff".to_vec()),
        ];

        // Write key-value pairs one by one
        for &(ref key, ref value) in &test_data {
            storage
                .raw_put(
                    ctx.clone(),
                    "".to_string(),
                    key.clone(),
                    value.clone(),
                    0,
                    expect_ok_callback(tx.clone(), 0),
                )
                .unwrap();
            rx.recv().unwrap();
        }

        for (k, v) in test_data {
            expect_value(
                v,
                block_on(storage.raw_get(ctx.clone(), "".to_string(), k)).unwrap(),
            );
        }
        thread::sleep(Duration::from_millis(100));
        assert!(
            storage
                .get_concurrency_manager()
                .global_min_lock_ts()
                .is_none()
        );
    }

    #[test]
    fn test_raw_checksum() {
        test_kv_format_impl!(test_raw_checksum_impl);
    }

    fn test_raw_checksum_impl<F: KvFormat>() {
        let storage = TestStorageBuilder::<_, _, F>::new(DummyLockManager)
            .build()
            .unwrap();
        let (tx, rx) = channel();
        let ctx = Context {
            api_version: F::CLIENT_TAG,
            ..Default::default()
        };

        let test_data = vec![
            (b"r\0a".to_vec(), b"aa".to_vec()),
            (b"r\0b".to_vec(), b"bb".to_vec()),
            (b"r\0c".to_vec(), b"cc".to_vec()),
            (b"r\0d".to_vec(), b"dd".to_vec()),
            (b"r\0e".to_vec(), b"ee".to_vec()),
            (b"r\0f".to_vec(), b"ff".to_vec()),
        ];

        let digest = crc64fast::Digest::new();
        let mut checksum: u64 = 0;
        let mut total_kvs: u64 = 0;
        let mut total_bytes: u64 = 0;
        let mut is_first = true;
        // Write key-value pairs one by one
        for &(ref key, ref value) in &test_data {
            storage
                .raw_put(
                    ctx.clone(),
                    "".to_string(),
                    key.clone(),
                    value.clone(),
                    0,
                    expect_ok_callback(tx.clone(), 0),
                )
                .unwrap();
            // start key is set to b"r\0a\0", if raw_checksum does not encode the key,
            // first key will be included in checksum. This is for testing issue #12950.
            if !is_first {
                total_kvs += 1;
                total_bytes += (key.len() + value.len()) as u64;
                checksum = checksum_crc64_xor(checksum, digest.clone(), key, value);
            }
            is_first = false;
            rx.recv().unwrap();
        }
        let mut range = KeyRange::default();
        range.set_start_key(b"r\0a\0".to_vec());
        range.set_end_key(b"r\0z".to_vec());
        assert_eq!(
            (checksum, total_kvs, total_bytes),
            block_on(storage.raw_checksum(ctx, ChecksumAlgorithm::Crc64Xor, vec![range])).unwrap(),
        );
    }

    #[test]
    fn test_raw_v2_multi_versions() {
        // Test update on the same key to verify multi-versions implementation of RawKV
        // V2.
        let test_data = vec![Some(b"v1"), Some(b"v2"), None, Some(b"v3")];
        let k = b"r\0k".to_vec();

        let storage = TestStorageBuilder::<_, _, ApiV2>::new(DummyLockManager)
            .build()
            .unwrap();
        let (tx, rx) = channel();
        let ctx = Context {
            api_version: ApiVersion::V2,
            ..Default::default()
        };

        let last_data = test_data.last().unwrap().map(|x| (k.clone(), x.to_vec()));
        for v in test_data {
            if let Some(v) = v {
                storage
                    .raw_put(
                        ctx.clone(),
                        "".to_string(),
                        k.clone(),
                        v.to_vec(),
                        0,
                        expect_ok_callback(tx.clone(), 0),
                    )
                    .unwrap();
                rx.recv().unwrap();

                expect_value(
                    v.to_vec(),
                    block_on(storage.raw_get(ctx.clone(), "".to_string(), k.clone())).unwrap(),
                );
            } else {
                storage
                    .raw_delete(
                        ctx.clone(),
                        "".to_string(),
                        k.clone(),
                        expect_ok_callback(tx.clone(), 1),
                    )
                    .unwrap();
                rx.recv().unwrap();

                expect_none(
                    block_on(storage.raw_get(ctx.clone(), "".to_string(), k.clone())).unwrap(),
                );
            }
        }
        // Verify by `raw_scan`. As `raw_scan` will check timestamp in keys.
        expect_multi_values(
            vec![last_data],
            block_on(storage.raw_scan(
                ctx,
                "".to_string(),
                b"r".to_vec(),
                Some(b"rz".to_vec()),
                20,
                false,
                false,
            ))
            .unwrap(),
        );
    }

    #[test]
    fn test_raw_delete() {
        test_kv_format_impl!(test_raw_delete_impl);
    }

    fn test_raw_delete_impl<F: KvFormat>() {
        let storage = TestStorageBuilder::<_, _, F>::new(DummyLockManager)
            .build()
            .unwrap();
        let (tx, rx) = channel();
        let ctx = Context {
            api_version: F::CLIENT_TAG,
            ..Default::default()
        };

        let test_data = [
            (b"r\0a", b"001"),
            (b"r\0b", b"002"),
            (b"r\0c", b"003"),
            (b"r\0d", b"004"),
            (b"r\0e", b"005"),
        ];

        // Write some key-value pairs to the db
        for kv in &test_data {
            storage
                .raw_put(
                    ctx.clone(),
                    "".to_string(),
                    kv.0.to_vec(),
                    kv.1.to_vec(),
                    if !F::IS_TTL_ENABLED { 0 } else { 30 },
                    expect_ok_callback(tx.clone(), 0),
                )
                .unwrap();
            rx.recv().unwrap();
        }

        expect_value(
            b"004".to_vec(),
            block_on(storage.raw_get(ctx.clone(), "".to_string(), b"r\0d".to_vec())).unwrap(),
        );

        // Delete "a"
        storage
            .raw_delete(
                ctx.clone(),
                "".to_string(),
                b"r\0a".to_vec(),
                expect_ok_callback(tx.clone(), 1),
            )
            .unwrap();
        rx.recv().unwrap();
        thread::sleep(Duration::from_millis(100));
        assert!(
            storage
                .get_concurrency_manager()
                .global_min_lock_ts()
                .is_none()
        );

        // Assert key "a" has gone
        expect_none(
            block_on(storage.raw_get(ctx.clone(), "".to_string(), b"r\0a".to_vec())).unwrap(),
        );

        // Delete all
        for kv in &test_data {
            storage
                .raw_delete(
                    ctx.clone(),
                    "".to_string(),
                    kv.0.to_vec(),
                    expect_ok_callback(tx.clone(), 1),
                )
                .unwrap();
            rx.recv().unwrap();
        }
        thread::sleep(Duration::from_millis(100));
        assert!(
            storage
                .get_concurrency_manager()
                .global_min_lock_ts()
                .is_none()
        );

        // Assert now no key remains
        for kv in &test_data {
            expect_none(
                block_on(storage.raw_get(ctx.clone(), "".to_string(), kv.0.to_vec())).unwrap(),
            );
        }
    }

    #[test]
    fn test_raw_delete_range() {
        test_kv_format_impl!(test_raw_delete_range_impl);
    }

    fn test_raw_delete_range_impl<F: KvFormat>() {
        let storage = TestStorageBuilder::<_, _, F>::new(DummyLockManager)
            .build()
            .unwrap();
        let (tx, rx) = channel();
        let ctx = Context {
            api_version: F::CLIENT_TAG,
            ..Default::default()
        };

        let test_data = [
            (b"r\0a", b"001"),
            (b"r\0b", b"002"),
            (b"r\0c", b"003"),
            (b"r\0d", b"004"),
            (b"r\0e", b"005"),
        ];

        // Write some key-value pairs to the db
        for kv in &test_data {
            storage
                .raw_put(
                    ctx.clone(),
                    "".to_string(),
                    kv.0.to_vec(),
                    kv.1.to_vec(),
                    0,
                    expect_ok_callback(tx.clone(), 0),
                )
                .unwrap();
            rx.recv().unwrap();
        }

        expect_value(
            b"004".to_vec(),
            block_on(storage.raw_get(ctx.clone(), "".to_string(), b"r\0d".to_vec())).unwrap(),
        );

        // Delete ["d", "e")
        storage
            .raw_delete_range(
                ctx.clone(),
                "".to_string(),
                b"r\0d".to_vec(),
                b"r\0e".to_vec(),
                expect_ok_callback(tx.clone(), 1),
            )
            .unwrap();
        rx.recv().unwrap();

        // Assert key "d" has gone
        expect_value(
            b"003".to_vec(),
            block_on(storage.raw_get(ctx.clone(), "".to_string(), b"r\0c".to_vec())).unwrap(),
        );
        expect_none(
            block_on(storage.raw_get(ctx.clone(), "".to_string(), b"r\0d".to_vec())).unwrap(),
        );
        expect_value(
            b"005".to_vec(),
            block_on(storage.raw_get(ctx.clone(), "".to_string(), b"r\0e".to_vec())).unwrap(),
        );

        // Delete ["aa", "ab")
        storage
            .raw_delete_range(
                ctx.clone(),
                "".to_string(),
                b"r\0aa".to_vec(),
                b"r\0ab".to_vec(),
                expect_ok_callback(tx.clone(), 2),
            )
            .unwrap();
        rx.recv().unwrap();

        // Assert nothing happened
        expect_value(
            b"001".to_vec(),
            block_on(storage.raw_get(ctx.clone(), "".to_string(), b"r\0a".to_vec())).unwrap(),
        );
        expect_value(
            b"002".to_vec(),
            block_on(storage.raw_get(ctx.clone(), "".to_string(), b"r\0b".to_vec())).unwrap(),
        );

        // Delete all
        storage
            .raw_delete_range(
                ctx.clone(),
                "".to_string(),
                b"r\0a".to_vec(),
                b"r\0z".to_vec(),
                expect_ok_callback(tx, 3),
            )
            .unwrap();
        rx.recv().unwrap();

        // Assert now no key remains
        for kv in &test_data {
            expect_none(
                block_on(storage.raw_get(ctx.clone(), "".to_string(), kv.0.to_vec())).unwrap(),
            );
        }
    }

    #[test]
    fn test_raw_batch_put() {
        for for_cas in vec![false, true].into_iter() {
            test_kv_format_impl!(test_raw_batch_put_impl(for_cas));
        }
    }

    fn run_raw_batch_put<F: KvFormat>(
        for_cas: bool,
        storage: &Storage<RocksEngine, DummyLockManager, F>,
        ctx: Context,
        kvpairs: Vec<KvPair>,
        ttls: Vec<u64>,
        cb: Callback<()>,
    ) -> Result<()> {
        if for_cas {
            storage.raw_batch_put_atomic(ctx, "".to_string(), kvpairs, ttls, cb)
        } else {
            storage.raw_batch_put(ctx, "".to_string(), kvpairs, ttls, cb)
        }
    }

    fn test_raw_batch_put_impl<F: KvFormat>(for_cas: bool) {
        let storage = TestStorageBuilder::<_, _, F>::new(DummyLockManager)
            .build()
            .unwrap();
        let (tx, rx) = channel();
        let ctx = Context {
            api_version: F::CLIENT_TAG,
            ..Default::default()
        };

        let test_data = vec![
            (b"r\0a".to_vec(), b"aa".to_vec(), 10),
            (b"r\0b".to_vec(), b"bb".to_vec(), 20),
            (b"r\0c".to_vec(), b"cc".to_vec(), 30),
            (b"r\0d".to_vec(), b"dd".to_vec(), 0),
            (b"r\0e".to_vec(), b"ee".to_vec(), 40),
        ];

        let kvpairs = test_data
            .clone()
            .into_iter()
            .map(|(key, value, _)| (key, value))
            .collect();
        let ttls = if F::IS_TTL_ENABLED {
            test_data
                .clone()
                .into_iter()
                .map(|(_, _, ttl)| ttl)
                .collect()
        } else {
            vec![0; test_data.len()]
        };
        // Write key-value pairs in a batch
        run_raw_batch_put(
            for_cas,
            &storage,
            ctx.clone(),
            kvpairs,
            ttls,
            expect_ok_callback(tx, 0),
        )
        .unwrap();
        rx.recv().unwrap();
        thread::sleep(Duration::from_millis(100));
        assert!(
            storage
                .get_concurrency_manager()
                .global_min_lock_ts()
                .is_none()
        );

        // Verify pairs one by one
        for (key, val, _) in &test_data {
            expect_value(
                val.to_vec(),
                block_on(storage.raw_get(ctx.clone(), "".to_string(), key.to_vec())).unwrap(),
            );
        }
        // Verify by `raw_scan`. As `raw_scan` will check timestamp in keys.
        let expected = test_data
            .iter()
            .map(|(k, v, _)| Some((k.clone(), v.clone())))
            .collect();
        expect_multi_values(
            expected,
            block_on(storage.raw_scan(
                ctx,
                "".to_string(),
                b"r".to_vec(),
                Some(b"rz".to_vec()),
                20,
                false,
                false,
            ))
            .unwrap(),
        );
    }

    #[test]
    fn test_raw_batch_get() {
        test_kv_format_impl!(test_raw_batch_get_impl);
    }

    fn test_raw_batch_get_impl<F: KvFormat>() {
        let storage = TestStorageBuilder::<_, _, F>::new(DummyLockManager)
            .build()
            .unwrap();
        let (tx, rx) = channel();
        let ctx = Context {
            api_version: F::CLIENT_TAG,
            ..Default::default()
        };

        let test_data = vec![
            (b"r\0a".to_vec(), b"aa".to_vec()),
            (b"r\0b".to_vec(), b"bb".to_vec()),
            (b"r\0c".to_vec(), b"cc".to_vec()),
            (b"r\0d".to_vec(), b"dd".to_vec()),
            (b"r\0e".to_vec(), b"ee".to_vec()),
        ];

        // Write key-value pairs one by one
        for &(ref key, ref value) in &test_data {
            storage
                .raw_put(
                    ctx.clone(),
                    "".to_string(),
                    key.clone(),
                    value.clone(),
                    0,
                    expect_ok_callback(tx.clone(), 0),
                )
                .unwrap();
            rx.recv().unwrap();
        }

        // Verify pairs in a batch
        let keys = test_data.iter().map(|&(ref k, _)| k.clone()).collect();
        let results = test_data.into_iter().map(|(k, v)| Some((k, v))).collect();
        expect_multi_values(
            results,
            block_on(storage.raw_batch_get(ctx, "".to_string(), keys)).unwrap(),
        );
    }

    #[test]
    fn test_raw_batch_get_command() {
        test_kv_format_impl!(test_raw_batch_get_command_impl);
    }

    fn test_raw_batch_get_command_impl<F: KvFormat>() {
        let storage = TestStorageBuilder::<_, _, F>::new(DummyLockManager)
            .build()
            .unwrap();
        let (tx, rx) = channel();
        let ctx = Context {
            api_version: F::CLIENT_TAG,
            ..Default::default()
        };

        let test_data = vec![
            (b"r\0a".to_vec(), b"aa".to_vec()),
            (b"r\0b".to_vec(), b"bb".to_vec()),
            (b"r\0c".to_vec(), b"cc".to_vec()),
            (b"r\0d".to_vec(), b"dd".to_vec()),
            (b"r\0e".to_vec(), b"ee".to_vec()),
        ];

        // Write key-value pairs one by one
        for &(ref key, ref value) in &test_data {
            storage
                .raw_put(
                    ctx.clone(),
                    "".to_string(),
                    key.clone(),
                    value.clone(),
                    0,
                    expect_ok_callback(tx.clone(), 0),
                )
                .unwrap();
            rx.recv().unwrap();
        }

        // Verify pairs in a batch
        let mut ids = vec![];
        let cmds = test_data
            .iter()
            .map(|&(ref k, _)| {
                let mut req = RawGetRequest::default();
                req.set_context(ctx.clone());
                req.set_key(k.clone());
                ids.push(ids.len() as u64);
                req
            })
            .collect();
        let results: Vec<Option<Vec<u8>>> = test_data.into_iter().map(|(_, v)| Some(v)).collect();
        let consumer = GetConsumer::new();
        block_on(storage.raw_batch_get_command(cmds, ids, consumer.clone())).unwrap();
        let x: Vec<Option<Vec<u8>>> = consumer
            .take_data()
            .into_iter()
            .map(|x| x.unwrap())
            .collect();
        assert_eq!(x, results);
    }

    #[test]
    fn test_raw_batch_delete() {
        for for_cas in vec![false, true].into_iter() {
            test_kv_format_impl!(test_raw_batch_delete_impl(for_cas));
        }
    }

    fn run_raw_batch_delete<F: KvFormat>(
        for_cas: bool,
        storage: &Storage<RocksEngine, DummyLockManager, F>,
        ctx: Context,
        keys: Vec<Vec<u8>>,
        cb: Callback<()>,
    ) -> Result<()> {
        if for_cas {
            storage.raw_batch_delete_atomic(ctx, "".to_string(), keys, cb)
        } else {
            storage.raw_batch_delete(ctx, "".to_string(), keys, cb)
        }
    }

    fn test_raw_batch_delete_impl<F: KvFormat>(for_cas: bool) {
        let storage = TestStorageBuilder::<_, _, F>::new(DummyLockManager)
            .build()
            .unwrap();
        let (tx, rx) = channel();
        let ctx = Context {
            api_version: F::CLIENT_TAG,
            ..Default::default()
        };

        let test_data = vec![
            (b"r\0a".to_vec(), b"aa".to_vec()),
            (b"r\0b".to_vec(), b"bb".to_vec()),
            (b"r\0c".to_vec(), b"cc".to_vec()),
            (b"r\0d".to_vec(), b"dd".to_vec()),
            (b"r\0e".to_vec(), b"ee".to_vec()),
        ];

        // Write key-value pairs in batch
        run_raw_batch_put(
            for_cas,
            &storage,
            ctx.clone(),
            test_data.clone(),
            vec![0; test_data.len()],
            expect_ok_callback(tx.clone(), 0),
        )
        .unwrap();
        rx.recv().unwrap();

        // Verify pairs exist
        let keys = test_data.iter().map(|&(ref k, _)| k.clone()).collect();
        let results = test_data
            .iter()
            .map(|&(ref k, ref v)| Some((k.clone(), v.clone())))
            .collect();
        expect_multi_values(
            results,
            block_on(storage.raw_batch_get(ctx.clone(), "".to_string(), keys)).unwrap(),
        );

        // Delete ["b", "d"]
        run_raw_batch_delete(
            for_cas,
            &storage,
            ctx.clone(),
            vec![b"r\0b".to_vec(), b"r\0d".to_vec()],
            expect_ok_callback(tx.clone(), 1),
        )
        .unwrap();
        rx.recv().unwrap();
        thread::sleep(Duration::from_millis(100));
        assert!(
            storage
                .get_concurrency_manager()
                .global_min_lock_ts()
                .is_none()
        );

        // Assert "b" and "d" are gone
        expect_value(
            b"aa".to_vec(),
            block_on(storage.raw_get(ctx.clone(), "".to_string(), b"r\0a".to_vec())).unwrap(),
        );
        expect_none(
            block_on(storage.raw_get(ctx.clone(), "".to_string(), b"r\0b".to_vec())).unwrap(),
        );
        expect_value(
            b"cc".to_vec(),
            block_on(storage.raw_get(ctx.clone(), "".to_string(), b"r\0c".to_vec())).unwrap(),
        );
        expect_none(
            block_on(storage.raw_get(ctx.clone(), "".to_string(), b"r\0d".to_vec())).unwrap(),
        );
        expect_value(
            b"ee".to_vec(),
            block_on(storage.raw_get(ctx.clone(), "".to_string(), b"r\0e".to_vec())).unwrap(),
        );

        // Delete ["a", "c", "e"]
        run_raw_batch_delete(
            for_cas,
            &storage,
            ctx.clone(),
            vec![b"r\0a".to_vec(), b"r\0c".to_vec(), b"r\0e".to_vec()],
            expect_ok_callback(tx, 2),
        )
        .unwrap();
        rx.recv().unwrap();
        thread::sleep(Duration::from_millis(100));
        assert!(
            storage
                .get_concurrency_manager()
                .global_min_lock_ts()
                .is_none()
        );

        // Assert no key remains
        for (k, _) in test_data {
            expect_none(block_on(storage.raw_get(ctx.clone(), "".to_string(), k)).unwrap());
        }
    }

    #[test]
    fn test_raw_scan() {
        test_kv_format_impl!(test_raw_scan_impl);
    }

    fn test_raw_scan_impl<F: KvFormat>() {
        let (end_key, end_key_reverse_scan) = if let ApiVersion::V2 = F::TAG {
            (Some(b"r\0z".to_vec()), Some(b"r\0\0".to_vec()))
        } else {
            (None, None)
        };

        let storage = TestStorageBuilder::<_, _, F>::new(DummyLockManager)
            .build()
            .unwrap();
        let (tx, rx) = channel();
        let ctx = Context {
            api_version: F::CLIENT_TAG,
            ..Default::default()
        };

        let test_data = vec![
            (b"r\0a".to_vec(), b"aa".to_vec()),
            (b"r\0a1".to_vec(), b"aa11".to_vec()),
            (b"r\0a2".to_vec(), b"aa22".to_vec()),
            (b"r\0a3".to_vec(), b"aa33".to_vec()),
            (b"r\0b".to_vec(), b"bb".to_vec()),
            (b"r\0b1".to_vec(), b"bb11".to_vec()),
            (b"r\0b2".to_vec(), b"bb22".to_vec()),
            (b"r\0b3".to_vec(), b"bb33".to_vec()),
            (b"r\0c".to_vec(), b"cc".to_vec()),
            (b"r\0c1".to_vec(), b"cc11".to_vec()),
            (b"r\0c2".to_vec(), b"cc22".to_vec()),
            (b"r\0c3".to_vec(), b"cc33".to_vec()),
            (b"r\0d".to_vec(), b"dd".to_vec()),
            (b"r\0d1".to_vec(), b"dd11".to_vec()),
            (b"r\0d2".to_vec(), b"dd22".to_vec()),
            (b"r\0d3".to_vec(), b"dd33".to_vec()),
            (b"r\0e".to_vec(), b"ee".to_vec()),
            (b"r\0e1".to_vec(), b"ee11".to_vec()),
            (b"r\0e2".to_vec(), b"ee22".to_vec()),
            (b"r\0e3".to_vec(), b"ee33".to_vec()),
        ];

        // Write key-value pairs in batch
        storage
            .raw_batch_put(
                ctx.clone(),
                "".to_string(),
                test_data.clone(),
                vec![0; test_data.len()],
                expect_ok_callback(tx, 0),
            )
            .unwrap();
        rx.recv().unwrap();

        // Scan pairs with key only
        let mut results: Vec<Option<KvPair>> = test_data
            .iter()
            .map(|&(ref k, _)| Some((k.clone(), vec![])))
            .collect();
        expect_multi_values(
            results.clone(),
            block_on(storage.raw_scan(
                ctx.clone(),
                "".to_string(),
                b"r\0".to_vec(),
                end_key.clone(),
                20,
                true,
                false,
            ))
            .unwrap(),
        );
        results = results.split_off(10);
        expect_multi_values(
            results,
            block_on(storage.raw_scan(
                ctx.clone(),
                "".to_string(),
                b"r\0c2".to_vec(),
                end_key.clone(),
                20,
                true,
                false,
            ))
            .unwrap(),
        );
        let mut results: Vec<Option<KvPair>> = test_data
            .clone()
            .into_iter()
            .map(|(k, v)| Some((k, v)))
            .collect();
        expect_multi_values(
            results.clone(),
            block_on(storage.raw_scan(
                ctx.clone(),
                "".to_string(),
                b"r\0".to_vec(),
                end_key.clone(),
                20,
                false,
                false,
            ))
            .unwrap(),
        );
        results = results.split_off(10);
        expect_multi_values(
            results,
            block_on(storage.raw_scan(
                ctx.clone(),
                "".to_string(),
                b"r\0c2".to_vec(),
                end_key,
                20,
                false,
                false,
            ))
            .unwrap(),
        );
        let results: Vec<Option<KvPair>> = test_data
            .clone()
            .into_iter()
            .map(|(k, v)| Some((k, v)))
            .rev()
            .collect();
        expect_multi_values(
            results,
            block_on(storage.raw_scan(
                ctx.clone(),
                "".to_string(),
                b"r\0z".to_vec(),
                end_key_reverse_scan.clone(),
                20,
                false,
                true,
            ))
            .unwrap(),
        );
        let results: Vec<Option<KvPair>> = test_data
            .clone()
            .into_iter()
            .map(|(k, v)| Some((k, v)))
            .rev()
            .take(5)
            .collect();
        expect_multi_values(
            results,
            block_on(storage.raw_scan(
                ctx.clone(),
                "".to_string(),
                b"r\0z".to_vec(),
                end_key_reverse_scan,
                5,
                false,
                true,
            ))
            .unwrap(),
        );

        // Scan with end_key
        let results: Vec<Option<KvPair>> = test_data
            .clone()
            .into_iter()
            .skip(6)
            .take(4)
            .map(|(k, v)| Some((k, v)))
            .collect();
        expect_multi_values(
            results,
            block_on(storage.raw_scan(
                ctx.clone(),
                "".to_string(),
                b"r\0b2".to_vec(),
                Some(b"r\0c2".to_vec()),
                20,
                false,
                false,
            ))
            .unwrap(),
        );
        let results: Vec<Option<KvPair>> = test_data
            .clone()
            .into_iter()
            .skip(6)
            .take(1)
            .map(|(k, v)| Some((k, v)))
            .collect();
        expect_multi_values(
            results,
            block_on(storage.raw_scan(
                ctx.clone(),
                "".to_string(),
                b"r\0b2".to_vec(),
                Some(b"r\0b2\x00".to_vec()),
                20,
                false,
                false,
            ))
            .unwrap(),
        );

        // Reverse scan with end_key
        let results: Vec<Option<KvPair>> = test_data
            .clone()
            .into_iter()
            .rev()
            .skip(10)
            .take(4)
            .map(|(k, v)| Some((k, v)))
            .collect();
        expect_multi_values(
            results,
            block_on(storage.raw_scan(
                ctx.clone(),
                "".to_string(),
                b"r\0c2".to_vec(),
                Some(b"r\0b2".to_vec()),
                20,
                false,
                true,
            ))
            .unwrap(),
        );
        let results: Vec<Option<KvPair>> = test_data
            .into_iter()
            .skip(6)
            .take(1)
            .map(|(k, v)| Some((k, v)))
            .collect();
        expect_multi_values(
            results,
            block_on(storage.raw_scan(
                ctx.clone(),
                "".to_string(),
                b"r\0b2\x00".to_vec(),
                Some(b"r\0b2".to_vec()),
                20,
                false,
                true,
            ))
            .unwrap(),
        );

        // End key tests. Confirm that lower/upper bound works correctly.
        let results = vec![
            (b"r\0c1".to_vec(), b"cc11".to_vec()),
            (b"r\0c2".to_vec(), b"cc22".to_vec()),
            (b"r\0c3".to_vec(), b"cc33".to_vec()),
            (b"r\0d".to_vec(), b"dd".to_vec()),
            (b"r\0d1".to_vec(), b"dd11".to_vec()),
            (b"r\0d2".to_vec(), b"dd22".to_vec()),
        ]
        .into_iter()
        .map(|(k, v)| Some((k, v)));
        expect_multi_values(
            results.clone().collect(),
            block_on(async {
                storage
                    .raw_scan(
                        ctx.clone(),
                        "".to_string(),
                        b"r\0c1".to_vec(),
                        Some(b"r\0d3".to_vec()),
                        20,
                        false,
                        false,
                    )
                    .await
            })
            .unwrap(),
        );
        expect_multi_values(
            results.rev().collect(),
            block_on(async {
                storage
                    .raw_scan(
                        ctx.clone(),
                        "".to_string(),
                        b"r\0d3".to_vec(),
                        Some(b"r\0c1".to_vec()),
                        20,
                        false,
                        true,
                    )
                    .await
            })
            .unwrap(),
        );
    }

    #[test]
    fn test_check_key_ranges() {
        fn make_ranges(ranges: Vec<(Vec<u8>, Vec<u8>)>) -> Vec<KeyRange> {
            ranges
                .into_iter()
                .map(|(s, e)| {
                    let mut range = KeyRange::default();
                    range.set_start_key(s);
                    if !e.is_empty() {
                        range.set_end_key(e);
                    }
                    range
                })
                .collect()
        }

        let ranges = make_ranges(vec![
            (b"a".to_vec(), b"a3".to_vec()),
            (b"b".to_vec(), b"b3".to_vec()),
            (b"c".to_vec(), b"c3".to_vec()),
        ]);
        // TODO: refactor to use `Api` parameter.
        assert_eq!(
            <StorageApiV1<RocksEngine, DummyLockManager>>::check_key_ranges(&ranges, false,),
            true
        );

        let ranges = make_ranges(vec![
            (b"a".to_vec(), vec![]),
            (b"b".to_vec(), vec![]),
            (b"c".to_vec(), vec![]),
        ]);
        assert_eq!(
            <StorageApiV1<RocksEngine, DummyLockManager>>::check_key_ranges(&ranges, false,),
            true
        );

        let ranges = make_ranges(vec![
            (b"a3".to_vec(), b"a".to_vec()),
            (b"b3".to_vec(), b"b".to_vec()),
            (b"c3".to_vec(), b"c".to_vec()),
        ]);
        assert_eq!(
            <StorageApiV1<RocksEngine, DummyLockManager>>::check_key_ranges(&ranges, false,),
            false
        );

        // if end_key is omitted, the next start_key is used instead. so, false is
        // returned.
        let ranges = make_ranges(vec![
            (b"c".to_vec(), vec![]),
            (b"b".to_vec(), vec![]),
            (b"a".to_vec(), vec![]),
        ]);
        assert_eq!(
            <StorageApiV1<RocksEngine, DummyLockManager>>::check_key_ranges(&ranges, false,),
            false
        );

        let ranges = make_ranges(vec![
            (b"a3".to_vec(), b"a".to_vec()),
            (b"b3".to_vec(), b"b".to_vec()),
            (b"c3".to_vec(), b"c".to_vec()),
        ]);
        assert_eq!(
            <StorageApiV1<RocksEngine, DummyLockManager>>::check_key_ranges(&ranges, true,),
            true
        );

        let ranges = make_ranges(vec![
            (b"c3".to_vec(), vec![]),
            (b"b3".to_vec(), vec![]),
            (b"a3".to_vec(), vec![]),
        ]);
        assert_eq!(
            <StorageApiV1<RocksEngine, DummyLockManager>>::check_key_ranges(&ranges, true,),
            true
        );

        let ranges = make_ranges(vec![
            (b"a".to_vec(), b"a3".to_vec()),
            (b"b".to_vec(), b"b3".to_vec()),
            (b"c".to_vec(), b"c3".to_vec()),
        ]);
        assert_eq!(
            <StorageApiV1<RocksEngine, DummyLockManager>>::check_key_ranges(&ranges, true,),
            false
        );

        let ranges = make_ranges(vec![
            (b"a3".to_vec(), vec![]),
            (b"b3".to_vec(), vec![]),
            (b"c3".to_vec(), vec![]),
        ]);
        assert_eq!(
            <StorageApiV1<RocksEngine, DummyLockManager>>::check_key_ranges(&ranges, true,),
            false
        );
    }

    #[test]
    fn test_raw_batch_scan() {
        test_kv_format_impl!(test_raw_batch_scan_impl);
    }

    fn test_raw_batch_scan_impl<F: KvFormat>() {
        let make_ranges = |delimiters: Vec<Vec<u8>>| -> Vec<KeyRange> {
            delimiters
                .windows(2)
                .map(|key_pair| {
                    let mut range = KeyRange::default();
                    range.set_start_key(key_pair[0].clone());
                    if let ApiVersion::V2 = F::TAG {
                        range.set_end_key(key_pair[1].clone());
                    };
                    range
                })
                .collect()
        };

        let storage = TestStorageBuilder::<_, _, F>::new(DummyLockManager)
            .build()
            .unwrap();
        let (tx, rx) = channel();
        let ctx = Context {
            api_version: F::CLIENT_TAG,
            ..Default::default()
        };

        let test_data = vec![
            (b"r\0a".to_vec(), b"aa".to_vec()),
            (b"r\0a1".to_vec(), b"aa11".to_vec()),
            (b"r\0a2".to_vec(), b"aa22".to_vec()),
            (b"r\0a3".to_vec(), b"aa33".to_vec()),
            (b"r\0b".to_vec(), b"bb".to_vec()),
            (b"r\0b1".to_vec(), b"bb11".to_vec()),
            (b"r\0b2".to_vec(), b"bb22".to_vec()),
            (b"r\0b3".to_vec(), b"bb33".to_vec()),
            (b"r\0c".to_vec(), b"cc".to_vec()),
            (b"r\0c1".to_vec(), b"cc11".to_vec()),
            (b"r\0c2".to_vec(), b"cc22".to_vec()),
            (b"r\0c3".to_vec(), b"cc33".to_vec()),
            (b"r\0d".to_vec(), b"dd".to_vec()),
            (b"r\0d1".to_vec(), b"dd11".to_vec()),
            (b"r\0d2".to_vec(), b"dd22".to_vec()),
            (b"r\0d3".to_vec(), b"dd33".to_vec()),
            (b"r\0e".to_vec(), b"ee".to_vec()),
            (b"r\0e1".to_vec(), b"ee11".to_vec()),
            (b"r\0e2".to_vec(), b"ee22".to_vec()),
            (b"r\0e3".to_vec(), b"ee33".to_vec()),
        ];

        // Write key-value pairs in batch
        storage
            .raw_batch_put(
                ctx.clone(),
                "".to_string(),
                test_data.clone(),
                vec![0; test_data.len()],
                expect_ok_callback(tx, 0),
            )
            .unwrap();
        rx.recv().unwrap();

        // Verify pairs exist
        let keys = test_data.iter().map(|&(ref k, _)| k.clone()).collect();
        let results = test_data.into_iter().map(|(k, v)| Some((k, v))).collect();
        expect_multi_values(
            results,
            block_on(storage.raw_batch_get(ctx.clone(), "".to_string(), keys)).unwrap(),
        );

        let results = vec![
            Some((b"r\0a".to_vec(), b"aa".to_vec())),
            Some((b"r\0a1".to_vec(), b"aa11".to_vec())),
            Some((b"r\0a2".to_vec(), b"aa22".to_vec())),
            Some((b"r\0a3".to_vec(), b"aa33".to_vec())),
            Some((b"r\0b".to_vec(), b"bb".to_vec())),
            Some((b"r\0b1".to_vec(), b"bb11".to_vec())),
            Some((b"r\0b2".to_vec(), b"bb22".to_vec())),
            Some((b"r\0b3".to_vec(), b"bb33".to_vec())),
            Some((b"r\0c".to_vec(), b"cc".to_vec())),
            Some((b"r\0c1".to_vec(), b"cc11".to_vec())),
            Some((b"r\0c2".to_vec(), b"cc22".to_vec())),
            Some((b"r\0c3".to_vec(), b"cc33".to_vec())),
            Some((b"r\0d".to_vec(), b"dd".to_vec())),
        ];
        let ranges: Vec<KeyRange> = make_ranges(vec![
            b"r\0a".to_vec(),
            b"r\0b".to_vec(),
            b"r\0c".to_vec(),
            b"r\0z".to_vec(),
        ]);
        expect_multi_values(
            results,
            block_on(storage.raw_batch_scan(
                ctx.clone(),
                "".to_string(),
                ranges.clone(),
                5,
                false,
                false,
            ))
            .unwrap(),
        );

        let results = vec![
            Some((b"r\0a".to_vec(), vec![])),
            Some((b"r\0a1".to_vec(), vec![])),
            Some((b"r\0a2".to_vec(), vec![])),
            Some((b"r\0a3".to_vec(), vec![])),
            Some((b"r\0b".to_vec(), vec![])),
            Some((b"r\0b1".to_vec(), vec![])),
            Some((b"r\0b2".to_vec(), vec![])),
            Some((b"r\0b3".to_vec(), vec![])),
            Some((b"r\0c".to_vec(), vec![])),
            Some((b"r\0c1".to_vec(), vec![])),
            Some((b"r\0c2".to_vec(), vec![])),
            Some((b"r\0c3".to_vec(), vec![])),
            Some((b"r\0d".to_vec(), vec![])),
        ];
        expect_multi_values(
            results,
            block_on(storage.raw_batch_scan(
                ctx.clone(),
                "".to_string(),
                ranges.clone(),
                5,
                true,
                false,
            ))
            .unwrap(),
        );

        let results = vec![
            Some((b"r\0a".to_vec(), b"aa".to_vec())),
            Some((b"r\0a1".to_vec(), b"aa11".to_vec())),
            Some((b"r\0a2".to_vec(), b"aa22".to_vec())),
            Some((b"r\0b".to_vec(), b"bb".to_vec())),
            Some((b"r\0b1".to_vec(), b"bb11".to_vec())),
            Some((b"r\0b2".to_vec(), b"bb22".to_vec())),
            Some((b"r\0c".to_vec(), b"cc".to_vec())),
            Some((b"r\0c1".to_vec(), b"cc11".to_vec())),
            Some((b"r\0c2".to_vec(), b"cc22".to_vec())),
        ];
        expect_multi_values(
            results,
            block_on(storage.raw_batch_scan(
                ctx.clone(),
                "".to_string(),
                ranges.clone(),
                3,
                false,
                false,
            ))
            .unwrap(),
        );

        let results = vec![
            Some((b"r\0a".to_vec(), vec![])),
            Some((b"r\0a1".to_vec(), vec![])),
            Some((b"r\0a2".to_vec(), vec![])),
            Some((b"r\0b".to_vec(), vec![])),
            Some((b"r\0b1".to_vec(), vec![])),
            Some((b"r\0b2".to_vec(), vec![])),
            Some((b"r\0c".to_vec(), vec![])),
            Some((b"r\0c1".to_vec(), vec![])),
            Some((b"r\0c2".to_vec(), vec![])),
        ];
        expect_multi_values(
            results,
            block_on(storage.raw_batch_scan(ctx.clone(), "".to_string(), ranges, 3, true, false))
                .unwrap(),
        );

        let results = vec![
            Some((b"r\0a2".to_vec(), b"aa22".to_vec())),
            Some((b"r\0a1".to_vec(), b"aa11".to_vec())),
            Some((b"r\0a".to_vec(), b"aa".to_vec())),
            Some((b"r\0b2".to_vec(), b"bb22".to_vec())),
            Some((b"r\0b1".to_vec(), b"bb11".to_vec())),
            Some((b"r\0b".to_vec(), b"bb".to_vec())),
            Some((b"r\0c2".to_vec(), b"cc22".to_vec())),
            Some((b"r\0c1".to_vec(), b"cc11".to_vec())),
            Some((b"r\0c".to_vec(), b"cc".to_vec())),
        ];
        let ranges: Vec<KeyRange> = vec![
            (b"r\0a3".to_vec(), b"r\0a".to_vec()),
            (b"r\0b3".to_vec(), b"r\0b".to_vec()),
            (b"r\0c3".to_vec(), b"r\0c".to_vec()),
        ]
        .into_iter()
        .map(|(s, e)| {
            let mut range = KeyRange::default();
            range.set_start_key(s);
            range.set_end_key(e);
            range
        })
        .collect();
        expect_multi_values(
            results,
            block_on(storage.raw_batch_scan(ctx.clone(), "".to_string(), ranges, 5, false, true))
                .unwrap(),
        );

        let results = vec![
            Some((b"r\0c2".to_vec(), b"cc22".to_vec())),
            Some((b"r\0c1".to_vec(), b"cc11".to_vec())),
            Some((b"r\0b2".to_vec(), b"bb22".to_vec())),
            Some((b"r\0b1".to_vec(), b"bb11".to_vec())),
            Some((b"r\0a2".to_vec(), b"aa22".to_vec())),
            Some((b"r\0a1".to_vec(), b"aa11".to_vec())),
        ];
        let ranges: Vec<KeyRange> = make_ranges(vec![
            b"r\0c3".to_vec(),
            b"r\0b3".to_vec(),
            b"r\0a3".to_vec(),
            b"r\0".to_vec(),
        ]);
        expect_multi_values(
            results,
            block_on(storage.raw_batch_scan(ctx.clone(), "".to_string(), ranges, 2, false, true))
                .unwrap(),
        );

        let results = vec![
            Some((b"r\0a2".to_vec(), vec![])),
            Some((b"r\0a1".to_vec(), vec![])),
            Some((b"r\0a".to_vec(), vec![])),
            Some((b"r\0b2".to_vec(), vec![])),
            Some((b"r\0b1".to_vec(), vec![])),
            Some((b"r\0b".to_vec(), vec![])),
            Some((b"r\0c2".to_vec(), vec![])),
            Some((b"r\0c1".to_vec(), vec![])),
            Some((b"r\0c".to_vec(), vec![])),
        ];
        let ranges: Vec<KeyRange> = vec![
            (b"r\0a3".to_vec(), b"r\0a".to_vec()),
            (b"r\0b3".to_vec(), b"r\0b".to_vec()),
            (b"r\0c3".to_vec(), b"r\0c".to_vec()),
        ]
        .into_iter()
        .map(|(s, e)| {
            let mut range = KeyRange::default();
            range.set_start_key(s);
            range.set_end_key(e);
            range
        })
        .collect();
        expect_multi_values(
            results,
            block_on(storage.raw_batch_scan(ctx, "".to_string(), ranges, 5, true, true)).unwrap(),
        );
    }

    #[test]
    fn test_raw_get_key_ttl() {
        test_kv_format_impl!(test_raw_get_key_ttl_impl<ApiV1Ttl ApiV2>());
    }

    fn test_raw_get_key_ttl_impl<F: KvFormat>() {
        let storage = TestStorageBuilder::<_, _, F>::new(DummyLockManager)
            .build()
            .unwrap();
        let (tx, rx) = channel();
        let ctx = Context {
            api_version: F::CLIENT_TAG,
            ..Default::default()
        };

        let test_data = vec![
            (b"r\0a".to_vec(), b"aa".to_vec(), 10),
            (b"r\0b".to_vec(), b"bb".to_vec(), 20),
            (b"r\0c".to_vec(), b"cc".to_vec(), 0),
            (b"r\0d".to_vec(), b"dd".to_vec(), 10),
            (b"r\0e".to_vec(), b"ee".to_vec(), 20),
            (b"r\0f".to_vec(), b"ff".to_vec(), u64::MAX),
        ];

        let before_written = ttl_current_ts();
        // Write key-value pairs one by one
        for &(ref key, ref value, ttl) in &test_data {
            storage
                .raw_put(
                    ctx.clone(),
                    "".to_string(),
                    key.clone(),
                    value.clone(),
                    ttl,
                    expect_ok_callback(tx.clone(), 0),
                )
                .unwrap();
            rx.recv().unwrap();
        }

        for &(ref key, _, ttl) in &test_data {
            let res = block_on(storage.raw_get_key_ttl(ctx.clone(), "".to_string(), key.clone()))
                .unwrap()
                .unwrap();
            if ttl != 0 {
                let lower_bound = before_written.saturating_add(ttl) - ttl_current_ts();
                assert!(
                    res >= lower_bound && res <= ttl,
                    "{} < {} < {}",
                    lower_bound,
                    res,
                    ttl
                );
            } else {
                assert_eq!(res, 0);
            }
        }
    }

    #[test]
    fn test_raw_compare_and_swap() {
        test_kv_format_impl!(test_raw_compare_and_swap_impl);
    }

    fn test_raw_compare_and_swap_impl<F: KvFormat>() {
        let storage = TestStorageBuilder::<_, _, F>::new(DummyLockManager)
            .build()
            .unwrap();
        let (tx, rx) = channel();
        let ctx = Context {
            api_version: F::CLIENT_TAG,
            ..Default::default()
        };

        let key = b"r\0key";

        // "v1" -> "v"
        let expected = (None, false);
        storage
            .raw_compare_and_swap_atomic(
                ctx.clone(),
                "".to_string(),
                key.to_vec(),
                Some(b"v1".to_vec()),
                b"v".to_vec(),
                0,
                expect_value_callback(tx.clone(), 0, expected),
            )
            .unwrap();
        rx.recv().unwrap();

        // "None" -> "v1"
        let expected = (None, true);
        storage
            .raw_compare_and_swap_atomic(
                ctx.clone(),
                "".to_string(),
                key.to_vec(),
                None,
                b"v1".to_vec(),
                0,
                expect_value_callback(tx.clone(), 0, expected),
            )
            .unwrap();
        rx.recv().unwrap();

        // "v1" -> "v2"
        let expected = (Some(b"v1".to_vec()), true);
        storage
            .raw_compare_and_swap_atomic(
                ctx.clone(),
                "".to_string(),
                key.to_vec(),
                Some(b"v1".to_vec()),
                b"v2".to_vec(),
                0,
                expect_value_callback(tx.clone(), 0, expected),
            )
            .unwrap();
        rx.recv().unwrap();

        // "v1" -> "v2"
        let expected = (Some(b"v2".to_vec()), false);
        storage
            .raw_compare_and_swap_atomic(
                ctx.clone(),
                "".to_string(),
                key.to_vec(),
                Some(b"v1".to_vec()),
                b"v2".to_vec(),
                0,
                expect_value_callback(tx.clone(), 0, expected),
            )
            .unwrap();
        rx.recv().unwrap();
        thread::sleep(Duration::from_millis(100));
        assert!(
            storage
                .get_concurrency_manager()
                .global_min_lock_ts()
                .is_none()
        );

        // expect "v2"
        expect_value(
            b"v2".to_vec(),
            block_on(storage.raw_get(ctx.clone(), "".to_string(), key.to_vec())).unwrap(),
        );
        expect_multi_values(
            vec![Some((key.to_vec(), b"v2".to_vec()))],
            block_on(storage.raw_scan(
                ctx.clone(),
                "".to_string(),
                b"r".to_vec(),
                Some(b"rz".to_vec()),
                20,
                false,
                false,
            ))
            .unwrap(),
        );

        // put "v3"
        storage
            .raw_batch_put_atomic(
                ctx.clone(),
                "".to_string(),
                vec![(key.to_vec(), b"v3".to_vec())],
                vec![0],
                expect_ok_callback(tx.clone(), 0),
            )
            .unwrap();
        rx.recv().unwrap();
        thread::sleep(Duration::from_millis(100));
        assert!(
            storage
                .get_concurrency_manager()
                .global_min_lock_ts()
                .is_none()
        );

        // "v3" -> "v4"
        let expected = (Some(b"v3".to_vec()), true);
        storage
            .raw_compare_and_swap_atomic(
                ctx.clone(),
                "".to_string(),
                key.to_vec(),
                Some(b"v3".to_vec()),
                b"v4".to_vec(),
                0,
                expect_value_callback(tx.clone(), 0, expected),
            )
            .unwrap();
        rx.recv().unwrap();

        // delete
        storage
            .raw_batch_delete_atomic(
                ctx.clone(),
                "".to_string(),
                vec![key.to_vec()],
                expect_ok_callback(tx.clone(), 0),
            )
            .unwrap();
        rx.recv().unwrap();

        // "None" -> "v"
        let expected = (None, true);
        storage
            .raw_compare_and_swap_atomic(
                ctx.clone(),
                "".to_string(),
                key.to_vec(),
                None,
                b"v".to_vec(),
                0,
                expect_value_callback(tx, 0, expected),
            )
            .unwrap();
        rx.recv().unwrap();
        thread::sleep(Duration::from_millis(100));
        assert!(
            storage
                .get_concurrency_manager()
                .global_min_lock_ts()
                .is_none()
        );

        // expect "v"
        expect_value(
            b"v".to_vec(),
            block_on(storage.raw_get(ctx.clone(), "".to_string(), key.to_vec())).unwrap(),
        );
        expect_multi_values(
            vec![Some((key.to_vec(), b"v".to_vec()))],
            block_on(storage.raw_scan(
                ctx,
                "".to_string(),
                b"r".to_vec(),
                Some(b"rz".to_vec()),
                20,
                false,
                false,
            ))
            .unwrap(),
        );
    }

    #[test]
    fn test_scan_lock() {
        let storage = TestStorageBuilderApiV1::new(DummyLockManager)
            .build()
            .unwrap();
        let (tx, rx) = channel();
        storage
            .sched_txn_command(
                commands::Prewrite::with_defaults(
                    vec![
                        Mutation::make_put(Key::from_raw(b"x"), b"foo".to_vec()),
                        Mutation::make_put(Key::from_raw(b"y"), b"foo".to_vec()),
                        Mutation::make_put(Key::from_raw(b"z"), b"foo".to_vec()),
                    ],
                    b"x".to_vec(),
                    100.into(),
                ),
                expect_ok_callback(tx.clone(), 0),
            )
            .unwrap();
        rx.recv().unwrap();

        storage
            .sched_txn_command(
                commands::Prewrite::new(
                    vec![
                        Mutation::make_put(Key::from_raw(b"a"), b"foo".to_vec()),
                        Mutation::make_put(Key::from_raw(b"b"), b"foo".to_vec()),
                        Mutation::make_put(Key::from_raw(b"c"), b"foo".to_vec()),
                    ],
                    b"c".to_vec(),
                    101.into(),
                    123,
                    false,
                    3,
                    TimeStamp::default(),
                    TimeStamp::default(),
                    None,
                    false,
                    AssertionLevel::Off,
                    Context::default(),
                ),
                expect_ok_callback(tx, 0),
            )
            .unwrap();
        rx.recv().unwrap();

        let (lock_a, lock_b, lock_c, lock_x, lock_y, lock_z) = (
            {
                let mut lock = LockInfo::default();
                lock.set_primary_lock(b"c".to_vec());
                lock.set_lock_version(101);
                lock.set_key(b"a".to_vec());
                lock.set_lock_ttl(123);
                lock.set_txn_size(3);
                lock
            },
            {
                let mut lock = LockInfo::default();
                lock.set_primary_lock(b"c".to_vec());
                lock.set_lock_version(101);
                lock.set_key(b"b".to_vec());
                lock.set_lock_ttl(123);
                lock.set_txn_size(3);
                lock
            },
            {
                let mut lock = LockInfo::default();
                lock.set_primary_lock(b"c".to_vec());
                lock.set_lock_version(101);
                lock.set_key(b"c".to_vec());
                lock.set_lock_ttl(123);
                lock.set_txn_size(3);
                lock
            },
            {
                let mut lock = LockInfo::default();
                lock.set_primary_lock(b"x".to_vec());
                lock.set_lock_version(100);
                lock.set_key(b"x".to_vec());
                lock
            },
            {
                let mut lock = LockInfo::default();
                lock.set_primary_lock(b"x".to_vec());
                lock.set_lock_version(100);
                lock.set_key(b"y".to_vec());
                lock
            },
            {
                let mut lock = LockInfo::default();
                lock.set_primary_lock(b"x".to_vec());
                lock.set_lock_version(100);
                lock.set_key(b"z".to_vec());
                lock
            },
        );

        let cm = storage.concurrency_manager.clone();

        let res =
            block_on(storage.scan_lock(Context::default(), 99.into(), None, None, 10)).unwrap();
        assert_eq!(res, vec![]);
        assert_eq!(cm.max_ts(), 99.into());

        let res =
            block_on(storage.scan_lock(Context::default(), 100.into(), None, None, 10)).unwrap();
        assert_eq!(res, vec![lock_x.clone(), lock_y.clone(), lock_z.clone()]);
        assert_eq!(cm.max_ts(), 100.into());

        let res = block_on(storage.scan_lock(
            Context::default(),
            100.into(),
            Some(Key::from_raw(b"a")),
            None,
            10,
        ))
        .unwrap();
        assert_eq!(res, vec![lock_x.clone(), lock_y.clone(), lock_z.clone()]);

        let res = block_on(storage.scan_lock(
            Context::default(),
            100.into(),
            Some(Key::from_raw(b"y")),
            None,
            10,
        ))
        .unwrap();
        assert_eq!(res, vec![lock_y.clone(), lock_z.clone()]);

        let res =
            block_on(storage.scan_lock(Context::default(), 101.into(), None, None, 10)).unwrap();
        assert_eq!(
            res,
            vec![
                lock_a.clone(),
                lock_b.clone(),
                lock_c.clone(),
                lock_x.clone(),
                lock_y.clone(),
                lock_z.clone(),
            ]
        );
        assert_eq!(cm.max_ts(), 101.into());

        let res =
            block_on(storage.scan_lock(Context::default(), 101.into(), None, None, 4)).unwrap();
        assert_eq!(
            res,
            vec![lock_a, lock_b.clone(), lock_c.clone(), lock_x.clone()]
        );

        let res = block_on(storage.scan_lock(
            Context::default(),
            101.into(),
            Some(Key::from_raw(b"b")),
            None,
            4,
        ))
        .unwrap();
        assert_eq!(
            res,
            vec![
                lock_b.clone(),
                lock_c.clone(),
                lock_x.clone(),
                lock_y.clone(),
            ]
        );

        let res = block_on(storage.scan_lock(
            Context::default(),
            101.into(),
            Some(Key::from_raw(b"b")),
            None,
            0,
        ))
        .unwrap();
        assert_eq!(
            res,
            vec![
                lock_b.clone(),
                lock_c.clone(),
                lock_x.clone(),
                lock_y.clone(),
                lock_z
            ]
        );

        let res = block_on(storage.scan_lock(
            Context::default(),
            101.into(),
            Some(Key::from_raw(b"b")),
            Some(Key::from_raw(b"c")),
            0,
        ))
        .unwrap();
        assert_eq!(res, vec![lock_b.clone()]);

        let res = block_on(storage.scan_lock(
            Context::default(),
            101.into(),
            Some(Key::from_raw(b"b")),
            Some(Key::from_raw(b"z")),
            4,
        ))
        .unwrap();
        assert_eq!(
            res,
            vec![
                lock_b.clone(),
                lock_c.clone(),
                lock_x.clone(),
                lock_y.clone()
            ]
        );

        let res = block_on(storage.scan_lock(
            Context::default(),
            101.into(),
            Some(Key::from_raw(b"b")),
            Some(Key::from_raw(b"z")),
            3,
        ))
        .unwrap();
        assert_eq!(res, vec![lock_b.clone(), lock_c.clone(), lock_x.clone()]);

        let mem_lock = |k: &[u8], ts: u64, lock_type| {
            let key = Key::from_raw(k);
            let guard = block_on(cm.lock_key(&key));
            guard.with_lock(|lock| {
                *lock = Some(txn_types::Lock::new(
                    lock_type,
                    k.to_vec(),
                    ts.into(),
                    100,
                    None,
                    0.into(),
                    1,
                    20.into(),
                ));
            });
            guard
        };

        let guard = mem_lock(b"z", 80, LockType::Put);
        block_on(storage.scan_lock(Context::default(), 101.into(), None, None, 1)).unwrap_err();

        let guard2 = mem_lock(b"a", 80, LockType::Put);
        let res = block_on(storage.scan_lock(
            Context::default(),
            101.into(),
            Some(Key::from_raw(b"b")),
            Some(Key::from_raw(b"z")),
            0,
        ))
        .unwrap();
        assert_eq!(
            res,
            vec![
                lock_b.clone(),
                lock_c.clone(),
                lock_x.clone(),
                lock_y.clone()
            ]
        );
        drop(guard);
        drop(guard2);

        // LockType::Lock can't be ignored by scan_lock
        let guard = mem_lock(b"c", 80, LockType::Lock);
        block_on(storage.scan_lock(
            Context::default(),
            101.into(),
            Some(Key::from_raw(b"b")),
            Some(Key::from_raw(b"z")),
            1,
        ))
        .unwrap_err();
        drop(guard);

        let guard = mem_lock(b"c", 102, LockType::Put);
        let res = block_on(storage.scan_lock(
            Context::default(),
            101.into(),
            Some(Key::from_raw(b"b")),
            Some(Key::from_raw(b"z")),
            0,
        ))
        .unwrap();
        assert_eq!(res, vec![lock_b, lock_c, lock_x, lock_y]);
        drop(guard);
    }

    #[test]
    fn test_resolve_lock() {
        test_resolve_lock_impl::<ApiV1>();
        test_resolve_lock_impl::<ApiV2>();
    }

    fn test_resolve_lock_impl<F: KvFormat>() {
        use crate::storage::txn::RESOLVE_LOCK_BATCH_SIZE;

        let storage = TestStorageBuilder::<_, _, F>::new(DummyLockManager)
            .build()
            .unwrap();
        let (tx, rx) = channel();

        // These locks (transaction ts=99) are not going to be resolved.
        storage
            .sched_txn_command(
                commands::Prewrite::with_defaults(
                    vec![
                        Mutation::make_put(Key::from_raw(b"ta"), b"foo".to_vec()),
                        Mutation::make_put(Key::from_raw(b"tb"), b"foo".to_vec()),
                        Mutation::make_put(Key::from_raw(b"tc"), b"foo".to_vec()),
                    ],
                    b"tc".to_vec(),
                    99.into(),
                ),
                expect_ok_callback(tx.clone(), 0),
            )
            .unwrap();
        rx.recv().unwrap();

        let (lock_a, lock_b, lock_c) = (
            {
                let mut lock = LockInfo::default();
                lock.set_primary_lock(b"tc".to_vec());
                lock.set_lock_version(99);
                lock.set_key(b"ta".to_vec());
                lock
            },
            {
                let mut lock = LockInfo::default();
                lock.set_primary_lock(b"tc".to_vec());
                lock.set_lock_version(99);
                lock.set_key(b"tb".to_vec());
                lock
            },
            {
                let mut lock = LockInfo::default();
                lock.set_primary_lock(b"tc".to_vec());
                lock.set_lock_version(99);
                lock.set_key(b"tc".to_vec());
                lock
            },
        );

        // We should be able to resolve all locks for transaction ts=100 when there are
        // this many locks.
        let scanned_locks_coll = vec![
            1,
            RESOLVE_LOCK_BATCH_SIZE,
            RESOLVE_LOCK_BATCH_SIZE - 1,
            RESOLVE_LOCK_BATCH_SIZE + 1,
            RESOLVE_LOCK_BATCH_SIZE * 2,
            RESOLVE_LOCK_BATCH_SIZE * 2 - 1,
            RESOLVE_LOCK_BATCH_SIZE * 2 + 1,
        ];

        let is_rollback_coll = vec![
            false, // commit
            true,  // rollback
        ];
        let mut ts = 100.into();

        for scanned_locks in scanned_locks_coll {
            for is_rollback in &is_rollback_coll {
                let mut mutations = vec![];
                for i in 0..scanned_locks {
                    mutations.push(Mutation::make_put(
                        Key::from_raw(format!("tx{:08}", i).as_bytes()),
                        b"foo".to_vec(),
                    ));
                }

                storage
                    .sched_txn_command(
                        commands::Prewrite::with_defaults(mutations, b"tx".to_vec(), ts),
                        expect_ok_callback(tx.clone(), 0),
                    )
                    .unwrap();
                rx.recv().unwrap();

                let mut txn_status = HashMap::default();
                txn_status.insert(
                    ts,
                    if *is_rollback {
                        TimeStamp::zero() // rollback
                    } else {
                        (ts.into_inner() + 5).into() // commit, commit_ts = start_ts + 5
                    },
                );
                storage
                    .sched_txn_command(
                        commands::ResolveLockReadPhase::new(txn_status, None, Context::default()),
                        expect_ok_callback(tx.clone(), 0),
                    )
                    .unwrap();
                rx.recv().unwrap();

                // All locks should be resolved except for a, b and c.
                let res =
                    block_on(storage.scan_lock(Context::default(), ts, None, None, 0)).unwrap();
                assert_eq!(res, vec![lock_a.clone(), lock_b.clone(), lock_c.clone()]);

                ts = (ts.into_inner() + 10).into();
            }
        }
    }

    #[test]
    fn test_resolve_lock_lite() {
        let storage = TestStorageBuilderApiV1::new(DummyLockManager)
            .build()
            .unwrap();
        let (tx, rx) = channel();

        storage
            .sched_txn_command(
                commands::Prewrite::with_defaults(
                    vec![
                        Mutation::make_put(Key::from_raw(b"a"), b"foo".to_vec()),
                        Mutation::make_put(Key::from_raw(b"b"), b"foo".to_vec()),
                        Mutation::make_put(Key::from_raw(b"c"), b"foo".to_vec()),
                    ],
                    b"c".to_vec(),
                    99.into(),
                ),
                expect_ok_callback(tx.clone(), 0),
            )
            .unwrap();
        rx.recv().unwrap();

        // Rollback key 'b' and key 'c' and left key 'a' still locked.
        let resolve_keys = vec![Key::from_raw(b"b"), Key::from_raw(b"c")];
        storage
            .sched_txn_command(
                commands::ResolveLockLite::new(
                    99.into(),
                    TimeStamp::zero(),
                    resolve_keys,
                    Context::default(),
                ),
                expect_ok_callback(tx.clone(), 0),
            )
            .unwrap();
        rx.recv().unwrap();

        // Check lock for key 'a'.
        let lock_a = {
            let mut lock = LockInfo::default();
            lock.set_primary_lock(b"c".to_vec());
            lock.set_lock_version(99);
            lock.set_key(b"a".to_vec());
            lock
        };
        let res =
            block_on(storage.scan_lock(Context::default(), 99.into(), None, None, 0)).unwrap();
        assert_eq!(res, vec![lock_a]);

        // Resolve lock for key 'a'.
        storage
            .sched_txn_command(
                commands::ResolveLockLite::new(
                    99.into(),
                    TimeStamp::zero(),
                    vec![Key::from_raw(b"a")],
                    Context::default(),
                ),
                expect_ok_callback(tx.clone(), 0),
            )
            .unwrap();
        rx.recv().unwrap();

        storage
            .sched_txn_command(
                commands::Prewrite::with_defaults(
                    vec![
                        Mutation::make_put(Key::from_raw(b"a"), b"foo".to_vec()),
                        Mutation::make_put(Key::from_raw(b"b"), b"foo".to_vec()),
                        Mutation::make_put(Key::from_raw(b"c"), b"foo".to_vec()),
                    ],
                    b"c".to_vec(),
                    101.into(),
                ),
                expect_ok_callback(tx.clone(), 0),
            )
            .unwrap();
        rx.recv().unwrap();

        // Commit key 'b' and key 'c' and left key 'a' still locked.
        let resolve_keys = vec![Key::from_raw(b"b"), Key::from_raw(b"c")];
        storage
            .sched_txn_command(
                commands::ResolveLockLite::new(
                    101.into(),
                    102.into(),
                    resolve_keys,
                    Context::default(),
                ),
                expect_ok_callback(tx, 0),
            )
            .unwrap();
        rx.recv().unwrap();

        // Check lock for key 'a'.
        let lock_a = {
            let mut lock = LockInfo::default();
            lock.set_primary_lock(b"c".to_vec());
            lock.set_lock_version(101);
            lock.set_key(b"a".to_vec());
            lock
        };
        let res =
            block_on(storage.scan_lock(Context::default(), 101.into(), None, None, 0)).unwrap();
        assert_eq!(res, vec![lock_a]);
    }

    #[test]
    fn test_txn_heart_beat() {
        let storage = TestStorageBuilderApiV1::new(DummyLockManager)
            .build()
            .unwrap();
        let (tx, rx) = channel();

        let k = Key::from_raw(b"k");
        let v = b"v".to_vec();

        let uncommitted = TxnStatus::uncommitted;

        // No lock.
        storage
            .sched_txn_command(
                commands::TxnHeartBeat::new(k.clone(), 10.into(), 100, Context::default()),
                expect_fail_callback(tx.clone(), 0, |e| match e {
                    Error(box ErrorInner::Txn(TxnError(box TxnErrorInner::Mvcc(mvcc::Error(
                        box mvcc::ErrorInner::TxnNotFound { .. },
                    ))))) => (),
                    e => panic!("unexpected error chain: {:?}", e),
                }),
            )
            .unwrap();
        rx.recv().unwrap();

        storage
            .sched_txn_command(
                commands::Prewrite::with_lock_ttl(
                    vec![Mutation::make_put(k.clone(), v.clone())],
                    b"k".to_vec(),
                    10.into(),
                    100,
                ),
                expect_ok_callback(tx.clone(), 0),
            )
            .unwrap();
        rx.recv().unwrap();

        let lock_with_ttl = |ttl| {
            txn_types::Lock::new(
                LockType::Put,
                b"k".to_vec(),
                10.into(),
                ttl,
                Some(v.clone()),
                0.into(),
                0,
                0.into(),
            )
        };

        // `advise_ttl` = 90, which is less than current ttl 100. The lock's ttl will
        // remains 100.
        storage
            .sched_txn_command(
                commands::TxnHeartBeat::new(k.clone(), 10.into(), 90, Context::default()),
                expect_value_callback(tx.clone(), 0, uncommitted(lock_with_ttl(100), false)),
            )
            .unwrap();
        rx.recv().unwrap();

        // `advise_ttl` = 110, which is greater than current ttl. The lock's ttl will be
        // updated to 110.
        storage
            .sched_txn_command(
                commands::TxnHeartBeat::new(k.clone(), 10.into(), 110, Context::default()),
                expect_value_callback(tx.clone(), 0, uncommitted(lock_with_ttl(110), false)),
            )
            .unwrap();
        rx.recv().unwrap();

        // Lock not match. Nothing happens except throwing an error.
        storage
            .sched_txn_command(
                commands::TxnHeartBeat::new(k, 11.into(), 150, Context::default()),
                expect_fail_callback(tx, 0, |e| match e {
                    Error(box ErrorInner::Txn(TxnError(box TxnErrorInner::Mvcc(mvcc::Error(
                        box mvcc::ErrorInner::TxnNotFound { .. },
                    ))))) => (),
                    e => panic!("unexpected error chain: {:?}", e),
                }),
            )
            .unwrap();
        rx.recv().unwrap();
    }

    #[test]
    fn test_check_txn_status() {
        let storage = TestStorageBuilderApiV1::new(DummyLockManager)
            .build()
            .unwrap();
        let cm = storage.concurrency_manager.clone();
        let (tx, rx) = channel();

        let k = Key::from_raw(b"k");
        let v = b"b".to_vec();

        let ts = TimeStamp::compose;
        use TxnStatus::*;
        let uncommitted = TxnStatus::uncommitted;
        let committed = TxnStatus::committed;

        // No lock and no commit info. Gets an error.
        storage
            .sched_txn_command(
                commands::CheckTxnStatus::new(
                    k.clone(),
                    ts(9, 0),
                    ts(9, 1),
                    ts(9, 1),
                    false,
                    false,
                    false,
                    Context::default(),
                ),
                expect_fail_callback(tx.clone(), 0, |e| match e {
                    Error(box ErrorInner::Txn(TxnError(box TxnErrorInner::Mvcc(mvcc::Error(
                        box mvcc::ErrorInner::TxnNotFound { .. },
                    ))))) => (),
                    e => panic!("unexpected error chain: {:?}", e),
                }),
            )
            .unwrap();
        rx.recv().unwrap();

        assert_eq!(cm.max_ts(), ts(9, 1));

        // No lock and no commit info. If specified rollback_if_not_exist, the key will
        // be rolled back.
        storage
            .sched_txn_command(
                commands::CheckTxnStatus::new(
                    k.clone(),
                    ts(9, 0),
                    ts(9, 1),
                    ts(9, 1),
                    true,
                    false,
                    false,
                    Context::default(),
                ),
                expect_value_callback(tx.clone(), 0, LockNotExist),
            )
            .unwrap();
        rx.recv().unwrap();

        // A rollback will be written, so an later-arriving prewrite will fail.
        storage
            .sched_txn_command(
                commands::Prewrite::with_defaults(
                    vec![Mutation::make_put(k.clone(), v.clone())],
                    k.as_encoded().to_vec(),
                    ts(9, 0),
                ),
                expect_fail_callback(tx.clone(), 0, |e| match e {
                    Error(box ErrorInner::Txn(TxnError(box TxnErrorInner::Mvcc(mvcc::Error(
                        box mvcc::ErrorInner::WriteConflict { .. },
                    ))))) => (),
                    e => panic!("unexpected error chain: {:?}", e),
                }),
            )
            .unwrap();
        rx.recv().unwrap();

        storage
            .sched_txn_command(
                commands::Prewrite::new(
                    vec![Mutation::make_put(k.clone(), v.clone())],
                    b"k".to_vec(),
                    ts(10, 0),
                    100,
                    false,
                    3,
                    ts(10, 1),
                    TimeStamp::default(),
                    Some(vec![b"k1".to_vec(), b"k2".to_vec()]),
                    false,
                    AssertionLevel::Off,
                    Context::default(),
                ),
                expect_ok_callback(tx.clone(), 0),
            )
            .unwrap();
        rx.recv().unwrap();

        // If lock exists and not expired, returns the lock's information.
        storage
            .sched_txn_command(
                commands::CheckTxnStatus::new(
                    k.clone(),
                    ts(10, 0),
                    0.into(),
                    0.into(),
                    true,
                    false,
                    false,
                    Context::default(),
                ),
                expect_value_callback(
                    tx.clone(),
                    0,
                    uncommitted(
                        txn_types::Lock::new(
                            LockType::Put,
                            b"k".to_vec(),
                            ts(10, 0),
                            100,
                            Some(v.clone()),
                            0.into(),
                            3,
                            ts(10, 1),
                        )
                        .use_async_commit(vec![b"k1".to_vec(), b"k2".to_vec()]),
                        false,
                    ),
                ),
            )
            .unwrap();
        rx.recv().unwrap();

        // TODO: Check the lock's min_commit_ts field.

        storage
            .sched_txn_command(
                commands::Commit::new(vec![k.clone()], ts(10, 0), ts(20, 0), Context::default()),
                expect_ok_callback(tx.clone(), 0),
            )
            .unwrap();
        rx.recv().unwrap();

        // If the transaction is committed, returns the commit_ts.
        storage
            .sched_txn_command(
                commands::CheckTxnStatus::new(
                    k.clone(),
                    ts(10, 0),
                    ts(12, 0),
                    ts(15, 0),
                    true,
                    false,
                    false,
                    Context::default(),
                ),
                expect_value_callback(tx.clone(), 0, committed(ts(20, 0))),
            )
            .unwrap();
        rx.recv().unwrap();

        storage
            .sched_txn_command(
                commands::Prewrite::with_lock_ttl(
                    vec![Mutation::make_put(k.clone(), v)],
                    k.as_encoded().to_vec(),
                    ts(25, 0),
                    100,
                ),
                expect_ok_callback(tx.clone(), 0),
            )
            .unwrap();
        rx.recv().unwrap();

        // If the lock has expired, cleanup it.
        storage
            .sched_txn_command(
                commands::CheckTxnStatus::new(
                    k.clone(),
                    ts(25, 0),
                    ts(126, 0),
                    ts(127, 0),
                    true,
                    false,
                    false,
                    Context::default(),
                ),
                expect_value_callback(tx.clone(), 0, TtlExpire),
            )
            .unwrap();
        rx.recv().unwrap();

        storage
            .sched_txn_command(
                commands::Commit::new(vec![k], ts(25, 0), ts(28, 0), Context::default()),
                expect_fail_callback(tx, 0, |e| match e {
                    Error(box ErrorInner::Txn(TxnError(box TxnErrorInner::Mvcc(mvcc::Error(
                        box mvcc::ErrorInner::TxnLockNotFound { .. },
                    ))))) => (),
                    e => panic!("unexpected error chain: {:?}", e),
                }),
            )
            .unwrap();
        rx.recv().unwrap();
    }

    #[test]
    fn test_check_secondary_locks() {
        let storage = TestStorageBuilderApiV1::new(DummyLockManager)
            .build()
            .unwrap();
        let cm = storage.concurrency_manager.clone();
        let (tx, rx) = channel();

        let k1 = Key::from_raw(b"k1");
        let k2 = Key::from_raw(b"k2");

        storage
            .sched_txn_command(
                commands::Prewrite::new(
                    vec![
                        Mutation::make_lock(k1.clone()),
                        Mutation::make_lock(k2.clone()),
                    ],
                    b"k".to_vec(),
                    10.into(),
                    100,
                    false,
                    2,
                    TimeStamp::zero(),
                    TimeStamp::default(),
                    None,
                    false,
                    AssertionLevel::Off,
                    Context::default(),
                ),
                expect_ok_callback(tx.clone(), 0),
            )
            .unwrap();
        rx.recv().unwrap();

        // All locks exist

        let mut lock1 = LockInfo::default();
        lock1.set_primary_lock(b"k".to_vec());
        lock1.set_lock_version(10);
        lock1.set_key(b"k1".to_vec());
        lock1.set_txn_size(2);
        lock1.set_lock_ttl(100);
        lock1.set_lock_type(Op::Lock);
        let mut lock2 = lock1.clone();
        lock2.set_key(b"k2".to_vec());

        storage
            .sched_txn_command(
                commands::CheckSecondaryLocks::new(
                    vec![k1.clone(), k2.clone()],
                    10.into(),
                    Context::default(),
                ),
                expect_secondary_locks_status_callback(
                    tx.clone(),
                    SecondaryLocksStatus::Locked(vec![lock1, lock2]),
                ),
            )
            .unwrap();
        rx.recv().unwrap();

        // One of the locks are committed

        storage
            .sched_txn_command(
                commands::Commit::new(vec![k1.clone()], 10.into(), 20.into(), Context::default()),
                expect_ok_callback(tx.clone(), 0),
            )
            .unwrap();
        rx.recv().unwrap();

        storage
            .sched_txn_command(
                commands::CheckSecondaryLocks::new(vec![k1, k2], 10.into(), Context::default()),
                expect_secondary_locks_status_callback(
                    tx.clone(),
                    SecondaryLocksStatus::Committed(20.into()),
                ),
            )
            .unwrap();
        rx.recv().unwrap();

        assert_eq!(cm.max_ts(), 10.into());

        // Some of the locks do not exist
        let k3 = Key::from_raw(b"k3");
        let k4 = Key::from_raw(b"k4");

        storage
            .sched_txn_command(
                commands::Prewrite::new(
                    vec![Mutation::make_lock(k3.clone())],
                    b"k".to_vec(),
                    30.into(),
                    100,
                    false,
                    2,
                    TimeStamp::zero(),
                    TimeStamp::default(),
                    None,
                    false,
                    AssertionLevel::Off,
                    Context::default(),
                ),
                expect_ok_callback(tx.clone(), 0),
            )
            .unwrap();
        rx.recv().unwrap();

        storage
            .sched_txn_command(
                commands::CheckSecondaryLocks::new(vec![k3, k4], 10.into(), Context::default()),
                expect_secondary_locks_status_callback(tx, SecondaryLocksStatus::RolledBack),
            )
            .unwrap();
        rx.recv().unwrap();
    }

    fn test_pessimistic_lock_impl(pipelined_pessimistic_lock: bool) {
        let storage = TestStorageBuilderApiV1::new(DummyLockManager)
            .pipelined_pessimistic_lock(pipelined_pessimistic_lock)
            .build()
            .unwrap();
        let cm = storage.concurrency_manager.clone();
        let (tx, rx) = channel();
        let (key, val) = (Key::from_raw(b"key"), b"val".to_vec());
        let (key2, val2) = (Key::from_raw(b"key2"), b"val2".to_vec());

        // Key not exist
        for &(return_values, check_existence) in
            &[(false, false), (false, true), (true, false), (true, true)]
        {
            let pessimistic_lock_res = if return_values {
                PessimisticLockRes::Values(vec![None])
            } else if check_existence {
                PessimisticLockRes::Existence(vec![false])
            } else {
                PessimisticLockRes::Empty
            };

            storage
                .sched_txn_command(
                    new_acquire_pessimistic_lock_command(
                        vec![(key.clone(), false)],
                        10,
                        10,
                        return_values,
                        check_existence,
                    ),
                    expect_pessimistic_lock_res_callback(tx.clone(), pessimistic_lock_res.clone()),
                )
                .unwrap();
            rx.recv().unwrap();

            if return_values || check_existence {
                assert_eq!(cm.max_ts(), 10.into());
            }

            // Duplicated command
            storage
                .sched_txn_command(
                    new_acquire_pessimistic_lock_command(
                        vec![(key.clone(), false)],
                        10,
                        10,
                        return_values,
                        check_existence,
                    ),
                    expect_pessimistic_lock_res_callback(tx.clone(), pessimistic_lock_res.clone()),
                )
                .unwrap();
            rx.recv().unwrap();

            delete_pessimistic_lock(&storage, key.clone(), 10, 10);
        }

        storage
            .sched_txn_command(
                new_acquire_pessimistic_lock_command(
                    vec![(key.clone(), false)],
                    10,
                    10,
                    false,
                    false,
                ),
                expect_pessimistic_lock_res_callback(tx.clone(), PessimisticLockRes::Empty),
            )
            .unwrap();
        rx.recv().unwrap();

        // KeyIsLocked
        for &(return_values, check_existence) in
            &[(false, false), (false, true), (true, false), (true, true)]
        {
            storage
                .sched_txn_command(
                    new_acquire_pessimistic_lock_command(
                        vec![(key.clone(), false)],
                        20,
                        20,
                        return_values,
                        check_existence,
                    ),
                    expect_fail_callback(tx.clone(), 0, |e| match e {
                        Error(box ErrorInner::Txn(TxnError(box TxnErrorInner::Mvcc(
                            mvcc::Error(box mvcc::ErrorInner::KeyIsLocked(_)),
                        )))) => (),
                        e => panic!("unexpected error chain: {:?}", e),
                    }),
                )
                .unwrap();
            // The DummyLockManager consumes the Msg::WaitForLock.
            rx.recv_timeout(Duration::from_millis(100)).unwrap_err();
        }

        // Needn't update max_ts when failing to read value
        assert_eq!(cm.max_ts(), 10.into());

        // Put key and key2.
        storage
            .sched_txn_command(
                commands::PrewritePessimistic::new(
                    vec![
                        (
                            Mutation::make_put(key.clone(), val.clone()),
                            DoPessimisticCheck,
                        ),
                        (
                            Mutation::make_put(key2.clone(), val2.clone()),
                            SkipPessimisticCheck,
                        ),
                    ],
                    key.to_raw().unwrap(),
                    10.into(),
                    3000,
                    10.into(),
                    1,
                    TimeStamp::zero(),
                    TimeStamp::default(),
                    None,
                    false,
                    AssertionLevel::Off,
                    Context::default(),
                ),
                expect_ok_callback(tx.clone(), 0),
            )
            .unwrap();
        rx.recv().unwrap();
        storage
            .sched_txn_command(
                commands::Commit::new(
                    vec![key.clone(), key2.clone()],
                    10.into(),
                    20.into(),
                    Context::default(),
                ),
                expect_ok_callback(tx.clone(), 0),
            )
            .unwrap();
        rx.recv().unwrap();

        // WriteConflict
        for &(return_values, check_existence) in
            &[(false, false), (false, true), (true, false), (true, true)]
        {
            storage
                .sched_txn_command(
                    new_acquire_pessimistic_lock_command(
                        vec![(key.clone(), false)],
                        15,
                        15,
                        return_values,
                        check_existence,
                    ),
                    expect_fail_callback(tx.clone(), 0, |e| match e {
                        Error(box ErrorInner::Txn(TxnError(box TxnErrorInner::Mvcc(
                            mvcc::Error(box mvcc::ErrorInner::WriteConflict { .. }),
                        )))) => (),
                        e => panic!("unexpected error chain: {:?}", e),
                    }),
                )
                .unwrap();
            rx.recv().unwrap();
        }

        // Needn't update max_ts when failing to read value
        assert_eq!(cm.max_ts(), 10.into());

        // Return multiple values
        for &(return_values, check_existence) in
            &[(false, false), (false, true), (true, false), (true, true)]
        {
            let pessimistic_lock_res = if return_values {
                PessimisticLockRes::Values(vec![Some(val.clone()), Some(val2.clone()), None])
            } else if check_existence {
                PessimisticLockRes::Existence(vec![true, true, false])
            } else {
                PessimisticLockRes::Empty
            };
            storage
                .sched_txn_command(
                    new_acquire_pessimistic_lock_command(
                        vec![
                            (key.clone(), false),
                            (key2.clone(), false),
                            (Key::from_raw(b"key3"), false),
                        ],
                        30,
                        30,
                        return_values,
                        check_existence,
                    ),
                    expect_pessimistic_lock_res_callback(tx.clone(), pessimistic_lock_res),
                )
                .unwrap();
            rx.recv().unwrap();

            if return_values || check_existence {
                assert_eq!(cm.max_ts(), 30.into());
            }

            delete_pessimistic_lock(&storage, key.clone(), 30, 30);
        }
    }

    #[test]
    fn test_pessimistic_lock() {
        test_pessimistic_lock_impl(false);
        test_pessimistic_lock_impl(true);
    }

    #[allow(clippy::large_enum_variant)]
    pub enum Msg {
        WaitFor {
            start_ts: TimeStamp,
            cb: StorageCallback,
            pr: ProcessResult,
            lock: Lock,
            is_first_lock: bool,
            timeout: Option<WaitTimeout>,
            diag_ctx: DiagnosticContext,
        },

        WakeUp {
            lock_ts: TimeStamp,
            hashes: Vec<u64>,
            commit_ts: TimeStamp,
            is_pessimistic_txn: bool,
        },
    }

    // `ProxyLockMgr` sends all msgs it received to `Sender`.
    // It's used to check whether we send right messages to lock manager.
    #[derive(Clone)]
    pub struct ProxyLockMgr {
        tx: Sender<Msg>,
        has_waiter: Arc<AtomicBool>,
    }

    impl ProxyLockMgr {
        pub fn new(tx: Sender<Msg>) -> Self {
            Self {
                tx,
                has_waiter: Arc::new(AtomicBool::new(false)),
            }
        }

        pub fn set_has_waiter(&mut self, has_waiter: bool) {
            self.has_waiter.store(has_waiter, Ordering::Relaxed);
        }
    }

    impl LockManager for ProxyLockMgr {
        fn wait_for(
            &self,
            start_ts: TimeStamp,
            cb: StorageCallback,
            pr: ProcessResult,
            lock: Lock,
            is_first_lock: bool,
            timeout: Option<WaitTimeout>,
            diag_ctx: DiagnosticContext,
        ) {
            self.tx
                .send(Msg::WaitFor {
                    start_ts,
                    cb,
                    pr,
                    lock,
                    is_first_lock,
                    timeout,
                    diag_ctx,
                })
                .unwrap();
        }

        fn wake_up(
            &self,
            lock_ts: TimeStamp,
            hashes: Vec<u64>,
            commit_ts: TimeStamp,
            is_pessimistic_txn: bool,
        ) {
            self.tx
                .send(Msg::WakeUp {
                    lock_ts,
                    hashes,
                    commit_ts,
                    is_pessimistic_txn,
                })
                .unwrap();
        }

        fn has_waiter(&self) -> bool {
            self.has_waiter.load(Ordering::Relaxed)
        }

        fn dump_wait_for_entries(&self, _cb: waiter_manager::Callback) {
            unimplemented!()
        }
    }

    // Test whether `Storage` sends right wait-for-lock msgs to `LockManager`.
    #[test]
    fn validate_wait_for_lock_msg() {
        let (msg_tx, msg_rx) = channel();
        let storage = TestStorageBuilderApiV1::from_engine_and_lock_mgr(
            TestEngineBuilder::new().build().unwrap(),
            ProxyLockMgr::new(msg_tx),
        )
        .build()
        .unwrap();

        let (k, v) = (b"k".to_vec(), b"v".to_vec());
        let (tx, rx) = channel();
        // Write lock-k.
        storage
            .sched_txn_command(
                commands::Prewrite::with_defaults(
                    vec![Mutation::make_put(Key::from_raw(&k), v)],
                    k.clone(),
                    10.into(),
                ),
                expect_ok_callback(tx.clone(), 0),
            )
            .unwrap();
        rx.recv().unwrap();
        // No wait for msg
        assert!(msg_rx.try_recv().is_err());

        // Meet lock-k.
        storage
            .sched_txn_command(
                commands::AcquirePessimisticLock::new(
                    vec![(Key::from_raw(b"foo"), false), (Key::from_raw(&k), false)],
                    k.clone(),
                    20.into(),
                    3000,
                    true,
                    20.into(),
                    Some(WaitTimeout::Millis(100)),
                    false,
                    21.into(),
                    OldValues::default(),
                    false,
                    false,
                    Context::default(),
                ),
                expect_ok_callback(tx, 0),
            )
            .unwrap();
        // The transaction should be waiting for lock released so cb won't be called.
        rx.recv_timeout(Duration::from_millis(500)).unwrap_err();

        let msg = msg_rx.try_recv().unwrap();
        // Check msg validation.
        match msg {
            Msg::WaitFor {
                start_ts,
                pr,
                lock,
                is_first_lock,
                timeout,
                ..
            } => {
                assert_eq!(start_ts, TimeStamp::new(20));
                assert_eq!(
                    lock,
                    Lock {
                        ts: 10.into(),
                        hash: Key::from_raw(&k).gen_hash(),
                    }
                );
                assert_eq!(is_first_lock, true);
                assert_eq!(timeout, Some(WaitTimeout::Millis(100)));
                match pr {
                    ProcessResult::PessimisticLockRes { res } => match res {
                        Err(Error(box ErrorInner::Txn(TxnError(box TxnErrorInner::Mvcc(
                            MvccError(box MvccErrorInner::KeyIsLocked(info)),
                        ))))) => {
                            assert_eq!(info.get_key(), k.as_slice());
                            assert_eq!(info.get_primary_lock(), k.as_slice());
                            assert_eq!(info.get_lock_version(), 10);
                        }
                        _ => panic!("unexpected error"),
                    },
                    _ => panic!("unexpected process result"),
                };
            }

            _ => panic!("unexpected msg"),
        }
    }

    // Test whether `Storage` sends right wake-up msgs to `LockManager`
    #[test]
    fn validate_wake_up_msg() {
        fn assert_wake_up_msg_eq(
            msg: Msg,
            expected_lock_ts: TimeStamp,
            expected_hashes: Vec<u64>,
            expected_commit_ts: TimeStamp,
            expected_is_pessimistic_txn: bool,
        ) {
            match msg {
                Msg::WakeUp {
                    lock_ts,
                    hashes,
                    commit_ts,
                    is_pessimistic_txn,
                } => {
                    assert_eq!(lock_ts, expected_lock_ts);
                    assert_eq!(hashes, expected_hashes);
                    assert_eq!(commit_ts, expected_commit_ts);
                    assert_eq!(is_pessimistic_txn, expected_is_pessimistic_txn);
                }
                _ => panic!("unexpected msg"),
            }
        }

        let (msg_tx, msg_rx) = channel();
        let mut lock_mgr = ProxyLockMgr::new(msg_tx);
        lock_mgr.set_has_waiter(true);
        let storage = TestStorageBuilderApiV1::from_engine_and_lock_mgr(
            TestEngineBuilder::new().build().unwrap(),
            lock_mgr,
        )
        .build()
        .unwrap();

        let (tx, rx) = channel();
        let prewrite_locks = |keys: &[Key], ts: TimeStamp| {
            storage
                .sched_txn_command(
                    commands::Prewrite::with_defaults(
                        keys.iter()
                            .map(|k| Mutation::make_put(k.clone(), b"v".to_vec()))
                            .collect(),
                        keys[0].to_raw().unwrap(),
                        ts,
                    ),
                    expect_ok_callback(tx.clone(), 0),
                )
                .unwrap();
            rx.recv().unwrap();
        };
        let acquire_pessimistic_locks = |keys: &[Key], ts: TimeStamp| {
            storage
                .sched_txn_command(
                    new_acquire_pessimistic_lock_command(
                        keys.iter().map(|k| (k.clone(), false)).collect(),
                        ts,
                        ts,
                        false,
                        false,
                    ),
                    expect_ok_callback(tx.clone(), 0),
                )
                .unwrap();
            rx.recv().unwrap();
        };

        let keys = vec![
            Key::from_raw(b"a"),
            Key::from_raw(b"b"),
            Key::from_raw(b"c"),
        ];
        let key_hashes: Vec<u64> = keys.iter().map(|k| k.gen_hash()).collect();

        // Commit
        prewrite_locks(&keys, 10.into());
        // If locks don't exsit, hashes of released locks should be empty.
        for empty_hashes in &[false, true] {
            storage
                .sched_txn_command(
                    commands::Commit::new(keys.clone(), 10.into(), 20.into(), Context::default()),
                    expect_ok_callback(tx.clone(), 0),
                )
                .unwrap();
            rx.recv().unwrap();

            let msg = msg_rx.recv().unwrap();
            let hashes = if *empty_hashes {
                Vec::new()
            } else {
                key_hashes.clone()
            };
            assert_wake_up_msg_eq(msg, 10.into(), hashes, 20.into(), false);
        }

        // Cleanup
        for pessimistic in &[false, true] {
            let mut ts = TimeStamp::new(30);
            if *pessimistic {
                ts.incr();
                acquire_pessimistic_locks(&keys[..1], ts);
            } else {
                prewrite_locks(&keys[..1], ts);
            }
            for empty_hashes in &[false, true] {
                storage
                    .sched_txn_command(
                        commands::Cleanup::new(
                            keys[0].clone(),
                            ts,
                            TimeStamp::max(),
                            Context::default(),
                        ),
                        expect_ok_callback(tx.clone(), 0),
                    )
                    .unwrap();
                rx.recv().unwrap();

                let msg = msg_rx.recv().unwrap();
                let (hashes, pessimistic) = if *empty_hashes {
                    (Vec::new(), false)
                } else {
                    (key_hashes[..1].to_vec(), *pessimistic)
                };
                assert_wake_up_msg_eq(msg, ts, hashes, 0.into(), pessimistic);
            }
        }

        // Rollback
        for pessimistic in &[false, true] {
            let mut ts = TimeStamp::new(40);
            if *pessimistic {
                ts.incr();
                acquire_pessimistic_locks(&keys, ts);
            } else {
                prewrite_locks(&keys, ts);
            }
            for empty_hashes in &[false, true] {
                storage
                    .sched_txn_command(
                        commands::Rollback::new(keys.clone(), ts, Context::default()),
                        expect_ok_callback(tx.clone(), 0),
                    )
                    .unwrap();
                rx.recv().unwrap();

                let msg = msg_rx.recv().unwrap();
                let (hashes, pessimistic) = if *empty_hashes {
                    (Vec::new(), false)
                } else {
                    (key_hashes.clone(), *pessimistic)
                };
                assert_wake_up_msg_eq(msg, ts, hashes, 0.into(), pessimistic);
            }
        }

        // PessimisticRollback
        acquire_pessimistic_locks(&keys, 50.into());
        for empty_hashes in &[false, true] {
            storage
                .sched_txn_command(
                    commands::PessimisticRollback::new(
                        keys.clone(),
                        50.into(),
                        50.into(),
                        Context::default(),
                    ),
                    expect_ok_callback(tx.clone(), 0),
                )
                .unwrap();
            rx.recv().unwrap();

            let msg = msg_rx.recv().unwrap();
            let (hashes, pessimistic) = if *empty_hashes {
                (Vec::new(), false)
            } else {
                (key_hashes.clone(), true)
            };
            assert_wake_up_msg_eq(msg, 50.into(), hashes, 0.into(), pessimistic);
        }

        // ResolveLockLite
        for commit in &[false, true] {
            let mut start_ts = TimeStamp::new(60);
            let commit_ts = if *commit {
                start_ts.incr();
                start_ts.next()
            } else {
                TimeStamp::zero()
            };
            prewrite_locks(&keys, start_ts);
            for empty_hashes in &[false, true] {
                storage
                    .sched_txn_command(
                        commands::ResolveLockLite::new(
                            start_ts,
                            commit_ts,
                            keys.clone(),
                            Context::default(),
                        ),
                        expect_ok_callback(tx.clone(), 0),
                    )
                    .unwrap();
                rx.recv().unwrap();

                let msg = msg_rx.recv().unwrap();
                let hashes = if *empty_hashes {
                    Vec::new()
                } else {
                    key_hashes.clone()
                };
                assert_wake_up_msg_eq(msg, start_ts, hashes, commit_ts, false);
            }
        }

        // ResolveLock
        let mut txn_status = HashMap::default();
        acquire_pessimistic_locks(&keys, 70.into());
        // Rollback start_ts=70
        txn_status.insert(TimeStamp::new(70), TimeStamp::zero());
        let committed_keys = vec![
            Key::from_raw(b"d"),
            Key::from_raw(b"e"),
            Key::from_raw(b"f"),
        ];
        let committed_key_hashes: Vec<u64> = committed_keys.iter().map(|k| k.gen_hash()).collect();
        // Commit start_ts=75
        prewrite_locks(&committed_keys, 75.into());
        txn_status.insert(TimeStamp::new(75), TimeStamp::new(76));
        storage
            .sched_txn_command(
                commands::ResolveLockReadPhase::new(txn_status, None, Context::default()),
                expect_ok_callback(tx.clone(), 0),
            )
            .unwrap();
        rx.recv().unwrap();

        let mut msg1 = msg_rx.recv().unwrap();
        let mut msg2 = msg_rx.recv().unwrap();
        match msg1 {
            Msg::WakeUp { lock_ts, .. } => {
                if lock_ts != TimeStamp::new(70) {
                    // Let msg1 be the msg of rolled back transaction.
                    std::mem::swap(&mut msg1, &mut msg2);
                }
                assert_wake_up_msg_eq(msg1, 70.into(), key_hashes, 0.into(), true);
                assert_wake_up_msg_eq(msg2, 75.into(), committed_key_hashes, 76.into(), false);
            }
            _ => panic!("unexpect msg"),
        }

        // CheckTxnStatus
        let key = Key::from_raw(b"k");
        let start_ts = TimeStamp::compose(100, 0);
        storage
            .sched_txn_command(
                commands::Prewrite::with_lock_ttl(
                    vec![Mutation::make_put(key.clone(), b"v".to_vec())],
                    key.to_raw().unwrap(),
                    start_ts,
                    100,
                ),
                expect_ok_callback(tx.clone(), 0),
            )
            .unwrap();
        rx.recv().unwrap();

        // Not expire
        storage
            .sched_txn_command(
                commands::CheckTxnStatus::new(
                    key.clone(),
                    start_ts,
                    TimeStamp::compose(110, 0),
                    TimeStamp::compose(150, 0),
                    false,
                    false,
                    false,
                    Context::default(),
                ),
                expect_value_callback(
                    tx.clone(),
                    0,
                    TxnStatus::uncommitted(
                        txn_types::Lock::new(
                            LockType::Put,
                            b"k".to_vec(),
                            start_ts,
                            100,
                            Some(b"v".to_vec()),
                            0.into(),
                            0,
                            0.into(),
                        ),
                        false,
                    ),
                ),
            )
            .unwrap();
        rx.recv().unwrap();
        // No msg
        assert!(msg_rx.try_recv().is_err());

        // Expired
        storage
            .sched_txn_command(
                commands::CheckTxnStatus::new(
                    key.clone(),
                    start_ts,
                    TimeStamp::compose(110, 0),
                    TimeStamp::compose(201, 0),
                    false,
                    false,
                    false,
                    Context::default(),
                ),
                expect_value_callback(tx.clone(), 0, TxnStatus::TtlExpire),
            )
            .unwrap();
        rx.recv().unwrap();
        assert_wake_up_msg_eq(
            msg_rx.recv().unwrap(),
            start_ts,
            vec![key.gen_hash()],
            0.into(),
            false,
        );
    }

    #[test]
    fn test_check_memory_locks() {
        let storage = TestStorageBuilderApiV1::new(DummyLockManager)
            .build()
            .unwrap();
        let cm = storage.get_concurrency_manager();
        let key = Key::from_raw(b"key");
        let guard = block_on(cm.lock_key(&key));
        guard.with_lock(|lock| {
            *lock = Some(txn_types::Lock::new(
                LockType::Put,
                b"key".to_vec(),
                10.into(),
                100,
                Some(vec![]),
                0.into(),
                1,
                20.into(),
            ));
        });

        let mut ctx = Context::default();
        ctx.set_isolation_level(IsolationLevel::Si);

        // Test get
        let key_error = extract_key_error(
            &block_on(storage.get(ctx.clone(), Key::from_raw(b"key"), 100.into())).unwrap_err(),
        );
        assert_eq!(key_error.get_locked().get_key(), b"key");
        // Ignore memory locks in resolved or committed locks.
        ctx.set_resolved_locks(vec![10]);
        block_on(storage.get(ctx.clone(), Key::from_raw(b"key"), 100.into())).unwrap();
        ctx.take_resolved_locks();

        // Test batch_get
        let batch_get = |ctx| {
            block_on(storage.batch_get(
                ctx,
                vec![Key::from_raw(b"a"), Key::from_raw(b"key")],
                100.into(),
            ))
        };
        let key_error = extract_key_error(&batch_get(ctx.clone()).unwrap_err());
        assert_eq!(key_error.get_locked().get_key(), b"key");
        // Ignore memory locks in resolved locks.
        ctx.set_resolved_locks(vec![10]);
        batch_get(ctx.clone()).unwrap();
        ctx.take_resolved_locks();

        // Test scan
        let scan = |ctx, start_key, end_key, reverse| {
            block_on(storage.scan(ctx, start_key, end_key, 10, 0, 100.into(), false, reverse))
        };
        let key_error =
            extract_key_error(&scan(ctx.clone(), Key::from_raw(b"a"), None, false).unwrap_err());
        assert_eq!(key_error.get_locked().get_key(), b"key");
        ctx.set_resolved_locks(vec![10]);
        scan(ctx.clone(), Key::from_raw(b"a"), None, false).unwrap();
        ctx.take_resolved_locks();
        let key_error =
            extract_key_error(&scan(ctx.clone(), Key::from_raw(b"\xff"), None, true).unwrap_err());
        assert_eq!(key_error.get_locked().get_key(), b"key");
        ctx.set_resolved_locks(vec![10]);
        scan(ctx.clone(), Key::from_raw(b"\xff"), None, false).unwrap();
        ctx.take_resolved_locks();
        // Ignore memory locks in resolved or committed locks.

        // Test batch_get_command
        let mut req1 = GetRequest::default();
        req1.set_context(ctx.clone());
        req1.set_key(b"a".to_vec());
        req1.set_version(50);
        let mut req2 = GetRequest::default();
        req2.set_context(ctx);
        req2.set_key(b"key".to_vec());
        req2.set_version(100);
        let batch_get_command = |req2| {
            let consumer = GetConsumer::new();
            block_on(storage.batch_get_command(
                vec![req1.clone(), req2],
                vec![1, 2],
                vec![INVALID_TRACKER_TOKEN; 2],
                consumer.clone(),
                Instant::now(),
            ))
            .unwrap();
            consumer.take_data()
        };
        let res = batch_get_command(req2.clone());
        res[0].as_ref().unwrap();
        let key_error = extract_key_error(res[1].as_ref().unwrap_err());
        assert_eq!(key_error.get_locked().get_key(), b"key");
        // Ignore memory locks in resolved or committed locks.
        req2.mut_context().set_resolved_locks(vec![10]);
        let res = batch_get_command(req2.clone());
        res[0].as_ref().unwrap();
        res[1].as_ref().unwrap();
        req2.mut_context().take_resolved_locks();
    }

    #[test]
    fn test_read_access_locks() {
        let storage = TestStorageBuilderApiV1::new(DummyLockManager)
            .build()
            .unwrap();

        let (k1, v1) = (b"k1".to_vec(), b"v1".to_vec());
        let (k2, v2) = (b"k2".to_vec(), b"v2".to_vec());
        let (tx, rx) = channel();
        storage
            .sched_txn_command(
                commands::Prewrite::with_defaults(
                    vec![
                        Mutation::make_put(Key::from_raw(&k1), v1.clone()),
                        Mutation::make_put(Key::from_raw(&k2), v2.clone()),
                    ],
                    k1.clone(),
                    100.into(),
                ),
                expect_ok_callback(tx, 0),
            )
            .unwrap();
        rx.recv().unwrap();

        let mut ctx = Context::default();
        ctx.set_isolation_level(IsolationLevel::Si);
        ctx.set_committed_locks(vec![100]);
        // get
        assert_eq!(
            block_on(storage.get(ctx.clone(), Key::from_raw(&k1), 110.into()))
                .unwrap()
                .0,
            Some(v1.clone())
        );
        // batch get
        let res = block_on(storage.batch_get(
            ctx.clone(),
            vec![Key::from_raw(&k1), Key::from_raw(&k2)],
            110.into(),
        ))
        .unwrap()
        .0;
        if res[0].as_ref().unwrap().0 == k1 {
            assert_eq!(&res[0].as_ref().unwrap().1, &v1);
            assert_eq!(&res[1].as_ref().unwrap().1, &v2);
        } else {
            assert_eq!(&res[0].as_ref().unwrap().1, &v2);
            assert_eq!(&res[1].as_ref().unwrap().1, &v1);
        }
        // batch get commands
        let mut req = GetRequest::default();
        req.set_context(ctx.clone());
        req.set_key(k1.clone());
        req.set_version(110);
        let consumer = GetConsumer::new();
        block_on(storage.batch_get_command(
            vec![req],
            vec![1],
            vec![INVALID_TRACKER_TOKEN],
            consumer.clone(),
            Instant::now(),
        ))
        .unwrap();
        let res = consumer.take_data();
        assert_eq!(res.len(), 1);
        assert_eq!(res[0].as_ref().unwrap(), &Some(v1.clone()));
        // scan
        for desc in &[false, true] {
            let mut values = vec![
                Some((k1.clone(), v1.clone())),
                Some((k2.clone(), v2.clone())),
            ];
            let mut key = Key::from_raw(b"\x00");
            if *desc {
                key = Key::from_raw(b"\xff");
                values.reverse();
            }
            expect_multi_values(
                values,
                block_on(storage.scan(ctx.clone(), key, None, 1000, 0, 110.into(), false, *desc))
                    .unwrap(),
            );
        }
    }

    #[test]
    fn test_async_commit_prewrite() {
        let storage = TestStorageBuilderApiV1::new(DummyLockManager)
            .build()
            .unwrap();
        let cm = storage.concurrency_manager.clone();
        cm.update_max_ts(10.into());

        // Optimistic prewrite
        let (tx, rx) = channel();
        storage
            .sched_txn_command(
                commands::Prewrite::new(
                    vec![
                        Mutation::make_put(Key::from_raw(b"a"), b"v".to_vec()),
                        Mutation::make_put(Key::from_raw(b"b"), b"v".to_vec()),
                        Mutation::make_put(Key::from_raw(b"c"), b"v".to_vec()),
                    ],
                    b"c".to_vec(),
                    100.into(),
                    1000,
                    false,
                    3,
                    TimeStamp::default(),
                    TimeStamp::default(),
                    Some(vec![b"a".to_vec(), b"b".to_vec()]),
                    false,
                    AssertionLevel::Off,
                    Context::default(),
                ),
                Box::new(move |res| {
                    tx.send(res).unwrap();
                }),
            )
            .unwrap();
        let res = rx.recv().unwrap().unwrap();
        assert_eq!(res.min_commit_ts, 101.into());

        // Pessimistic prewrite
        let (tx, rx) = channel();
        storage
            .sched_txn_command(
                new_acquire_pessimistic_lock_command(
                    vec![(Key::from_raw(b"d"), false), (Key::from_raw(b"e"), false)],
                    200,
                    300,
                    false,
                    false,
                ),
                expect_ok_callback(tx, 0),
            )
            .unwrap();
        rx.recv().unwrap();

        cm.update_max_ts(1000.into());

        let (tx, rx) = channel();
        storage
            .sched_txn_command(
                commands::PrewritePessimistic::new(
                    vec![
                        (
                            Mutation::make_put(Key::from_raw(b"d"), b"v".to_vec()),
                            DoPessimisticCheck,
                        ),
                        (
                            Mutation::make_put(Key::from_raw(b"e"), b"v".to_vec()),
                            DoPessimisticCheck,
                        ),
                    ],
                    b"d".to_vec(),
                    200.into(),
                    1000,
                    400.into(),
                    2,
                    401.into(),
                    TimeStamp::default(),
                    Some(vec![b"e".to_vec()]),
                    false,
                    AssertionLevel::Off,
                    Context::default(),
                ),
                Box::new(move |res| {
                    tx.send(res).unwrap();
                }),
            )
            .unwrap();
        let res = rx.recv().unwrap().unwrap();
        assert_eq!(res.min_commit_ts, 1001.into());
    }

    // This is one of the series of tests to test overlapped timestamps.
    // Overlapped ts means there is a rollback record and a commit record with the
    // same ts. In this test we check that if rollback happens before commit, then
    // they should not have overlapped ts, which is an expected property.
    #[test]
    fn test_overlapped_ts_rollback_before_prewrite() {
        let mut engine = TestEngineBuilder::new().build().unwrap();
        let storage =
            TestStorageBuilderApiV1::from_engine_and_lock_mgr(engine.clone(), DummyLockManager)
                .build()
                .unwrap();

        let (k1, v1) = (b"key1", b"v1");
        let (k2, v2) = (b"key2", b"v2");
        let key1 = Key::from_raw(k1);
        let key2 = Key::from_raw(k2);
        let value1 = v1.to_vec();
        let value2 = v2.to_vec();

        let (tx, rx) = channel();

        // T1 acquires lock on k1, start_ts = 1, for_update_ts = 3
        storage
            .sched_txn_command(
                commands::AcquirePessimisticLock::new(
                    vec![(key1.clone(), false)],
                    k1.to_vec(),
                    1.into(),
                    0,
                    true,
                    3.into(),
                    None,
                    false,
                    0.into(),
                    OldValues::default(),
                    false,
                    false,
                    Default::default(),
                ),
                expect_ok_callback(tx.clone(), 0),
            )
            .unwrap();
        rx.recv().unwrap();

        // T2 acquires lock on k2, start_ts = 10, for_update_ts = 15
        storage
            .sched_txn_command(
                commands::AcquirePessimisticLock::new(
                    vec![(key2.clone(), false)],
                    k2.to_vec(),
                    10.into(),
                    0,
                    true,
                    15.into(),
                    None,
                    false,
                    0.into(),
                    OldValues::default(),
                    false,
                    false,
                    Default::default(),
                ),
                expect_ok_callback(tx.clone(), 0),
            )
            .unwrap();
        rx.recv().unwrap();

        // T2 pessimistically prewrites, start_ts = 10, lock ttl = 0
        storage
            .sched_txn_command(
                commands::PrewritePessimistic::new(
                    vec![(
                        Mutation::make_put(key2.clone(), value2.clone()),
                        DoPessimisticCheck,
                    )],
                    k2.to_vec(),
                    10.into(),
                    0,
                    15.into(),
                    1,
                    0.into(),
                    100.into(),
                    None,
                    false,
                    AssertionLevel::Off,
                    Default::default(),
                ),
                expect_ok_callback(tx.clone(), 0),
            )
            .unwrap();
        rx.recv().unwrap();

        // T3 checks T2, which rolls back key2 and pushes max_ts to 10
        // use a large timestamp to make the lock expire so key2 will be rolled back.
        storage
            .sched_txn_command(
                commands::CheckTxnStatus::new(
                    key2.clone(),
                    10.into(),
                    ((1 << 18) + 8).into(),
                    ((1 << 18) + 8).into(),
                    true,
                    false,
                    false,
                    Default::default(),
                ),
                expect_ok_callback(tx.clone(), 0),
            )
            .unwrap();
        rx.recv().unwrap();

        must_unlocked(&mut engine, k2);
        must_written(&mut engine, k2, 10, 10, WriteType::Rollback);

        // T1 prewrites, start_ts = 1, for_update_ts = 3
        storage
            .sched_txn_command(
                commands::PrewritePessimistic::new(
                    vec![
                        (Mutation::make_put(key1.clone(), value1), DoPessimisticCheck),
                        (
                            Mutation::make_put(key2.clone(), value2),
                            SkipPessimisticCheck,
                        ),
                    ],
                    k1.to_vec(),
                    1.into(),
                    0,
                    3.into(),
                    2,
                    0.into(),
                    (1 << 19).into(),
                    Some(vec![k2.to_vec()]),
                    false,
                    AssertionLevel::Off,
                    Default::default(),
                ),
                expect_ok_callback(tx.clone(), 0),
            )
            .unwrap();
        rx.recv().unwrap();

        // T1.commit_ts must be pushed to be larger than T2.start_ts (if we resolve T1)
        storage
            .sched_txn_command(
                commands::CheckSecondaryLocks::new(vec![key1, key2], 1.into(), Default::default()),
                Box::new(move |res| {
                    let pr = res.unwrap();
                    match pr {
                        SecondaryLocksStatus::Locked(l) => {
                            let min_commit_ts = l
                                .iter()
                                .map(|lock_info| lock_info.min_commit_ts)
                                .max()
                                .unwrap();
                            tx.send(min_commit_ts as i32).unwrap();
                        }
                        _ => unreachable!(),
                    }
                }),
            )
            .unwrap();
        assert!(rx.recv().unwrap() > 10);
    }
    // this test shows that the scheduler take `response_policy` in `WriteResult`
    // serious, ie. call the callback at expected stage when writing to the
    // engine
    #[test]
    fn test_scheduler_response_policy() {
        struct Case<T: 'static + StorageCallbackType + Send> {
            expected_writes: Vec<ExpectedWrite>,

            command: TypedCommand<T>,
            pipelined_pessimistic_lock: bool,
        }

        impl<T: 'static + StorageCallbackType + Send> Case<T> {
            fn run(self) {
                let mut builder =
                    MockEngineBuilder::from_rocks_engine(TestEngineBuilder::new().build().unwrap());
                for expected_write in self.expected_writes {
                    builder = builder.add_expected_write(expected_write)
                }
                let engine = builder.build();
                let mut builder =
                    TestStorageBuilderApiV1::from_engine_and_lock_mgr(engine, DummyLockManager);
                builder.config.enable_async_apply_prewrite = true;
                if self.pipelined_pessimistic_lock {
                    builder
                        .pipelined_pessimistic_lock
                        .store(true, Ordering::Relaxed);
                }
                let storage = builder.build().unwrap();
                let (tx, rx) = channel();
                storage
                    .sched_txn_command(
                        self.command,
                        Box::new(move |res| {
                            tx.send(res).unwrap();
                        }),
                    )
                    .unwrap();
                rx.recv().unwrap().unwrap();
            }
        }

        let keys = [b"k1", b"k2"];
        let values = [b"v1", b"v2"];
        let mutations = vec![
            Mutation::make_put(Key::from_raw(keys[0]), keys[0].to_vec()),
            Mutation::make_put(Key::from_raw(keys[1]), values[1].to_vec()),
        ];

        let on_applied_case = Case {
            // this case's command return ResponsePolicy::OnApplied
            // tested by `test_response_stage` in command::prewrite
            expected_writes: vec![
                ExpectedWrite::new()
                    .expect_no_committed_cb()
                    .expect_no_proposed_cb(),
                ExpectedWrite::new()
                    .expect_no_committed_cb()
                    .expect_no_proposed_cb(),
            ],

            command: Prewrite::new(
                mutations.clone(),
                keys[0].to_vec(),
                TimeStamp::new(10),
                0,
                false,
                1,
                TimeStamp::default(),
                TimeStamp::default(),
                None,
                false,
                AssertionLevel::Off,
                Context::default(),
            ),
            pipelined_pessimistic_lock: false,
        };
        let on_commited_case = Case {
            // this case's command return ResponsePolicy::OnCommitted
            // tested by `test_response_stage` in command::prewrite
            expected_writes: vec![
                ExpectedWrite::new().expect_committed_cb(),
                ExpectedWrite::new().expect_committed_cb(),
            ],

            command: Prewrite::new(
                mutations,
                keys[0].to_vec(),
                TimeStamp::new(10),
                0,
                false,
                1,
                TimeStamp::default(),
                TimeStamp::default(),
                Some(vec![]),
                false,
                AssertionLevel::Off,
                Context::default(),
            ),
            pipelined_pessimistic_lock: false,
        };
        let on_proposed_case = Case {
            // this case's command return ResponsePolicy::OnProposed
            // untested, but all AcquirePessimisticLock should return ResponsePolicy::OnProposed now
            // and the scheduler expected to take OnProposed serious when
            // enable pipelined pessimistic lock
            expected_writes: vec![
                ExpectedWrite::new().expect_proposed_cb(),
                ExpectedWrite::new().expect_proposed_cb(),
            ],

            command: AcquirePessimisticLock::new(
                keys.iter().map(|&it| (Key::from_raw(it), true)).collect(),
                keys[0].to_vec(),
                TimeStamp::new(10),
                0,
                false,
                TimeStamp::new(11),
                None,
                false,
                TimeStamp::new(12),
                OldValues::default(),
                false,
                false,
                Context::default(),
            ),
            pipelined_pessimistic_lock: true,
        };
        let on_proposed_fallback_case = Case {
            // this case's command return ResponsePolicy::OnProposed
            // but when pipelined pessimistic lock is off,
            // the scheduler should fallback to use OnApplied
            expected_writes: vec![
                ExpectedWrite::new().expect_no_proposed_cb(),
                ExpectedWrite::new().expect_no_proposed_cb(),
            ],

            command: AcquirePessimisticLock::new(
                keys.iter().map(|&it| (Key::from_raw(it), true)).collect(),
                keys[0].to_vec(),
                TimeStamp::new(10),
                0,
                false,
                TimeStamp::new(11),
                None,
                false,
                TimeStamp::new(12),
                OldValues::default(),
                false,
                false,
                Context::default(),
            ),
            pipelined_pessimistic_lock: false,
        };

        on_applied_case.run();
        on_commited_case.run();
        on_proposed_case.run();
        on_proposed_fallback_case.run();
    }

    #[test]
    fn test_resolve_commit_pessimistic_locks() {
        let mut storage = TestStorageBuilderApiV1::new(DummyLockManager)
            .build()
            .unwrap();
        let (tx, rx) = channel();

        // Pessimistically lock k1, k2, k3, k4, after the pessimistic retry k2 is no
        // longer needed and the pessimistic lock on k2 is left.
        storage
            .sched_txn_command(
                new_acquire_pessimistic_lock_command(
                    vec![
                        (Key::from_raw(b"k1"), false),
                        (Key::from_raw(b"k2"), false),
                        (Key::from_raw(b"k3"), false),
                        (Key::from_raw(b"k4"), false),
                        (Key::from_raw(b"k5"), false),
                        (Key::from_raw(b"k6"), false),
                    ],
                    10,
                    10,
                    false,
                    false,
                ),
                expect_ok_callback(tx.clone(), 0),
            )
            .unwrap();
        rx.recv().unwrap();

        // Prewrite keys except the k2.
        storage
            .sched_txn_command(
                commands::PrewritePessimistic::with_defaults(
                    vec![
                        (
                            Mutation::make_put(Key::from_raw(b"k1"), b"v1".to_vec()),
                            DoPessimisticCheck,
                        ),
                        (
                            Mutation::make_put(Key::from_raw(b"k3"), b"v2".to_vec()),
                            DoPessimisticCheck,
                        ),
                        (
                            Mutation::make_put(Key::from_raw(b"k4"), b"v4".to_vec()),
                            DoPessimisticCheck,
                        ),
                        (
                            Mutation::make_put(Key::from_raw(b"k5"), b"v5".to_vec()),
                            DoPessimisticCheck,
                        ),
                        (
                            Mutation::make_put(Key::from_raw(b"k6"), b"v6".to_vec()),
                            DoPessimisticCheck,
                        ),
                    ],
                    b"k1".to_vec(),
                    10.into(),
                    10.into(),
                ),
                expect_ok_callback(tx.clone(), 0),
            )
            .unwrap();
        rx.recv().unwrap();

        // Commit the primary key.
        storage
            .sched_txn_command(
                commands::Commit::new(
                    vec![Key::from_raw(b"k1")],
                    10.into(),
                    20.into(),
                    Context::default(),
                ),
                expect_ok_callback(tx.clone(), 0),
            )
            .unwrap();
        rx.recv().unwrap();

        // Pessimistically rollback the k2 lock.
        // Non lite lock resolve on k1 and k2, there should no errors as lock on k2 is
        // pessimistic type.
<<<<<<< HEAD
        must_rollback(&storage.engine, b"k2", 10, false);
=======
        must_rollback(&mut storage.engine, b"k2", 10, false);
>>>>>>> b448214b
        let mut temp_map = HashMap::default();
        temp_map.insert(10.into(), 20.into());
        storage
            .sched_txn_command(
                commands::ResolveLock::new(
                    temp_map.clone(),
                    None,
                    vec![
                        (
                            Key::from_raw(b"k1"),
                            mvcc::Lock::new(
                                mvcc::LockType::Put,
                                b"k1".to_vec(),
                                10.into(),
                                20,
                                Some(b"v1".to_vec()),
                                10.into(),
                                0,
                                11.into(),
                            ),
                        ),
                        (
                            Key::from_raw(b"k2"),
                            mvcc::Lock::new(
                                mvcc::LockType::Pessimistic,
                                b"k1".to_vec(),
                                10.into(),
                                20,
                                None,
                                10.into(),
                                0,
                                11.into(),
                            ),
                        ),
                    ],
                    Context::default(),
                ),
                expect_ok_callback(tx.clone(), 0),
            )
            .unwrap();
        rx.recv().unwrap();

        // Non lite lock resolve on k3 and k4, there should be no errors.
        storage
            .sched_txn_command(
                commands::ResolveLock::new(
                    temp_map.clone(),
                    None,
                    vec![
                        (
                            Key::from_raw(b"k3"),
                            mvcc::Lock::new(
                                mvcc::LockType::Put,
                                b"k1".to_vec(),
                                10.into(),
                                20,
                                Some(b"v3".to_vec()),
                                10.into(),
                                0,
                                11.into(),
                            ),
                        ),
                        (
                            Key::from_raw(b"k4"),
                            mvcc::Lock::new(
                                mvcc::LockType::Put,
                                b"k1".to_vec(),
                                10.into(),
                                20,
                                Some(b"v4".to_vec()),
                                10.into(),
                                0,
                                11.into(),
                            ),
                        ),
                    ],
                    Context::default(),
                ),
                expect_ok_callback(tx.clone(), 0),
            )
            .unwrap();
        rx.recv().unwrap();

        // Unlock the k6 first.
        // Non lite lock resolve on k5 and k6, error should be reported.
        must_rollback(&mut storage.engine, b"k6", 10, true);
        storage
            .sched_txn_command(
                commands::ResolveLock::new(
                    temp_map,
                    None,
                    vec![
                        (
                            Key::from_raw(b"k5"),
                            mvcc::Lock::new(
                                mvcc::LockType::Put,
                                b"k1".to_vec(),
                                10.into(),
                                20,
                                Some(b"v5".to_vec()),
                                10.into(),
                                0,
                                11.into(),
                            ),
                        ),
                        (
                            Key::from_raw(b"k6"),
                            mvcc::Lock::new(
                                mvcc::LockType::Put,
                                b"k1".to_vec(),
                                10.into(),
                                20,
                                Some(b"v6".to_vec()),
                                10.into(),
                                0,
                                11.into(),
                            ),
                        ),
                    ],
                    Context::default(),
                ),
                expect_fail_callback(tx, 6, |e| match e {
                    Error(box ErrorInner::Txn(TxnError(box TxnErrorInner::Mvcc(mvcc::Error(
                        box mvcc::ErrorInner::TxnLockNotFound { .. },
                    ))))) => (),
                    e => panic!("unexpected error chain: {:?}", e),
                }),
            )
            .unwrap();
        rx.recv().unwrap();
    }

    // Test check_api_version.
    // See the following for detail:
    //   * rfc: https://github.com/tikv/rfcs/blob/master/text/0069-api-v2.md.
    //   * proto: https://github.com/pingcap/kvproto/blob/master/proto/kvrpcpb.proto,
    //     enum APIVersion.
    #[test]
    fn test_check_api_version() {
        use error_code::storage::*;

        const TIDB_KEY_CASE: &[u8] = b"t_a";
        const TXN_KEY_CASE: &[u8] = b"x\0a";
        const RAW_KEY_CASE: &[u8] = b"r\0a";

        let test_data = vec![
            // storage api_version = V1, for backward compatible.
            (
                ApiVersion::V1,                    // storage api_version
                ApiVersion::V1,                    // request api_version
                CommandKind::get,                  // command kind
                vec![TIDB_KEY_CASE, RAW_KEY_CASE], // keys
                None,                              // expected error code
            ),
            (
                ApiVersion::V1,
                ApiVersion::V1,
                CommandKind::raw_get,
                vec![RAW_KEY_CASE, TXN_KEY_CASE],
                None,
            ),
            // storage api_version = V1ttl, allow RawKV request only.
            (
                ApiVersion::V1ttl,
                ApiVersion::V1,
                CommandKind::raw_get,
                vec![RAW_KEY_CASE],
                None,
            ),
            (
                ApiVersion::V1ttl,
                ApiVersion::V1,
                CommandKind::get,
                vec![TIDB_KEY_CASE],
                Some(API_VERSION_NOT_MATCHED),
            ),
            // storage api_version = V1, reject V2 request.
            (
                ApiVersion::V1,
                ApiVersion::V2,
                CommandKind::get,
                vec![TIDB_KEY_CASE],
                Some(API_VERSION_NOT_MATCHED),
            ),
            // storage api_version = V2.
            // backward compatible for TiDB request, and TiDB request only.
            (
                ApiVersion::V2,
                ApiVersion::V1,
                CommandKind::get,
                vec![TIDB_KEY_CASE, TIDB_KEY_CASE],
                None,
            ),
            (
                ApiVersion::V2,
                ApiVersion::V1,
                CommandKind::raw_get,
                vec![TIDB_KEY_CASE, TIDB_KEY_CASE],
                Some(API_VERSION_NOT_MATCHED),
            ),
            (
                ApiVersion::V2,
                ApiVersion::V1,
                CommandKind::get,
                vec![TIDB_KEY_CASE, TXN_KEY_CASE],
                Some(INVALID_KEY_MODE),
            ),
            (
                ApiVersion::V2,
                ApiVersion::V1,
                CommandKind::get,
                vec![RAW_KEY_CASE],
                Some(INVALID_KEY_MODE),
            ),
            // V2 api validation.
            (
                ApiVersion::V2,
                ApiVersion::V2,
                CommandKind::get,
                vec![TXN_KEY_CASE],
                None,
            ),
            (
                ApiVersion::V2,
                ApiVersion::V2,
                CommandKind::raw_get,
                vec![RAW_KEY_CASE, RAW_KEY_CASE],
                None,
            ),
            (
                ApiVersion::V2,
                ApiVersion::V2,
                CommandKind::get,
                vec![RAW_KEY_CASE, TXN_KEY_CASE],
                Some(INVALID_KEY_MODE),
            ),
            (
                ApiVersion::V2,
                ApiVersion::V2,
                CommandKind::raw_get,
                vec![RAW_KEY_CASE, TXN_KEY_CASE],
                Some(INVALID_KEY_MODE),
            ),
            (
                ApiVersion::V2,
                ApiVersion::V2,
                CommandKind::get,
                vec![TIDB_KEY_CASE],
                Some(INVALID_KEY_MODE),
            ),
        ];

        for (i, (storage_api_version, req_api_version, cmd, keys, err)) in
            test_data.into_iter().enumerate()
        {
            // TODO: refactor to use `Api` parameter.
            let res = StorageApiV1::<RocksEngine, DummyLockManager>::check_api_version(
                storage_api_version,
                req_api_version,
                cmd,
                keys,
            );
            if let Some(err) = err {
                assert!(res.is_err(), "case {}", i);
                assert_eq!(res.unwrap_err().error_code(), err, "case {}", i);
            } else {
                assert!(res.is_ok(), "case {} {:?}", i, res);
            }
        }
    }

    #[test]
    #[allow(clippy::type_complexity)]
    fn test_check_api_version_ranges() {
        use error_code::storage::*;

        const TIDB_KEY_CASE: &[(Option<&[u8]>, Option<&[u8]>)] = &[
            (Some(b"t_a"), Some(b"t_z")),
            (Some(b"t"), Some(b"u")),
            (Some(b"m"), Some(b"n")),
            (Some(b"m_a"), Some(b"m_z")),
        ];
        const TXN_KEY_CASE: &[(Option<&[u8]>, Option<&[u8]>)] =
            &[(Some(b"x\0a"), Some(b"x\0z")), (Some(b"x"), Some(b"y"))];
        const RAW_KEY_CASE: &[(Option<&[u8]>, Option<&[u8]>)] =
            &[(Some(b"r\0a"), Some(b"r\0z")), (Some(b"r"), Some(b"s"))];
        // The cases that should fail in API V2
        const TIDB_KEY_CASE_APIV2_ERR: &[(Option<&[u8]>, Option<&[u8]>)] = &[
            (Some(b"t_a"), Some(b"ua")),
            (Some(b"t"), None),
            (None, Some(b"t_z")),
            (Some(b"m_a"), Some(b"na")),
            (Some(b"m"), None),
            (None, Some(b"m_z")),
        ];
        const TXN_KEY_CASE_APIV2_ERR: &[(Option<&[u8]>, Option<&[u8]>)] = &[
            (Some(b"x\0a"), Some(b"ya")),
            (Some(b"x"), None),
            (None, Some(b"x\0z")),
        ];
        const RAW_KEY_CASE_APIV2_ERR: &[(Option<&[u8]>, Option<&[u8]>)] = &[
            (Some(b"r\0a"), Some(b"sa")),
            (Some(b"r"), None),
            (None, Some(b"r\0z")),
        ];

        let test_case = |storage_api_version,
                         req_api_version,
                         cmd,
                         range: &[(Option<&[u8]>, Option<&[u8]>)],
                         err| {
            // TODO: refactor to use `Api` parameter.
            let res = StorageApiV1::<RocksEngine, DummyLockManager>::check_api_version_ranges(
                storage_api_version,
                req_api_version,
                cmd,
                range.iter().cloned(),
            );
            if let Some(err) = err {
                assert!(res.is_err());
                assert_eq!(res.unwrap_err().error_code(), err);
            } else {
                res.unwrap();
            }
        };

        // storage api_version = V1, for backward compatible.
        test_case(
            ApiVersion::V1,    // storage api_version
            ApiVersion::V1,    // request api_version
            CommandKind::scan, // command kind
            TIDB_KEY_CASE,     // ranges
            None,              // expected error code
        );
        test_case(
            ApiVersion::V1,
            ApiVersion::V1,
            CommandKind::raw_scan,
            TIDB_KEY_CASE,
            None,
        );
        test_case(
            ApiVersion::V1,
            ApiVersion::V1,
            CommandKind::raw_scan,
            TIDB_KEY_CASE_APIV2_ERR,
            None,
        );
        // storage api_version = V1ttl, allow RawKV request only.
        test_case(
            ApiVersion::V1ttl,
            ApiVersion::V1,
            CommandKind::raw_scan,
            RAW_KEY_CASE,
            None,
        );
        test_case(
            ApiVersion::V1ttl,
            ApiVersion::V1,
            CommandKind::raw_scan,
            RAW_KEY_CASE_APIV2_ERR,
            None,
        );
        test_case(
            ApiVersion::V1ttl,
            ApiVersion::V1,
            CommandKind::scan,
            TIDB_KEY_CASE,
            Some(API_VERSION_NOT_MATCHED),
        );
        // storage api_version = V1, reject V2 request.
        test_case(
            ApiVersion::V1,
            ApiVersion::V2,
            CommandKind::scan,
            TIDB_KEY_CASE,
            Some(API_VERSION_NOT_MATCHED),
        );
        // storage api_version = V2.
        // backward compatible for TiDB request, and TiDB request only.
        test_case(
            ApiVersion::V2,
            ApiVersion::V1,
            CommandKind::scan,
            TIDB_KEY_CASE,
            None,
        );
        test_case(
            ApiVersion::V2,
            ApiVersion::V1,
            CommandKind::raw_scan,
            TIDB_KEY_CASE,
            Some(API_VERSION_NOT_MATCHED),
        );
        test_case(
            ApiVersion::V2,
            ApiVersion::V1,
            CommandKind::scan,
            TXN_KEY_CASE,
            Some(INVALID_KEY_MODE),
        );
        test_case(
            ApiVersion::V2,
            ApiVersion::V1,
            CommandKind::scan,
            RAW_KEY_CASE,
            Some(INVALID_KEY_MODE),
        );
        // V2 api validation.
        test_case(
            ApiVersion::V2,
            ApiVersion::V2,
            CommandKind::scan,
            TXN_KEY_CASE,
            None,
        );
        test_case(
            ApiVersion::V2,
            ApiVersion::V2,
            CommandKind::raw_scan,
            RAW_KEY_CASE,
            None,
        );
        test_case(
            ApiVersion::V2,
            ApiVersion::V2,
            CommandKind::scan,
            RAW_KEY_CASE,
            Some(INVALID_KEY_MODE),
        );
        test_case(
            ApiVersion::V2,
            ApiVersion::V2,
            CommandKind::raw_scan,
            TXN_KEY_CASE,
            Some(INVALID_KEY_MODE),
        );
        test_case(
            ApiVersion::V2,
            ApiVersion::V2,
            CommandKind::scan,
            TIDB_KEY_CASE,
            Some(INVALID_KEY_MODE),
        );

        for range in TIDB_KEY_CASE_APIV2_ERR {
            test_case(
                ApiVersion::V2,
                ApiVersion::V1,
                CommandKind::scan,
                &[*range],
                Some(INVALID_KEY_MODE),
            );
        }
        for range in TXN_KEY_CASE_APIV2_ERR {
            test_case(
                ApiVersion::V2,
                ApiVersion::V2,
                CommandKind::scan,
                &[*range],
                Some(INVALID_KEY_MODE),
            );
        }
        for range in RAW_KEY_CASE_APIV2_ERR {
            test_case(
                ApiVersion::V2,
                ApiVersion::V2,
                CommandKind::raw_scan,
                &[*range],
                Some(INVALID_KEY_MODE),
            );
        }
    }

    #[test]
    fn test_write_in_memory_pessimistic_locks() {
        let txn_ext = Arc::new(TxnExt::default());
        let storage = TestStorageBuilderApiV1::new(DummyLockManager)
            .pipelined_pessimistic_lock(true)
            .in_memory_pessimistic_lock(true)
            .build_for_txn(txn_ext.clone())
            .unwrap();
        let (tx, rx) = channel();

        let k1 = Key::from_raw(b"k1");
        storage
            .sched_txn_command(
                new_acquire_pessimistic_lock_command(
                    vec![(k1.clone(), false)],
                    10,
                    10,
                    false,
                    false,
                ),
                expect_ok_callback(tx, 0),
            )
            .unwrap();
        rx.recv().unwrap();

        {
            let pessimistic_locks = txn_ext.pessimistic_locks.read();
            let lock = pessimistic_locks.get(&k1).unwrap();
            assert_eq!(
                lock,
                &(
                    PessimisticLock {
                        primary: Box::new(*b"k1"),
                        start_ts: 10.into(),
                        ttl: 3000,
                        for_update_ts: 10.into(),
                        min_commit_ts: 11.into(),
                    },
                    false
                )
            );
        }

        let (tx, rx) = channel();
        // The written in-memory pessimistic lock should be visible, so the new lock
        // request should fail.
        storage
            .sched_txn_command(
                new_acquire_pessimistic_lock_command(
                    vec![(k1.clone(), false)],
                    20,
                    20,
                    false,
                    false,
                ),
                Box::new(move |res| {
                    tx.send(res).unwrap();
                }),
            )
            .unwrap();
        // DummyLockManager just drops the callback, so it will fail to receive
        // anything.
        rx.recv().unwrap_err();

        let (tx, rx) = channel();
        storage
            .sched_txn_command(
                commands::PrewritePessimistic::new(
                    vec![(
                        Mutation::make_put(k1.clone(), b"v".to_vec()),
                        DoPessimisticCheck,
                    )],
                    b"k1".to_vec(),
                    10.into(),
                    3000,
                    10.into(),
                    1,
                    20.into(),
                    TimeStamp::default(),
                    None,
                    false,
                    AssertionLevel::Off,
                    Context::default(),
                ),
                Box::new(move |res| {
                    tx.send(res).unwrap();
                }),
            )
            .unwrap();
        rx.recv().unwrap().unwrap();
        // After prewrite, the memory lock should be removed.
        {
            let pessimistic_locks = txn_ext.pessimistic_locks.read();
            assert!(pessimistic_locks.get(&k1).is_none());
        }
    }

    #[test]
    fn test_disable_in_memory_pessimistic_locks() {
        let txn_ext = Arc::new(TxnExt::default());
        let storage = TestStorageBuilderApiV1::new(DummyLockManager)
            .pipelined_pessimistic_lock(true)
            .in_memory_pessimistic_lock(false)
            .build_for_txn(txn_ext.clone())
            .unwrap();
        let (tx, rx) = channel();

        let k1 = Key::from_raw(b"k1");
        storage
            .sched_txn_command(
                new_acquire_pessimistic_lock_command(
                    vec![(k1.clone(), false)],
                    10,
                    10,
                    false,
                    false,
                ),
                expect_ok_callback(tx, 0),
            )
            .unwrap();
        rx.recv().unwrap();
        // When disabling in-memory pessimistic lock, the lock map should remain
        // unchanged.
        assert!(txn_ext.pessimistic_locks.read().is_empty());

        let (tx, rx) = channel();
        storage
            .sched_txn_command(
                commands::PrewritePessimistic::new(
                    vec![(Mutation::make_put(k1, b"v".to_vec()), DoPessimisticCheck)],
                    b"k1".to_vec(),
                    10.into(),
                    3000,
                    10.into(),
                    1,
                    20.into(),
                    TimeStamp::default(),
                    None,
                    false,
                    AssertionLevel::Off,
                    Context::default(),
                ),
                Box::new(move |res| {
                    tx.send(res).unwrap();
                }),
            )
            .unwrap();
        // Prewrite still succeeds
        rx.recv().unwrap().unwrap();
    }
}<|MERGE_RESOLUTION|>--- conflicted
+++ resolved
@@ -71,14 +71,9 @@
 };
 
 use api_version::{ApiV1, ApiV2, KeyMode, KvFormat, RawValue};
-<<<<<<< HEAD
-use collections::HashMap;
-use concurrency_manager::ConcurrencyManager;
-=======
 use causal_ts::{CausalTsProvider, CausalTsProviderImpl};
 use collections::HashMap;
 use concurrency_manager::{ConcurrencyManager, KeyHandleGuard};
->>>>>>> b448214b
 use engine_traits::{raw_ttl::ttl_to_expire_ts, CfName, CF_DEFAULT, CF_LOCK, CF_WRITE, DATA_CFS};
 use futures::prelude::*;
 use kvproto::{
@@ -101,11 +96,7 @@
 use tracker::{
     clear_tls_tracker_token, set_tls_tracker_token, with_tls_tracker, TrackedFuture, TrackerToken,
 };
-<<<<<<< HEAD
-use txn_types::{Key, KvPair, Lock, OldValues, TimeStamp, TsSet, Value};
-=======
 use txn_types::{Key, KvPair, Lock, LockType, OldValues, TimeStamp, TsSet, Value};
->>>>>>> b448214b
 
 pub use self::{
     errors::{get_error_kind_from_header, get_tag_from_header, Error, ErrorHeaderKind, ErrorInner},
@@ -1472,8 +1463,6 @@
         Ok(())
     }
 
-<<<<<<< HEAD
-=======
     // The entry point of the raw atomic command scheduler.
     pub fn sched_raw_atomic_command<T: StorageCallbackType>(
         sched: TxnScheduler<E, L>,
@@ -1485,7 +1474,6 @@
         sched.run_cmd(cmd, T::callback(callback));
     }
 
->>>>>>> b448214b
     // Schedule raw modify commands, which reuse the scheduler worker pool.
     // TODO: separate the txn and raw commands if needed in the future.
     fn sched_raw_command<T>(&self, tag: CommandKind, future: T) -> Result<()>
@@ -1914,31 +1902,14 @@
         }
         let deadline = Self::get_deadline(&ctx);
         let cf = Self::rawkv_cf(&cf, self.api_version)?;
-<<<<<<< HEAD
-        let engine = self.engine.clone();
-=======
         let provider = self.causal_ts_provider.clone();
         let engine = self.engine.clone();
         let concurrency_manager = self.concurrency_manager.clone();
->>>>>>> b448214b
         self.sched_raw_command(CMD, async move {
             if let Err(e) = deadline.check() {
                 return callback(Err(Error::from(e)));
             }
             let command_duration = tikv_util::time::Instant::now();
-<<<<<<< HEAD
-            let raw_value = RawValue {
-                user_value: value,
-                expire_ts: ttl_to_expire_ts(ttl),
-                is_delete: false,
-            };
-            let m = Modify::Put(
-                cf,
-                F::encode_raw_key_owned(key, None),
-                F::encode_raw_value_owned(raw_value),
-            );
-
-=======
 
             if let Err(e) = Self::check_causal_ts_flushed(&mut ctx, CMD).await {
                 return callback(Err(e));
@@ -1963,7 +1934,6 @@
                 F::encode_raw_value_owned(raw_value),
             );
 
->>>>>>> b448214b
             let mut batch = WriteData::from_modifies(vec![m]);
             batch.set_allowed_on_disk_almost_full();
             let (cb, f) = tikv_util::future::paired_future_callback();
@@ -1997,10 +1967,7 @@
         cf: CfName,
         pairs: Vec<KvPair>,
         ttls: Vec<u64>,
-<<<<<<< HEAD
-=======
         ts: Option<TimeStamp>,
->>>>>>> b448214b
     ) -> Vec<Modify> {
         pairs
             .into_iter()
@@ -2046,22 +2013,15 @@
         );
         Self::check_ttl_valid(pairs.len(), &ttls)?;
 
-<<<<<<< HEAD
-        let engine = self.engine.clone();
-=======
         let provider = self.causal_ts_provider.clone();
         let engine = self.engine.clone();
         let concurrency_manager = self.concurrency_manager.clone();
->>>>>>> b448214b
         let deadline = Self::get_deadline(&ctx);
         self.sched_raw_command(CMD, async move {
             if let Err(e) = deadline.check() {
                 return callback(Err(Error::from(e)));
             }
             let command_duration = tikv_util::time::Instant::now();
-<<<<<<< HEAD
-            let modifies = Self::raw_batch_put_requests_to_modifies(cf, pairs, ttls);
-=======
 
             if let Err(e) = Self::check_causal_ts_flushed(&mut ctx, CMD).await {
                 return callback(Err(e));
@@ -2077,7 +2037,6 @@
             }
 
             let modifies = Self::raw_batch_put_requests_to_modifies(cf, pairs, ttls, ts.unwrap());
->>>>>>> b448214b
             let mut batch = WriteData::from_modifies(modifies);
             batch.set_allowed_on_disk_almost_full();
             let (cb, f) = tikv_util::future::paired_future_callback();
@@ -2119,22 +2078,15 @@
 
         check_key_size!(Some(&key).into_iter(), self.max_key_size, callback);
         let cf = Self::rawkv_cf(&cf, self.api_version)?;
-<<<<<<< HEAD
-        let engine = self.engine.clone();
-=======
         let provider = self.causal_ts_provider.clone();
         let engine = self.engine.clone();
         let concurrency_manager = self.concurrency_manager.clone();
->>>>>>> b448214b
         let deadline = Self::get_deadline(&ctx);
         self.sched_raw_command(CMD, async move {
             if let Err(e) = deadline.check() {
                 return callback(Err(Error::from(e)));
             }
             let command_duration = tikv_util::time::Instant::now();
-<<<<<<< HEAD
-            let m = Self::raw_delete_request_to_modify(cf, key);
-=======
 
             if let Err(e) = Self::check_causal_ts_flushed(&mut ctx, CMD).await {
                 return callback(Err(e));
@@ -2149,7 +2101,6 @@
                 return callback(Err(e));
             }
             let m = Self::raw_delete_request_to_modify(cf, key, ts.unwrap());
->>>>>>> b448214b
             let mut batch = WriteData::from_modifies(vec![m]);
             batch.set_allowed_on_disk_almost_full();
             let (cb, f) = tikv_util::future::paired_future_callback();
@@ -2236,24 +2187,15 @@
 
         let cf = Self::rawkv_cf(&cf, self.api_version)?;
         check_key_size!(keys.iter(), self.max_key_size, callback);
-<<<<<<< HEAD
-        let engine = self.engine.clone();
-=======
         let provider = self.causal_ts_provider.clone();
         let engine = self.engine.clone();
         let concurrency_manager = self.concurrency_manager.clone();
->>>>>>> b448214b
         let deadline = Self::get_deadline(&ctx);
         self.sched_raw_command(CMD, async move {
             if let Err(e) = deadline.check() {
                 return callback(Err(Error::from(e)));
             }
             let command_duration = tikv_util::time::Instant::now();
-<<<<<<< HEAD
-            let modifies = keys
-                .into_iter()
-                .map(|k| Self::raw_delete_request_to_modify(cf, k))
-=======
 
             if let Err(e) = Self::check_causal_ts_flushed(&mut ctx, CMD).await {
                 return callback(Err(e));
@@ -2271,7 +2213,6 @@
             let modifies: Vec<Modify> = keys
                 .into_iter()
                 .map(|k| Self::raw_delete_request_to_modify(cf, k, ts))
->>>>>>> b448214b
                 .collect();
             let mut batch = WriteData::from_modifies(modifies);
             batch.set_allowed_on_disk_almost_full();
@@ -2714,11 +2655,6 @@
 
         let cf = Self::rawkv_cf(&cf, self.api_version)?;
         Self::check_ttl_valid(pairs.len(), &ttls)?;
-<<<<<<< HEAD
-        let modifies = Self::raw_batch_put_requests_to_modifies(cf, pairs, ttls);
-        let cmd = RawAtomicStore::new(cf, modifies, ctx);
-        self.sched_txn_command(cmd, callback)
-=======
 
         let sched = self.get_scheduler();
         self.sched_raw_command(CMD, async move {
@@ -2730,7 +2666,6 @@
                 Box::new(|res| callback(res.map_err(Error::from))),
             );
         })
->>>>>>> b448214b
     }
 
     pub fn raw_batch_delete_atomic(
@@ -3480,11 +3415,7 @@
     use super::{
         mvcc::tests::{must_unlocked, must_written},
         test_util::*,
-<<<<<<< HEAD
-        txn::commands::FLASHBACK_BATCH_SIZE,
-=======
         txn::FLASHBACK_BATCH_SIZE,
->>>>>>> b448214b
         *,
     };
     use crate::{
@@ -4655,43 +4586,11 @@
         let storage = TestStorageBuilderApiV1::new(DummyLockManager)
             .build()
             .unwrap();
-<<<<<<< HEAD
-=======
         let mut ts = TimeStamp::zero();
->>>>>>> b448214b
         let writes = vec![
             // (Mutation, StartTS, CommitTS)
             (
                 Mutation::Put((Key::from_raw(b"k"), b"v@1".to_vec()), Assertion::None),
-<<<<<<< HEAD
-                1,
-                2,
-            ),
-            (
-                Mutation::Put((Key::from_raw(b"k"), b"v@3".to_vec()), Assertion::None),
-                3,
-                4,
-            ),
-            (
-                Mutation::Put((Key::from_raw(b"k"), b"v@5".to_vec()), Assertion::None),
-                5,
-                6,
-            ),
-            (
-                Mutation::Put((Key::from_raw(b"k"), b"v@7".to_vec()), Assertion::None),
-                7,
-                8,
-            ),
-            (
-                Mutation::Delete(Key::from_raw(b"k"), Assertion::None),
-                9,
-                10,
-            ),
-            (
-                Mutation::Put((Key::from_raw(b"k"), b"v@11".to_vec()), Assertion::None),
-                11,
-                12,
-=======
                 *ts.incr(),
                 *ts.incr(),
             ),
@@ -4719,7 +4618,6 @@
                 Mutation::Put((Key::from_raw(b"k"), b"v@11".to_vec()), Assertion::None),
                 *ts.incr(),
                 *ts.incr(),
->>>>>>> b448214b
             ),
             // Non-short value
             (
@@ -4727,26 +4625,16 @@
                     (Key::from_raw(b"k"), vec![b'v'; SHORT_VALUE_MAX_LEN + 1]),
                     Assertion::None,
                 ),
-<<<<<<< HEAD
-                13,
-                14,
-=======
                 *ts.incr(),
                 *ts.incr(),
->>>>>>> b448214b
             ),
         ];
         let (tx, rx) = channel();
         // Prewrite and commit.
         for write in writes.iter() {
             let (key, value) = write.0.clone().into_key_value();
-<<<<<<< HEAD
-            let start_ts = write.1.into();
-            let commit_ts = write.2.into();
-=======
             let start_ts = write.1;
             let commit_ts = write.2;
->>>>>>> b448214b
             storage
                 .sched_txn_command(
                     commands::Prewrite::with_defaults(
@@ -4786,29 +4674,18 @@
             }
         }
         // Flashback.
-<<<<<<< HEAD
-        for idx in (0..writes.len()).rev() {
-            let write = &writes[idx];
-            let key = write.0.key();
-            let start_ts = write.1.into();
-            let commit_ts = write.2.into();
-=======
         for write in writes {
             let start_ts = *ts.incr();
             let commit_ts = *ts.incr();
             let (key, value) = write.0.clone().into_key_value();
             // The version we want to flashback to.
             let version = write.2;
->>>>>>> b448214b
             storage
                 .sched_txn_command(
                     commands::FlashbackToVersionReadPhase::new(
                         start_ts,
-<<<<<<< HEAD
-=======
                         commit_ts,
                         version,
->>>>>>> b448214b
                         None,
                         Some(key.clone()),
                         Some(key.clone()),
@@ -4818,28 +4695,16 @@
                 )
                 .unwrap();
             rx.recv().unwrap();
-<<<<<<< HEAD
-            if idx == 0 || matches!(writes[idx - 1].0, Mutation::Delete(..)) {
-                expect_none(
-=======
             if let Mutation::Put(..) = write.0 {
                 expect_value(
                     value.unwrap(),
->>>>>>> b448214b
                     block_on(storage.get(Context::default(), key.clone(), commit_ts))
                         .unwrap()
                         .0,
                 );
             } else {
-<<<<<<< HEAD
-                let (_, old_value) = writes[idx - 1].0.clone().into_key_value();
-                expect_value(
-                    old_value.unwrap(),
-                    block_on(storage.get(Context::default(), key.clone(), commit_ts))
-=======
                 expect_none(
                     block_on(storage.get(Context::default(), key, commit_ts))
->>>>>>> b448214b
                         .unwrap()
                         .0,
                 );
@@ -4853,20 +4718,13 @@
             .build()
             .unwrap();
         let (tx, rx) = channel();
-<<<<<<< HEAD
-=======
         let mut ts = TimeStamp::zero();
->>>>>>> b448214b
         storage
             .sched_txn_command(
                 commands::Prewrite::with_defaults(
                     vec![Mutation::make_put(Key::from_raw(b"k"), b"v@1".to_vec())],
                     b"k".to_vec(),
-<<<<<<< HEAD
-                    1.into(),
-=======
                     *ts.incr(),
->>>>>>> b448214b
                 ),
                 expect_ok_callback(tx.clone(), 0),
             )
@@ -4876,29 +4734,17 @@
             .sched_txn_command(
                 commands::Commit::new(
                     vec![Key::from_raw(b"k")],
-<<<<<<< HEAD
-                    1.into(),
-                    2.into(),
-                    Context::default(),
-                ),
-                expect_value_callback(tx.clone(), 1, TxnStatus::committed(2.into())),
-=======
                     ts,
                     *ts.incr(),
                     Context::default(),
                 ),
                 expect_value_callback(tx.clone(), 1, TxnStatus::committed(ts)),
->>>>>>> b448214b
             )
             .unwrap();
         rx.recv().unwrap();
         expect_value(
             b"v@1".to_vec(),
-<<<<<<< HEAD
-            block_on(storage.get(Context::default(), Key::from_raw(b"k"), 2.into()))
-=======
             block_on(storage.get(Context::default(), Key::from_raw(b"k"), ts))
->>>>>>> b448214b
                 .unwrap()
                 .0,
         );
@@ -4907,11 +4753,7 @@
                 commands::Prewrite::with_defaults(
                     vec![Mutation::make_put(Key::from_raw(b"k"), b"v@3".to_vec())],
                     b"k".to_vec(),
-<<<<<<< HEAD
-                    3.into(),
-=======
                     *ts.incr(),
->>>>>>> b448214b
                 ),
                 expect_ok_callback(tx.clone(), 2),
             )
@@ -4924,14 +4766,6 @@
                 ))))) => (),
                 e => panic!("unexpected error chain: {:?}", e),
             },
-<<<<<<< HEAD
-            block_on(storage.get(Context::default(), Key::from_raw(b"k"), 3.into())),
-        );
-
-        storage
-            .sched_txn_command(
-                commands::FlashbackToVersionReadPhase::new(
-=======
             block_on(storage.get(Context::default(), Key::from_raw(b"k"), *ts.incr())),
         );
 
@@ -4942,7 +4776,6 @@
                 commands::FlashbackToVersionReadPhase::new(
                     start_ts,
                     commit_ts,
->>>>>>> b448214b
                     2.into(),
                     None,
                     Some(Key::from_raw(b"k")),
@@ -4955,15 +4788,6 @@
         rx.recv().unwrap();
         expect_value(
             b"v@1".to_vec(),
-<<<<<<< HEAD
-            block_on(storage.get(Context::default(), Key::from_raw(b"k"), 3.into()))
-                .unwrap()
-                .0,
-        );
-        storage
-            .sched_txn_command(
-                commands::FlashbackToVersionReadPhase::new(
-=======
             block_on(storage.get(Context::default(), Key::from_raw(b"k"), commit_ts))
                 .unwrap()
                 .0,
@@ -4975,27 +4799,18 @@
                 commands::FlashbackToVersionReadPhase::new(
                     start_ts,
                     commit_ts,
->>>>>>> b448214b
                     1.into(),
                     None,
                     Some(Key::from_raw(b"k")),
                     Some(Key::from_raw(b"k")),
                     Context::default(),
                 ),
-<<<<<<< HEAD
-                expect_ok_callback(tx, 3),
-=======
                 expect_ok_callback(tx, 4),
->>>>>>> b448214b
             )
             .unwrap();
         rx.recv().unwrap();
         expect_none(
-<<<<<<< HEAD
-            block_on(storage.get(Context::default(), Key::from_raw(b"k"), 3.into()))
-=======
             block_on(storage.get(Context::default(), Key::from_raw(b"k"), commit_ts))
->>>>>>> b448214b
                 .unwrap()
                 .0,
         );
@@ -5007,16 +4822,10 @@
             .build()
             .unwrap();
         let (tx, rx) = channel();
-<<<<<<< HEAD
-        // Add (FLASHBACK_BATCH_SIZE * 2) lock records.
-        for i in 1..=FLASHBACK_BATCH_SIZE * 2 {
-            let start_ts = (i as u64).into();
-=======
         let mut ts = TimeStamp::zero();
         // Add (FLASHBACK_BATCH_SIZE * 2) lock records.
         for i in 1..=FLASHBACK_BATCH_SIZE * 2 {
             let start_ts = *ts.incr();
->>>>>>> b448214b
             let key = Key::from_raw(format!("k{}", i).as_bytes());
             storage
                 .sched_txn_command(
@@ -5044,13 +4853,8 @@
         }
         // Add (FLASHBACK_BATCH_SIZE * 2) write records.
         for i in FLASHBACK_BATCH_SIZE * 2 + 1..=FLASHBACK_BATCH_SIZE * 4 {
-<<<<<<< HEAD
-            let start_ts = (i as u64).into();
-            let commit_ts = ((i + 1) as u64).into();
-=======
             let start_ts = *ts.incr();
             let commit_ts = *ts.incr();
->>>>>>> b448214b
             let key = Key::from_raw(format!("k{}", i).as_bytes());
             let value = format!("v@{}", i).as_bytes().to_vec();
             storage
@@ -5087,11 +4891,8 @@
         storage
             .sched_txn_command(
                 commands::FlashbackToVersionReadPhase::new(
-<<<<<<< HEAD
-=======
                     *ts.incr(),
                     *ts.incr(),
->>>>>>> b448214b
                     TimeStamp::zero(),
                     None,
                     Some(Key::from_raw(b"k")),
@@ -5102,22 +4903,6 @@
             )
             .unwrap();
         rx.recv().unwrap();
-<<<<<<< HEAD
-        expect_none(
-            block_on(storage.get(Context::default(), Key::from_raw(b"k1"), 1.into()))
-                .unwrap()
-                .0,
-        );
-        expect_none(
-            block_on(storage.get(
-                Context::default(),
-                Key::from_raw(format!("k{}", FLASHBACK_BATCH_SIZE * 4).as_bytes()),
-                ((FLASHBACK_BATCH_SIZE * 4 + 1) as u64).into(),
-            ))
-            .unwrap()
-            .0,
-        );
-=======
         for i in 1..=FLASHBACK_BATCH_SIZE * 4 {
             let key = Key::from_raw(format!("k{}", i).as_bytes());
             expect_none(
@@ -5126,7 +4911,6 @@
                     .0,
             );
         }
->>>>>>> b448214b
     }
 
     #[test]
@@ -9296,11 +9080,7 @@
         // Pessimistically rollback the k2 lock.
         // Non lite lock resolve on k1 and k2, there should no errors as lock on k2 is
         // pessimistic type.
-<<<<<<< HEAD
-        must_rollback(&storage.engine, b"k2", 10, false);
-=======
         must_rollback(&mut storage.engine, b"k2", 10, false);
->>>>>>> b448214b
         let mut temp_map = HashMap::default();
         temp_map.insert(10.into(), 20.into());
         storage
