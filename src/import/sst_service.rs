// Copyright 2018 TiKV Project Authors. Licensed under Apache-2.0.

use std::{
    collections::HashMap,
    future::Future,
    path::PathBuf,
    sync::{Arc, Mutex},
<<<<<<< HEAD
    thread::sleep,
=======
>>>>>>> 7a3764fc
    time::Duration,
};

use collections::HashSet;
use engine_traits::{KvEngine, CF_DEFAULT, CF_WRITE};
use file_system::{set_io_type, IoType};
<<<<<<< HEAD
use futures::{
    executor::{ThreadPool, ThreadPoolBuilder},
    future::join_all,
    sink::SinkExt,
    stream::TryStreamExt,
    TryFutureExt,
};
=======
use futures::{future::join_all, sink::SinkExt, stream::TryStreamExt, TryFutureExt};
>>>>>>> 7a3764fc
use grpcio::{
    ClientStreamingSink, RequestStream, RpcContext, ServerStreamingSink, UnarySink, WriteFlags,
};
use kvproto::{
    encryptionpb::EncryptionMethod,
    errorpb,
    import_sstpb::{RawWriteRequest_oneof_chunk as RawChunk, WriteRequest_oneof_chunk as Chunk, *},
    kvrpcpb::Context,
    raft_cmdpb::*,
};
use protobuf::Message;
use raftstore::{
    router::RaftStoreRouter,
    store::{Callback, RaftCmdExtraOpts, RegionSnapshot},
};
use sst_importer::{
    error_inc, metrics::*, sst_importer::DownloadExt, sst_meta_to_path, Config, Error, Result,
    SstImporter,
};
use tikv_util::{
    config::ReadableSize,
    future::{create_stream_with_buffer, paired_future_callback},
    sys::thread::ThreadBuildWrapper,
    time::{Instant, Limiter},
};
use tokio::{runtime::Runtime, time::sleep};
use txn_types::{Key, WriteRef, WriteType};

use super::make_rpc_error;
use crate::{import::duplicate_detect::DuplicateDetector, server::CONFIG_ROCKSDB_GAUGE};

/// ImportSstService provides tikv-server with the ability to ingest SST files.
///
/// It saves the SST sent from client to a file and then sends a command to
/// raftstore to trigger the ingest process.
#[derive(Clone)]
pub struct ImportSstService<E, Router>
where
    E: KvEngine,
{
    cfg: Config,
    engine: E,
    router: Router,
    threads: Arc<Runtime>,
    importer: Arc<SstImporter>,
    limiter: Limiter,
    task_slots: Arc<Mutex<HashSet<PathBuf>>>,
    raft_entry_max_size: ReadableSize,
}

pub struct SnapshotResult<E: KvEngine> {
    snapshot: RegionSnapshot<E::Snapshot>,
    term: u64,
}

impl<E, Router> ImportSstService<E, Router>
where
    E: KvEngine,
    Router: 'static + RaftStoreRouter<E>,
{
    pub fn new(
        cfg: Config,
        raft_entry_max_size: ReadableSize,
        router: Router,
        engine: E,
        importer: Arc<SstImporter>,
    ) -> ImportSstService<E, Router> {
        let props = tikv_util::thread_group::current_properties();
<<<<<<< HEAD
        let threads = ThreadPoolBuilder::new()
            .pool_size(cfg.num_threads + 1)
            .name_prefix("sst-importer")
=======
        let threads = tokio::runtime::Builder::new_multi_thread()
            .worker_threads(cfg.num_threads)
            .enable_all()
            .thread_name("sst-importer")
>>>>>>> 7a3764fc
            .after_start_wrapper(move || {
                tikv_util::thread_group::set_properties(props.clone());
                tikv_alloc::add_thread_memory_accessor();
                set_io_type(IoType::Import);
            })
            .before_stop_wrapper(move || tikv_alloc::remove_thread_memory_accessor())
<<<<<<< HEAD
            .create()
            .unwrap();
        importer.start_switch_mode_check(&threads, engine.clone());
        let importer_clone = importer.clone();
        threads.spawn_ok(async { Self::tick(importer_clone) });
=======
            .build()
            .unwrap();
        importer.start_switch_mode_check(threads.handle(), engine.clone());
        threads.spawn(Self::tick(importer.clone()));
>>>>>>> 7a3764fc

        ImportSstService {
            cfg,
            engine,
            threads: Arc::new(threads),
            router,
            importer,
            limiter: Limiter::new(f64::INFINITY),
            task_slots: Arc::new(Mutex::new(HashSet::default())),
            raft_entry_max_size,
        }
    }

<<<<<<< HEAD
    fn tick(importer: Arc<SstImporter>) {
        loop {
            sleep(Duration::from_secs(10));
=======
    async fn tick(importer: Arc<SstImporter>) {
        loop {
            sleep(Duration::from_secs(10)).await;
>>>>>>> 7a3764fc
            importer.shrink_by_tick();
        }
    }

    fn acquire_lock(task_slots: &Arc<Mutex<HashSet<PathBuf>>>, meta: &SstMeta) -> Result<bool> {
        let mut slots = task_slots.lock().unwrap();
        let p = sst_meta_to_path(meta)?;
        Ok(slots.insert(p))
    }

    fn release_lock(task_slots: &Arc<Mutex<HashSet<PathBuf>>>, meta: &SstMeta) -> Result<bool> {
        let mut slots = task_slots.lock().unwrap();
        let p = sst_meta_to_path(meta)?;
        Ok(slots.remove(&p))
    }

    async fn async_snapshot(
        router: Router,
        header: RaftRequestHeader,
    ) -> std::result::Result<SnapshotResult<E>, errorpb::Error> {
        let mut req = Request::default();
        req.set_cmd_type(CmdType::Snap);
        let mut cmd = RaftCmdRequest::default();
        cmd.set_header(header);
        cmd.set_requests(vec![req].into());
        let (cb, future) = paired_future_callback();
        if let Err(e) = router.send_command(cmd, Callback::read(cb), RaftCmdExtraOpts::default()) {
            return Err(e.into());
        }
        let mut res = future.await.map_err(|_| {
            let mut err = errorpb::Error::default();
            let err_str = "too many sst files are ingesting";
            let mut server_is_busy_err = errorpb::ServerIsBusy::default();
            server_is_busy_err.set_reason(err_str.to_string());
            err.set_message(err_str.to_string());
            err.set_server_is_busy(server_is_busy_err);
            err
        })?;
        let mut header = res.response.take_header();
        if header.has_error() {
            return Err(header.take_error());
        }
        Ok(SnapshotResult {
            snapshot: res.snapshot.unwrap(),
            term: header.get_current_term(),
        })
    }

    fn check_write_stall(&self) -> Option<errorpb::Error> {
        if self.importer.get_mode() == SwitchMode::Normal
            && self
                .engine
                .ingest_maybe_slowdown_writes(CF_WRITE)
                .expect("cf")
        {
            let mut errorpb = errorpb::Error::default();
            let err = "too many sst files are ingesting";
            let mut server_is_busy_err = errorpb::ServerIsBusy::default();
            server_is_busy_err.set_reason(err.to_string());
            errorpb.set_message(err.to_string());
            errorpb.set_server_is_busy(server_is_busy_err);
            return Some(errorpb);
        }
        None
    }

    fn ingest_files(
        &self,
        context: Context,
        label: &'static str,
        ssts: Vec<SstMeta>,
    ) -> impl Future<Output = Result<IngestResponse>> {
        let header = make_request_header(context);
        let snapshot_res = Self::async_snapshot(self.router.clone(), header.clone());
        let router = self.router.clone();
        let importer = self.importer.clone();
        async move {
            // check api version
            if !importer.as_ref().check_api_version(&ssts)? {
                return Err(Error::IncompatibleApiVersion);
            }

            let mut resp = IngestResponse::default();
            let res = match snapshot_res.await {
                Ok(snap) => snap,
                Err(e) => {
                    pb_error_inc(label, &e);
                    resp.set_error(e);
                    return Ok(resp);
                }
            };

            fail_point!("import::sst_service::ingest");
            // Make ingest command.
            let mut cmd = RaftCmdRequest::default();
            cmd.set_header(header);
            cmd.mut_header().set_term(res.term);
            for sst in ssts.iter() {
                let mut ingest = Request::default();
                ingest.set_cmd_type(CmdType::IngestSst);
                ingest.mut_ingest_sst().set_sst(sst.clone());
                cmd.mut_requests().push(ingest);
            }

            // Here we shall check whether the file has been ingested before. This operation
            // must execute after geting a snapshot from raftstore to make sure that the
            // current leader has applied to current term.
            for sst in ssts.iter() {
                if !importer.exist(sst) {
                    warn!(
                        "sst [{:?}] not exist. we may retry an operation that has already succeeded",
                        sst
                    );
                    let mut errorpb = errorpb::Error::default();
                    let err = "The file which would be ingested doest not exist.";
                    let stale_err = errorpb::StaleCommand::default();
                    errorpb.set_message(err.to_string());
                    errorpb.set_stale_command(stale_err);
                    resp.set_error(errorpb);
                    return Ok(resp);
                }
            }

            let (cb, future) = paired_future_callback();
            if let Err(e) =
                router.send_command(cmd, Callback::write(cb), RaftCmdExtraOpts::default())
            {
                resp.set_error(e.into());
                return Ok(resp);
            }

            let mut res = future.await.map_err(Error::from)?;
            let mut header = res.response.take_header();
            if header.has_error() {
                pb_error_inc(label, header.get_error());
                resp.set_error(header.take_error());
            }
            Ok(resp)
        }
    }
}

#[macro_export]
macro_rules! impl_write {
    ($fn:ident, $req_ty:ident, $resp_ty:ident, $chunk_ty:ident, $writer_fn:ident) => {
        fn $fn(
            &mut self,
            _ctx: RpcContext<'_>,
            stream: RequestStream<$req_ty>,
            sink: ClientStreamingSink<$resp_ty>,
        ) {
            let import = self.importer.clone();
            let engine = self.engine.clone();
            let (rx, buf_driver) =
                create_stream_with_buffer(stream, self.cfg.stream_channel_window);
            let mut rx = rx.map_err(Error::from);

            let timer = Instant::now_coarse();
            let label = stringify!($fn);
            let handle_task = async move {
                let res = async move {
                    let first_req = rx.try_next().await?;
                    let meta = match first_req {
                        Some(r) => match r.chunk {
                            Some($chunk_ty::Meta(m)) => m,
                            _ => return Err(Error::InvalidChunk),
                        },
                        _ => return Err(Error::InvalidChunk),
                    };

                    let writer = match import.$writer_fn(&engine, meta) {
                        Ok(w) => w,
                        Err(e) => {
                            error!("build writer failed {:?}", e);
                            return Err(Error::InvalidChunk);
                        }
                    };
                    let writer = rx
                        .try_fold(writer, |mut writer, req| async move {
                            let batch = match req.chunk {
                                Some($chunk_ty::Batch(b)) => b,
                                _ => return Err(Error::InvalidChunk),
                            };
                            writer.write(batch)?;
                            Ok(writer)
                        })
                        .await?;

                    let metas = writer.finish()?;
                    import.verify_checksum(&metas)?;
                    let mut resp = $resp_ty::default();
                    resp.set_metas(metas.into());
                    Ok(resp)
                }
                .await;
                $crate::send_rpc_response!(res, sink, label, timer);
            };

            self.threads.spawn(buf_driver);
            self.threads.spawn(handle_task);
        }
    };
}

impl<E, Router> ImportSst for ImportSstService<E, Router>
where
    E: KvEngine,
    Router: 'static + RaftStoreRouter<E>,
{
    fn switch_mode(
        &mut self,
        ctx: RpcContext<'_>,
        req: SwitchModeRequest,
        sink: UnarySink<SwitchModeResponse>,
    ) {
        let label = "switch_mode";
        let timer = Instant::now_coarse();

        let res = {
            fn mf(cf: &str, name: &str, v: f64) {
                CONFIG_ROCKSDB_GAUGE.with_label_values(&[cf, name]).set(v);
            }

            match req.get_mode() {
                SwitchMode::Normal => self.importer.enter_normal_mode(self.engine.clone(), mf),
                SwitchMode::Import => self.importer.enter_import_mode(self.engine.clone(), mf),
            }
        };
        match res {
            Ok(_) => info!("switch mode"; "mode" => ?req.get_mode()),
            Err(ref e) => error!(%*e; "switch mode failed"; "mode" => ?req.get_mode(),),
        }

        let task = async move {
            let res = Ok(SwitchModeResponse::default());
            crate::send_rpc_response!(res, sink, label, timer);
        };
        ctx.spawn(task);
    }

    /// Receive SST from client and save the file for later ingesting.
    fn upload(
        &mut self,
        _ctx: RpcContext<'_>,
        stream: RequestStream<UploadRequest>,
        sink: ClientStreamingSink<UploadResponse>,
    ) {
        let label = "upload";
        let timer = Instant::now_coarse();
        let import = self.importer.clone();
        let (rx, buf_driver) = create_stream_with_buffer(stream, self.cfg.stream_channel_window);
        let mut map_rx = rx.map_err(Error::from);

        let handle_task = async move {
            // So stream will not be dropped until response is sent.
            let rx = &mut map_rx;
            let res = async move {
                let first_chunk = rx.try_next().await?;
                let meta = match first_chunk {
                    Some(ref chunk) if chunk.has_meta() => chunk.get_meta(),
                    _ => return Err(Error::InvalidChunk),
                };
                let file = import.create(meta)?;
                let mut file = rx
                    .try_fold(file, |mut file, chunk| async move {
                        let start = Instant::now_coarse();
                        let data = chunk.get_data();
                        if data.is_empty() {
                            return Err(Error::InvalidChunk);
                        }
                        file.append(data)?;
                        IMPORT_UPLOAD_CHUNK_BYTES.observe(data.len() as f64);
                        IMPORT_UPLOAD_CHUNK_DURATION.observe(start.saturating_elapsed_secs());
                        Ok(file)
                    })
                    .await?;
                file.finish().map(|_| UploadResponse::default())
            }
            .await;
            crate::send_rpc_response!(res, sink, label, timer);
        };

        self.threads.spawn(buf_driver);
        self.threads.spawn(handle_task);
    }

    // clear_files the KV files after apply finished.
    // it will remove the direcotry in import path.
    fn clear_files(
        &mut self,
        _ctx: RpcContext<'_>,
        req: ClearRequest,
        sink: UnarySink<ClearResponse>,
    ) {
        let label = "clear_files";
        let timer = Instant::now_coarse();
        let importer = Arc::clone(&self.importer);
        let start = Instant::now();
        let mut resp = ClearResponse::default();

        let handle_task = async move {
            // Records how long the apply task waits to be scheduled.
            sst_importer::metrics::IMPORTER_APPLY_DURATION
                .with_label_values(&["queue"])
                .observe(start.saturating_elapsed().as_secs_f64());

            if let Err(e) = importer.remove_dir(req.get_prefix()) {
                let mut import_err = kvproto::import_sstpb::Error::default();
                import_err.set_message(format!("failed to remove directory: {}", e));
                resp.set_error(import_err);
            }
            sst_importer::metrics::IMPORTER_APPLY_DURATION
                .with_label_values(&[label])
                .observe(start.saturating_elapsed().as_secs_f64());

            let resp = Ok(resp);
            crate::send_rpc_response!(resp, sink, label, timer);
        };
        self.threads.spawn(handle_task);
    }

    // Downloads KV file and performs key-rewrite then apply kv into this tikv
    // store.
    fn apply(
        &mut self,
        _ctx: RpcContext<'_>,
        mut req: ApplyRequest,
        sink: UnarySink<ApplyResponse>,
    ) {
        let label = "apply";
        let timer = Instant::now_coarse();
        let importer = Arc::clone(&self.importer);
        let router = self.router.clone();
        let limiter = self.limiter.clone();
        let start = Instant::now();
        let raft_size = self.raft_entry_max_size;

        let handle_task = async move {
            // Records how long the apply task waits to be scheduled.
            sst_importer::metrics::IMPORTER_APPLY_DURATION
                .with_label_values(&["queue"])
                .observe(start.saturating_elapsed().as_secs_f64());
            let mut start_apply = Instant::now();
            let mut futs = vec![];
            let mut apply_resp = ApplyResponse::default();
            let context = req.take_context();
            let mut rules = req.take_rewrite_rules();
            let mut metas = req.take_metas();
            // For compatibility with old requests.
            if req.has_meta() {
                metas.push(req.take_meta());
                rules.push(req.take_rewrite_rule());
            }

            let result = (|| -> Result<()> {
                let mut cmd_reqs = vec![];
                let mut reqs_default = RequestCollector::from_cf(CF_DEFAULT);
                let mut reqs_write = RequestCollector::from_cf(CF_WRITE);
                let mut req_default_size = 0_u64;
                let mut req_write_size = 0_u64;
                let mut range: Option<Range> = None;
                let ext_storage = {
<<<<<<< HEAD
                    let inner =
                        importer.create_external_storage(req.get_storage_backend(), false)?;
                    Arc::from(inner)
=======
                    let inner = importer.wrap_kms(
                        importer.external_storage_or_cache(
                            req.get_storage_backend(),
                            req.get_storage_cache_id(),
                        )?,
                        false,
                    );
                    inner
>>>>>>> 7a3764fc
                };

                for (i, meta) in metas.iter().enumerate() {
                    let (reqs, req_size) = if meta.get_cf() == CF_DEFAULT {
                        (&mut reqs_default, &mut req_default_size)
                    } else {
                        (&mut reqs_write, &mut req_write_size)
                    };

                    let mut build_req_fn = build_apply_request(
                        req_size,
                        raft_size.0,
                        reqs,
                        cmd_reqs.as_mut(),
                        meta.get_is_delete(),
                        meta.get_cf(),
                        context.clone(),
                    );

                    let buff = importer.read_from_kv_file(
                        meta,
                        &rules[i],
                        Arc::clone(&ext_storage),
                        req.get_storage_backend(),
                        &limiter,
                    )?;
                    let r: Option<Range> = importer.do_apply_kv_file(
                        meta.get_start_key(),
                        meta.get_end_key(),
                        meta.get_start_ts(),
                        meta.get_restore_ts(),
                        buff,
                        &mut build_req_fn,
                    )?;

                    if let Some(mut r) = r {
                        range = match range {
                            Some(mut v) => {
                                let s = v.take_start().min(r.take_start());
                                let e = v.take_end().max(r.take_end());
                                Some(Range {
                                    start: s,
                                    end: e,
                                    ..Default::default()
                                })
                            }
                            None => Some(r),
                        };
                    }
                }

                if !reqs_default.is_empty() {
                    let cmd = make_request(&mut reqs_default, context.clone());
<<<<<<< HEAD
                    cmd_reqs.push(cmd);
                    IMPORTER_APPLY_BYTES.observe(req_default_size as _);
                }
                if !reqs_write.is_empty() {
                    let cmd = make_request(&mut reqs_write, context);
                    cmd_reqs.push(cmd);
                    IMPORTER_APPLY_BYTES.observe(req_write_size as _);
                }
=======
                    cmd_reqs.push(cmd);
                    IMPORTER_APPLY_BYTES.observe(req_default_size as _);
                }
                if !reqs_write.is_empty() {
                    let cmd = make_request(&mut reqs_write, context);
                    cmd_reqs.push(cmd);
                    IMPORTER_APPLY_BYTES.observe(req_write_size as _);
                }
>>>>>>> 7a3764fc

                start_apply = Instant::now();
                for cmd in cmd_reqs {
                    let (cb, future) = paired_future_callback();
                    match router.send_command(cmd, Callback::write(cb), RaftCmdExtraOpts::default())
                    {
                        Ok(_) => futs.push(future),
                        Err(e) => {
                            let mut import_err = kvproto::import_sstpb::Error::default();
                            import_err.set_message(format!("failed to send raft command: {}", e));
                            apply_resp.set_error(import_err);
                        }
                    }
                }
                if let Some(r) = range {
                    apply_resp.set_range(r);
                }
                Ok(())
            })();
            if let Err(e) = result {
                apply_resp.set_error(e.into());
            }

            let resp = Ok(join_all(futs).await.iter().fold(apply_resp, |mut resp, x| {
                match x {
                    Err(e) => {
                        let mut import_err = kvproto::import_sstpb::Error::default();
                        import_err.set_message(format!("failed to complete raft command: {}", e));
                        resp.set_error(import_err);
                    }
                    Ok(r) => {
                        if r.response.get_header().has_error() {
                            let mut import_err = kvproto::import_sstpb::Error::default();
                            let err = r.response.get_header().get_error();
                            import_err.set_message("failed to complete raft command".to_string());
                            // FIXME: if there are many errors, we may lose some of them here.
                            import_err.set_store_error(err.clone());
                            warn!("failed to apply the file to the store"; "error" => ?err);
                            resp.set_error(import_err);
                        }
                    }
                }
                resp
            }));

            // Records how long the apply task waits to be scheduled.
            sst_importer::metrics::IMPORTER_APPLY_DURATION
                .with_label_values(&["apply"])
                .observe(start_apply.saturating_elapsed().as_secs_f64());
            sst_importer::metrics::IMPORTER_APPLY_DURATION
                .with_label_values(&["finish"])
                .observe(start.saturating_elapsed().as_secs_f64());
            debug!("finished apply kv file with {:?}", resp);
            crate::send_rpc_response!(resp, sink, label, timer);
        };
        self.threads.spawn(handle_task);
    }

    /// Downloads the file and performs key-rewrite for later ingesting.
    fn download(
        &mut self,
        _ctx: RpcContext<'_>,
        req: DownloadRequest,
        sink: UnarySink<DownloadResponse>,
    ) {
        let label = "download";
        let timer = Instant::now_coarse();
        let importer = Arc::clone(&self.importer);
        let limiter = self.limiter.clone();
        let engine = self.engine.clone();
        let start = Instant::now();

        let handle_task = async move {
            // Records how long the download task waits to be scheduled.
            sst_importer::metrics::IMPORTER_DOWNLOAD_DURATION
                .with_label_values(&["queue"])
                .observe(start.saturating_elapsed().as_secs_f64());

            // FIXME: download() should be an async fn, to allow BR to cancel
            // a download task.
            // Unfortunately, this currently can't happen because the S3Storage
            // is not Send + Sync. See the documentation of S3Storage for reason.
            let cipher = req
                .cipher_info
                .to_owned()
                .into_option()
                .filter(|c| c.cipher_type != EncryptionMethod::Plaintext);

            let res = importer.download_ext::<E>(
                req.get_sst(),
                req.get_storage_backend(),
                req.get_name(),
                req.get_rewrite_rule(),
                cipher,
                limiter,
                engine,
                DownloadExt::default().cache_key(req.get_storage_cache_id()),
            );
            let mut resp = DownloadResponse::default();
            match res.await {
                Ok(range) => match range {
                    Some(r) => resp.set_range(r),
                    None => resp.set_is_empty(true),
                },
                Err(e) => resp.set_error(e.into()),
            }
            let resp = Ok(resp);
            crate::send_rpc_response!(resp, sink, label, timer);
        };

        self.threads.spawn(handle_task);
    }

    /// Ingest the file by sending a raft command to raftstore.
    ///
    /// If the ingestion fails because the region is not found or the epoch does
    /// not match, the remaining files will eventually be cleaned up by
    /// CleanupSstWorker.
    fn ingest(
        &mut self,
        ctx: RpcContext<'_>,
        mut req: IngestRequest,
        sink: UnarySink<IngestResponse>,
    ) {
        let label = "ingest";
        let timer = Instant::now_coarse();

        let mut resp = IngestResponse::default();
        if let Some(errorpb) = self.check_write_stall() {
            resp.set_error(errorpb);
            ctx.spawn(
                sink.success(resp)
                    .unwrap_or_else(|e| warn!("send rpc failed"; "err" => %e)),
            );
            return;
        }

        let mut errorpb = errorpb::Error::default();
        if !Self::acquire_lock(&self.task_slots, req.get_sst()).unwrap_or(false) {
            errorpb.set_message(Error::FileConflict.to_string());
            resp.set_error(errorpb);
            ctx.spawn(
                sink.success(resp)
                    .unwrap_or_else(|e| warn!("send rpc failed"; "err" => %e)),
            );
            return;
        }

        let task_slots = self.task_slots.clone();
        let meta = req.take_sst();
        let f = self.ingest_files(req.take_context(), label, vec![meta.clone()]);
        let handle_task = async move {
            let res = f.await;
            Self::release_lock(&task_slots, &meta).unwrap();
            crate::send_rpc_response!(res, sink, label, timer);
        };
        self.threads.spawn(handle_task);
    }

    /// Ingest multiple files by sending a raft command to raftstore.
    fn multi_ingest(
        &mut self,
        ctx: RpcContext<'_>,
        mut req: MultiIngestRequest,
        sink: UnarySink<IngestResponse>,
    ) {
        let label = "multi-ingest";
        let timer = Instant::now_coarse();

        let mut resp = IngestResponse::default();
        if let Some(errorpb) = self.check_write_stall() {
            resp.set_error(errorpb);
            ctx.spawn(
                sink.success(resp)
                    .unwrap_or_else(|e| warn!("send rpc failed"; "err" => %e)),
            );
            return;
        }

        let mut errorpb = errorpb::Error::default();
        let mut metas = vec![];
        for sst in req.get_ssts() {
            if Self::acquire_lock(&self.task_slots, sst).unwrap_or(false) {
                metas.push(sst.clone());
            }
        }
        if metas.len() < req.get_ssts().len() {
            for m in metas {
                Self::release_lock(&self.task_slots, &m).unwrap();
            }
            errorpb.set_message(Error::FileConflict.to_string());
            resp.set_error(errorpb);
            ctx.spawn(
                sink.success(resp)
                    .unwrap_or_else(|e| warn!("send rpc failed"; "err" => %e)),
            );
            return;
        }
        let task_slots = self.task_slots.clone();
        let f = self.ingest_files(req.take_context(), label, req.take_ssts().into());
        let handle_task = async move {
            let res = f.await;
            for m in metas {
                Self::release_lock(&task_slots, &m).unwrap();
            }
            crate::send_rpc_response!(res, sink, label, timer);
        };
        self.threads.spawn(handle_task);
    }

    fn compact(
        &mut self,
        _ctx: RpcContext<'_>,
        req: CompactRequest,
        sink: UnarySink<CompactResponse>,
    ) {
        let label = "compact";
        let timer = Instant::now_coarse();
        let engine = self.engine.clone();

        let handle_task = async move {
            let (start, end) = if !req.has_range() {
                (None, None)
            } else {
                (
                    Some(req.get_range().get_start()),
                    Some(req.get_range().get_end()),
                )
            };
            let output_level = if req.get_output_level() == -1 {
                None
            } else {
                Some(req.get_output_level())
            };

            let res = engine.compact_files_in_range(start, end, output_level);
            match res {
                Ok(_) => info!(
                    "compact files in range";
                    "start" => start.map(log_wrappers::Value::key),
                    "end" => end.map(log_wrappers::Value::key),
                    "output_level" => ?output_level, "takes" => ?timer.saturating_elapsed()
                ),
                Err(ref e) => error!(%*e;
                    "compact files in range failed";
                    "start" => start.map(log_wrappers::Value::key),
                    "end" => end.map(log_wrappers::Value::key),
                    "output_level" => ?output_level,
                ),
            }
            let res = res
                .map_err(|e| Error::Engine(box_err!(e)))
                .map(|_| CompactResponse::default());
            crate::send_rpc_response!(res, sink, label, timer);
        };

        self.threads.spawn(handle_task);
    }

    fn set_download_speed_limit(
        &mut self,
        ctx: RpcContext<'_>,
        req: SetDownloadSpeedLimitRequest,
        sink: UnarySink<SetDownloadSpeedLimitResponse>,
    ) {
        let label = "set_download_speed_limit";
        let timer = Instant::now_coarse();

        let speed_limit = req.get_speed_limit();
        self.limiter.set_speed_limit(if speed_limit > 0 {
            speed_limit as f64
        } else {
            f64::INFINITY
        });

        let ctx_task = async move {
            let res = Ok(SetDownloadSpeedLimitResponse::default());
            crate::send_rpc_response!(res, sink, label, timer);
        };

        ctx.spawn(ctx_task);
    }

    fn duplicate_detect(
        &mut self,
        _ctx: RpcContext<'_>,
        mut request: DuplicateDetectRequest,
        mut sink: ServerStreamingSink<DuplicateDetectResponse>,
    ) {
        let label = "duplicate_detect";
        let timer = Instant::now_coarse();
        let context = request.take_context();
        let router = self.router.clone();
        let start_key = request.take_start_key();
        let min_commit_ts = request.get_min_commit_ts();
        let end_key = if request.get_end_key().is_empty() {
            None
        } else {
            Some(request.take_end_key())
        };
        let key_only = request.get_key_only();
        let snap_res = Self::async_snapshot(router, make_request_header(context));
        let handle_task = async move {
            let res = snap_res.await;
            let snapshot = match res {
                Ok(snap) => snap.snapshot,
                Err(e) => {
                    let mut resp = DuplicateDetectResponse::default();
                    pb_error_inc(label, &e);
                    resp.set_region_error(e);
                    match sink
                        .send((resp, WriteFlags::default().buffer_hint(true)))
                        .await
                    {
                        Ok(_) => {
                            IMPORT_RPC_DURATION
                                .with_label_values(&[label, "ok"])
                                .observe(timer.saturating_elapsed_secs());
                        }
                        Err(e) => {
                            warn!(
                                "connection send message fail";
                                "err" => %e
                            );
                        }
                    }
                    let _ = sink.close().await;
                    return;
                }
            };
            let detector =
                DuplicateDetector::new(snapshot, start_key, end_key, min_commit_ts, key_only)
                    .unwrap();
            for resp in detector {
                if let Err(e) = sink
                    .send((resp, WriteFlags::default().buffer_hint(true)))
                    .await
                {
                    warn!(
                        "connection send message fail";
                        "err" => %e
                    );
                    break;
                }
            }
            let _ = sink.close().await;
        };
        self.threads.spawn(handle_task);
    }

    impl_write!(write, WriteRequest, WriteResponse, Chunk, new_txn_writer);

    impl_write!(
        raw_write,
        RawWriteRequest,
        RawWriteResponse,
        RawChunk,
        new_raw_writer
    );
}

// add error statistics from pb error response
fn pb_error_inc(type_: &str, e: &errorpb::Error) {
    let label = if e.has_not_leader() {
        "not_leader"
    } else if e.has_store_not_match() {
        "store_not_match"
    } else if e.has_region_not_found() {
        "region_not_found"
    } else if e.has_key_not_in_region() {
        "key_not_in_range"
    } else if e.has_epoch_not_match() {
        "epoch_not_match"
    } else if e.has_server_is_busy() {
        "server_is_busy"
    } else if e.has_stale_command() {
        "stale_command"
    } else if e.has_raft_entry_too_large() {
        "raft_entry_too_large"
    } else {
        "unknown"
    };

    IMPORTER_ERROR_VEC.with_label_values(&[type_, label]).inc();
}

enum RequestCollector {
    /// Retain the last ts of each key in each request.
    /// This is used for write CF because resolved ts observer hates duplicated
    /// key in the same request.
    RetainLastTs(HashMap<Vec<u8>, (Request, u64)>),
    /// Collector favor that simple collect all items, and it do not contains
    /// duplicated key-value. This is used for default CF.
    KeepAll(HashMap<Vec<u8>, Request>),
}

impl RequestCollector {
    fn from_cf(cf: &str) -> Self {
        match cf {
            CF_DEFAULT | "" => Self::KeepAll(Default::default()),
            CF_WRITE => Self::RetainLastTs(Default::default()),
            _ => {
                warn!("unknown cf name, using default request collector"; "cf" => %cf);
                Self::RetainLastTs(Default::default())
            }
        }
    }

    fn accept(&mut self, req: Request) {
        let k = key_from_request(&req);
        match self {
            RequestCollector::RetainLastTs(ref mut reqs) => {
                let (encoded_key, ts) = match Key::split_on_ts_for(k) {
                    Ok(k) => k,
                    Err(err) => {
                        warn!("key without ts, skipping"; "key" => %log_wrappers::Value::key(k), "err" => %err);
                        return;
                    }
                };
                if reqs
                    .get(encoded_key)
                    .map(|(_, old_ts)| *old_ts < ts.into_inner())
                    .unwrap_or(true)
                {
                    reqs.insert(encoded_key.to_owned(), (req, ts.into_inner()));
                }
            }
            RequestCollector::KeepAll(ref mut reqs) => {
                reqs.insert(k.to_owned(), req);
            }
        }
    }

    fn drain(&mut self) -> Vec<Request> {
        match self {
            RequestCollector::RetainLastTs(ref mut reqs) => {
                reqs.drain().map(|(_, (req, _))| req).collect()
            }
            RequestCollector::KeepAll(ref mut reqs) => reqs.drain().map(|(_, req)| req).collect(),
        }
    }

    fn is_empty(&self) -> bool {
        match self {
            RequestCollector::RetainLastTs(reqs) => reqs.is_empty(),
            RequestCollector::KeepAll(reqs) => reqs.is_empty(),
        }
    }
}

fn key_from_request(req: &Request) -> &[u8] {
    if req.has_put() {
        return req.get_put().get_key();
    }
    if req.has_delete() {
        return req.get_delete().get_key();
    }
    warn!("trying to extract key from request is neither put nor delete.");
    b""
}

fn make_request_header(mut context: Context) -> RaftRequestHeader {
    let region_id = context.get_region_id();
    let mut header = RaftRequestHeader::default();
    header.set_peer(context.take_peer());
    header.set_region_id(region_id);
    header.set_region_epoch(context.take_region_epoch());
    header
}

fn make_request(reqs: &mut RequestCollector, context: Context) -> RaftCmdRequest {
    let mut cmd = RaftCmdRequest::default();
    let mut header = make_request_header(context);
    // Set the UUID of header to prevent raftstore batching our requests.
    // The current `resolved_ts` observer assumes that each batch of request doesn't
    // has two writes to the same key. (Even with 2 different TS). That was true
    // for normal cases because the latches reject concurrency write to keys.
    // However we have bypassed the latch layer :(
    header.set_uuid(uuid::Uuid::new_v4().as_bytes().to_vec());
    cmd.set_header(header);
    cmd.set_requests(reqs.drain().into());
    cmd
}

// we need to remove duplicate keys in here, since
// in https://github.com/tikv/tikv/blob/a401f78bc86f7e6ea6a55ad9f453ae31be835b55/components/resolved_ts/src/cmd.rs#L204
// will panic if found duplicated entry during Vec<PutRequest>.
fn build_apply_request<'a, 'b>(
    req_size: &'a mut u64,
    raft_size: u64,
    reqs: &'a mut RequestCollector,
    cmd_reqs: &'a mut Vec<RaftCmdRequest>,
    is_delete: bool,
    cf: &'b str,
    context: Context,
) -> Box<dyn FnMut(Vec<u8>, Vec<u8>) + 'b>
where
    'a: 'b,
{
    // use callback to collect kv data.
    Box::new(move |k: Vec<u8>, v: Vec<u8>| {
        // Need to skip the empty key/value that could break the transaction or cause
        // data corruption. see details at https://github.com/pingcap/tiflow/issues/5468.
        if k.is_empty() || v.is_empty() {
            return;
        }

        let mut req = Request::default();
        if is_delete {
            let mut del = DeleteRequest::default();
            del.set_key(k);
            del.set_cf(cf.to_string());
            req.set_cmd_type(CmdType::Delete);
            req.set_delete(del);
        } else {
            if cf == CF_WRITE && !write_needs_restore(&v) {
                return;
            }

            let mut put = PutRequest::default();
            put.set_key(k);
            put.set_value(v);
            put.set_cf(cf.to_string());
            req.set_cmd_type(CmdType::Put);
            req.set_put(put);
        }

        // When the request size get grow to max request size,
        // build the request and add it to a batch.
        if *req_size + req.compute_size() as u64 > raft_size * 7 / 8 {
            IMPORTER_APPLY_BYTES.observe(*req_size as _);
            *req_size = 0;
            let cmd = make_request(reqs, context.clone());
            cmd_reqs.push(cmd);
        }

        *req_size += req.compute_size() as u64;
        reqs.accept(req);
    })
}

fn write_needs_restore(write: &[u8]) -> bool {
    let w = WriteRef::parse(write);
    match w {
        Ok(w)
            if matches!(
                w.write_type,
                // We only keep the last put / delete write CF,
                // other write type may shadow the real data and cause data loss.
                WriteType::Put | WriteType::Delete
            ) =>
        {
            true
        }
        Ok(w) => {
            debug!("skip unnecessary write."; "type" => ?w.write_type);
            false
        }
        Err(err) => {
            warn!("write cannot be parsed, skipping"; "err" => %err, 
                        "write" => %log_wrappers::Value::key(write));
            false
        }
    }
}

#[cfg(test)]
mod test {
    use std::collections::HashMap;

    use engine_traits::{CF_DEFAULT, CF_WRITE};
    use kvproto::{kvrpcpb::Context, raft_cmdpb::*};
    use txn_types::{Key, TimeStamp, Write, WriteType};

    use crate::import::sst_service::{
        build_apply_request, key_from_request, make_request, RequestCollector,
    };

    fn write(key: &[u8], ty: WriteType, commit_ts: u64, start_ts: u64) -> (Vec<u8>, Vec<u8>) {
        let k = Key::from_raw(key).append_ts(TimeStamp::new(commit_ts));
        let v = Write::new(ty, TimeStamp::new(start_ts), None);
        (k.into_encoded(), v.as_ref().to_bytes())
    }

    fn default(key: &[u8], val: &[u8], start_ts: u64) -> (Vec<u8>, Vec<u8>) {
        let k = Key::from_raw(key).append_ts(TimeStamp::new(start_ts));
        (k.into_encoded(), val.to_owned())
    }

    fn default_req(key: &[u8], val: &[u8], start_ts: u64) -> Request {
        let (k, v) = default(key, val, start_ts);
        req(k, v, CF_DEFAULT, CmdType::Put)
    }

    fn write_req(key: &[u8], ty: WriteType, commit_ts: u64, start_ts: u64) -> Request {
        let (k, v) = write(key, ty, commit_ts, start_ts);
        let cmd_type = if ty == WriteType::Delete {
            CmdType::Delete
        } else {
            CmdType::Put
        };

        req(k, v, CF_WRITE, cmd_type)
    }

    fn req(k: Vec<u8>, v: Vec<u8>, cf: &str, cmd_type: CmdType) -> Request {
        let mut req = Request::default();
        req.set_cmd_type(cmd_type);
<<<<<<< HEAD

        match cmd_type {
            CmdType::Put => {
                let mut put = PutRequest::default();
                put.set_key(k);
                put.set_value(v);
                put.set_cf(cf.to_string());

                req.set_put(put)
            }
            CmdType::Delete => {
                let mut del = DeleteRequest::default();
                del.set_cf(cf.to_string());
                del.set_key(k);

=======

        match cmd_type {
            CmdType::Put => {
                let mut put = PutRequest::default();
                put.set_key(k);
                put.set_value(v);
                put.set_cf(cf.to_string());

                req.set_put(put)
            }
            CmdType::Delete => {
                let mut del = DeleteRequest::default();
                del.set_cf(cf.to_string());
                del.set_key(k);

>>>>>>> 7a3764fc
                req.set_delete(del);
            }
            _ => panic!("invalid input cmd_type"),
        }
        req
    }

    #[test]
    fn test_build_request() {
        #[derive(Debug)]
        struct Case {
            cf: &'static str,
            is_delete: bool,
            mutations: Vec<(Vec<u8>, Vec<u8>)>,
            expected_reqs: Vec<Request>,
        }

        fn run_case(c: &Case) {
            let mut cmds = vec![];
            let mut reqs = RequestCollector::from_cf(c.cf);
            let mut req_size = 0_u64;

            let mut builder = build_apply_request(
                &mut req_size,
                1024,
                &mut reqs,
                &mut cmds,
                c.is_delete,
                c.cf,
                Context::new(),
            );

            for (k, v) in c.mutations.clone() {
                builder(k, v);
            }
            drop(builder);
            if !reqs.is_empty() {
                let cmd = make_request(&mut reqs, Context::new());
                cmds.push(cmd);
            }

            let mut req1: HashMap<_, _> = cmds
                .into_iter()
                .flat_map(|mut x| x.take_requests().into_iter())
                .map(|req| {
                    let key = key_from_request(&req).to_owned();
                    (key, req)
                })
                .collect();
            for req in c.expected_reqs.iter() {
                let r = req1.remove(key_from_request(req));
                assert_eq!(r.as_ref(), Some(req), "{:?}", c);
            }
            assert!(req1.is_empty(), "{:?}\ncase = {:?}", req1, c);
        }

        use WriteType::*;
        let cases = vec![
            Case {
                cf: CF_WRITE,
                is_delete: false,
                mutations: vec![
                    write(b"foo", Lock, 42, 41),
                    write(b"foo", Put, 40, 39),
                    write(b"bar", Put, 38, 37),
                    write(b"baz", Put, 34, 31),
                    write(b"bar", Put, 28, 17),
                    (Vec::default(), Vec::default()),
                ],
                expected_reqs: vec![
                    write_req(b"foo", Put, 40, 39),
                    write_req(b"bar", Put, 38, 37),
                    write_req(b"baz", Put, 34, 31),
                ],
            },
            Case {
                cf: CF_WRITE,
                is_delete: true,
                mutations: vec![
                    write(b"foo", Delete, 40, 39),
                    write(b"bar", Delete, 38, 37),
                    write(b"baz", Delete, 34, 31),
                    write(b"bar", Delete, 28, 17),
                ],
                expected_reqs: vec![
                    write_req(b"foo", Delete, 40, 39),
                    write_req(b"bar", Delete, 38, 37),
                    write_req(b"baz", Delete, 34, 31),
                ],
            },
            Case {
                cf: CF_DEFAULT,
                is_delete: false,
                mutations: vec![
                    default(b"aria", b"The planet where flowers bloom.", 123),
                    default(
                        b"aria",
                        b"Even a small breeze can still bring small happiness.",
                        178,
                    ),
                    default(b"beyond", b"Calling your name.", 278),
                    default(b"beyond", b"Calling your name.", 278),
                    default(b"PingCap", b"", 300),
                ],
                expected_reqs: vec![
                    default_req(b"aria", b"The planet where flowers bloom.", 123),
                    default_req(
                        b"aria",
                        b"Even a small breeze can still bring small happiness.",
                        178,
                    ),
                    default_req(b"beyond", b"Calling your name.", 278),
                ],
            },
        ];

        for case in cases {
            run_case(&case);
        }
    }

    #[test]
    fn test_request_collector_with_write_cf() {
        let mut request_collector = RequestCollector::from_cf(CF_WRITE);
        assert_eq!(request_collector.is_empty(), true);
        let reqs = vec![
            write_req(b"foo", WriteType::Put, 40, 39),
            write_req(b"aar", WriteType::Put, 38, 37),
            write_req(b"foo", WriteType::Put, 34, 31),
            write_req(b"zzz", WriteType::Put, 41, 40),
        ];
        let reqs_result = vec![
            write_req(b"aar", WriteType::Put, 38, 37),
            write_req(b"foo", WriteType::Put, 40, 39),
            write_req(b"zzz", WriteType::Put, 41, 40),
        ];

        for req in reqs {
            request_collector.accept(req);
        }
        assert_eq!(request_collector.is_empty(), false);
        let mut reqs = request_collector.drain();
        reqs.sort_by(|r1, r2| {
            let k1 = key_from_request(r1);
            let k2 = key_from_request(r2);
            k1.cmp(k2)
        });
        assert_eq!(reqs, reqs_result);
        assert_eq!(request_collector.is_empty(), true);
    }

    #[test]
    fn test_request_collector_with_default_cf() {
        let mut request_collector = RequestCollector::from_cf(CF_DEFAULT);
        assert_eq!(request_collector.is_empty(), true);
        let reqs = vec![
            default_req(b"foo", b"", 39),
            default_req(b"zzz", b"", 40),
            default_req(b"foo", b"", 37),
            default_req(b"foo", b"", 39),
        ];
        let reqs_result = vec![
            default_req(b"foo", b"", 37),
            default_req(b"foo", b"", 39),
            default_req(b"zzz", b"", 40),
        ];

        for req in reqs {
            request_collector.accept(req);
        }
        assert_eq!(request_collector.is_empty(), false);
        let mut reqs = request_collector.drain();
        reqs.sort_by(|r1, r2| {
            let k1 = key_from_request(r1);
            let (k1, ts1) = Key::split_on_ts_for(k1).unwrap();
            let k2 = key_from_request(r2);
            let (k2, ts2) = Key::split_on_ts_for(k2).unwrap();

            k1.cmp(k2).then(ts1.cmp(&ts2))
        });
        assert_eq!(reqs, reqs_result);
        assert_eq!(request_collector.is_empty(), true);
    }
}<|MERGE_RESOLUTION|>--- conflicted
+++ resolved
@@ -5,27 +5,13 @@
     future::Future,
     path::PathBuf,
     sync::{Arc, Mutex},
-<<<<<<< HEAD
-    thread::sleep,
-=======
->>>>>>> 7a3764fc
     time::Duration,
 };
 
 use collections::HashSet;
 use engine_traits::{KvEngine, CF_DEFAULT, CF_WRITE};
 use file_system::{set_io_type, IoType};
-<<<<<<< HEAD
-use futures::{
-    executor::{ThreadPool, ThreadPoolBuilder},
-    future::join_all,
-    sink::SinkExt,
-    stream::TryStreamExt,
-    TryFutureExt,
-};
-=======
 use futures::{future::join_all, sink::SinkExt, stream::TryStreamExt, TryFutureExt};
->>>>>>> 7a3764fc
 use grpcio::{
     ClientStreamingSink, RequestStream, RpcContext, ServerStreamingSink, UnarySink, WriteFlags,
 };
@@ -94,34 +80,20 @@
         importer: Arc<SstImporter>,
     ) -> ImportSstService<E, Router> {
         let props = tikv_util::thread_group::current_properties();
-<<<<<<< HEAD
-        let threads = ThreadPoolBuilder::new()
-            .pool_size(cfg.num_threads + 1)
-            .name_prefix("sst-importer")
-=======
         let threads = tokio::runtime::Builder::new_multi_thread()
             .worker_threads(cfg.num_threads)
             .enable_all()
             .thread_name("sst-importer")
->>>>>>> 7a3764fc
             .after_start_wrapper(move || {
                 tikv_util::thread_group::set_properties(props.clone());
                 tikv_alloc::add_thread_memory_accessor();
                 set_io_type(IoType::Import);
             })
             .before_stop_wrapper(move || tikv_alloc::remove_thread_memory_accessor())
-<<<<<<< HEAD
-            .create()
-            .unwrap();
-        importer.start_switch_mode_check(&threads, engine.clone());
-        let importer_clone = importer.clone();
-        threads.spawn_ok(async { Self::tick(importer_clone) });
-=======
             .build()
             .unwrap();
         importer.start_switch_mode_check(threads.handle(), engine.clone());
         threads.spawn(Self::tick(importer.clone()));
->>>>>>> 7a3764fc
 
         ImportSstService {
             cfg,
@@ -135,15 +107,9 @@
         }
     }
 
-<<<<<<< HEAD
-    fn tick(importer: Arc<SstImporter>) {
-        loop {
-            sleep(Duration::from_secs(10));
-=======
     async fn tick(importer: Arc<SstImporter>) {
         loop {
             sleep(Duration::from_secs(10)).await;
->>>>>>> 7a3764fc
             importer.shrink_by_tick();
         }
     }
@@ -506,11 +472,6 @@
                 let mut req_write_size = 0_u64;
                 let mut range: Option<Range> = None;
                 let ext_storage = {
-<<<<<<< HEAD
-                    let inner =
-                        importer.create_external_storage(req.get_storage_backend(), false)?;
-                    Arc::from(inner)
-=======
                     let inner = importer.wrap_kms(
                         importer.external_storage_or_cache(
                             req.get_storage_backend(),
@@ -519,7 +480,6 @@
                         false,
                     );
                     inner
->>>>>>> 7a3764fc
                 };
 
                 for (i, meta) in metas.iter().enumerate() {
@@ -573,7 +533,6 @@
 
                 if !reqs_default.is_empty() {
                     let cmd = make_request(&mut reqs_default, context.clone());
-<<<<<<< HEAD
                     cmd_reqs.push(cmd);
                     IMPORTER_APPLY_BYTES.observe(req_default_size as _);
                 }
@@ -582,16 +541,6 @@
                     cmd_reqs.push(cmd);
                     IMPORTER_APPLY_BYTES.observe(req_write_size as _);
                 }
-=======
-                    cmd_reqs.push(cmd);
-                    IMPORTER_APPLY_BYTES.observe(req_default_size as _);
-                }
-                if !reqs_write.is_empty() {
-                    let cmd = make_request(&mut reqs_write, context);
-                    cmd_reqs.push(cmd);
-                    IMPORTER_APPLY_BYTES.observe(req_write_size as _);
-                }
->>>>>>> 7a3764fc
 
                 start_apply = Instant::now();
                 for cmd in cmd_reqs {
@@ -1200,7 +1149,6 @@
     fn req(k: Vec<u8>, v: Vec<u8>, cf: &str, cmd_type: CmdType) -> Request {
         let mut req = Request::default();
         req.set_cmd_type(cmd_type);
-<<<<<<< HEAD
 
         match cmd_type {
             CmdType::Put => {
@@ -1216,23 +1164,6 @@
                 del.set_cf(cf.to_string());
                 del.set_key(k);
 
-=======
-
-        match cmd_type {
-            CmdType::Put => {
-                let mut put = PutRequest::default();
-                put.set_key(k);
-                put.set_value(v);
-                put.set_cf(cf.to_string());
-
-                req.set_put(put)
-            }
-            CmdType::Delete => {
-                let mut del = DeleteRequest::default();
-                del.set_cf(cf.to_string());
-                del.set_key(k);
-
->>>>>>> 7a3764fc
                 req.set_delete(del);
             }
             _ => panic!("invalid input cmd_type"),
