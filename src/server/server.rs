--- conflicted
+++ resolved
@@ -13,11 +13,7 @@
 use grpcio::{ChannelBuilder, Environment, ResourceQuota, Server as GrpcServer, ServerBuilder};
 use grpcio_health::{create_health, HealthService, ServingStatus};
 use kvproto::tikvpb::*;
-<<<<<<< HEAD
-use raftstore::store::{CheckLeaderTask, SnapManager};
-=======
 use raftstore::store::{CheckLeaderTask, SnapManager, TabletSnapManager};
->>>>>>> 25261c8a
 use security::SecurityManager;
 use tikv_util::{
     config::VersionTrack,
@@ -98,11 +94,7 @@
         copr: Endpoint<E>,
         copr_v2: coprocessor_v2::Endpoint,
         resolver: S,
-<<<<<<< HEAD
-        snap_mgr: SnapManager,
-=======
         snap_mgr: Either<SnapManager, TabletSnapManager>,
->>>>>>> 25261c8a
         gc_worker: GcWorker<E>,
         check_leader_scheduler: Scheduler<CheckLeaderTask>,
         env: Arc<Environment>,
@@ -130,11 +122,7 @@
 
         let snap_worker = Worker::new("snap-handler");
         let lazy_worker = snap_worker.lazy_build("snap-handler");
-<<<<<<< HEAD
-        let raft_ext = storage.get_engine().raft_extension().clone();
-=======
         let raft_ext = storage.get_engine().raft_extension();
->>>>>>> 25261c8a
 
         let proxy = Proxy::new(security_mgr.clone(), &env, Arc::new(cfg.value().clone()));
         let kv_service = KvService::new(
