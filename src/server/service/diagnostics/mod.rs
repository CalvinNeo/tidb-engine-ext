// Copyright 2020 TiKV Project Authors. Licensed under Apache-2.0.

use std::{
    sync::Mutex,
    time::{Duration, Instant},
};

use futures::{
    compat::Future01CompatExt,
    future::{FutureExt, TryFutureExt},
    sink::SinkExt,
    stream::StreamExt,
};
use grpcio::{
    Result as GrpcResult, RpcContext, RpcStatus, RpcStatusCode, ServerStreamingSink, UnarySink,
    WriteFlags,
};
use kvproto::diagnosticspb::{
    Diagnostics, SearchLogRequest, SearchLogRequestTarget, SearchLogResponse, ServerInfoRequest,
    ServerInfoResponse, ServerInfoType,
};
use tikv_util::{
    sys::{ioload, SystemExt},
    timer::GLOBAL_TIMER_HANDLE,
};
use tokio::runtime::Handle;

use crate::server::Error;
<<<<<<< HEAD
mod log;
=======

mod log;
/// Information about the current hardware and operating system.
>>>>>>> b448214b
pub mod sys;

lazy_static! {
    pub static ref SYS_INFO: Mutex<sysinfo::System> = Mutex::new(sysinfo::System::new());
}

/// Service handles the RPC messages for the `Diagnostics` service.
#[derive(Clone)]
pub struct Service {
    pool: Handle,
    log_file: String,
    slow_log_file: String,
}

impl Service {
    pub fn new(pool: Handle, log_file: String, slow_log_file: String) -> Self {
        Service {
            pool,
            log_file,
            slow_log_file,
        }
    }
}

impl Diagnostics for Service {
    fn search_log(
        &mut self,
        ctx: RpcContext<'_>,
        req: SearchLogRequest,
        mut sink: ServerStreamingSink<SearchLogResponse>,
    ) {
        let log_file = if req.get_target() == SearchLogRequestTarget::Normal {
            self.log_file.to_owned()
        } else {
            self.slow_log_file.to_owned()
        };

        let stream = self.pool.spawn(async move {
            log::search(log_file, req)
                .map(|stream| stream.map(|resp| (resp, WriteFlags::default().buffer_hint(true))))
                .map_err(|e| {
                    grpcio::Error::RpcFailure(RpcStatus::with_message(
                        RpcStatusCode::UNKNOWN,
                        format!("{:?}", e),
                    ))
                })
        });

        let f = self
            .pool
            .spawn(async move {
                match stream.await.unwrap() {
                    Ok(s) => {
                        let res = async move {
                            sink.send_all(&mut s.map(Ok)).await?;
                            sink.close().await?;
                            GrpcResult::Ok(())
                        }
                        .await;
                        if let Err(e) = res {
                            error!("search log RPC error"; "error" => ?e);
                        }
                    }
                    Err(e) => {
                        error!("search log RPC error"; "error" => ?e);
                    }
                }
            })
            .map(|res| res.unwrap());

        ctx.spawn(f);
    }

    fn server_info(
        &mut self,
        ctx: RpcContext<'_>,
        req: ServerInfoRequest,
        sink: UnarySink<ServerInfoResponse>,
    ) {
        let tp = req.get_tp();

        let collect = async move {
            let (load, when) = match tp {
                ServerInfoType::LoadInfo | ServerInfoType::All => {
                    let mut system = SYS_INFO.lock().unwrap();
                    system.refresh_networks_list();
                    system.refresh_all();
                    let load = (
                        sys::cpu_time_snapshot(),
                        system
                            .get_networks()
                            .into_iter()
                            .map(|(n, d)| (n.to_owned(), sys::NicSnapshot::from_network_data(d)))
                            .collect(),
                        ioload::IoLoad::snapshot(),
                    );
                    let when = Instant::now() + Duration::from_millis(1000);
                    (Some(load), when)
                }
                _ => (None, Instant::now()),
            };

            let timer = GLOBAL_TIMER_HANDLE.clone();
            let _ = timer.delay(when).compat().await;

            let mut server_infos = Vec::new();
            match req.get_tp() {
                ServerInfoType::HardwareInfo => sys::hardware_info(&mut server_infos),
                ServerInfoType::LoadInfo => sys::load_info(load.unwrap(), &mut server_infos),
                ServerInfoType::SystemInfo => sys::system_info(&mut server_infos),
                ServerInfoType::All => {
                    sys::hardware_info(&mut server_infos);
                    sys::load_info(load.unwrap(), &mut server_infos);
                    sys::system_info(&mut server_infos);
                }
            };
            // Sort pairs by key to make result stable
            server_infos
                .sort_by(|a, b| (a.get_tp(), a.get_name()).cmp(&(b.get_tp(), b.get_name())));
            let mut resp = ServerInfoResponse::default();
            resp.set_items(server_infos.into());
            resp
        };

        let f = self.pool.spawn(collect).then(|res| async move {
            let res = sink.success(res.unwrap()).map_err(Error::from).await;
            if let Err(e) = res {
                debug!("Diagnostics rpc failed"; "err" => ?e);
            }
        });

        ctx.spawn(f);
    }
}<|MERGE_RESOLUTION|>--- conflicted
+++ resolved
@@ -26,13 +26,9 @@
 use tokio::runtime::Handle;
 
 use crate::server::Error;
-<<<<<<< HEAD
-mod log;
-=======
 
 mod log;
 /// Information about the current hardware and operating system.
->>>>>>> b448214b
 pub mod sys;
 
 lazy_static! {
