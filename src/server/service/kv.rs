// Copyright 2017 TiKV Project Authors. Licensed under Apache-2.0.

// #[PerformanceCriticalPath]: TiKV gRPC APIs implementation
use std::{mem, sync::Arc};

use api_version::KvFormat;
use fail::fail_point;
use futures::{
    channel::oneshot,
    compat::Future01CompatExt,
    future::{self, Future, FutureExt, TryFutureExt},
    sink::SinkExt,
    stream::{StreamExt, TryStreamExt},
};
use grpcio::{
    ClientStreamingSink, DuplexSink, Error as GrpcError, RequestStream, Result as GrpcResult,
    RpcContext, RpcStatus, RpcStatusCode, ServerStreamingSink, UnarySink, WriteFlags,
};
use kvproto::{
    coprocessor::*,
    errorpb::{Error as RegionError, *},
    kvrpcpb::*,
    mpp::*,
    raft_cmdpb::{
        AdminCmdType, AdminRequest, CmdType, RaftCmdRequest, RaftRequestHeader,
        Request as RaftRequest,
    },
    raft_serverpb::*,
    tikvpb::*,
};
use protobuf::RepeatedField;
use raft::eraftpb::MessageType;
use raftstore::{
    router::RaftStoreRouter,
    store::{
        memory::{MEMTRACE_APPLYS, MEMTRACE_RAFT_ENTRIES, MEMTRACE_RAFT_MESSAGES},
        metrics::RAFT_ENTRIES_CACHES_GAUGE,
        Callback, CasualMessage, CheckLeaderTask, RaftCmdExtraOpts,
    },
    DiscardReason, Error as RaftStoreError, Result as RaftStoreResult,
};
use tikv_alloc::trace::MemoryTraceGuard;
use tikv_util::{
    future::{paired_future_callback, poll_future_notify},
    mpsc::future::{unbounded, BatchReceiver, Sender, WakePolicy},
    sys::memory_usage_reaches_high_water,
    time::{duration_to_ms, duration_to_sec, Instant},
    worker::Scheduler,
};
use tokio::sync::Mutex;
use tracker::{set_tls_tracker_token, RequestInfo, RequestType, Tracker, GLOBAL_TRACKERS};
use txn_types::{self, Key, WriteBatchFlags};

use super::batch::{BatcherBuilder, ReqBatcher};
use crate::{
    coprocessor::Endpoint,
    coprocessor_v2, forward_duplex, forward_unary, log_net_error,
    server::{
        gc_worker::GcWorker, load_statistics::ThreadLoadPool, metrics::*, snap::Task as SnapTask,
        Error, Proxy, Result as ServerResult,
    },
    storage::{
        errors::{
            extract_committed, extract_key_error, extract_key_errors, extract_kv_pairs,
            extract_region_error, map_kv_pairs,
        },
        kv::Engine,
        lock_manager::LockManager,
        SecondaryLocksStatus, Storage, TxnStatus,
    },
};

const GRPC_MSG_MAX_BATCH_SIZE: usize = 128;
const GRPC_MSG_NOTIFY_SIZE: usize = 8;

/// Service handles the RPC messages for the `Tikv` service.
pub struct Service<T: RaftStoreRouter<E::Local> + 'static, E: Engine, L: LockManager, F: KvFormat> {
    store_id: u64,
    /// Used to handle requests related to GC.
    gc_worker: GcWorker<E, T>,
    // For handling KV requests.
    storage: Storage<E, L, F>,
    // For handling coprocessor requests.
    copr: Endpoint<E>,
    // For handling corprocessor v2 requests.
    copr_v2: coprocessor_v2::Endpoint,
    // For handling raft messages.
    ch: T,
    // For handling snapshot.
    snap_scheduler: Scheduler<SnapTask>,
    // For handling `CheckLeader` request.
    check_leader_scheduler: Scheduler<CheckLeaderTask>,

    enable_req_batch: bool,

    grpc_thread_load: Arc<ThreadLoadPool>,

    proxy: Proxy,

    // Go `server::Config` to get more details.
    reject_messages_on_memory_ratio: f64,
}

impl<
    T: RaftStoreRouter<E::Local> + Clone + 'static,
    E: Engine + Clone,
    L: LockManager + Clone,
    F: KvFormat,
> Clone for Service<T, E, L, F>
{
    fn clone(&self) -> Self {
        Service {
            store_id: self.store_id,
            gc_worker: self.gc_worker.clone(),
            storage: self.storage.clone(),
            copr: self.copr.clone(),
            copr_v2: self.copr_v2.clone(),
            ch: self.ch.clone(),
            snap_scheduler: self.snap_scheduler.clone(),
            check_leader_scheduler: self.check_leader_scheduler.clone(),
            enable_req_batch: self.enable_req_batch,
            grpc_thread_load: self.grpc_thread_load.clone(),
            proxy: self.proxy.clone(),
            reject_messages_on_memory_ratio: self.reject_messages_on_memory_ratio,
        }
    }
}

impl<T: RaftStoreRouter<E::Local> + 'static, E: Engine, L: LockManager, F: KvFormat>
    Service<T, E, L, F>
{
    /// Constructs a new `Service` which provides the `Tikv` service.
    pub fn new(
        store_id: u64,
        storage: Storage<E, L, F>,
        gc_worker: GcWorker<E, T>,
        copr: Endpoint<E>,
        copr_v2: coprocessor_v2::Endpoint,
        ch: T,
        snap_scheduler: Scheduler<SnapTask>,
        check_leader_scheduler: Scheduler<CheckLeaderTask>,
        grpc_thread_load: Arc<ThreadLoadPool>,
        enable_req_batch: bool,
        proxy: Proxy,
        reject_messages_on_memory_ratio: f64,
    ) -> Self {
        Service {
            store_id,
            gc_worker,
            storage,
            copr,
            copr_v2,
            ch,
            snap_scheduler,
            check_leader_scheduler,
            enable_req_batch,
            grpc_thread_load,
            proxy,
            reject_messages_on_memory_ratio,
        }
    }

    fn handle_raft_message(
        store_id: u64,
        ch: &T,
        msg: RaftMessage,
        reject: bool,
    ) -> RaftStoreResult<()> {
        let to_store_id = msg.get_to_peer().get_store_id();
        if to_store_id != store_id {
            return Err(RaftStoreError::StoreNotMatch {
                to_store_id,
                my_store_id: store_id,
            });
        }
        if reject && msg.get_message().get_msg_type() == MessageType::MsgAppend {
            RAFT_APPEND_REJECTS.inc();
            let id = msg.get_region_id();
            let peer_id = msg.get_message().get_from();
            let m = CasualMessage::RejectRaftAppend { peer_id };
            let _ = ch.send_casual_msg(id, m);
            return Ok(());
        }
        // `send_raft_msg` may return `RaftStoreError::RegionNotFound` or
        // `RaftStoreError::Transport(DiscardReason::Full)`
        ch.send_raft_msg(msg)
    }
}

macro_rules! handle_request {
    ($fn_name: ident, $future_name: ident, $req_ty: ident, $resp_ty: ident) => {
        handle_request!($fn_name, $future_name, $req_ty, $resp_ty, no_time_detail);
    };
    ($fn_name: ident, $future_name: ident, $req_ty: ident, $resp_ty: ident, $time_detail: tt) => {
        fn $fn_name(&mut self, ctx: RpcContext<'_>, mut req: $req_ty, sink: UnarySink<$resp_ty>) {
            forward_unary!(self.proxy, $fn_name, ctx, req, sink);
            let begin_instant = Instant::now();

            let source = req.mut_context().take_request_source();
            let resp = $future_name(&self.storage, req);
            let task = async move {
                let resp = resp.await?;
                let elapsed = begin_instant.saturating_elapsed();
                set_total_time!(resp, elapsed, $time_detail);
                sink.success(resp).await?;
                GRPC_MSG_HISTOGRAM_STATIC
                    .$fn_name
                    .observe(elapsed.as_secs_f64());
                record_request_source_metrics(source, elapsed);
                ServerResult::Ok(())
            }
            .map_err(|e| {
                log_net_error!(e, "kv rpc failed";
                    "request" => stringify!($fn_name)
                );
                GRPC_MSG_FAIL_COUNTER.$fn_name.inc();
            })
            .map(|_|());

            ctx.spawn(task);
        }
    }
}

macro_rules! set_total_time {
    ($resp:ident, $duration:expr,no_time_detail) => {};
    ($resp:ident, $duration:expr,has_time_detail) => {
        let mut $resp = $resp;
        $resp
            .mut_exec_details_v2()
            .mut_time_detail()
            .set_total_rpc_wall_time_ns($duration.as_nanos() as u64);
    };
}

impl<T: RaftStoreRouter<E::Local> + 'static, E: Engine, L: LockManager, F: KvFormat> Tikv
    for Service<T, E, L, F>
{
    handle_request!(kv_get, future_get, GetRequest, GetResponse, has_time_detail);
    handle_request!(kv_scan, future_scan, ScanRequest, ScanResponse);
    handle_request!(
        kv_prewrite,
        future_prewrite,
        PrewriteRequest,
        PrewriteResponse,
        has_time_detail
    );
    handle_request!(
        kv_pessimistic_lock,
        future_acquire_pessimistic_lock,
        PessimisticLockRequest,
        PessimisticLockResponse,
        has_time_detail
    );
    handle_request!(
        kv_pessimistic_rollback,
        future_pessimistic_rollback,
        PessimisticRollbackRequest,
        PessimisticRollbackResponse,
        has_time_detail
    );
    handle_request!(
        kv_commit,
        future_commit,
        CommitRequest,
        CommitResponse,
        has_time_detail
    );
    handle_request!(kv_cleanup, future_cleanup, CleanupRequest, CleanupResponse);
    handle_request!(
        kv_batch_get,
        future_batch_get,
        BatchGetRequest,
        BatchGetResponse
    );
    handle_request!(
        kv_batch_rollback,
        future_batch_rollback,
        BatchRollbackRequest,
        BatchRollbackResponse,
        has_time_detail
    );
    handle_request!(
        kv_txn_heart_beat,
        future_txn_heart_beat,
        TxnHeartBeatRequest,
        TxnHeartBeatResponse,
        has_time_detail
    );
    handle_request!(
        kv_check_txn_status,
        future_check_txn_status,
        CheckTxnStatusRequest,
        CheckTxnStatusResponse,
        has_time_detail
    );
    handle_request!(
        kv_check_secondary_locks,
        future_check_secondary_locks,
        CheckSecondaryLocksRequest,
        CheckSecondaryLocksResponse,
        has_time_detail
    );
    handle_request!(
        kv_scan_lock,
        future_scan_lock,
        ScanLockRequest,
        ScanLockResponse,
        has_time_detail
    );
    handle_request!(
        kv_resolve_lock,
        future_resolve_lock,
        ResolveLockRequest,
        ResolveLockResponse,
        has_time_detail
    );
    handle_request!(
        kv_delete_range,
        future_delete_range,
        DeleteRangeRequest,
        DeleteRangeResponse
    );
    handle_request!(
        mvcc_get_by_key,
        future_mvcc_get_by_key,
        MvccGetByKeyRequest,
        MvccGetByKeyResponse
    );
    handle_request!(
        mvcc_get_by_start_ts,
        future_mvcc_get_by_start_ts,
        MvccGetByStartTsRequest,
        MvccGetByStartTsResponse
    );
    handle_request!(raw_get, future_raw_get, RawGetRequest, RawGetResponse);
    handle_request!(
        raw_batch_get,
        future_raw_batch_get,
        RawBatchGetRequest,
        RawBatchGetResponse
    );
    handle_request!(raw_scan, future_raw_scan, RawScanRequest, RawScanResponse);
    handle_request!(
        raw_batch_scan,
        future_raw_batch_scan,
        RawBatchScanRequest,
        RawBatchScanResponse
    );
    handle_request!(raw_put, future_raw_put, RawPutRequest, RawPutResponse);
    handle_request!(
        raw_batch_put,
        future_raw_batch_put,
        RawBatchPutRequest,
        RawBatchPutResponse
    );
    handle_request!(
        raw_delete,
        future_raw_delete,
        RawDeleteRequest,
        RawDeleteResponse
    );
    handle_request!(
        raw_batch_delete,
        future_raw_batch_delete,
        RawBatchDeleteRequest,
        RawBatchDeleteResponse
    );
    handle_request!(
        raw_delete_range,
        future_raw_delete_range,
        RawDeleteRangeRequest,
        RawDeleteRangeResponse
    );
    handle_request!(
        raw_get_key_ttl,
        future_raw_get_key_ttl,
        RawGetKeyTtlRequest,
        RawGetKeyTtlResponse
    );

    handle_request!(
        raw_compare_and_swap,
        future_raw_compare_and_swap,
        RawCasRequest,
        RawCasResponse
    );

    handle_request!(
        raw_checksum,
        future_raw_checksum,
        RawChecksumRequest,
        RawChecksumResponse
    );

    fn kv_import(&mut self, _: RpcContext<'_>, _: ImportRequest, _: UnarySink<ImportResponse>) {
        unimplemented!();
    }

    fn kv_gc(&mut self, ctx: RpcContext<'_>, _: GcRequest, sink: UnarySink<GcResponse>) {
        let e = RpcStatus::new(RpcStatusCode::UNIMPLEMENTED);
        ctx.spawn(
            sink.fail(e)
                .unwrap_or_else(|e| error!("kv rpc failed"; "err" => ?e)),
        );
    }

    fn kv_prepare_flashback_to_version(
        &mut self,
        ctx: RpcContext<'_>,
        mut req: PrepareFlashbackToVersionRequest,
        sink: UnarySink<PrepareFlashbackToVersionResponse>,
    ) {
        let begin_instant = Instant::now();

        let source = req.mut_context().take_request_source();
        let resp = future_prepare_flashback_to_version(&self.storage, &self.ch, req);
        let task = async move {
            let resp = resp.await?;
            let elapsed = begin_instant.saturating_elapsed();
            sink.success(resp).await?;
            GRPC_MSG_HISTOGRAM_STATIC
                .kv_prepare_flashback_to_version
                .observe(elapsed.as_secs_f64());
            record_request_source_metrics(source, elapsed);
            ServerResult::Ok(())
        }
        .map_err(|e| {
            log_net_error!(e, "kv rpc failed";
                "request" => stringify!($fn_name)
            );
            GRPC_MSG_FAIL_COUNTER.kv_prepare_flashback_to_version.inc();
        })
        .map(|_| ());

        ctx.spawn(task);
    }

    fn kv_flashback_to_version(
        &mut self,
        ctx: RpcContext<'_>,
        mut req: FlashbackToVersionRequest,
        sink: UnarySink<FlashbackToVersionResponse>,
    ) {
        let begin_instant = Instant::now();

        let source = req.mut_context().take_request_source();
        let resp = future_flashback_to_version(&self.storage, &self.ch, req);
        let task = async move {
            let resp = resp.await?;
            let elapsed = begin_instant.saturating_elapsed();
            sink.success(resp).await?;
            GRPC_MSG_HISTOGRAM_STATIC
                .kv_flashback_to_version
                .observe(elapsed.as_secs_f64());
            record_request_source_metrics(source, elapsed);
            ServerResult::Ok(())
        }
        .map_err(|e| {
            log_net_error!(e, "kv rpc failed";
                "request" => stringify!($fn_name)
            );
            GRPC_MSG_FAIL_COUNTER.kv_flashback_to_version.inc();
        })
        .map(|_| ());

        ctx.spawn(task);
    }

    fn coprocessor(&mut self, ctx: RpcContext<'_>, mut req: Request, sink: UnarySink<Response>) {
        forward_unary!(self.proxy, coprocessor, ctx, req, sink);
        let source = req.mut_context().take_request_source();
        let begin_instant = Instant::now();
        let future = future_copr(&self.copr, Some(ctx.peer()), req);
        let task = async move {
            let resp = future.await?.consume();
            sink.success(resp).await?;
            let elapsed = begin_instant.saturating_elapsed();
            GRPC_MSG_HISTOGRAM_STATIC
                .coprocessor
                .observe(elapsed.as_secs_f64());
            record_request_source_metrics(source, elapsed);
            ServerResult::Ok(())
        }
        .map_err(|e| {
            log_net_error!(e, "kv rpc failed";
                "request" => "coprocessor"
            );
            GRPC_MSG_FAIL_COUNTER.coprocessor.inc();
        })
        .map(|_| ());

        ctx.spawn(task);
    }

    fn raw_coprocessor(
        &mut self,
        ctx: RpcContext<'_>,
        mut req: RawCoprocessorRequest,
        sink: UnarySink<RawCoprocessorResponse>,
    ) {
        let source = req.mut_context().take_request_source();
        let begin_instant = Instant::now();
        let future = future_raw_coprocessor(&self.copr_v2, &self.storage, req);
        let task = async move {
            let resp = future.await?;
            sink.success(resp).await?;
            let elapsed = begin_instant.saturating_elapsed();
            GRPC_MSG_HISTOGRAM_STATIC
                .raw_coprocessor
                .observe(elapsed.as_secs_f64());
            record_request_source_metrics(source, elapsed);
            ServerResult::Ok(())
        }
        .map_err(|e| {
            log_net_error!(e, "kv rpc failed";
                "request" => "coprocessor_v2"
            );
            GRPC_MSG_FAIL_COUNTER.raw_coprocessor.inc();
        })
        .map(|_| ());

        ctx.spawn(task);
    }

    fn register_lock_observer(
        &mut self,
        ctx: RpcContext<'_>,
        req: RegisterLockObserverRequest,
        sink: UnarySink<RegisterLockObserverResponse>,
    ) {
        let begin_instant = Instant::now();

        let (cb, f) = paired_future_callback();
        let res = self.gc_worker.start_collecting(req.get_max_ts().into(), cb);

        let task = async move {
            // Here except for the receiving error of `futures::channel::oneshot`,
            // other errors will be returned as the successful response of rpc.
            let res = match res {
                Err(e) => Err(e),
                Ok(_) => f.await?,
            };
            let mut resp = RegisterLockObserverResponse::default();
            if let Err(e) = res {
                resp.set_error(format!("{}", e));
            }
            sink.success(resp).await?;
            GRPC_MSG_HISTOGRAM_STATIC
                .register_lock_observer
                .observe(duration_to_sec(begin_instant.saturating_elapsed()));
            ServerResult::Ok(())
        }
        .map_err(|e| {
            log_net_error!(e, "kv rpc failed";
                "request" => "register_lock_observer"
            );
            GRPC_MSG_FAIL_COUNTER.register_lock_observer.inc();
        })
        .map(|_| ());

        ctx.spawn(task);
    }

    fn check_lock_observer(
        &mut self,
        ctx: RpcContext<'_>,
        req: CheckLockObserverRequest,
        sink: UnarySink<CheckLockObserverResponse>,
    ) {
        let begin_instant = Instant::now();

        let (cb, f) = paired_future_callback();
        let res = self
            .gc_worker
            .get_collected_locks(req.get_max_ts().into(), cb);

        let task = async move {
            let res = match res {
                Err(e) => Err(e),
                Ok(_) => f.await?,
            };
            let mut resp = CheckLockObserverResponse::default();
            match res {
                Ok((locks, is_clean)) => {
                    resp.set_is_clean(is_clean);
                    resp.set_locks(locks.into());
                }
                Err(e) => resp.set_error(format!("{}", e)),
            }
            sink.success(resp).await?;
            GRPC_MSG_HISTOGRAM_STATIC
                .check_lock_observer
                .observe(duration_to_sec(begin_instant.saturating_elapsed()));
            ServerResult::Ok(())
        }
        .map_err(|e| {
            log_net_error!(e, "kv rpc failed";
                "request" => "check_lock_observer"
            );
            GRPC_MSG_FAIL_COUNTER.check_lock_observer.inc();
        })
        .map(|_| ());

        ctx.spawn(task);
    }

    fn remove_lock_observer(
        &mut self,
        ctx: RpcContext<'_>,
        req: RemoveLockObserverRequest,
        sink: UnarySink<RemoveLockObserverResponse>,
    ) {
        let begin_instant = Instant::now();

        let (cb, f) = paired_future_callback();
        let res = self.gc_worker.stop_collecting(req.get_max_ts().into(), cb);

        let task = async move {
            let res = match res {
                Err(e) => Err(e),
                Ok(_) => f.await?,
            };
            let mut resp = RemoveLockObserverResponse::default();
            if let Err(e) = res {
                resp.set_error(format!("{}", e));
            }
            sink.success(resp).await?;
            GRPC_MSG_HISTOGRAM_STATIC
                .remove_lock_observer
                .observe(duration_to_sec(begin_instant.saturating_elapsed()));
            ServerResult::Ok(())
        }
        .map_err(|e| {
            log_net_error!(e, "kv rpc failed";
                "request" => "remove_lock_observer"
            );
            GRPC_MSG_FAIL_COUNTER.remove_lock_observer.inc();
        })
        .map(|_| ());

        ctx.spawn(task);
    }

    fn physical_scan_lock(
        &mut self,
        ctx: RpcContext<'_>,
        mut req: PhysicalScanLockRequest,
        sink: UnarySink<PhysicalScanLockResponse>,
    ) {
        let begin_instant = Instant::now();

        let (cb, f) = paired_future_callback();
        let res = self.gc_worker.physical_scan_lock(
            req.take_context(),
            req.get_max_ts().into(),
            Key::from_raw(req.get_start_key()),
            req.get_limit() as _,
            cb,
        );

        let task = async move {
            let res = match res {
                Err(e) => Err(e),
                Ok(_) => f.await?,
            };
            let mut resp = PhysicalScanLockResponse::default();
            match res {
                Ok(locks) => resp.set_locks(locks.into()),
                Err(e) => resp.set_error(format!("{}", e)),
            }
            sink.success(resp).await?;
            GRPC_MSG_HISTOGRAM_STATIC
                .physical_scan_lock
                .observe(duration_to_sec(begin_instant.saturating_elapsed()));
            ServerResult::Ok(())
        }
        .map_err(|e| {
            log_net_error!(e, "kv rpc failed";
                "request" => "physical_scan_lock"
            );
            GRPC_MSG_FAIL_COUNTER.physical_scan_lock.inc();
        })
        .map(|_| ());

        ctx.spawn(task);
    }

    fn unsafe_destroy_range(
        &mut self,
        ctx: RpcContext<'_>,
        mut req: UnsafeDestroyRangeRequest,
        sink: UnarySink<UnsafeDestroyRangeResponse>,
    ) {
        let begin_instant = Instant::now();

        // DestroyRange is a very dangerous operation. We don't allow passing MIN_KEY as
        // start, or MAX_KEY as end here.
        assert!(!req.get_start_key().is_empty());
        assert!(!req.get_end_key().is_empty());

        let source = req.mut_context().take_request_source();
        let (cb, f) = paired_future_callback();
        let res = self.gc_worker.unsafe_destroy_range(
            req.take_context(),
            Key::from_raw(&req.take_start_key()),
            Key::from_raw(&req.take_end_key()),
            cb,
        );

        let task = async move {
            let res = match res {
                Err(e) => Err(e),
                Ok(_) => f.await?,
            };
            let mut resp = UnsafeDestroyRangeResponse::default();
            // Region error is impossible here.
            if let Err(e) = res {
                resp.set_error(format!("{}", e));
            }
            sink.success(resp).await?;
            let elapsed = begin_instant.saturating_elapsed();
            GRPC_MSG_HISTOGRAM_STATIC
                .unsafe_destroy_range
                .observe(elapsed.as_secs_f64());
            record_request_source_metrics(source, elapsed);
            ServerResult::Ok(())
        }
        .map_err(|e| {
            log_net_error!(e, "kv rpc failed";
                "request" => "unsafe_destroy_range"
            );
            GRPC_MSG_FAIL_COUNTER.unsafe_destroy_range.inc();
        })
        .map(|_| ());

        ctx.spawn(task);
    }

    fn coprocessor_stream(
        &mut self,
        ctx: RpcContext<'_>,
        req: Request,
        mut sink: ServerStreamingSink<Response>,
    ) {
        let begin_instant = Instant::now();

        let mut stream = self
            .copr
            .parse_and_handle_stream_request(req, Some(ctx.peer()))
            .map(|resp| {
                GrpcResult::<(Response, WriteFlags)>::Ok((
                    resp,
                    WriteFlags::default().buffer_hint(true),
                ))
            });
        let future = async move {
            match sink.send_all(&mut stream).await.map_err(Error::from) {
                Ok(_) => {
                    GRPC_MSG_HISTOGRAM_STATIC
                        .coprocessor_stream
                        .observe(duration_to_sec(begin_instant.saturating_elapsed()));
                    let _ = sink.close().await;
                }
                Err(e) => {
                    info!("kv rpc failed";
                        "request" => "coprocessor_stream",
                        "err" => ?e
                    );
                    GRPC_MSG_FAIL_COUNTER.coprocessor_stream.inc();
                }
            }
        };

        ctx.spawn(future);
    }

    fn raft(
        &mut self,
        ctx: RpcContext<'_>,
        stream: RequestStream<RaftMessage>,
        sink: ClientStreamingSink<Done>,
    ) {
        let store_id = self.store_id;
        let ch = self.ch.clone();
        let reject_messages_on_memory_ratio = self.reject_messages_on_memory_ratio;

        let res = async move {
            let mut stream = stream.map_err(Error::from);
            while let Some(msg) = stream.try_next().await? {
                RAFT_MESSAGE_RECV_COUNTER.inc();
                let reject = needs_reject_raft_append(reject_messages_on_memory_ratio);
                if let Err(err @ RaftStoreError::StoreNotMatch { .. }) =
                    Self::handle_raft_message(store_id, &ch, msg, reject)
                {
                    // Return an error here will break the connection, only do that for
                    // `StoreNotMatch` to let tikv to resolve a correct address from PD
                    return Err(Error::from(err));
                }
            }
            Ok::<(), Error>(())
        };

        ctx.spawn(async move {
            let status = match res.await {
                Err(e) => {
                    let msg = format!("{:?}", e);
                    error!("dispatch raft msg from gRPC to raftstore fail"; "err" => %msg);
                    RpcStatus::with_message(RpcStatusCode::UNKNOWN, msg)
                }
                Ok(_) => RpcStatus::new(RpcStatusCode::UNKNOWN),
            };
            let _ = sink
                .fail(status)
                .map_err(|e| error!("KvService::raft send response fail"; "err" => ?e))
                .await;
        });
    }

    fn batch_raft(
        &mut self,
        ctx: RpcContext<'_>,
        stream: RequestStream<BatchRaftMessage>,
        sink: ClientStreamingSink<Done>,
    ) {
        info!("batch_raft RPC is called, new gRPC stream established");
        let store_id = self.store_id;
        let ch = self.ch.clone();
        let reject_messages_on_memory_ratio = self.reject_messages_on_memory_ratio;

        let res = async move {
            let mut stream = stream.map_err(Error::from);
            while let Some(mut batch_msg) = stream.try_next().await? {
                let len = batch_msg.get_msgs().len();
                RAFT_MESSAGE_RECV_COUNTER.inc_by(len as u64);
                RAFT_MESSAGE_BATCH_SIZE.observe(len as f64);
                let reject = needs_reject_raft_append(reject_messages_on_memory_ratio);
                for msg in batch_msg.take_msgs().into_iter() {
                    if let Err(err @ RaftStoreError::StoreNotMatch { .. }) =
                        Self::handle_raft_message(store_id, &ch, msg, reject)
                    {
                        // Return an error here will break the connection, only do that for
                        // `StoreNotMatch` to let tikv to resolve a correct address from PD
                        return Err(Error::from(err));
                    }
                }
            }
            Ok::<(), Error>(())
        };

        ctx.spawn(async move {
            let status = match res.await {
                Err(e) => {
                    fail_point!("on_batch_raft_stream_drop_by_err");
                    let msg = format!("{:?}", e);
                    error!("dispatch raft msg from gRPC to raftstore fail"; "err" => %msg);
                    RpcStatus::with_message(RpcStatusCode::UNKNOWN, msg)
                }
                Ok(_) => RpcStatus::new(RpcStatusCode::UNKNOWN),
            };
            let _ = sink
                .fail(status)
                .map_err(|e| error!("KvService::batch_raft send response fail"; "err" => ?e))
                .await;
        });
    }

    fn snapshot(
        &mut self,
        ctx: RpcContext<'_>,
        stream: RequestStream<SnapshotChunk>,
        sink: ClientStreamingSink<Done>,
    ) {
        let task = SnapTask::Recv { stream, sink };
        if let Err(e) = self.snap_scheduler.schedule(task) {
            let err_msg = format!("{}", e);
            let sink = match e.into_inner() {
                SnapTask::Recv { sink, .. } => sink,
                _ => unreachable!(),
            };
            let status = RpcStatus::with_message(RpcStatusCode::RESOURCE_EXHAUSTED, err_msg);
            ctx.spawn(sink.fail(status).map(|_| ()));
        }
    }

    #[allow(clippy::collapsible_else_if)]
    fn split_region(
        &mut self,
        ctx: RpcContext<'_>,
        mut req: SplitRegionRequest,
        sink: UnarySink<SplitRegionResponse>,
    ) {
        forward_unary!(self.proxy, split_region, ctx, req, sink);
        let begin_instant = Instant::now();

        let region_id = req.get_context().get_region_id();
        let (cb, f) = paired_future_callback();
        let mut split_keys = if req.is_raw_kv {
            if !req.get_split_key().is_empty() {
                vec![F::encode_raw_key_owned(req.take_split_key(), None).into_encoded()]
            } else {
                req.take_split_keys()
                    .into_iter()
                    .map(|x| F::encode_raw_key_owned(x, None).into_encoded())
                    .collect()
            }
        } else {
            if !req.get_split_key().is_empty() {
                vec![Key::from_raw(req.get_split_key()).into_encoded()]
            } else {
                req.take_split_keys()
                    .into_iter()
                    .map(|x| Key::from_raw(&x).into_encoded())
                    .collect()
            }
        };
        split_keys.sort();
        let req = CasualMessage::SplitRegion {
            region_epoch: req.take_context().take_region_epoch(),
            split_keys,
            callback: Callback::write(cb),
            source: ctx.peer().into(),
        };

        if let Err(e) = self.ch.send_casual_msg(region_id, req) {
            // Retrun region error instead a gRPC error.
            let mut resp = SplitRegionResponse::default();
            resp.set_region_error(raftstore_error_to_region_error(e, region_id));
            ctx.spawn(
                async move {
                    sink.success(resp).await?;
                    ServerResult::Ok(())
                }
                .map_err(|_| ())
                .map(|_| ()),
            );
            return;
        }

        let task = async move {
            let mut res = f.await?;
            let mut resp = SplitRegionResponse::default();
            if res.response.get_header().has_error() {
                resp.set_region_error(res.response.mut_header().take_error());
            } else {
                let admin_resp = res.response.mut_admin_response();
                let regions: Vec<_> = admin_resp.mut_splits().take_regions().into();
                if regions.len() < 2 {
                    error!(
                        "invalid split response";
                        "region_id" => region_id,
                        "resp" => ?admin_resp
                    );
                    resp.mut_region_error().set_message(format!(
                        "Internal Error: invalid response: {:?}",
                        admin_resp
                    ));
                } else {
                    if regions.len() == 2 {
                        resp.set_left(regions[0].clone());
                        resp.set_right(regions[1].clone());
                    }
                    resp.set_regions(regions.into());
                }
            }
            sink.success(resp).await?;
            GRPC_MSG_HISTOGRAM_STATIC
                .split_region
                .observe(duration_to_sec(begin_instant.saturating_elapsed()));
            ServerResult::Ok(())
        }
        .map_err(|e| {
            log_net_error!(e, "kv rpc failed";
                "request" => "split_region"
            );
            GRPC_MSG_FAIL_COUNTER.split_region.inc();
        })
        .map(|_| ());

        ctx.spawn(task);
    }

    fn read_index(
        &mut self,
        ctx: RpcContext<'_>,
        req: ReadIndexRequest,
        sink: UnarySink<ReadIndexResponse>,
    ) {
        forward_unary!(self.proxy, read_index, ctx, req, sink);
        let begin_instant = Instant::now();

        let region_id = req.get_context().get_region_id();
        let mut cmd = RaftCmdRequest::default();
        let mut header = RaftRequestHeader::default();
        let mut inner_req = RaftRequest::default();
        inner_req.set_cmd_type(CmdType::ReadIndex);
        inner_req.mut_read_index().set_start_ts(req.get_start_ts());
        for r in req.get_ranges() {
            let mut range = kvproto::kvrpcpb::KeyRange::default();
            range.set_start_key(Key::from_raw(r.get_start_key()).into_encoded());
            range.set_end_key(Key::from_raw(r.get_end_key()).into_encoded());
            inner_req.mut_read_index().mut_key_ranges().push(range);
        }
        header.set_region_id(req.get_context().get_region_id());
        header.set_peer(req.get_context().get_peer().clone());
        header.set_region_epoch(req.get_context().get_region_epoch().clone());
        if req.get_context().get_term() != 0 {
            header.set_term(req.get_context().get_term());
        }
        header.set_sync_log(req.get_context().get_sync_log());
        header.set_read_quorum(true);
        cmd.set_header(header);
        cmd.set_requests(vec![inner_req].into());

        let (cb, f) = paired_future_callback();

        // We must deal with all requests which acquire read-quorum in raftstore-thread,
        // so just send it as an command.
        if let Err(e) = self
            .ch
            .send_command(cmd, Callback::read(cb), RaftCmdExtraOpts::default())
        {
            // Retrun region error instead a gRPC error.
            let mut resp = ReadIndexResponse::default();
            resp.set_region_error(raftstore_error_to_region_error(e, region_id));
            ctx.spawn(
                async move {
                    sink.success(resp).await?;
                    ServerResult::Ok(())
                }
                .map_err(|_| ())
                .map(|_| ()),
            );
            return;
        }

        let task = async move {
            let mut res = f.await?;
            let mut resp = ReadIndexResponse::default();
            if res.response.get_header().has_error() {
                resp.set_region_error(res.response.mut_header().take_error());
            } else {
                let mut raft_resps = res.response.take_responses();
                if raft_resps.len() != 1 {
                    error!(
                        "invalid read index response";
                        "region_id" => region_id,
                        "response" => ?raft_resps
                    );
                    resp.mut_region_error().set_message(format!(
                        "Internal Error: invalid response: {:?}",
                        raft_resps
                    ));
                } else {
                    let mut read_index_resp = raft_resps[0].take_read_index();
                    if read_index_resp.has_locked() {
                        resp.set_locked(read_index_resp.take_locked());
                    } else {
                        resp.set_read_index(read_index_resp.get_read_index());
                    }
                }
            }
            sink.success(resp).await?;
            GRPC_MSG_HISTOGRAM_STATIC
                .read_index
                .observe(begin_instant.saturating_elapsed_secs());
            ServerResult::Ok(())
        }
        .map_err(|e| {
            log_net_error!(e, "kv rpc failed";
                "request" => "read_index"
            );
            GRPC_MSG_FAIL_COUNTER.read_index.inc();
        })
        .map(|_| ());

        ctx.spawn(task);
    }

    fn batch_commands(
        &mut self,
        ctx: RpcContext<'_>,
        stream: RequestStream<BatchCommandsRequest>,
        mut sink: DuplexSink<BatchCommandsResponse>,
    ) {
        forward_duplex!(self.proxy, batch_commands, ctx, stream, sink);
        let (tx, rx) = unbounded(WakePolicy::TillReach(GRPC_MSG_NOTIFY_SIZE));

        let ctx = Arc::new(ctx);
        let peer = ctx.peer();
        let storage = self.storage.clone();
        let copr = self.copr.clone();
        let copr_v2 = self.copr_v2.clone();
        let pool_size = storage.get_normal_pool_size();
        let batch_builder = BatcherBuilder::new(self.enable_req_batch, pool_size);
        let ch = self.ch.clone();
        let request_handler = stream.try_for_each(move |mut req| {
            let request_ids = req.take_request_ids();
            let requests: Vec<_> = req.take_requests().into();
            let queue = storage.get_readpool_queue_per_worker();
            let mut batcher = batch_builder.build(queue, request_ids.len());
            GRPC_REQ_BATCH_COMMANDS_SIZE.observe(requests.len() as f64);
            for (id, req) in request_ids.into_iter().zip(requests) {
                handle_batch_commands_request(
                    &mut batcher,
                    &storage,
                    &copr,
                    &copr_v2,
                    &peer,
                    id,
                    req,
                    &tx,
                    &ch,
                );
                if let Some(batch) = batcher.as_mut() {
                    batch.maybe_commit(&storage, &tx);
                }
            }
            if let Some(batch) = batcher {
                batch.commit(&storage, &tx);
            }
            future::ok(())
        });
        ctx.spawn(request_handler.unwrap_or_else(|e| error!("batch_commands error"; "err" => %e)));

        let grpc_thread_load = Arc::clone(&self.grpc_thread_load);
        let response_retriever = BatchReceiver::new(
            rx,
            GRPC_MSG_MAX_BATCH_SIZE,
            MeasuredBatchResponse::default,
            collect_batch_resp,
        );

        let mut response_retriever = response_retriever.map(move |mut item| {
            handle_measures_for_batch_commands(&mut item);
            let mut r = item.batch_resp;
            GRPC_RESP_BATCH_COMMANDS_SIZE.observe(r.request_ids.len() as f64);
            // TODO: per thread load is more reasonable for batching.
            r.set_transport_layer_load(grpc_thread_load.total_load() as u64);
            GrpcResult::<(BatchCommandsResponse, WriteFlags)>::Ok((
                r,
                WriteFlags::default().buffer_hint(false),
            ))
        });

        let send_task = async move {
            sink.send_all(&mut response_retriever).await?;
            sink.close().await?;
            Ok(())
        }
        .map_err(|e: grpcio::Error| {
            info!("kv rpc failed";
                "request" => "batch_commands",
                "err" => ?e
            );
        })
        .map(|_| ());

        ctx.spawn(send_task);
    }

    fn batch_coprocessor(
        &mut self,
        _ctx: RpcContext<'_>,
        _req: BatchRequest,
        _sink: ServerStreamingSink<BatchResponse>,
    ) {
        unimplemented!()
    }

    fn dispatch_mpp_task(
        &mut self,
        _ctx: RpcContext<'_>,
        _req: DispatchTaskRequest,
        _sink: UnarySink<DispatchTaskResponse>,
    ) {
        unimplemented!()
    }

    fn cancel_mpp_task(
        &mut self,
        _ctx: RpcContext<'_>,
        _req: CancelTaskRequest,
        _sink: UnarySink<CancelTaskResponse>,
    ) {
        unimplemented!()
    }

    fn establish_mpp_connection(
        &mut self,
        _ctx: RpcContext<'_>,
        _req: EstablishMppConnectionRequest,
        _sink: ServerStreamingSink<MppDataPacket>,
    ) {
        unimplemented!()
    }

    fn check_leader(
        &mut self,
        ctx: RpcContext<'_>,
        mut request: CheckLeaderRequest,
        sink: UnarySink<CheckLeaderResponse>,
    ) {
        let addr = ctx.peer();
        let ts = request.get_ts();
        let leaders = request.take_regions().into();
        let (cb, resp) = paired_future_callback();
        let check_leader_scheduler = self.check_leader_scheduler.clone();
        let task = async move {
            check_leader_scheduler
                .schedule(CheckLeaderTask::CheckLeader { leaders, cb })
                .map_err(|e| Error::Other(format!("{}", e).into()))?;
            let regions = resp.await?;
            let mut resp = CheckLeaderResponse::default();
            resp.set_ts(ts);
            resp.set_regions(regions);
            if let Err(e) = sink.success(resp).await {
                // CheckLeader has a built-in fast-success mechanism, so `RemoteStopped`
                // can be treated as a general situation.
                if let GrpcError::RemoteStopped = e {
                    return ServerResult::Ok(());
                }
                return Err(Error::from(e));
            }
            ServerResult::Ok(())
        }
        .map_err(move |e| {
            // CheckLeader only needs quorum responses, remote may drops
            // requests early.
            info!("call CheckLeader failed"; "err" => ?e, "address" => addr);
        })
        .map(|_| ());

        ctx.spawn(task);
    }

    fn get_store_safe_ts(
        &mut self,
        ctx: RpcContext<'_>,
        mut request: StoreSafeTsRequest,
        sink: UnarySink<StoreSafeTsResponse>,
    ) {
        let key_range = request.take_key_range();
        let (cb, resp) = paired_future_callback();
        let check_leader_scheduler = self.check_leader_scheduler.clone();
        let task = async move {
            check_leader_scheduler
                .schedule(CheckLeaderTask::GetStoreTs { key_range, cb })
                .map_err(|e| Error::Other(format!("{}", e).into()))?;
            let store_safe_ts = resp.await?;
            let mut resp = StoreSafeTsResponse::default();
            resp.set_safe_ts(store_safe_ts);
            sink.success(resp).await?;
            ServerResult::Ok(())
        }
        .map_err(|e| {
            warn!("call GetStoreSafeTS failed"; "err" => ?e);
        })
        .map(|_| ());

        ctx.spawn(task);
    }

    fn get_lock_wait_info(
        &mut self,
        ctx: RpcContext<'_>,
        _request: GetLockWaitInfoRequest,
        sink: UnarySink<GetLockWaitInfoResponse>,
    ) {
        let (cb, f) = paired_future_callback();
        self.storage.dump_wait_for_entries(cb);
        let task = async move {
            let res = f.await?;
            let mut response = GetLockWaitInfoResponse::default();
            response.set_entries(RepeatedField::from_vec(res));
            sink.success(response).await?;
            ServerResult::Ok(())
        }
        .map_err(|e| {
            warn!("call dump_wait_for_entries failed"; "err" => ?e);
        })
        .map(|_| ());
        ctx.spawn(task);
    }
}

fn response_batch_commands_request<F, T>(
    id: u64,
    resp: F,
    tx: Sender<MeasuredSingleResponse>,
    begin: Instant,
    label: GrpcTypeKind,
    source: String,
) where
    MemoryTraceGuard<batch_commands_response::Response>: From<T>,
    F: Future<Output = Result<T, ()>> + Send + 'static,
{
    let task = async move {
        if let Ok(resp) = resp.await {
            let measure = GrpcRequestDuration {
                begin,
                label,
                source,
            };
            let task = MeasuredSingleResponse::new(id, resp, measure);
            if let Err(e) = tx.send_with(task, WakePolicy::Immediately) {
                error!("KvService response batch commands fail"; "err" => ?e);
            }
        }
    };
    poll_future_notify(task);
}

fn handle_batch_commands_request<
    T: RaftStoreRouter<E::Local> + 'static,
    E: Engine,
    L: LockManager,
    F: KvFormat,
>(
    batcher: &mut Option<ReqBatcher>,
    storage: &Storage<E, L, F>,
    copr: &Endpoint<E>,
    copr_v2: &coprocessor_v2::Endpoint,
    peer: &str,
    id: u64,
    req: batch_commands_request::Request,
    tx: &Sender<MeasuredSingleResponse>,
    ch: &T,
) {
    // To simplify code and make the logic more clear.
    macro_rules! oneof {
        ($p:path) => {
            |resp| batch_commands_response::Response {
                cmd: Some($p(resp)),
                ..Default::default()
            }
        };
    }

    macro_rules! handle_cmd {
        ($($cmd: ident, $future_fn: ident ( $($arg: expr),* ), $metric_name: ident;)*) => {
            match req.cmd {
                None => {
                    // For some invalid requests.
                    let begin_instant = Instant::now();
                    let resp = future::ok(batch_commands_response::Response::default());
                    response_batch_commands_request(id, resp, tx.clone(), begin_instant, GrpcTypeKind::invalid, String::default());
                },
                Some(batch_commands_request::request::Cmd::Get(mut req)) => {
                    if batcher.as_mut().map_or(false, |req_batch| {
                        req_batch.can_batch_get(&req)
                    }) {
                        batcher.as_mut().unwrap().add_get_request(req, id);
                    } else {
                       let begin_instant = Instant::now();
                       let source = req.mut_context().take_request_source();
                       let resp = future_get(storage, req)
                            .map_ok(oneof!(batch_commands_response::response::Cmd::Get))
                            .map_err(|_| GRPC_MSG_FAIL_COUNTER.kv_get.inc());
                        response_batch_commands_request(id, resp, tx.clone(), begin_instant, GrpcTypeKind::kv_get, source);
                    }
                },
                Some(batch_commands_request::request::Cmd::RawGet(mut req)) => {
                    if batcher.as_mut().map_or(false, |req_batch| {
                        req_batch.can_batch_raw_get(&req)
                    }) {
                        batcher.as_mut().unwrap().add_raw_get_request(req, id);
                    } else {
                       let begin_instant = Instant::now();
                       let source = req.mut_context().take_request_source();
                       let resp = future_raw_get(storage, req)
                            .map_ok(oneof!(batch_commands_response::response::Cmd::RawGet))
                            .map_err(|_| GRPC_MSG_FAIL_COUNTER.raw_get.inc());
                        response_batch_commands_request(id, resp, tx.clone(), begin_instant, GrpcTypeKind::raw_get, source);
                    }
                },
                Some(batch_commands_request::request::Cmd::Coprocessor(mut req)) => {
                    let begin_instant = Instant::now();
                    let source = req.mut_context().take_request_source();
                    let resp = future_copr(copr, Some(peer.to_string()), req)
                        .map_ok(|resp| {
                            resp.map(oneof!(batch_commands_response::response::Cmd::Coprocessor))
                        })
                        .map_err(|_| GRPC_MSG_FAIL_COUNTER.coprocessor.inc());
                    response_batch_commands_request(id, resp, tx.clone(), begin_instant, GrpcTypeKind::coprocessor, source);
                },
                Some(batch_commands_request::request::Cmd::Empty(req)) => {
                    let begin_instant = Instant::now();
                    let resp = future_handle_empty(req)
                        .map_ok(|resp| batch_commands_response::Response {
                            cmd: Some(batch_commands_response::response::Cmd::Empty(resp)),
                            ..Default::default()
                        })
                        .map_err(|_| GRPC_MSG_FAIL_COUNTER.invalid.inc());
                    response_batch_commands_request(
                        id,
                        resp,
                        tx.clone(),
                        begin_instant,
                        GrpcTypeKind::invalid,
                        String::default(),
                    );
                }
                $(Some(batch_commands_request::request::Cmd::$cmd(mut req)) => {
                    let begin_instant = Instant::now();
                    let source = req.mut_context().take_request_source();
                    let resp = $future_fn($($arg,)* req)
                        .map_ok(oneof!(batch_commands_response::response::Cmd::$cmd))
                        .map_err(|_| GRPC_MSG_FAIL_COUNTER.$metric_name.inc());
                    response_batch_commands_request(id, resp, tx.clone(), begin_instant, GrpcTypeKind::$metric_name, source);
                })*
                Some(batch_commands_request::request::Cmd::Import(_)) => unimplemented!(),
            }
        }
    }

    handle_cmd! {
        Scan, future_scan(storage), kv_scan;
        Prewrite, future_prewrite(storage), kv_prewrite;
        Commit, future_commit(storage), kv_commit;
        Cleanup, future_cleanup(storage), kv_cleanup;
        BatchGet, future_batch_get(storage), kv_batch_get;
        BatchRollback, future_batch_rollback(storage), kv_batch_rollback;
        TxnHeartBeat, future_txn_heart_beat(storage), kv_txn_heart_beat;
        CheckTxnStatus, future_check_txn_status(storage), kv_check_txn_status;
        CheckSecondaryLocks, future_check_secondary_locks(storage), kv_check_secondary_locks;
        ScanLock, future_scan_lock(storage), kv_scan_lock;
        ResolveLock, future_resolve_lock(storage), kv_resolve_lock;
        Gc, future_gc(), kv_gc;
        DeleteRange, future_delete_range(storage), kv_delete_range;
        PrepareFlashbackToVersion, future_prepare_flashback_to_version(storage, ch), kv_prepare_flashback_to_version;
        FlashbackToVersion, future_flashback_to_version(storage, ch), kv_flashback_to_version;
        RawBatchGet, future_raw_batch_get(storage), raw_batch_get;
        RawPut, future_raw_put(storage), raw_put;
        RawBatchPut, future_raw_batch_put(storage), raw_batch_put;
        RawDelete, future_raw_delete(storage), raw_delete;
        RawBatchDelete, future_raw_batch_delete(storage), raw_batch_delete;
        RawScan, future_raw_scan(storage), raw_scan;
        RawDeleteRange, future_raw_delete_range(storage), raw_delete_range;
        RawBatchScan, future_raw_batch_scan(storage), raw_batch_scan;
        RawCoprocessor, future_raw_coprocessor(copr_v2, storage), coprocessor;
        PessimisticLock, future_acquire_pessimistic_lock(storage), kv_pessimistic_lock;
        PessimisticRollback, future_pessimistic_rollback(storage), kv_pessimistic_rollback;
    }
}

fn handle_measures_for_batch_commands(measures: &mut MeasuredBatchResponse) {
    use BatchCommandsResponse_Response_oneof_cmd::*;
    let now = Instant::now();
    for (resp, measure) in measures
        .batch_resp
        .mut_responses()
        .iter_mut()
        .zip(mem::take(&mut measures.measures))
    {
        let GrpcRequestDuration {
            label,
            begin,
            source,
        } = measure;
        let elapsed = now.saturating_duration_since(begin);
        GRPC_MSG_HISTOGRAM_STATIC
            .get(label)
            .observe(elapsed.as_secs_f64());
        record_request_source_metrics(source, elapsed);
        let exec_details = resp.cmd.as_mut().and_then(|cmd| match cmd {
            Get(resp) => Some(resp.mut_exec_details_v2()),
            Prewrite(resp) => Some(resp.mut_exec_details_v2()),
            Commit(resp) => Some(resp.mut_exec_details_v2()),
            BatchGet(resp) => Some(resp.mut_exec_details_v2()),
            ResolveLock(resp) => Some(resp.mut_exec_details_v2()),
            Coprocessor(resp) => Some(resp.mut_exec_details_v2()),
            PessimisticLock(resp) => Some(resp.mut_exec_details_v2()),
            CheckTxnStatus(resp) => Some(resp.mut_exec_details_v2()),
            TxnHeartBeat(resp) => Some(resp.mut_exec_details_v2()),
            CheckSecondaryLocks(resp) => Some(resp.mut_exec_details_v2()),
            _ => None,
        });
        if let Some(exec_details) = exec_details {
            exec_details
                .mut_time_detail()
                .set_total_rpc_wall_time_ns(elapsed.as_nanos() as u64);
        }
    }
}

async fn future_handle_empty(
    req: BatchCommandsEmptyRequest,
) -> ServerResult<BatchCommandsEmptyResponse> {
    let mut res = BatchCommandsEmptyResponse::default();
    res.set_test_id(req.get_test_id());
    // `BatchCommandsWaker` processes futures in notify. If delay_time is too small,
    // notify can be called immediately, so the future is polled recursively and
    // lead to deadlock.
    if req.get_delay_time() >= 10 {
        let _ = tikv_util::timer::GLOBAL_TIMER_HANDLE
            .delay(
                std::time::Instant::now() + std::time::Duration::from_millis(req.get_delay_time()),
            )
            .compat()
            .await;
    }
    Ok(res)
}

fn future_get<E: Engine, L: LockManager, F: KvFormat>(
    storage: &Storage<E, L, F>,
    mut req: GetRequest,
) -> impl Future<Output = ServerResult<GetResponse>> {
    let tracker = GLOBAL_TRACKERS.insert(Tracker::new(RequestInfo::new(
        req.get_context(),
        RequestType::KvGet,
        req.get_version(),
    )));
    set_tls_tracker_token(tracker);
    let start = Instant::now();
    let v = storage.get(
        req.take_context(),
        Key::from_raw(req.get_key()),
        req.get_version().into(),
    );

    async move {
        let v = v.await;
        let duration_ms = duration_to_ms(start.saturating_elapsed());
        let mut resp = GetResponse::default();
        if let Some(err) = extract_region_error(&v) {
            resp.set_region_error(err);
        } else {
            match v {
                Ok((val, stats)) => {
                    let exec_detail_v2 = resp.mut_exec_details_v2();
                    let scan_detail_v2 = exec_detail_v2.mut_scan_detail_v2();
                    stats.stats.write_scan_detail(scan_detail_v2);
                    GLOBAL_TRACKERS.with_tracker(tracker, |tracker| {
                        tracker.write_scan_detail(scan_detail_v2);
                    });
                    let time_detail = exec_detail_v2.mut_time_detail();
                    time_detail.set_kv_read_wall_time_ms(duration_ms);
                    time_detail.set_wait_wall_time_ms(stats.latency_stats.wait_wall_time_ms);
                    time_detail.set_process_wall_time_ms(stats.latency_stats.process_wall_time_ms);
                    match val {
                        Some(val) => resp.set_value(val),
                        None => resp.set_not_found(true),
                    }
                }
                Err(e) => resp.set_error(extract_key_error(&e)),
            }
        }
        GLOBAL_TRACKERS.remove(tracker);
        Ok(resp)
    }
}

fn future_scan<E: Engine, L: LockManager, F: KvFormat>(
    storage: &Storage<E, L, F>,
    mut req: ScanRequest,
) -> impl Future<Output = ServerResult<ScanResponse>> {
    let tracker = GLOBAL_TRACKERS.insert(Tracker::new(RequestInfo::new(
        req.get_context(),
        RequestType::KvScan,
        req.get_version(),
    )));
    set_tls_tracker_token(tracker);
    let end_key = Key::from_raw_maybe_unbounded(req.get_end_key());

    let v = storage.scan(
        req.take_context(),
        Key::from_raw(req.get_start_key()),
        end_key,
        req.get_limit() as usize,
        req.get_sample_step() as usize,
        req.get_version().into(),
        req.get_key_only(),
        req.get_reverse(),
    );

    async move {
        let v = v.await;
        let mut resp = ScanResponse::default();
        if let Some(err) = extract_region_error(&v) {
            resp.set_region_error(err);
        } else {
            match v {
                Ok(kv_res) => {
                    resp.set_pairs(map_kv_pairs(kv_res).into());
                }
                Err(e) => {
                    let key_error = extract_key_error(&e);
                    resp.set_error(key_error.clone());
                    // Set key_error in the first kv_pair for backward compatibility.
                    let mut pair = KvPair::default();
                    pair.set_error(key_error);
                    resp.mut_pairs().push(pair);
                }
            }
        }
        GLOBAL_TRACKERS.remove(tracker);
        Ok(resp)
    }
}

fn future_batch_get<E: Engine, L: LockManager, F: KvFormat>(
    storage: &Storage<E, L, F>,
    mut req: BatchGetRequest,
) -> impl Future<Output = ServerResult<BatchGetResponse>> {
    let tracker = GLOBAL_TRACKERS.insert(Tracker::new(RequestInfo::new(
        req.get_context(),
        RequestType::KvBatchGet,
        req.get_version(),
    )));
    set_tls_tracker_token(tracker);
    let start = Instant::now();
    let keys = req.get_keys().iter().map(|x| Key::from_raw(x)).collect();
    let v = storage.batch_get(req.take_context(), keys, req.get_version().into());

    async move {
        let v = v.await;
        let duration_ms = duration_to_ms(start.saturating_elapsed());
        let mut resp = BatchGetResponse::default();
        if let Some(err) = extract_region_error(&v) {
            resp.set_region_error(err);
        } else {
            match v {
                Ok((kv_res, stats)) => {
                    let pairs = map_kv_pairs(kv_res);
                    let exec_detail_v2 = resp.mut_exec_details_v2();
                    let scan_detail_v2 = exec_detail_v2.mut_scan_detail_v2();
                    stats.stats.write_scan_detail(scan_detail_v2);
                    GLOBAL_TRACKERS.with_tracker(tracker, |tracker| {
                        tracker.write_scan_detail(scan_detail_v2);
                    });
                    let time_detail = exec_detail_v2.mut_time_detail();
                    time_detail.set_kv_read_wall_time_ms(duration_ms);
                    time_detail.set_wait_wall_time_ms(stats.latency_stats.wait_wall_time_ms);
                    time_detail.set_process_wall_time_ms(stats.latency_stats.process_wall_time_ms);
                    resp.set_pairs(pairs.into());
                }
                Err(e) => {
                    let key_error = extract_key_error(&e);
                    resp.set_error(key_error.clone());
                    // Set key_error in the first kv_pair for backward compatibility.
                    let mut pair = KvPair::default();
                    pair.set_error(key_error);
                    resp.mut_pairs().push(pair);
                }
            }
        }
        GLOBAL_TRACKERS.remove(tracker);
        Ok(resp)
    }
}

fn future_scan_lock<E: Engine, L: LockManager, F: KvFormat>(
    storage: &Storage<E, L, F>,
    mut req: ScanLockRequest,
) -> impl Future<Output = ServerResult<ScanLockResponse>> {
    let tracker = GLOBAL_TRACKERS.insert(Tracker::new(RequestInfo::new(
        req.get_context(),
        RequestType::KvScanLock,
        req.get_max_version(),
    )));
    set_tls_tracker_token(tracker);
    let start_key = Key::from_raw_maybe_unbounded(req.get_start_key());
    let end_key = Key::from_raw_maybe_unbounded(req.get_end_key());

    let v = storage.scan_lock(
        req.take_context(),
        req.get_max_version().into(),
        start_key,
        end_key,
        req.get_limit() as usize,
    );

    async move {
        let v = v.await;
        let mut resp = ScanLockResponse::default();
        if let Some(err) = extract_region_error(&v) {
            resp.set_region_error(err);
        } else {
            match v {
                Ok(locks) => resp.set_locks(locks.into()),
                Err(e) => resp.set_error(extract_key_error(&e)),
            }
        }
        GLOBAL_TRACKERS.remove(tracker);
        Ok(resp)
    }
}

async fn future_gc(_: GcRequest) -> ServerResult<GcResponse> {
    Err(Error::Grpc(GrpcError::RpcFailure(RpcStatus::new(
        RpcStatusCode::UNIMPLEMENTED,
    ))))
}

fn future_delete_range<E: Engine, L: LockManager, F: KvFormat>(
    storage: &Storage<E, L, F>,
    mut req: DeleteRangeRequest,
) -> impl Future<Output = ServerResult<DeleteRangeResponse>> {
    let (cb, f) = paired_future_callback();
    let res = storage.delete_range(
        req.take_context(),
        Key::from_raw(req.get_start_key()),
        Key::from_raw(req.get_end_key()),
        req.get_notify_only(),
        cb,
    );

    async move {
        let v = match res {
            Err(e) => Err(e),
            Ok(_) => f.await?,
        };
        let mut resp = DeleteRangeResponse::default();
        if let Some(err) = extract_region_error(&v) {
            resp.set_region_error(err);
        } else if let Err(e) = v {
            resp.set_error(format!("{}", e));
        }
        Ok(resp)
    }
}

// Preparing the flashback for a region will "lock" the region so that
// there is no any read, write or scheduling operation could be proposed before
// the actual flashback operation.
fn future_prepare_flashback_to_version<
    E: Engine,
    L: LockManager,
    F: KvFormat,
    T: RaftStoreRouter<E::Local> + 'static,
>(
    // Keep this param to hint the type of E for the compiler.
    _storage: &Storage<E, L, F>,
    raft_router: &T,
    req: PrepareFlashbackToVersionRequest,
) -> impl Future<Output = ServerResult<PrepareFlashbackToVersionResponse>> {
    let raft_router = Mutex::new(raft_router.clone());
    async move {
        // Send an `AdminCmdType::PrepareFlashback` to prepare the raftstore for the
        // later flashback. Once invoked, we will update the persistent region meta and
        // the memory state of the flashback in Peer FSM to reject all read, write
        // and scheduling operations for this region when propose/apply before we
        // start the actual data flashback transaction command in the next phase.
        send_flashback_msg::<T, E>(
            &raft_router,
            req.get_context(),
            AdminCmdType::PrepareFlashback,
        )
        .await?;
        Ok(PrepareFlashbackToVersionResponse::default())
    }
}

// Flashback the region to a specific point with the given `version`, please
// make sure the region is "locked" by `PrepareFlashbackToVersion` first,
// otherwise this request will fail.
fn future_flashback_to_version<
    T: RaftStoreRouter<E::Local> + 'static,
    E: Engine,
    L: LockManager,
    F: KvFormat,
>(
    storage: &Storage<E, L, F>,
    raft_router: &T,
    req: FlashbackToVersionRequest,
) -> impl Future<Output = ServerResult<FlashbackToVersionResponse>> {
    let storage_clone = storage.clone();
    let raft_router = Mutex::new(raft_router.clone());
    async move {
        // Perform the data flashback transaction command. We will check if the region
        // is in the flashback state when proposing the flashback modification.
        let (cb, f) = paired_future_callback();
        let res = storage_clone.sched_txn_command(req.clone().into(), cb);
        // Avoid crossing `.await` to bypass the `Send` constraint.
        drop(storage_clone);
        let v = match res {
            Err(e) => Err(e),
            Ok(_) => f.await?,
        };
<<<<<<< HEAD
        fail_point!("skip_finish_flashback_to_version", |_| {
            Ok(FlashbackToVersionResponse::default())
        });
        // Send an `AdminCmdType::FinishFlashback` to unset the persistence state
        // in `RegionLocalState` and region's meta, and when that
        // admin cmd is applied, will update the memory
        // state of the flashback
        send_flashback_msg::<T, E>(
            &raft_router,
            req.get_context(),
            AdminCmdType::FinishFlashback,
        )
        .await?;
=======
>>>>>>> 616b4402
        let mut resp = FlashbackToVersionResponse::default();
        if let Some(err) = extract_region_error(&v) {
            resp.set_region_error(err);
        } else if let Err(e) = v {
            resp.set_error(format!("{}", e));
<<<<<<< HEAD
=======
        } else {
            // Only finish flashback when Flashback executed successfully.
            fail_point!("skip_finish_flashback_to_version", |_| {
                Ok(FlashbackToVersionResponse::default())
            });
            // Send an `AdminCmdType::FinishFlashback` to unset the persistence state
            // in `RegionLocalState` and region's meta, and when that
            // admin cmd is applied, will update the memory
            // state of the flashback
            send_flashback_msg::<T, E>(
                &raft_router,
                req.get_context(),
                AdminCmdType::FinishFlashback,
            )
            .await?;
>>>>>>> 616b4402
        }
        Ok(resp)
    }
}

fn future_raw_get<E: Engine, L: LockManager, F: KvFormat>(
    storage: &Storage<E, L, F>,
    mut req: RawGetRequest,
) -> impl Future<Output = ServerResult<RawGetResponse>> {
    let v = storage.raw_get(req.take_context(), req.take_cf(), req.take_key());

    async move {
        let v = v.await;
        let mut resp = RawGetResponse::default();
        if let Some(err) = extract_region_error(&v) {
            resp.set_region_error(err);
        } else {
            match v {
                Ok(Some(val)) => resp.set_value(val),
                Ok(None) => resp.set_not_found(true),
                Err(e) => resp.set_error(format!("{}", e)),
            }
        }
        Ok(resp)
    }
}

fn future_raw_batch_get<E: Engine, L: LockManager, F: KvFormat>(
    storage: &Storage<E, L, F>,
    mut req: RawBatchGetRequest,
) -> impl Future<Output = ServerResult<RawBatchGetResponse>> {
    let keys = req.take_keys().into();
    let v = storage.raw_batch_get(req.take_context(), req.take_cf(), keys);

    async move {
        let v = v.await;
        let mut resp = RawBatchGetResponse::default();
        if let Some(err) = extract_region_error(&v) {
            resp.set_region_error(err);
        } else {
            resp.set_pairs(extract_kv_pairs(v).into());
        }
        Ok(resp)
    }
}

fn future_raw_put<E: Engine, L: LockManager, F: KvFormat>(
    storage: &Storage<E, L, F>,
    mut req: RawPutRequest,
) -> impl Future<Output = ServerResult<RawPutResponse>> {
    let (cb, f) = paired_future_callback();
    let for_atomic = req.get_for_cas();
    let res = if for_atomic {
        storage.raw_batch_put_atomic(
            req.take_context(),
            req.take_cf(),
            vec![(req.take_key(), req.take_value())],
            vec![req.get_ttl()],
            cb,
        )
    } else {
        storage.raw_put(
            req.take_context(),
            req.take_cf(),
            req.take_key(),
            req.take_value(),
            req.get_ttl(),
            cb,
        )
    };

    async move {
        let v = match res {
            Err(e) => Err(e),
            Ok(_) => f.await?,
        };
        let mut resp = RawPutResponse::default();
        if let Some(err) = extract_region_error(&v) {
            resp.set_region_error(err);
        } else if let Err(e) = v {
            resp.set_error(format!("{}", e));
        }
        Ok(resp)
    }
}

fn future_raw_batch_put<E: Engine, L: LockManager, F: KvFormat>(
    storage: &Storage<E, L, F>,
    mut req: RawBatchPutRequest,
) -> impl Future<Output = ServerResult<RawBatchPutResponse>> {
    let cf = req.take_cf();
    let pairs_len = req.get_pairs().len();
    // The TTL for each key in seconds.
    //
    // In some TiKV of old versions, only one TTL can be provided and the TTL will
    // be applied to all keys in the request. For compatibility reasons, if the
    // length of `ttls` is exactly one, then the TTL will be applied to all keys.
    // Otherwise, the length mismatch between `ttls` and `pairs` will return an
    // error.
    let ttls = if req.get_ttls().is_empty() {
        vec![0; pairs_len]
    } else if req.get_ttls().len() == 1 {
        vec![req.get_ttls()[0]; pairs_len]
    } else {
        req.take_ttls()
    };
    let pairs = req
        .take_pairs()
        .into_iter()
        .map(|mut x| (x.take_key(), x.take_value()))
        .collect();

    let (cb, f) = paired_future_callback();
    let for_atomic = req.get_for_cas();
    let res = if for_atomic {
        storage.raw_batch_put_atomic(req.take_context(), cf, pairs, ttls, cb)
    } else {
        storage.raw_batch_put(req.take_context(), cf, pairs, ttls, cb)
    };

    async move {
        let v = match res {
            Err(e) => Err(e),
            Ok(_) => f.await?,
        };
        let mut resp = RawBatchPutResponse::default();
        if let Some(err) = extract_region_error(&v) {
            resp.set_region_error(err);
        } else if let Err(e) = v {
            resp.set_error(format!("{}", e));
        }
        Ok(resp)
    }
}

fn future_raw_delete<E: Engine, L: LockManager, F: KvFormat>(
    storage: &Storage<E, L, F>,
    mut req: RawDeleteRequest,
) -> impl Future<Output = ServerResult<RawDeleteResponse>> {
    let (cb, f) = paired_future_callback();
    let for_atomic = req.get_for_cas();
    let res = if for_atomic {
        storage.raw_batch_delete_atomic(req.take_context(), req.take_cf(), vec![req.take_key()], cb)
    } else {
        storage.raw_delete(req.take_context(), req.take_cf(), req.take_key(), cb)
    };

    async move {
        let v = match res {
            Err(e) => Err(e),
            Ok(_) => f.await?,
        };
        let mut resp = RawDeleteResponse::default();
        if let Some(err) = extract_region_error(&v) {
            resp.set_region_error(err);
        } else if let Err(e) = v {
            resp.set_error(format!("{}", e));
        }
        Ok(resp)
    }
}

fn future_raw_batch_delete<E: Engine, L: LockManager, F: KvFormat>(
    storage: &Storage<E, L, F>,
    mut req: RawBatchDeleteRequest,
) -> impl Future<Output = ServerResult<RawBatchDeleteResponse>> {
    let cf = req.take_cf();
    let keys = req.take_keys().into();
    let (cb, f) = paired_future_callback();
    let for_atomic = req.get_for_cas();
    let res = if for_atomic {
        storage.raw_batch_delete_atomic(req.take_context(), cf, keys, cb)
    } else {
        storage.raw_batch_delete(req.take_context(), cf, keys, cb)
    };

    async move {
        let v = match res {
            Err(e) => Err(e),
            Ok(_) => f.await?,
        };
        let mut resp = RawBatchDeleteResponse::default();
        if let Some(err) = extract_region_error(&v) {
            resp.set_region_error(err);
        } else if let Err(e) = v {
            resp.set_error(format!("{}", e));
        }
        Ok(resp)
    }
}

fn future_raw_scan<E: Engine, L: LockManager, F: KvFormat>(
    storage: &Storage<E, L, F>,
    mut req: RawScanRequest,
) -> impl Future<Output = ServerResult<RawScanResponse>> {
    let end_key = if req.get_end_key().is_empty() {
        None
    } else {
        Some(req.take_end_key())
    };
    let v = storage.raw_scan(
        req.take_context(),
        req.take_cf(),
        req.take_start_key(),
        end_key,
        req.get_limit() as usize,
        req.get_key_only(),
        req.get_reverse(),
    );

    async move {
        let v = v.await;
        let mut resp = RawScanResponse::default();
        if let Some(err) = extract_region_error(&v) {
            resp.set_region_error(err);
        } else {
            resp.set_kvs(extract_kv_pairs(v).into());
        }
        Ok(resp)
    }
}

fn future_raw_batch_scan<E: Engine, L: LockManager, F: KvFormat>(
    storage: &Storage<E, L, F>,
    mut req: RawBatchScanRequest,
) -> impl Future<Output = ServerResult<RawBatchScanResponse>> {
    let v = storage.raw_batch_scan(
        req.take_context(),
        req.take_cf(),
        req.take_ranges().into(),
        req.get_each_limit() as usize,
        req.get_key_only(),
        req.get_reverse(),
    );

    async move {
        let v = v.await;
        let mut resp = RawBatchScanResponse::default();
        if let Some(err) = extract_region_error(&v) {
            resp.set_region_error(err);
        } else {
            resp.set_kvs(extract_kv_pairs(v).into());
        }
        Ok(resp)
    }
}

fn future_raw_delete_range<E: Engine, L: LockManager, F: KvFormat>(
    storage: &Storage<E, L, F>,
    mut req: RawDeleteRangeRequest,
) -> impl Future<Output = ServerResult<RawDeleteRangeResponse>> {
    let (cb, f) = paired_future_callback();
    let res = storage.raw_delete_range(
        req.take_context(),
        req.take_cf(),
        req.take_start_key(),
        req.take_end_key(),
        cb,
    );

    async move {
        let v = match res {
            Err(e) => Err(e),
            Ok(_) => f.await?,
        };
        let mut resp = RawDeleteRangeResponse::default();
        if let Some(err) = extract_region_error(&v) {
            resp.set_region_error(err);
        } else if let Err(e) = v {
            resp.set_error(format!("{}", e));
        }
        Ok(resp)
    }
}

fn future_raw_get_key_ttl<E: Engine, L: LockManager, F: KvFormat>(
    storage: &Storage<E, L, F>,
    mut req: RawGetKeyTtlRequest,
) -> impl Future<Output = ServerResult<RawGetKeyTtlResponse>> {
    let v = storage.raw_get_key_ttl(req.take_context(), req.take_cf(), req.take_key());

    async move {
        let v = v.await;
        let mut resp = RawGetKeyTtlResponse::default();
        if let Some(err) = extract_region_error(&v) {
            resp.set_region_error(err);
        } else {
            match v {
                Ok(Some(ttl)) => resp.set_ttl(ttl),
                Ok(None) => resp.set_not_found(true),
                Err(e) => resp.set_error(format!("{}", e)),
            }
        }
        Ok(resp)
    }
}

fn future_raw_compare_and_swap<E: Engine, L: LockManager, F: KvFormat>(
    storage: &Storage<E, L, F>,
    mut req: RawCasRequest,
) -> impl Future<Output = ServerResult<RawCasResponse>> {
    let (cb, f) = paired_future_callback();
    let previous_value = if req.get_previous_not_exist() {
        None
    } else {
        Some(req.take_previous_value())
    };
    let res = storage.raw_compare_and_swap_atomic(
        req.take_context(),
        req.take_cf(),
        req.take_key(),
        previous_value,
        req.take_value(),
        req.get_ttl(),
        cb,
    );
    async move {
        let v = match res {
            Ok(()) => f.await?,
            Err(e) => Err(e),
        };
        let mut resp = RawCasResponse::default();
        if let Some(err) = extract_region_error(&v) {
            resp.set_region_error(err);
        } else {
            match v {
                Ok((val, succeed)) => {
                    if let Some(val) = val {
                        resp.set_previous_value(val);
                    } else {
                        resp.set_previous_not_exist(true);
                    }
                    resp.set_succeed(succeed);
                }
                Err(e) => resp.set_error(format!("{}", e)),
            }
        }
        Ok(resp)
    }
}

fn future_raw_checksum<E: Engine, L: LockManager, F: KvFormat>(
    storage: &Storage<E, L, F>,
    mut req: RawChecksumRequest,
) -> impl Future<Output = ServerResult<RawChecksumResponse>> {
    let f = storage.raw_checksum(
        req.take_context(),
        req.get_algorithm(),
        req.take_ranges().into(),
    );
    async move {
        let v = f.await;
        let mut resp = RawChecksumResponse::default();
        if let Some(err) = extract_region_error(&v) {
            resp.set_region_error(err);
        } else {
            match v {
                Ok((checksum, kvs, bytes)) => {
                    resp.set_checksum(checksum);
                    resp.set_total_kvs(kvs);
                    resp.set_total_bytes(bytes);
                }
                Err(e) => resp.set_error(format!("{}", e)),
            }
        }
        Ok(resp)
    }
}

fn future_copr<E: Engine>(
    copr: &Endpoint<E>,
    peer: Option<String>,
    req: Request,
) -> impl Future<Output = ServerResult<MemoryTraceGuard<Response>>> {
    let ret = copr.parse_and_handle_unary_request(req, peer);
    async move { Ok(ret.await) }
}

fn future_raw_coprocessor<E: Engine, L: LockManager, F: KvFormat>(
    copr_v2: &coprocessor_v2::Endpoint,
    storage: &Storage<E, L, F>,
    req: RawCoprocessorRequest,
) -> impl Future<Output = ServerResult<RawCoprocessorResponse>> {
    let ret = copr_v2.handle_request(storage, req);
    async move { Ok(ret.await) }
}

macro_rules! txn_command_future {
    ($fn_name: ident, $req_ty: ident, $resp_ty: ident, ($req: ident) $prelude: stmt; ($v: ident, $resp: ident, $tracker: ident) { $else_branch: expr }) => {
        fn $fn_name<E: Engine, L: LockManager, F: KvFormat>(
            storage: &Storage<E, L, F>,
            $req: $req_ty,
        ) -> impl Future<Output = ServerResult<$resp_ty>> {
            $prelude
            let $tracker = GLOBAL_TRACKERS.insert(Tracker::new(RequestInfo::new(
                $req.get_context(),
                RequestType::Unknown,
                0,
            )));
            set_tls_tracker_token($tracker);
            let (cb, f) = paired_future_callback();
            let res = storage.sched_txn_command($req.into(), cb);

            async move {
                defer!{{
                    GLOBAL_TRACKERS.remove($tracker);
                }};
                let $v = match res {
                    Err(e) => Err(e),
                    Ok(_) => f.await?,
                };
                let mut $resp = $resp_ty::default();
                if let Some(err) = extract_region_error(&$v) {
                    $resp.set_region_error(err);
                } else {
                    $else_branch;
                }
                Ok($resp)
            }
        }
    };
    ($fn_name: ident, $req_ty: ident, $resp_ty: ident, ($v: ident, $resp: ident, $tracker: ident) { $else_branch: expr }) => {
        txn_command_future!($fn_name, $req_ty, $resp_ty, (req) {}; ($v, $resp, $tracker) { $else_branch });
    };
    ($fn_name: ident, $req_ty: ident, $resp_ty: ident, ($v: ident, $resp: ident) { $else_branch: expr }) => {
        txn_command_future!($fn_name, $req_ty, $resp_ty, (req) {}; ($v, $resp, tracker) { $else_branch });
    };
}

txn_command_future!(future_prewrite, PrewriteRequest, PrewriteResponse, (v, resp, tracker) {{
    if let Ok(v) = &v {
        resp.set_min_commit_ts(v.min_commit_ts.into_inner());
        resp.set_one_pc_commit_ts(v.one_pc_commit_ts.into_inner());
        GLOBAL_TRACKERS.with_tracker(tracker, |tracker| {
            tracker.write_scan_detail(resp.mut_exec_details_v2().mut_scan_detail_v2());
            tracker.write_write_detail(resp.mut_exec_details_v2().mut_write_detail());
        });
    }
    resp.set_errors(extract_key_errors(v.map(|v| v.locks)).into());
}});
txn_command_future!(future_acquire_pessimistic_lock, PessimisticLockRequest, PessimisticLockResponse, (v, resp, tracker) {{
    match v {
        Ok(Ok(res)) => {
            let (values, not_founds) = res.into_legacy_values_and_not_founds();
            resp.set_values(values.into());
            resp.set_not_founds(not_founds);
        },
        Err(e) | Ok(Err(e)) =>  {
            resp.set_errors(vec![extract_key_error(&e)].into())
        },
    }
    GLOBAL_TRACKERS.with_tracker(tracker, |tracker| {
        tracker.write_scan_detail(resp.mut_exec_details_v2().mut_scan_detail_v2());
        tracker.write_write_detail(resp.mut_exec_details_v2().mut_write_detail());
    });
}});
txn_command_future!(future_pessimistic_rollback, PessimisticRollbackRequest, PessimisticRollbackResponse, (v, resp) {
    resp.set_errors(extract_key_errors(v).into())
});
txn_command_future!(future_batch_rollback, BatchRollbackRequest, BatchRollbackResponse, (v, resp) {
    if let Err(e) = v {
        resp.set_error(extract_key_error(&e));
    }
});
txn_command_future!(future_resolve_lock, ResolveLockRequest, ResolveLockResponse, (v, resp) {
    if let Err(e) = v {
        resp.set_error(extract_key_error(&e));
    }
});
txn_command_future!(future_commit, CommitRequest, CommitResponse, (v, resp, tracker) {
    match v {
        Ok(TxnStatus::Committed { commit_ts }) => {
            resp.set_commit_version(commit_ts.into_inner());
            GLOBAL_TRACKERS.with_tracker(tracker, |tracker| {
                tracker.write_scan_detail(resp.mut_exec_details_v2().mut_scan_detail_v2());
                tracker.write_write_detail(resp.mut_exec_details_v2().mut_write_detail());
            });
        }
        Ok(_) => unreachable!(),
        Err(e) => resp.set_error(extract_key_error(&e)),
    }
});
txn_command_future!(future_cleanup, CleanupRequest, CleanupResponse, (v, resp) {
    if let Err(e) = v {
        if let Some(ts) = extract_committed(&e) {
            resp.set_commit_version(ts.into_inner());
        } else {
            resp.set_error(extract_key_error(&e));
        }
    }
});
txn_command_future!(future_txn_heart_beat, TxnHeartBeatRequest, TxnHeartBeatResponse, (v, resp) {
    match v {
        Ok(txn_status) => {
            if let TxnStatus::Uncommitted { lock, .. } = txn_status {
                resp.set_lock_ttl(lock.ttl);
            } else {
                unreachable!();
            }
        }
        Err(e) => resp.set_error(extract_key_error(&e)),
    }
});
txn_command_future!(future_check_txn_status, CheckTxnStatusRequest, CheckTxnStatusResponse,
    (v, resp) {
        match v {
            Ok(txn_status) => match txn_status {
                TxnStatus::RolledBack => resp.set_action(Action::NoAction),
                TxnStatus::TtlExpire => resp.set_action(Action::TtlExpireRollback),
                TxnStatus::LockNotExist => resp.set_action(Action::LockNotExistRollback),
                TxnStatus::Committed { commit_ts } => {
                    resp.set_commit_version(commit_ts.into_inner())
                }
                TxnStatus::Uncommitted { lock, min_commit_ts_pushed } => {
                    if min_commit_ts_pushed {
                        resp.set_action(Action::MinCommitTsPushed);
                    }
                    resp.set_lock_ttl(lock.ttl);
                    let primary = lock.primary.clone();
                    resp.set_lock_info(lock.into_lock_info(primary));
                }
                TxnStatus::PessimisticRollBack => resp.set_action(Action::TtlExpirePessimisticRollback),
                TxnStatus::LockNotExistDoNothing => resp.set_action(Action::LockNotExistDoNothing),
            },
            Err(e) => resp.set_error(extract_key_error(&e)),
        }
});
txn_command_future!(future_check_secondary_locks, CheckSecondaryLocksRequest, CheckSecondaryLocksResponse, (status, resp) {
    match status {
        Ok(SecondaryLocksStatus::Locked(locks)) => {
            resp.set_locks(locks.into());
        },
        Ok(SecondaryLocksStatus::Committed(ts)) => {
            resp.set_commit_ts(ts.into_inner());
        },
        Ok(SecondaryLocksStatus::RolledBack) => {},
        Err(e) => resp.set_error(extract_key_error(&e)),
    }
});
txn_command_future!(future_mvcc_get_by_key, MvccGetByKeyRequest, MvccGetByKeyResponse, (v, resp) {
    match v {
        Ok(mvcc) => resp.set_info(mvcc.into_proto()),
        Err(e) => resp.set_error(format!("{}", e)),
    }
});
txn_command_future!(future_mvcc_get_by_start_ts, MvccGetByStartTsRequest, MvccGetByStartTsResponse, (v, resp) {
    match v {
        Ok(Some((k, vv))) => {
            resp.set_key(k.into_raw().unwrap());
            resp.set_info(vv.into_proto());
        }
        Ok(None) => {
            resp.set_info(Default::default());
        }
        Err(e) => resp.set_error(format!("{}", e)),
    }
});

pub mod batch_commands_response {
    pub type Response = kvproto::tikvpb::BatchCommandsResponseResponse;

    pub mod response {
        pub type Cmd = kvproto::tikvpb::BatchCommandsResponse_Response_oneof_cmd;
    }
}

pub mod batch_commands_request {
    pub type Request = kvproto::tikvpb::BatchCommandsRequestRequest;

    pub mod request {
        pub type Cmd = kvproto::tikvpb::BatchCommandsRequest_Request_oneof_cmd;
    }
}

/// To measure execute time for a given request.
#[derive(Debug)]
pub struct GrpcRequestDuration {
    pub begin: Instant,
    pub label: GrpcTypeKind,
    pub source: String,
}
impl GrpcRequestDuration {
    pub fn new(begin: Instant, label: GrpcTypeKind, source: String) -> Self {
        GrpcRequestDuration {
            begin,
            label,
            source,
        }
    }
}

/// A single response, will be collected into `MeasuredBatchResponse`.
#[derive(Debug)]
pub struct MeasuredSingleResponse {
    pub id: u64,
    pub resp: MemoryTraceGuard<batch_commands_response::Response>,
    pub measure: GrpcRequestDuration,
}
impl MeasuredSingleResponse {
    pub fn new<T>(id: u64, resp: T, measure: GrpcRequestDuration) -> Self
    where
        MemoryTraceGuard<batch_commands_response::Response>: From<T>,
    {
        let resp = resp.into();
        MeasuredSingleResponse { id, resp, measure }
    }
}

/// A batch response.
pub struct MeasuredBatchResponse {
    pub batch_resp: BatchCommandsResponse,
    pub measures: Vec<GrpcRequestDuration>,
}
impl Default for MeasuredBatchResponse {
    fn default() -> Self {
        MeasuredBatchResponse {
            batch_resp: Default::default(),
            measures: Vec::with_capacity(GRPC_MSG_MAX_BATCH_SIZE),
        }
    }
}

fn collect_batch_resp(v: &mut MeasuredBatchResponse, mut e: MeasuredSingleResponse) {
    v.batch_resp.mut_request_ids().push(e.id);
    v.batch_resp.mut_responses().push(e.resp.consume());
    v.measures.push(e.measure);
}

fn raftstore_error_to_region_error(e: RaftStoreError, region_id: u64) -> RegionError {
    if let RaftStoreError::Transport(DiscardReason::Disconnected) = e {
        // `From::from(RaftStoreError) -> RegionError` treats `Disconnected` as `Other`.
        let mut region_error = RegionError::default();
        let region_not_found = RegionNotFound {
            region_id,
            ..Default::default()
        };
        region_error.set_region_not_found(region_not_found);
        return region_error;
    }
    e.into()
}

fn needs_reject_raft_append(reject_messages_on_memory_ratio: f64) -> bool {
    fail_point!("needs_reject_raft_append", |_| true);
    if reject_messages_on_memory_ratio < f64::EPSILON {
        return false;
    }

    let mut usage = 0;
    if memory_usage_reaches_high_water(&mut usage) {
        let raft_msg_usage = (MEMTRACE_RAFT_ENTRIES.sum() + MEMTRACE_RAFT_MESSAGES.sum()) as u64;
        let cached_entries = RAFT_ENTRIES_CACHES_GAUGE.get() as u64;
        let applying_entries = MEMTRACE_APPLYS.sum() as u64;
        if (raft_msg_usage + cached_entries + applying_entries) as f64
            > usage as f64 * reject_messages_on_memory_ratio
        {
            debug!("need reject log append on memory limit";
                "raft messages" => raft_msg_usage,
                "cached entries" => cached_entries,
                "applying entries" => applying_entries,
                "current usage" => usage,
                "reject ratio" => reject_messages_on_memory_ratio);
            return true;
        }
    }
    false
}

async fn send_flashback_msg<T: RaftStoreRouter<E::Local> + 'static, E: Engine>(
    raft_router: &Mutex<T>,
    ctx: &Context,
    cmd_type: AdminCmdType,
) -> ServerResult<()> {
    let region_id = ctx.get_region_id();
    let (result_tx, result_rx) = oneshot::channel();
    let cb = Callback::write(Box::new(move |resp| {
        if resp.response.get_header().has_error() {
            result_tx.send(false).unwrap();
            error!("exec flashback msg failed";
                "region_id" => region_id,
                "type" => ?cmd_type,
                "error" => ?resp.response.get_header().get_error());
            return;
        }
        result_tx.send(true).unwrap();
    }));
    let mut admin = AdminRequest::default();
    admin.set_cmd_type(cmd_type);
    let mut req = RaftCmdRequest::default();
    req.mut_header().set_region_id(region_id);
    req.mut_header()
        .set_region_epoch(ctx.get_region_epoch().clone());
    req.mut_header().set_peer(ctx.get_peer().clone());
    req.set_admin_request(admin);
    req.mut_header()
        .set_flags(WriteBatchFlags::FLASHBACK.bits());
    // call admin request directly
    let raft_router = raft_router.lock().await;
    if let Err(e) = raft_router.send_command(
        req,
        cb,
        RaftCmdExtraOpts {
            deadline: None,
            disk_full_opt: DiskFullOpt::AllowedOnAlmostFull,
        },
    ) {
        return Err(Error::Other(box_err!(
            "send flashback msg {:?} failed for region {}, error {:?}",
            cmd_type,
            region_id,
            e
        )));
    }
    if !result_rx.await? {
        return Err(Error::Other(box_err!(
            "wait flashback msg {:?} result failed for region {} failed",
            cmd_type,
            region_id
        )));
    }
    Ok(())
}

#[cfg(test)]
mod tests {
    use std::thread;

    use futures::{channel::oneshot, executor::block_on};
    use tikv_util::sys::thread::StdThreadBuildWrapper;

    use super::*;

    #[test]
    fn test_poll_future_notify_with_slow_source() {
        let (tx, rx) = oneshot::channel::<usize>();
        let (signal_tx, signal_rx) = oneshot::channel();

        thread::Builder::new()
            .name("source".to_owned())
            .spawn_wrapper(move || {
                block_on(signal_rx).unwrap();
                tx.send(100).unwrap();
            })
            .unwrap();

        let (tx1, rx1) = oneshot::channel::<usize>();
        let task = async move {
            let i = rx.await.unwrap();
            assert_eq!(thread::current().name(), Some("source"));
            tx1.send(i + 100).unwrap();
        };
        poll_future_notify(task);
        signal_tx.send(()).unwrap();
        assert_eq!(block_on(rx1).unwrap(), 200);
    }

    #[test]
    fn test_poll_future_notify_with_slow_poller() {
        let (tx, rx) = oneshot::channel::<usize>();
        let (signal_tx, signal_rx) = oneshot::channel();
        thread::Builder::new()
            .name("source".to_owned())
            .spawn_wrapper(move || {
                tx.send(100).unwrap();
                signal_tx.send(()).unwrap();
            })
            .unwrap();

        let (tx1, rx1) = oneshot::channel::<usize>();
        block_on(signal_rx).unwrap();
        let task = async move {
            let i = rx.await.unwrap();
            assert_ne!(thread::current().name(), Some("source"));
            tx1.send(i + 100).unwrap();
        };
        poll_future_notify(task);
        assert_eq!(block_on(rx1).unwrap(), 200);
    }
}<|MERGE_RESOLUTION|>--- conflicted
+++ resolved
@@ -1779,29 +1779,11 @@
             Err(e) => Err(e),
             Ok(_) => f.await?,
         };
-<<<<<<< HEAD
-        fail_point!("skip_finish_flashback_to_version", |_| {
-            Ok(FlashbackToVersionResponse::default())
-        });
-        // Send an `AdminCmdType::FinishFlashback` to unset the persistence state
-        // in `RegionLocalState` and region's meta, and when that
-        // admin cmd is applied, will update the memory
-        // state of the flashback
-        send_flashback_msg::<T, E>(
-            &raft_router,
-            req.get_context(),
-            AdminCmdType::FinishFlashback,
-        )
-        .await?;
-=======
->>>>>>> 616b4402
         let mut resp = FlashbackToVersionResponse::default();
         if let Some(err) = extract_region_error(&v) {
             resp.set_region_error(err);
         } else if let Err(e) = v {
             resp.set_error(format!("{}", e));
-<<<<<<< HEAD
-=======
         } else {
             // Only finish flashback when Flashback executed successfully.
             fail_point!("skip_finish_flashback_to_version", |_| {
@@ -1817,7 +1799,6 @@
                 AdminCmdType::FinishFlashback,
             )
             .await?;
->>>>>>> 616b4402
         }
         Ok(resp)
     }
