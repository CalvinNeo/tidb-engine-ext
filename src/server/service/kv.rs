// Copyright 2017 TiKV Project Authors. Licensed under Apache-2.0.

// #[PerformanceCriticalPath]: TiKV gRPC APIs implementation
use std::{mem, sync::Arc};

use api_version::KvFormat;
use fail::fail_point;
use futures::{
    channel::oneshot,
    compat::Future01CompatExt,
    future::{self, Future, FutureExt, TryFutureExt},
    sink::SinkExt,
    stream::{StreamExt, TryStreamExt},
};
use grpcio::{
    ClientStreamingSink, DuplexSink, Error as GrpcError, RequestStream, Result as GrpcResult,
    RpcContext, RpcStatus, RpcStatusCode, ServerStreamingSink, UnarySink, WriteFlags,
};
use kvproto::{
    coprocessor::*,
    errorpb::{Error as RegionError, *},
    kvrpcpb::*,
    mpp::*,
    raft_cmdpb::{
        AdminCmdType, AdminRequest, CmdType, RaftCmdRequest, RaftRequestHeader,
        Request as RaftRequest,
    },
    raft_serverpb::*,
    tikvpb::*,
};
use protobuf::RepeatedField;
use raft::eraftpb::MessageType;
use raftstore::{
    router::RaftStoreRouter,
    store::{
        memory::{MEMTRACE_APPLYS, MEMTRACE_RAFT_ENTRIES, MEMTRACE_RAFT_MESSAGES},
        metrics::RAFT_ENTRIES_CACHES_GAUGE,
        Callback, CasualMessage, CheckLeaderTask, RaftCmdExtraOpts,
    },
    DiscardReason, Error as RaftStoreError, Result as RaftStoreResult,
};
use tikv_alloc::trace::MemoryTraceGuard;
use tikv_util::{
    future::{paired_future_callback, poll_future_notify},
    mpsc::future::{unbounded, BatchReceiver, Sender, WakePolicy},
    sys::memory_usage_reaches_high_water,
    time::{duration_to_ms, duration_to_sec, Instant},
    worker::Scheduler,
};
use tokio::sync::Mutex;
use tracker::{set_tls_tracker_token, RequestInfo, RequestType, Tracker, GLOBAL_TRACKERS};
use txn_types::{self, Key, WriteBatchFlags};

use super::batch::{BatcherBuilder, ReqBatcher};
use crate::{
    coprocessor::Endpoint,
    coprocessor_v2, forward_duplex, forward_unary, log_net_error,
    server::{
        gc_worker::GcWorker, load_statistics::ThreadLoadPool, metrics::*, snap::Task as SnapTask,
        Error, Proxy, Result as ServerResult,
    },
    storage::{
        errors::{
            extract_committed, extract_key_error, extract_key_errors, extract_kv_pairs,
            extract_region_error, map_kv_pairs,
        },
        kv::Engine,
        lock_manager::LockManager,
        SecondaryLocksStatus, Storage, TxnStatus,
    },
};

const GRPC_MSG_MAX_BATCH_SIZE: usize = 128;
const GRPC_MSG_NOTIFY_SIZE: usize = 8;

/// Service handles the RPC messages for the `Tikv` service.
pub struct Service<T: RaftStoreRouter<E::Local> + 'static, E: Engine, L: LockManager, F: KvFormat> {
    store_id: u64,
    /// Used to handle requests related to GC.
    gc_worker: GcWorker<E, T>,
    // For handling KV requests.
    storage: Storage<E, L, F>,
    // For handling coprocessor requests.
    copr: Endpoint<E>,
    // For handling corprocessor v2 requests.
    copr_v2: coprocessor_v2::Endpoint,
    // For handling raft messages.
    ch: T,
    // For handling snapshot.
    snap_scheduler: Scheduler<SnapTask>,
    // For handling `CheckLeader` request.
    check_leader_scheduler: Scheduler<CheckLeaderTask>,

    enable_req_batch: bool,

    grpc_thread_load: Arc<ThreadLoadPool>,

    proxy: Proxy,

    // Go `server::Config` to get more details.
    reject_messages_on_memory_ratio: f64,
}

impl<
    T: RaftStoreRouter<E::Local> + Clone + 'static,
    E: Engine + Clone,
    L: LockManager + Clone,
    F: KvFormat,
> Clone for Service<T, E, L, F>
{
    fn clone(&self) -> Self {
        Service {
            store_id: self.store_id,
            gc_worker: self.gc_worker.clone(),
            storage: self.storage.clone(),
            copr: self.copr.clone(),
            copr_v2: self.copr_v2.clone(),
            ch: self.ch.clone(),
            snap_scheduler: self.snap_scheduler.clone(),
            check_leader_scheduler: self.check_leader_scheduler.clone(),
            enable_req_batch: self.enable_req_batch,
            grpc_thread_load: self.grpc_thread_load.clone(),
            proxy: self.proxy.clone(),
            reject_messages_on_memory_ratio: self.reject_messages_on_memory_ratio,
        }
    }
}

impl<T: RaftStoreRouter<E::Local> + 'static, E: Engine, L: LockManager, F: KvFormat>
    Service<T, E, L, F>
{
    /// Constructs a new `Service` which provides the `Tikv` service.
    pub fn new(
        store_id: u64,
        storage: Storage<E, L, F>,
        gc_worker: GcWorker<E, T>,
        copr: Endpoint<E>,
        copr_v2: coprocessor_v2::Endpoint,
        ch: T,
        snap_scheduler: Scheduler<SnapTask>,
        check_leader_scheduler: Scheduler<CheckLeaderTask>,
        grpc_thread_load: Arc<ThreadLoadPool>,
        enable_req_batch: bool,
        proxy: Proxy,
        reject_messages_on_memory_ratio: f64,
    ) -> Self {
        Service {
            store_id,
            gc_worker,
            storage,
            copr,
            copr_v2,
            ch,
            snap_scheduler,
            check_leader_scheduler,
            enable_req_batch,
            grpc_thread_load,
            proxy,
            reject_messages_on_memory_ratio,
        }
    }

    fn handle_raft_message(
        store_id: u64,
        ch: &T,
        msg: RaftMessage,
        reject: bool,
    ) -> RaftStoreResult<()> {
        let to_store_id = msg.get_to_peer().get_store_id();
        if to_store_id != store_id {
            return Err(RaftStoreError::StoreNotMatch {
                to_store_id,
                my_store_id: store_id,
            });
        }
        if reject && msg.get_message().get_msg_type() == MessageType::MsgAppend {
            RAFT_APPEND_REJECTS.inc();
            let id = msg.get_region_id();
            let peer_id = msg.get_message().get_from();
            let m = CasualMessage::RejectRaftAppend { peer_id };
            let _ = ch.send_casual_msg(id, m);
            return Ok(());
        }
        // `send_raft_msg` may return `RaftStoreError::RegionNotFound` or
        // `RaftStoreError::Transport(DiscardReason::Full)`
        ch.send_raft_msg(msg)
    }
}

macro_rules! handle_request {
    ($fn_name: ident, $future_name: ident, $req_ty: ident, $resp_ty: ident) => {
        handle_request!($fn_name, $future_name, $req_ty, $resp_ty, no_time_detail);
    };
    ($fn_name: ident, $future_name: ident, $req_ty: ident, $resp_ty: ident, $time_detail: tt) => {
        fn $fn_name(&mut self, ctx: RpcContext<'_>, mut req: $req_ty, sink: UnarySink<$resp_ty>) {
            forward_unary!(self.proxy, $fn_name, ctx, req, sink);
            let begin_instant = Instant::now();

            let source = req.mut_context().take_request_source();
            let resp = $future_name(&self.storage, req);
            let task = async move {
                let resp = resp.await?;
                let elapsed = begin_instant.saturating_elapsed();
                set_total_time!(resp, elapsed, $time_detail);
                sink.success(resp).await?;
                GRPC_MSG_HISTOGRAM_STATIC
                    .$fn_name
                    .observe(elapsed.as_secs_f64());
                record_request_source_metrics(source, elapsed);
                ServerResult::Ok(())
            }
            .map_err(|e| {
                log_net_error!(e, "kv rpc failed";
                    "request" => stringify!($fn_name)
                );
                GRPC_MSG_FAIL_COUNTER.$fn_name.inc();
            })
            .map(|_|());

            ctx.spawn(task);
        }
    }
}

macro_rules! set_total_time {
    ($resp:ident, $duration:expr,no_time_detail) => {};
    ($resp:ident, $duration:expr,has_time_detail) => {
        let mut $resp = $resp;
        $resp
            .mut_exec_details_v2()
            .mut_time_detail()
            .set_total_rpc_wall_time_ns($duration.as_nanos() as u64);
    };
}

impl<T: RaftStoreRouter<E::Local> + 'static, E: Engine, L: LockManager, F: KvFormat> Tikv
    for Service<T, E, L, F>
{
    handle_request!(kv_get, future_get, GetRequest, GetResponse, has_time_detail);
    handle_request!(kv_scan, future_scan, ScanRequest, ScanResponse);
    handle_request!(
        kv_prewrite,
        future_prewrite,
        PrewriteRequest,
        PrewriteResponse,
        has_time_detail
    );
    handle_request!(
        kv_pessimistic_lock,
        future_acquire_pessimistic_lock,
        PessimisticLockRequest,
        PessimisticLockResponse,
        has_time_detail
    );
    handle_request!(
        kv_pessimistic_rollback,
        future_pessimistic_rollback,
        PessimisticRollbackRequest,
        PessimisticRollbackResponse,
        has_time_detail
    );
    handle_request!(
        kv_commit,
        future_commit,
        CommitRequest,
        CommitResponse,
        has_time_detail
    );
    handle_request!(kv_cleanup, future_cleanup, CleanupRequest, CleanupResponse);
    handle_request!(
        kv_batch_get,
        future_batch_get,
        BatchGetRequest,
        BatchGetResponse
    );
    handle_request!(
        kv_batch_rollback,
        future_batch_rollback,
        BatchRollbackRequest,
        BatchRollbackResponse,
        has_time_detail
    );
    handle_request!(
        kv_txn_heart_beat,
        future_txn_heart_beat,
        TxnHeartBeatRequest,
        TxnHeartBeatResponse,
        has_time_detail
    );
    handle_request!(
        kv_check_txn_status,
        future_check_txn_status,
        CheckTxnStatusRequest,
        CheckTxnStatusResponse,
        has_time_detail
    );
    handle_request!(
        kv_check_secondary_locks,
        future_check_secondary_locks,
        CheckSecondaryLocksRequest,
        CheckSecondaryLocksResponse,
        has_time_detail
    );
    handle_request!(
        kv_scan_lock,
        future_scan_lock,
        ScanLockRequest,
        ScanLockResponse,
        has_time_detail
    );
    handle_request!(
        kv_resolve_lock,
        future_resolve_lock,
        ResolveLockRequest,
        ResolveLockResponse,
        has_time_detail
    );
    handle_request!(
        kv_delete_range,
        future_delete_range,
        DeleteRangeRequest,
        DeleteRangeResponse
    );
    handle_request!(
        mvcc_get_by_key,
        future_mvcc_get_by_key,
        MvccGetByKeyRequest,
        MvccGetByKeyResponse
    );
    handle_request!(
        mvcc_get_by_start_ts,
        future_mvcc_get_by_start_ts,
        MvccGetByStartTsRequest,
        MvccGetByStartTsResponse
    );
    handle_request!(raw_get, future_raw_get, RawGetRequest, RawGetResponse);
    handle_request!(
        raw_batch_get,
        future_raw_batch_get,
        RawBatchGetRequest,
        RawBatchGetResponse
    );
    handle_request!(raw_scan, future_raw_scan, RawScanRequest, RawScanResponse);
    handle_request!(
        raw_batch_scan,
        future_raw_batch_scan,
        RawBatchScanRequest,
        RawBatchScanResponse
    );
    handle_request!(raw_put, future_raw_put, RawPutRequest, RawPutResponse);
    handle_request!(
        raw_batch_put,
        future_raw_batch_put,
        RawBatchPutRequest,
        RawBatchPutResponse
    );
    handle_request!(
        raw_delete,
        future_raw_delete,
        RawDeleteRequest,
        RawDeleteResponse
    );
    handle_request!(
        raw_batch_delete,
        future_raw_batch_delete,
        RawBatchDeleteRequest,
        RawBatchDeleteResponse
    );
    handle_request!(
        raw_delete_range,
        future_raw_delete_range,
        RawDeleteRangeRequest,
        RawDeleteRangeResponse
    );
    handle_request!(
        raw_get_key_ttl,
        future_raw_get_key_ttl,
        RawGetKeyTtlRequest,
        RawGetKeyTtlResponse
    );

    handle_request!(
        raw_compare_and_swap,
        future_raw_compare_and_swap,
        RawCasRequest,
        RawCasResponse
    );

    handle_request!(
        raw_checksum,
        future_raw_checksum,
        RawChecksumRequest,
        RawChecksumResponse
    );

    fn kv_import(&mut self, _: RpcContext<'_>, _: ImportRequest, _: UnarySink<ImportResponse>) {
        unimplemented!();
    }

    fn kv_gc(&mut self, ctx: RpcContext<'_>, _: GcRequest, sink: UnarySink<GcResponse>) {
        let e = RpcStatus::new(RpcStatusCode::UNIMPLEMENTED);
        ctx.spawn(
            sink.fail(e)
                .unwrap_or_else(|e| error!("kv rpc failed"; "err" => ?e)),
        );
    }

    fn kv_prepare_flashback_to_version(
        &mut self,
        ctx: RpcContext<'_>,
        mut req: PrepareFlashbackToVersionRequest,
        sink: UnarySink<PrepareFlashbackToVersionResponse>,
    ) {
        let begin_instant = Instant::now();

        let source = req.mut_context().take_request_source();
        let resp = future_prepare_flashback_to_version(&self.storage, &self.ch, req);
        let task = async move {
            let resp = resp.await?;
            let elapsed = begin_instant.saturating_elapsed();
            sink.success(resp).await?;
            GRPC_MSG_HISTOGRAM_STATIC
                .kv_prepare_flashback_to_version
                .observe(elapsed.as_secs_f64());
            record_request_source_metrics(source, elapsed);
            ServerResult::Ok(())
        }
        .map_err(|e| {
            log_net_error!(e, "kv rpc failed";
                "request" => stringify!($fn_name)
            );
            GRPC_MSG_FAIL_COUNTER.kv_prepare_flashback_to_version.inc();
        })
        .map(|_| ());

        ctx.spawn(task);
    }

    fn kv_flashback_to_version(
        &mut self,
        ctx: RpcContext<'_>,
        mut req: FlashbackToVersionRequest,
        sink: UnarySink<FlashbackToVersionResponse>,
    ) {
        let begin_instant = Instant::now();

        let source = req.mut_context().take_request_source();
        let resp = future_flashback_to_version(&self.storage, &self.ch, req);
        let task = async move {
            let resp = resp.await?;
            let elapsed = begin_instant.saturating_elapsed();
            sink.success(resp).await?;
            GRPC_MSG_HISTOGRAM_STATIC
                .kv_flashback_to_version
                .observe(elapsed.as_secs_f64());
            record_request_source_metrics(source, elapsed);
            ServerResult::Ok(())
        }
        .map_err(|e| {
            log_net_error!(e, "kv rpc failed";
                "request" => stringify!($fn_name)
            );
            GRPC_MSG_FAIL_COUNTER.kv_flashback_to_version.inc();
        })
        .map(|_| ());

        ctx.spawn(task);
    }

    fn coprocessor(&mut self, ctx: RpcContext<'_>, mut req: Request, sink: UnarySink<Response>) {
        forward_unary!(self.proxy, coprocessor, ctx, req, sink);
        let source = req.mut_context().take_request_source();
        let begin_instant = Instant::now();
        let future = future_copr(&self.copr, Some(ctx.peer()), req);
        let task = async move {
            let resp = future.await?.consume();
            sink.success(resp).await?;
            let elapsed = begin_instant.saturating_elapsed();
            GRPC_MSG_HISTOGRAM_STATIC
                .coprocessor
                .observe(elapsed.as_secs_f64());
            record_request_source_metrics(source, elapsed);
            ServerResult::Ok(())
        }
        .map_err(|e| {
            log_net_error!(e, "kv rpc failed";
                "request" => "coprocessor"
            );
            GRPC_MSG_FAIL_COUNTER.coprocessor.inc();
        })
        .map(|_| ());

        ctx.spawn(task);
    }

    fn raw_coprocessor(
        &mut self,
        ctx: RpcContext<'_>,
        mut req: RawCoprocessorRequest,
        sink: UnarySink<RawCoprocessorResponse>,
    ) {
        let source = req.mut_context().take_request_source();
        let begin_instant = Instant::now();
        let future = future_raw_coprocessor(&self.copr_v2, &self.storage, req);
        let task = async move {
            let resp = future.await?;
            sink.success(resp).await?;
            let elapsed = begin_instant.saturating_elapsed();
            GRPC_MSG_HISTOGRAM_STATIC
                .raw_coprocessor
                .observe(elapsed.as_secs_f64());
            record_request_source_metrics(source, elapsed);
            ServerResult::Ok(())
        }
        .map_err(|e| {
            log_net_error!(e, "kv rpc failed";
                "request" => "coprocessor_v2"
            );
            GRPC_MSG_FAIL_COUNTER.raw_coprocessor.inc();
        })
        .map(|_| ());

        ctx.spawn(task);
    }

    fn register_lock_observer(
        &mut self,
        ctx: RpcContext<'_>,
        req: RegisterLockObserverRequest,
        sink: UnarySink<RegisterLockObserverResponse>,
    ) {
        let begin_instant = Instant::now();

        let (cb, f) = paired_future_callback();
        let res = self.gc_worker.start_collecting(req.get_max_ts().into(), cb);

        let task = async move {
            // Here except for the receiving error of `futures::channel::oneshot`,
            // other errors will be returned as the successful response of rpc.
            let res = match res {
                Err(e) => Err(e),
                Ok(_) => f.await?,
            };
            let mut resp = RegisterLockObserverResponse::default();
            if let Err(e) = res {
                resp.set_error(format!("{}", e));
            }
            sink.success(resp).await?;
            GRPC_MSG_HISTOGRAM_STATIC
                .register_lock_observer
                .observe(duration_to_sec(begin_instant.saturating_elapsed()));
            ServerResult::Ok(())
        }
        .map_err(|e| {
            log_net_error!(e, "kv rpc failed";
                "request" => "register_lock_observer"
            );
            GRPC_MSG_FAIL_COUNTER.register_lock_observer.inc();
        })
        .map(|_| ());

        ctx.spawn(task);
    }

    fn check_lock_observer(
        &mut self,
        ctx: RpcContext<'_>,
        req: CheckLockObserverRequest,
        sink: UnarySink<CheckLockObserverResponse>,
    ) {
        let begin_instant = Instant::now();

        let (cb, f) = paired_future_callback();
        let res = self
            .gc_worker
            .get_collected_locks(req.get_max_ts().into(), cb);

        let task = async move {
            let res = match res {
                Err(e) => Err(e),
                Ok(_) => f.await?,
            };
            let mut resp = CheckLockObserverResponse::default();
            match res {
                Ok((locks, is_clean)) => {
                    resp.set_is_clean(is_clean);
                    resp.set_locks(locks.into());
                }
                Err(e) => resp.set_error(format!("{}", e)),
            }
            sink.success(resp).await?;
            GRPC_MSG_HISTOGRAM_STATIC
                .check_lock_observer
                .observe(duration_to_sec(begin_instant.saturating_elapsed()));
            ServerResult::Ok(())
        }
        .map_err(|e| {
            log_net_error!(e, "kv rpc failed";
                "request" => "check_lock_observer"
            );
            GRPC_MSG_FAIL_COUNTER.check_lock_observer.inc();
        })
        .map(|_| ());

        ctx.spawn(task);
    }

    fn remove_lock_observer(
        &mut self,
        ctx: RpcContext<'_>,
        req: RemoveLockObserverRequest,
        sink: UnarySink<RemoveLockObserverResponse>,
    ) {
        let begin_instant = Instant::now();

        let (cb, f) = paired_future_callback();
        let res = self.gc_worker.stop_collecting(req.get_max_ts().into(), cb);

        let task = async move {
            let res = match res {
                Err(e) => Err(e),
                Ok(_) => f.await?,
            };
            let mut resp = RemoveLockObserverResponse::default();
            if let Err(e) = res {
                resp.set_error(format!("{}", e));
            }
            sink.success(resp).await?;
            GRPC_MSG_HISTOGRAM_STATIC
                .remove_lock_observer
                .observe(duration_to_sec(begin_instant.saturating_elapsed()));
            ServerResult::Ok(())
        }
        .map_err(|e| {
            log_net_error!(e, "kv rpc failed";
                "request" => "remove_lock_observer"
            );
            GRPC_MSG_FAIL_COUNTER.remove_lock_observer.inc();
        })
        .map(|_| ());

        ctx.spawn(task);
    }

    fn physical_scan_lock(
        &mut self,
        ctx: RpcContext<'_>,
        mut req: PhysicalScanLockRequest,
        sink: UnarySink<PhysicalScanLockResponse>,
    ) {
        let begin_instant = Instant::now();

        let (cb, f) = paired_future_callback();
        let res = self.gc_worker.physical_scan_lock(
            req.take_context(),
            req.get_max_ts().into(),
            Key::from_raw(req.get_start_key()),
            req.get_limit() as _,
            cb,
        );

        let task = async move {
            let res = match res {
                Err(e) => Err(e),
                Ok(_) => f.await?,
            };
            let mut resp = PhysicalScanLockResponse::default();
            match res {
                Ok(locks) => resp.set_locks(locks.into()),
                Err(e) => resp.set_error(format!("{}", e)),
            }
            sink.success(resp).await?;
            GRPC_MSG_HISTOGRAM_STATIC
                .physical_scan_lock
                .observe(duration_to_sec(begin_instant.saturating_elapsed()));
            ServerResult::Ok(())
        }
        .map_err(|e| {
            log_net_error!(e, "kv rpc failed";
                "request" => "physical_scan_lock"
            );
            GRPC_MSG_FAIL_COUNTER.physical_scan_lock.inc();
        })
        .map(|_| ());

        ctx.spawn(task);
    }

    fn unsafe_destroy_range(
        &mut self,
        ctx: RpcContext<'_>,
        mut req: UnsafeDestroyRangeRequest,
        sink: UnarySink<UnsafeDestroyRangeResponse>,
    ) {
        let begin_instant = Instant::now();

        // DestroyRange is a very dangerous operation. We don't allow passing MIN_KEY as
        // start, or MAX_KEY as end here.
        assert!(!req.get_start_key().is_empty());
        assert!(!req.get_end_key().is_empty());

        let source = req.mut_context().take_request_source();
        let (cb, f) = paired_future_callback();
        let res = self.gc_worker.unsafe_destroy_range(
            req.take_context(),
            Key::from_raw(&req.take_start_key()),
            Key::from_raw(&req.take_end_key()),
            cb,
        );

        let task = async move {
            let res = match res {
                Err(e) => Err(e),
                Ok(_) => f.await?,
            };
            let mut resp = UnsafeDestroyRangeResponse::default();
            // Region error is impossible here.
            if let Err(e) = res {
                resp.set_error(format!("{}", e));
            }
            sink.success(resp).await?;
            let elapsed = begin_instant.saturating_elapsed();
            GRPC_MSG_HISTOGRAM_STATIC
                .unsafe_destroy_range
                .observe(elapsed.as_secs_f64());
            record_request_source_metrics(source, elapsed);
            ServerResult::Ok(())
        }
        .map_err(|e| {
            log_net_error!(e, "kv rpc failed";
                "request" => "unsafe_destroy_range"
            );
            GRPC_MSG_FAIL_COUNTER.unsafe_destroy_range.inc();
        })
        .map(|_| ());

        ctx.spawn(task);
    }

    fn coprocessor_stream(
        &mut self,
        ctx: RpcContext<'_>,
        req: Request,
        mut sink: ServerStreamingSink<Response>,
    ) {
        let begin_instant = Instant::now();

        let mut stream = self
            .copr
            .parse_and_handle_stream_request(req, Some(ctx.peer()))
            .map(|resp| {
                GrpcResult::<(Response, WriteFlags)>::Ok((
                    resp,
                    WriteFlags::default().buffer_hint(true),
                ))
            });
        let future = async move {
            match sink.send_all(&mut stream).await.map_err(Error::from) {
                Ok(_) => {
                    GRPC_MSG_HISTOGRAM_STATIC
                        .coprocessor_stream
                        .observe(duration_to_sec(begin_instant.saturating_elapsed()));
                    let _ = sink.close().await;
                }
                Err(e) => {
                    info!("kv rpc failed";
                        "request" => "coprocessor_stream",
                        "err" => ?e
                    );
                    GRPC_MSG_FAIL_COUNTER.coprocessor_stream.inc();
                }
            }
        };

        ctx.spawn(future);
    }

    fn raft(
        &mut self,
        ctx: RpcContext<'_>,
        stream: RequestStream<RaftMessage>,
        sink: ClientStreamingSink<Done>,
    ) {
        let store_id = self.store_id;
        let ch = self.ch.clone();
        let reject_messages_on_memory_ratio = self.reject_messages_on_memory_ratio;

        let res = async move {
            let mut stream = stream.map_err(Error::from);
            while let Some(msg) = stream.try_next().await? {
                RAFT_MESSAGE_RECV_COUNTER.inc();
                let reject = needs_reject_raft_append(reject_messages_on_memory_ratio);
                if let Err(err @ RaftStoreError::StoreNotMatch { .. }) =
                    Self::handle_raft_message(store_id, &ch, msg, reject)
                {
                    // Return an error here will break the connection, only do that for
                    // `StoreNotMatch` to let tikv to resolve a correct address from PD
                    return Err(Error::from(err));
                }
            }
            Ok::<(), Error>(())
        };

        ctx.spawn(async move {
            let status = match res.await {
                Err(e) => {
                    let msg = format!("{:?}", e);
                    error!("dispatch raft msg from gRPC to raftstore fail"; "err" => %msg);
                    RpcStatus::with_message(RpcStatusCode::UNKNOWN, msg)
                }
                Ok(_) => RpcStatus::new(RpcStatusCode::UNKNOWN),
            };
            let _ = sink
                .fail(status)
                .map_err(|e| error!("KvService::raft send response fail"; "err" => ?e))
                .await;
        });
    }

    fn batch_raft(
        &mut self,
        ctx: RpcContext<'_>,
        stream: RequestStream<BatchRaftMessage>,
        sink: ClientStreamingSink<Done>,
    ) {
        info!("batch_raft RPC is called, new gRPC stream established");
        let store_id = self.store_id;
        let ch = self.ch.clone();
        let reject_messages_on_memory_ratio = self.reject_messages_on_memory_ratio;

        let res = async move {
            let mut stream = stream.map_err(Error::from);
            while let Some(mut batch_msg) = stream.try_next().await? {
                let len = batch_msg.get_msgs().len();
                RAFT_MESSAGE_RECV_COUNTER.inc_by(len as u64);
                RAFT_MESSAGE_BATCH_SIZE.observe(len as f64);
                let reject = needs_reject_raft_append(reject_messages_on_memory_ratio);
                for msg in batch_msg.take_msgs().into_iter() {
                    if let Err(err @ RaftStoreError::StoreNotMatch { .. }) =
                        Self::handle_raft_message(store_id, &ch, msg, reject)
                    {
                        // Return an error here will break the connection, only do that for
                        // `StoreNotMatch` to let tikv to resolve a correct address from PD
                        return Err(Error::from(err));
                    }
                }
            }
            Ok::<(), Error>(())
        };

        ctx.spawn(async move {
            let status = match res.await {
                Err(e) => {
                    fail_point!("on_batch_raft_stream_drop_by_err");
                    let msg = format!("{:?}", e);
                    error!("dispatch raft msg from gRPC to raftstore fail"; "err" => %msg);
                    RpcStatus::with_message(RpcStatusCode::UNKNOWN, msg)
                }
                Ok(_) => RpcStatus::new(RpcStatusCode::UNKNOWN),
            };
            let _ = sink
                .fail(status)
                .map_err(|e| error!("KvService::batch_raft send response fail"; "err" => ?e))
                .await;
        });
    }

    fn snapshot(
        &mut self,
        ctx: RpcContext<'_>,
        stream: RequestStream<SnapshotChunk>,
        sink: ClientStreamingSink<Done>,
    ) {
        let task = SnapTask::Recv { stream, sink };
        if let Err(e) = self.snap_scheduler.schedule(task) {
            let err_msg = format!("{}", e);
            let sink = match e.into_inner() {
                SnapTask::Recv { sink, .. } => sink,
                _ => unreachable!(),
            };
            let status = RpcStatus::with_message(RpcStatusCode::RESOURCE_EXHAUSTED, err_msg);
            ctx.spawn(sink.fail(status).map(|_| ()));
        }
    }

    #[allow(clippy::collapsible_else_if)]
    fn split_region(
        &mut self,
        ctx: RpcContext<'_>,
        mut req: SplitRegionRequest,
        sink: UnarySink<SplitRegionResponse>,
    ) {
        forward_unary!(self.proxy, split_region, ctx, req, sink);
        let begin_instant = Instant::now();

        let region_id = req.get_context().get_region_id();
        let (cb, f) = paired_future_callback();
        let mut split_keys = if req.is_raw_kv {
            if !req.get_split_key().is_empty() {
                vec![F::encode_raw_key_owned(req.take_split_key(), None).into_encoded()]
            } else {
                req.take_split_keys()
                    .into_iter()
                    .map(|x| F::encode_raw_key_owned(x, None).into_encoded())
                    .collect()
            }
        } else {
            if !req.get_split_key().is_empty() {
                vec![Key::from_raw(req.get_split_key()).into_encoded()]
            } else {
                req.take_split_keys()
                    .into_iter()
                    .map(|x| Key::from_raw(&x).into_encoded())
                    .collect()
            }
        };
        split_keys.sort();
        let req = CasualMessage::SplitRegion {
            region_epoch: req.take_context().take_region_epoch(),
            split_keys,
            callback: Callback::write(cb),
            source: ctx.peer().into(),
        };

        if let Err(e) = self.ch.send_casual_msg(region_id, req) {
            // Retrun region error instead a gRPC error.
            let mut resp = SplitRegionResponse::default();
            resp.set_region_error(raftstore_error_to_region_error(e, region_id));
            ctx.spawn(
                async move {
                    sink.success(resp).await?;
                    ServerResult::Ok(())
                }
                .map_err(|_| ())
                .map(|_| ()),
            );
            return;
        }

        let task = async move {
            let mut res = f.await?;
            let mut resp = SplitRegionResponse::default();
            if res.response.get_header().has_error() {
                resp.set_region_error(res.response.mut_header().take_error());
            } else {
                let admin_resp = res.response.mut_admin_response();
                let regions: Vec<_> = admin_resp.mut_splits().take_regions().into();
                if regions.len() < 2 {
                    error!(
                        "invalid split response";
                        "region_id" => region_id,
                        "resp" => ?admin_resp
                    );
                    resp.mut_region_error().set_message(format!(
                        "Internal Error: invalid response: {:?}",
                        admin_resp
                    ));
                } else {
                    if regions.len() == 2 {
                        resp.set_left(regions[0].clone());
                        resp.set_right(regions[1].clone());
                    }
                    resp.set_regions(regions.into());
                }
            }
            sink.success(resp).await?;
            GRPC_MSG_HISTOGRAM_STATIC
                .split_region
                .observe(duration_to_sec(begin_instant.saturating_elapsed()));
            ServerResult::Ok(())
        }
        .map_err(|e| {
            log_net_error!(e, "kv rpc failed";
                "request" => "split_region"
            );
            GRPC_MSG_FAIL_COUNTER.split_region.inc();
        })
        .map(|_| ());

        ctx.spawn(task);
    }

    fn read_index(
        &mut self,
        ctx: RpcContext<'_>,
        req: ReadIndexRequest,
        sink: UnarySink<ReadIndexResponse>,
    ) {
        forward_unary!(self.proxy, read_index, ctx, req, sink);
        let begin_instant = Instant::now();

        let region_id = req.get_context().get_region_id();
        let mut cmd = RaftCmdRequest::default();
        let mut header = RaftRequestHeader::default();
        let mut inner_req = RaftRequest::default();
        inner_req.set_cmd_type(CmdType::ReadIndex);
        inner_req.mut_read_index().set_start_ts(req.get_start_ts());
        for r in req.get_ranges() {
            let mut range = kvproto::kvrpcpb::KeyRange::default();
            range.set_start_key(Key::from_raw(r.get_start_key()).into_encoded());
            range.set_end_key(Key::from_raw(r.get_end_key()).into_encoded());
            inner_req.mut_read_index().mut_key_ranges().push(range);
        }
        header.set_region_id(req.get_context().get_region_id());
        header.set_peer(req.get_context().get_peer().clone());
        header.set_region_epoch(req.get_context().get_region_epoch().clone());
        if req.get_context().get_term() != 0 {
            header.set_term(req.get_context().get_term());
        }
        header.set_sync_log(req.get_context().get_sync_log());
        header.set_read_quorum(true);
        cmd.set_header(header);
        cmd.set_requests(vec![inner_req].into());

        let (cb, f) = paired_future_callback();

        // We must deal with all requests which acquire read-quorum in raftstore-thread,
        // so just send it as an command.
        if let Err(e) = self
            .ch
            .send_command(cmd, Callback::read(cb), RaftCmdExtraOpts::default())
        {
            // Retrun region error instead a gRPC error.
            let mut resp = ReadIndexResponse::default();
            resp.set_region_error(raftstore_error_to_region_error(e, region_id));
            ctx.spawn(
                async move {
                    sink.success(resp).await?;
                    ServerResult::Ok(())
                }
                .map_err(|_| ())
                .map(|_| ()),
            );
            return;
        }

        let task = async move {
            let mut res = f.await?;
            let mut resp = ReadIndexResponse::default();
            if res.response.get_header().has_error() {
                resp.set_region_error(res.response.mut_header().take_error());
            } else {
                let mut raft_resps = res.response.take_responses();
                if raft_resps.len() != 1 {
                    error!(
                        "invalid read index response";
                        "region_id" => region_id,
                        "response" => ?raft_resps
                    );
                    resp.mut_region_error().set_message(format!(
                        "Internal Error: invalid response: {:?}",
                        raft_resps
                    ));
                } else {
                    let mut read_index_resp = raft_resps[0].take_read_index();
                    if read_index_resp.has_locked() {
                        resp.set_locked(read_index_resp.take_locked());
                    } else {
                        resp.set_read_index(read_index_resp.get_read_index());
                    }
                }
            }
            sink.success(resp).await?;
            GRPC_MSG_HISTOGRAM_STATIC
                .read_index
                .observe(begin_instant.saturating_elapsed_secs());
            ServerResult::Ok(())
        }
        .map_err(|e| {
            log_net_error!(e, "kv rpc failed";
                "request" => "read_index"
            );
            GRPC_MSG_FAIL_COUNTER.read_index.inc();
        })
        .map(|_| ());

        ctx.spawn(task);
    }

    fn batch_commands(
        &mut self,
        ctx: RpcContext<'_>,
        stream: RequestStream<BatchCommandsRequest>,
        mut sink: DuplexSink<BatchCommandsResponse>,
    ) {
        forward_duplex!(self.proxy, batch_commands, ctx, stream, sink);
        let (tx, rx) = unbounded(WakePolicy::TillReach(GRPC_MSG_NOTIFY_SIZE));

        let ctx = Arc::new(ctx);
        let peer = ctx.peer();
        let storage = self.storage.clone();
        let copr = self.copr.clone();
        let copr_v2 = self.copr_v2.clone();
        let pool_size = storage.get_normal_pool_size();
        let batch_builder = BatcherBuilder::new(self.enable_req_batch, pool_size);
        let ch = self.ch.clone();
        let request_handler = stream.try_for_each(move |mut req| {
            let request_ids = req.take_request_ids();
            let requests: Vec<_> = req.take_requests().into();
            let queue = storage.get_readpool_queue_per_worker();
            let mut batcher = batch_builder.build(queue, request_ids.len());
            GRPC_REQ_BATCH_COMMANDS_SIZE.observe(requests.len() as f64);
            for (id, req) in request_ids.into_iter().zip(requests) {
                handle_batch_commands_request(
                    &mut batcher,
                    &storage,
                    &copr,
                    &copr_v2,
                    &peer,
                    id,
                    req,
                    &tx,
                    &ch,
                );
                if let Some(batch) = batcher.as_mut() {
                    batch.maybe_commit(&storage, &tx);
                }
            }
            if let Some(batch) = batcher {
                batch.commit(&storage, &tx);
            }
            future::ok(())
        });
        ctx.spawn(request_handler.unwrap_or_else(|e| error!("batch_commands error"; "err" => %e)));

        let grpc_thread_load = Arc::clone(&self.grpc_thread_load);
        let response_retriever = BatchReceiver::new(
            rx,
            GRPC_MSG_MAX_BATCH_SIZE,
            MeasuredBatchResponse::default,
            collect_batch_resp,
        );

        let mut response_retriever = response_retriever.map(move |mut item| {
            handle_measures_for_batch_commands(&mut item);
            let mut r = item.batch_resp;
            GRPC_RESP_BATCH_COMMANDS_SIZE.observe(r.request_ids.len() as f64);
            // TODO: per thread load is more reasonable for batching.
            r.set_transport_layer_load(grpc_thread_load.total_load() as u64);
            GrpcResult::<(BatchCommandsResponse, WriteFlags)>::Ok((
                r,
                WriteFlags::default().buffer_hint(false),
            ))
        });

        let send_task = async move {
            sink.send_all(&mut response_retriever).await?;
            sink.close().await?;
            Ok(())
        }
        .map_err(|e: grpcio::Error| {
            info!("kv rpc failed";
                "request" => "batch_commands",
                "err" => ?e
            );
        })
        .map(|_| ());

        ctx.spawn(send_task);
    }

    fn batch_coprocessor(
        &mut self,
        _ctx: RpcContext<'_>,
        _req: BatchRequest,
        _sink: ServerStreamingSink<BatchResponse>,
    ) {
        unimplemented!()
    }

    fn dispatch_mpp_task(
        &mut self,
        _ctx: RpcContext<'_>,
        _req: DispatchTaskRequest,
        _sink: UnarySink<DispatchTaskResponse>,
    ) {
        unimplemented!()
    }

    fn cancel_mpp_task(
        &mut self,
        _ctx: RpcContext<'_>,
        _req: CancelTaskRequest,
        _sink: UnarySink<CancelTaskResponse>,
    ) {
        unimplemented!()
    }

    fn establish_mpp_connection(
        &mut self,
        _ctx: RpcContext<'_>,
        _req: EstablishMppConnectionRequest,
        _sink: ServerStreamingSink<MppDataPacket>,
    ) {
        unimplemented!()
    }

    fn check_leader(
        &mut self,
        ctx: RpcContext<'_>,
        mut request: CheckLeaderRequest,
        sink: UnarySink<CheckLeaderResponse>,
    ) {
        let addr = ctx.peer();
        let ts = request.get_ts();
        let leaders = request.take_regions().into();
        let (cb, resp) = paired_future_callback();
        let check_leader_scheduler = self.check_leader_scheduler.clone();
        let task = async move {
            check_leader_scheduler
                .schedule(CheckLeaderTask::CheckLeader { leaders, cb })
                .map_err(|e| Error::Other(format!("{}", e).into()))?;
            let regions = resp.await?;
            let mut resp = CheckLeaderResponse::default();
            resp.set_ts(ts);
            resp.set_regions(regions);
            if let Err(e) = sink.success(resp).await {
                // CheckLeader has a built-in fast-success mechanism, so `RemoteStopped`
                // can be treated as a general situation.
                if let GrpcError::RemoteStopped = e {
                    return ServerResult::Ok(());
                }
                return Err(Error::from(e));
            }
            ServerResult::Ok(())
        }
        .map_err(move |e| {
            // CheckLeader only needs quorum responses, remote may drops
            // requests early.
            info!("call CheckLeader failed"; "err" => ?e, "address" => addr);
        })
        .map(|_| ());

        ctx.spawn(task);
    }

    fn get_store_safe_ts(
        &mut self,
        ctx: RpcContext<'_>,
        mut request: StoreSafeTsRequest,
        sink: UnarySink<StoreSafeTsResponse>,
    ) {
        let key_range = request.take_key_range();
        let (cb, resp) = paired_future_callback();
        let check_leader_scheduler = self.check_leader_scheduler.clone();
        let task = async move {
            check_leader_scheduler
                .schedule(CheckLeaderTask::GetStoreTs { key_range, cb })
                .map_err(|e| Error::Other(format!("{}", e).into()))?;
            let store_safe_ts = resp.await?;
            let mut resp = StoreSafeTsResponse::default();
            resp.set_safe_ts(store_safe_ts);
            sink.success(resp).await?;
            ServerResult::Ok(())
        }
        .map_err(|e| {
            warn!("call GetStoreSafeTS failed"; "err" => ?e);
        })
        .map(|_| ());

        ctx.spawn(task);
    }

    fn get_lock_wait_info(
        &mut self,
        ctx: RpcContext<'_>,
        _request: GetLockWaitInfoRequest,
        sink: UnarySink<GetLockWaitInfoResponse>,
    ) {
        let (cb, f) = paired_future_callback();
        self.storage.dump_wait_for_entries(cb);
        let task = async move {
            let res = f.await?;
            let mut response = GetLockWaitInfoResponse::default();
            response.set_entries(RepeatedField::from_vec(res));
            sink.success(response).await?;
            ServerResult::Ok(())
        }
        .map_err(|e| {
            warn!("call dump_wait_for_entries failed"; "err" => ?e);
        })
        .map(|_| ());
        ctx.spawn(task);
    }
}

fn response_batch_commands_request<F, T>(
    id: u64,
    resp: F,
    tx: Sender<MeasuredSingleResponse>,
    begin: Instant,
    label: GrpcTypeKind,
    source: String,
) where
    MemoryTraceGuard<batch_commands_response::Response>: From<T>,
    F: Future<Output = Result<T, ()>> + Send + 'static,
{
    let task = async move {
        if let Ok(resp) = resp.await {
            let measure = GrpcRequestDuration {
                begin,
                label,
                source,
            };
            let task = MeasuredSingleResponse::new(id, resp, measure);
            if let Err(e) = tx.send_with(task, WakePolicy::Immediately) {
                error!("KvService response batch commands fail"; "err" => ?e);
            }
        }
    };
    poll_future_notify(task);
}

fn handle_batch_commands_request<
    T: RaftStoreRouter<E::Local> + 'static,
    E: Engine,
    L: LockManager,
    F: KvFormat,
>(
    batcher: &mut Option<ReqBatcher>,
    storage: &Storage<E, L, F>,
    copr: &Endpoint<E>,
    copr_v2: &coprocessor_v2::Endpoint,
    peer: &str,
    id: u64,
    req: batch_commands_request::Request,
    tx: &Sender<MeasuredSingleResponse>,
    ch: &T,
) {
    // To simplify code and make the logic more clear.
    macro_rules! oneof {
        ($p:path) => {
            |resp| batch_commands_response::Response {
                cmd: Some($p(resp)),
                ..Default::default()
            }
        };
    }

    macro_rules! handle_cmd {
        ($($cmd: ident, $future_fn: ident ( $($arg: expr),* ), $metric_name: ident;)*) => {
            match req.cmd {
                None => {
                    // For some invalid requests.
                    let begin_instant = Instant::now();
                    let resp = future::ok(batch_commands_response::Response::default());
                    response_batch_commands_request(id, resp, tx.clone(), begin_instant, GrpcTypeKind::invalid, String::default());
                },
                Some(batch_commands_request::request::Cmd::Get(mut req)) => {
                    if batcher.as_mut().map_or(false, |req_batch| {
                        req_batch.can_batch_get(&req)
                    }) {
                        batcher.as_mut().unwrap().add_get_request(req, id);
                    } else {
                       let begin_instant = Instant::now();
                       let source = req.mut_context().take_request_source();
                       let resp = future_get(storage, req)
                            .map_ok(oneof!(batch_commands_response::response::Cmd::Get))
                            .map_err(|_| GRPC_MSG_FAIL_COUNTER.kv_get.inc());
                        response_batch_commands_request(id, resp, tx.clone(), begin_instant, GrpcTypeKind::kv_get, source);
                    }
                },
                Some(batch_commands_request::request::Cmd::RawGet(mut req)) => {
                    if batcher.as_mut().map_or(false, |req_batch| {
                        req_batch.can_batch_raw_get(&req)
                    }) {
                        batcher.as_mut().unwrap().add_raw_get_request(req, id);
                    } else {
                       let begin_instant = Instant::now();
                       let source = req.mut_context().take_request_source();
                       let resp = future_raw_get(storage, req)
                            .map_ok(oneof!(batch_commands_response::response::Cmd::RawGet))
                            .map_err(|_| GRPC_MSG_FAIL_COUNTER.raw_get.inc());
                        response_batch_commands_request(id, resp, tx.clone(), begin_instant, GrpcTypeKind::raw_get, source);
                    }
                },
                Some(batch_commands_request::request::Cmd::Coprocessor(mut req)) => {
                    let begin_instant = Instant::now();
                    let source = req.mut_context().take_request_source();
                    let resp = future_copr(copr, Some(peer.to_string()), req)
                        .map_ok(|resp| {
                            resp.map(oneof!(batch_commands_response::response::Cmd::Coprocessor))
                        })
                        .map_err(|_| GRPC_MSG_FAIL_COUNTER.coprocessor.inc());
                    response_batch_commands_request(id, resp, tx.clone(), begin_instant, GrpcTypeKind::coprocessor, source);
                },
                Some(batch_commands_request::request::Cmd::Empty(req)) => {
                    let begin_instant = Instant::now();
                    let resp = future_handle_empty(req)
                        .map_ok(|resp| batch_commands_response::Response {
                            cmd: Some(batch_commands_response::response::Cmd::Empty(resp)),
                            ..Default::default()
                        })
                        .map_err(|_| GRPC_MSG_FAIL_COUNTER.invalid.inc());
                    response_batch_commands_request(
                        id,
                        resp,
                        tx.clone(),
                        begin_instant,
                        GrpcTypeKind::invalid,
                        String::default(),
                    );
                }
                $(Some(batch_commands_request::request::Cmd::$cmd(mut req)) => {
                    let begin_instant = Instant::now();
                    let source = req.mut_context().take_request_source();
                    let resp = $future_fn($($arg,)* req)
                        .map_ok(oneof!(batch_commands_response::response::Cmd::$cmd))
                        .map_err(|_| GRPC_MSG_FAIL_COUNTER.$metric_name.inc());
                    response_batch_commands_request(id, resp, tx.clone(), begin_instant, GrpcTypeKind::$metric_name, source);
                })*
                Some(batch_commands_request::request::Cmd::Import(_)) => unimplemented!(),
            }
        }
    }

    handle_cmd! {
        Scan, future_scan(storage), kv_scan;
        Prewrite, future_prewrite(storage), kv_prewrite;
        Commit, future_commit(storage), kv_commit;
        Cleanup, future_cleanup(storage), kv_cleanup;
        BatchGet, future_batch_get(storage), kv_batch_get;
        BatchRollback, future_batch_rollback(storage), kv_batch_rollback;
        TxnHeartBeat, future_txn_heart_beat(storage), kv_txn_heart_beat;
        CheckTxnStatus, future_check_txn_status(storage), kv_check_txn_status;
        CheckSecondaryLocks, future_check_secondary_locks(storage), kv_check_secondary_locks;
        ScanLock, future_scan_lock(storage), kv_scan_lock;
        ResolveLock, future_resolve_lock(storage), kv_resolve_lock;
        Gc, future_gc(), kv_gc;
        DeleteRange, future_delete_range(storage), kv_delete_range;
        PrepareFlashbackToVersion, future_prepare_flashback_to_version(storage, ch), kv_prepare_flashback_to_version;
        FlashbackToVersion, future_flashback_to_version(storage, ch), kv_flashback_to_version;
        RawBatchGet, future_raw_batch_get(storage), raw_batch_get;
        RawPut, future_raw_put(storage), raw_put;
        RawBatchPut, future_raw_batch_put(storage), raw_batch_put;
        RawDelete, future_raw_delete(storage), raw_delete;
        RawBatchDelete, future_raw_batch_delete(storage), raw_batch_delete;
        RawScan, future_raw_scan(storage), raw_scan;
        RawDeleteRange, future_raw_delete_range(storage), raw_delete_range;
        RawBatchScan, future_raw_batch_scan(storage), raw_batch_scan;
        RawCoprocessor, future_raw_coprocessor(copr_v2, storage), coprocessor;
        PessimisticLock, future_acquire_pessimistic_lock(storage), kv_pessimistic_lock;
        PessimisticRollback, future_pessimistic_rollback(storage), kv_pessimistic_rollback;
    }
}

fn handle_measures_for_batch_commands(measures: &mut MeasuredBatchResponse) {
    use BatchCommandsResponse_Response_oneof_cmd::*;
    let now = Instant::now();
    for (resp, measure) in measures
        .batch_resp
        .mut_responses()
        .iter_mut()
        .zip(mem::take(&mut measures.measures))
    {
        let GrpcRequestDuration {
            label,
            begin,
            source,
        } = measure;
        let elapsed = now.saturating_duration_since(begin);
        GRPC_MSG_HISTOGRAM_STATIC
            .get(label)
            .observe(elapsed.as_secs_f64());
        record_request_source_metrics(source, elapsed);
        let exec_details = resp.cmd.as_mut().and_then(|cmd| match cmd {
            Get(resp) => Some(resp.mut_exec_details_v2()),
            Prewrite(resp) => Some(resp.mut_exec_details_v2()),
            Commit(resp) => Some(resp.mut_exec_details_v2()),
            BatchGet(resp) => Some(resp.mut_exec_details_v2()),
            ResolveLock(resp) => Some(resp.mut_exec_details_v2()),
            Coprocessor(resp) => Some(resp.mut_exec_details_v2()),
            PessimisticLock(resp) => Some(resp.mut_exec_details_v2()),
            CheckTxnStatus(resp) => Some(resp.mut_exec_details_v2()),
            TxnHeartBeat(resp) => Some(resp.mut_exec_details_v2()),
            CheckSecondaryLocks(resp) => Some(resp.mut_exec_details_v2()),
            _ => None,
        });
        if let Some(exec_details) = exec_details {
            exec_details
                .mut_time_detail()
                .set_total_rpc_wall_time_ns(elapsed.as_nanos() as u64);
        }
    }
}

async fn future_handle_empty(
    req: BatchCommandsEmptyRequest,
) -> ServerResult<BatchCommandsEmptyResponse> {
    let mut res = BatchCommandsEmptyResponse::default();
    res.set_test_id(req.get_test_id());
    // `BatchCommandsWaker` processes futures in notify. If delay_time is too small,
    // notify can be called immediately, so the future is polled recursively and
    // lead to deadlock.
    if req.get_delay_time() >= 10 {
        let _ = tikv_util::timer::GLOBAL_TIMER_HANDLE
            .delay(
                std::time::Instant::now() + std::time::Duration::from_millis(req.get_delay_time()),
            )
            .compat()
            .await;
    }
    Ok(res)
}

fn future_get<E: Engine, L: LockManager, F: KvFormat>(
    storage: &Storage<E, L, F>,
    mut req: GetRequest,
) -> impl Future<Output = ServerResult<GetResponse>> {
    let tracker = GLOBAL_TRACKERS.insert(Tracker::new(RequestInfo::new(
        req.get_context(),
        RequestType::KvGet,
        req.get_version(),
    )));
    set_tls_tracker_token(tracker);
    let start = Instant::now();
    let v = storage.get(
        req.take_context(),
        Key::from_raw(req.get_key()),
        req.get_version().into(),
    );

    async move {
        let v = v.await;
        let duration_ms = duration_to_ms(start.saturating_elapsed());
        let mut resp = GetResponse::default();
        if let Some(err) = extract_region_error(&v) {
            resp.set_region_error(err);
        } else {
            match v {
                Ok((val, stats)) => {
                    let exec_detail_v2 = resp.mut_exec_details_v2();
                    let scan_detail_v2 = exec_detail_v2.mut_scan_detail_v2();
                    stats.stats.write_scan_detail(scan_detail_v2);
                    GLOBAL_TRACKERS.with_tracker(tracker, |tracker| {
                        tracker.write_scan_detail(scan_detail_v2);
                    });
                    let time_detail = exec_detail_v2.mut_time_detail();
                    time_detail.set_kv_read_wall_time_ms(duration_ms);
                    time_detail.set_wait_wall_time_ms(stats.latency_stats.wait_wall_time_ms);
                    time_detail.set_process_wall_time_ms(stats.latency_stats.process_wall_time_ms);
                    match val {
                        Some(val) => resp.set_value(val),
                        None => resp.set_not_found(true),
                    }
                }
                Err(e) => resp.set_error(extract_key_error(&e)),
            }
        }
        GLOBAL_TRACKERS.remove(tracker);
        Ok(resp)
    }
}

fn future_scan<E: Engine, L: LockManager, F: KvFormat>(
    storage: &Storage<E, L, F>,
    mut req: ScanRequest,
) -> impl Future<Output = ServerResult<ScanResponse>> {
    let tracker = GLOBAL_TRACKERS.insert(Tracker::new(RequestInfo::new(
        req.get_context(),
        RequestType::KvScan,
        req.get_version(),
    )));
    set_tls_tracker_token(tracker);
    let end_key = Key::from_raw_maybe_unbounded(req.get_end_key());

    let v = storage.scan(
        req.take_context(),
        Key::from_raw(req.get_start_key()),
        end_key,
        req.get_limit() as usize,
        req.get_sample_step() as usize,
        req.get_version().into(),
        req.get_key_only(),
        req.get_reverse(),
    );

    async move {
        let v = v.await;
        let mut resp = ScanResponse::default();
        if let Some(err) = extract_region_error(&v) {
            resp.set_region_error(err);
        } else {
            match v {
                Ok(kv_res) => {
                    resp.set_pairs(map_kv_pairs(kv_res).into());
                }
                Err(e) => {
                    let key_error = extract_key_error(&e);
                    resp.set_error(key_error.clone());
                    // Set key_error in the first kv_pair for backward compatibility.
                    let mut pair = KvPair::default();
                    pair.set_error(key_error);
                    resp.mut_pairs().push(pair);
                }
            }
        }
        GLOBAL_TRACKERS.remove(tracker);
        Ok(resp)
    }
}

fn future_batch_get<E: Engine, L: LockManager, F: KvFormat>(
    storage: &Storage<E, L, F>,
    mut req: BatchGetRequest,
) -> impl Future<Output = ServerResult<BatchGetResponse>> {
    let tracker = GLOBAL_TRACKERS.insert(Tracker::new(RequestInfo::new(
        req.get_context(),
        RequestType::KvBatchGet,
        req.get_version(),
    )));
    set_tls_tracker_token(tracker);
    let start = Instant::now();
    let keys = req.get_keys().iter().map(|x| Key::from_raw(x)).collect();
    let v = storage.batch_get(req.take_context(), keys, req.get_version().into());

    async move {
        let v = v.await;
        let duration_ms = duration_to_ms(start.saturating_elapsed());
        let mut resp = BatchGetResponse::default();
        if let Some(err) = extract_region_error(&v) {
            resp.set_region_error(err);
        } else {
            match v {
                Ok((kv_res, stats)) => {
                    let pairs = map_kv_pairs(kv_res);
                    let exec_detail_v2 = resp.mut_exec_details_v2();
                    let scan_detail_v2 = exec_detail_v2.mut_scan_detail_v2();
                    stats.stats.write_scan_detail(scan_detail_v2);
                    GLOBAL_TRACKERS.with_tracker(tracker, |tracker| {
                        tracker.write_scan_detail(scan_detail_v2);
                    });
                    let time_detail = exec_detail_v2.mut_time_detail();
                    time_detail.set_kv_read_wall_time_ms(duration_ms);
                    time_detail.set_wait_wall_time_ms(stats.latency_stats.wait_wall_time_ms);
                    time_detail.set_process_wall_time_ms(stats.latency_stats.process_wall_time_ms);
                    resp.set_pairs(pairs.into());
                }
                Err(e) => {
                    let key_error = extract_key_error(&e);
                    resp.set_error(key_error.clone());
                    // Set key_error in the first kv_pair for backward compatibility.
                    let mut pair = KvPair::default();
                    pair.set_error(key_error);
                    resp.mut_pairs().push(pair);
                }
            }
        }
        GLOBAL_TRACKERS.remove(tracker);
        Ok(resp)
    }
}

fn future_scan_lock<E: Engine, L: LockManager, F: KvFormat>(
    storage: &Storage<E, L, F>,
    mut req: ScanLockRequest,
) -> impl Future<Output = ServerResult<ScanLockResponse>> {
    let tracker = GLOBAL_TRACKERS.insert(Tracker::new(RequestInfo::new(
        req.get_context(),
        RequestType::KvScanLock,
        req.get_max_version(),
    )));
    set_tls_tracker_token(tracker);
    let start_key = Key::from_raw_maybe_unbounded(req.get_start_key());
    let end_key = Key::from_raw_maybe_unbounded(req.get_end_key());

    let v = storage.scan_lock(
        req.take_context(),
        req.get_max_version().into(),
        start_key,
        end_key,
        req.get_limit() as usize,
    );

    async move {
        let v = v.await;
        let mut resp = ScanLockResponse::default();
        if let Some(err) = extract_region_error(&v) {
            resp.set_region_error(err);
        } else {
            match v {
                Ok(locks) => resp.set_locks(locks.into()),
                Err(e) => resp.set_error(extract_key_error(&e)),
            }
        }
        GLOBAL_TRACKERS.remove(tracker);
        Ok(resp)
    }
}

async fn future_gc(_: GcRequest) -> ServerResult<GcResponse> {
    Err(Error::Grpc(GrpcError::RpcFailure(RpcStatus::new(
        RpcStatusCode::UNIMPLEMENTED,
    ))))
}

fn future_delete_range<E: Engine, L: LockManager, F: KvFormat>(
    storage: &Storage<E, L, F>,
    mut req: DeleteRangeRequest,
) -> impl Future<Output = ServerResult<DeleteRangeResponse>> {
    let (cb, f) = paired_future_callback();
    let res = storage.delete_range(
        req.take_context(),
        Key::from_raw(req.get_start_key()),
        Key::from_raw(req.get_end_key()),
        req.get_notify_only(),
        cb,
    );

    async move {
        let v = match res {
            Err(e) => Err(e),
            Ok(_) => f.await?,
        };
        let mut resp = DeleteRangeResponse::default();
        if let Some(err) = extract_region_error(&v) {
            resp.set_region_error(err);
        } else if let Err(e) = v {
            resp.set_error(format!("{}", e));
        }
        Ok(resp)
    }
}

<<<<<<< HEAD
// Preparing the flashback for a region/key range will "lock" the region so that
// there is no any read, write or schedule operation could be proposed before
=======
// Preparing the flashback for a region will "lock" the region so that
// there is no any read, write or scheduling operation could be proposed before
>>>>>>> 0f5058eb
// the actual flashback operation.
fn future_prepare_flashback_to_version<
    E: Engine,
    L: LockManager,
    F: KvFormat,
    T: RaftStoreRouter<E::Local> + 'static,
>(
    // Keep this param to hint the type of E for the compiler.
    _storage: &Storage<E, L, F>,
<<<<<<< HEAD
    _raft_router: &T,
    _req: PrepareFlashbackToVersionRequest,
) -> impl Future<Output = ServerResult<PrepareFlashbackToVersionResponse>> {
    // TODO: implement this.
    async move { unimplemented!() }
=======
    raft_router: &T,
    req: PrepareFlashbackToVersionRequest,
) -> impl Future<Output = ServerResult<PrepareFlashbackToVersionResponse>> {
    let raft_router = Mutex::new(raft_router.clone());
    async move {
        // Send an `AdminCmdType::PrepareFlashback` to prepare the raftstore for the
        // later flashback. Once invoked, we will update the persistent region meta and
        // the memory state of the flashback in Peer FSM to reject all read, write
        // and scheduling operations for this region when propose/apply before we
        // start the actual data flashback transaction command in the next phase.
        send_flashback_msg::<T, E>(
            &raft_router,
            req.get_context(),
            AdminCmdType::PrepareFlashback,
        )
        .await?;
        Ok(PrepareFlashbackToVersionResponse::default())
    }
>>>>>>> 0f5058eb
}

// Flashback the region to a specific point with the given `version`, please
// make sure the region is "locked" by `PrepareFlashbackToVersion` first,
// otherwise this request will fail.
fn future_flashback_to_version<
    T: RaftStoreRouter<E::Local> + 'static,
    E: Engine,
    L: LockManager,
    F: KvFormat,
>(
    storage: &Storage<E, L, F>,
    raft_router: &T,
    req: FlashbackToVersionRequest,
) -> impl Future<Output = ServerResult<FlashbackToVersionResponse>> {
    let storage_clone = storage.clone();
    let raft_router = Mutex::new(raft_router.clone());
    async move {
<<<<<<< HEAD
        // Send an `AdminCmdType::PrepareFlashback` to prepare the raftstore for the
        // later flashback. This will first block all scheduling, read and write
        // operations, then wait for the latest Raft log to be applied before we start
        // the flashback command. Once invoked, we update the persistence state
        // in `RegionLocalState` and region's meta, and when that
        // admin cmd is applied, the `PrepareFlashback` command will update the memory
        // state of the flashback, rejecting all read and write operations at
        // propose and applied. We make FlashbackToVersion a two-stage request
        // and lock the region in the first stage.
        send_flashback_msg::<T, E>(
            &raft_router,
            req.get_context(),
            AdminCmdType::PrepareFlashback,
        )
        .await?;

=======
        // Perform the data flashback transaction command. We will check if the region
        // is in the flashback state when proposing the flashback modification.
>>>>>>> 0f5058eb
        let (cb, f) = paired_future_callback();
        let res = storage_clone.sched_txn_command(req.clone().into(), cb);
        // Avoid crossing `.await` to bypass the `Send` constraint.
        drop(storage_clone);
        let v = match res {
            Err(e) => Err(e),
            Ok(_) => f.await?,
        };
        fail_point!("skip_finish_flashback_to_version", |_| {
            Ok(FlashbackToVersionResponse::default())
        });
        // Send an `AdminCmdType::FinishFlashback` to unset the persistence state
        // in `RegionLocalState` and region's meta, and when that
        // admin cmd is applied, will update the memory
        // state of the flashback
        send_flashback_msg::<T, E>(
            &raft_router,
            req.get_context(),
            AdminCmdType::FinishFlashback,
        )
        .await?;
<<<<<<< HEAD

=======
>>>>>>> 0f5058eb
        let mut resp = FlashbackToVersionResponse::default();
        if let Some(err) = extract_region_error(&v) {
            resp.set_region_error(err);
        } else if let Err(e) = v {
            resp.set_error(format!("{}", e));
        }
        Ok(resp)
    }
}

fn future_raw_get<E: Engine, L: LockManager, F: KvFormat>(
    storage: &Storage<E, L, F>,
    mut req: RawGetRequest,
) -> impl Future<Output = ServerResult<RawGetResponse>> {
    let v = storage.raw_get(req.take_context(), req.take_cf(), req.take_key());

    async move {
        let v = v.await;
        let mut resp = RawGetResponse::default();
        if let Some(err) = extract_region_error(&v) {
            resp.set_region_error(err);
        } else {
            match v {
                Ok(Some(val)) => resp.set_value(val),
                Ok(None) => resp.set_not_found(true),
                Err(e) => resp.set_error(format!("{}", e)),
            }
        }
        Ok(resp)
    }
}

fn future_raw_batch_get<E: Engine, L: LockManager, F: KvFormat>(
    storage: &Storage<E, L, F>,
    mut req: RawBatchGetRequest,
) -> impl Future<Output = ServerResult<RawBatchGetResponse>> {
    let keys = req.take_keys().into();
    let v = storage.raw_batch_get(req.take_context(), req.take_cf(), keys);

    async move {
        let v = v.await;
        let mut resp = RawBatchGetResponse::default();
        if let Some(err) = extract_region_error(&v) {
            resp.set_region_error(err);
        } else {
            resp.set_pairs(extract_kv_pairs(v).into());
        }
        Ok(resp)
    }
}

fn future_raw_put<E: Engine, L: LockManager, F: KvFormat>(
    storage: &Storage<E, L, F>,
    mut req: RawPutRequest,
) -> impl Future<Output = ServerResult<RawPutResponse>> {
    let (cb, f) = paired_future_callback();
    let for_atomic = req.get_for_cas();
    let res = if for_atomic {
        storage.raw_batch_put_atomic(
            req.take_context(),
            req.take_cf(),
            vec![(req.take_key(), req.take_value())],
            vec![req.get_ttl()],
            cb,
        )
    } else {
        storage.raw_put(
            req.take_context(),
            req.take_cf(),
            req.take_key(),
            req.take_value(),
            req.get_ttl(),
            cb,
        )
    };

    async move {
        let v = match res {
            Err(e) => Err(e),
            Ok(_) => f.await?,
        };
        let mut resp = RawPutResponse::default();
        if let Some(err) = extract_region_error(&v) {
            resp.set_region_error(err);
        } else if let Err(e) = v {
            resp.set_error(format!("{}", e));
        }
        Ok(resp)
    }
}

fn future_raw_batch_put<E: Engine, L: LockManager, F: KvFormat>(
    storage: &Storage<E, L, F>,
    mut req: RawBatchPutRequest,
) -> impl Future<Output = ServerResult<RawBatchPutResponse>> {
    let cf = req.take_cf();
    let pairs_len = req.get_pairs().len();
    // The TTL for each key in seconds.
    //
    // In some TiKV of old versions, only one TTL can be provided and the TTL will
    // be applied to all keys in the request. For compatibility reasons, if the
    // length of `ttls` is exactly one, then the TTL will be applied to all keys.
    // Otherwise, the length mismatch between `ttls` and `pairs` will return an
    // error.
    let ttls = if req.get_ttls().is_empty() {
        vec![0; pairs_len]
    } else if req.get_ttls().len() == 1 {
        vec![req.get_ttls()[0]; pairs_len]
    } else {
        req.take_ttls()
    };
    let pairs = req
        .take_pairs()
        .into_iter()
        .map(|mut x| (x.take_key(), x.take_value()))
        .collect();

    let (cb, f) = paired_future_callback();
    let for_atomic = req.get_for_cas();
    let res = if for_atomic {
        storage.raw_batch_put_atomic(req.take_context(), cf, pairs, ttls, cb)
    } else {
        storage.raw_batch_put(req.take_context(), cf, pairs, ttls, cb)
    };

    async move {
        let v = match res {
            Err(e) => Err(e),
            Ok(_) => f.await?,
        };
        let mut resp = RawBatchPutResponse::default();
        if let Some(err) = extract_region_error(&v) {
            resp.set_region_error(err);
        } else if let Err(e) = v {
            resp.set_error(format!("{}", e));
        }
        Ok(resp)
    }
}

fn future_raw_delete<E: Engine, L: LockManager, F: KvFormat>(
    storage: &Storage<E, L, F>,
    mut req: RawDeleteRequest,
) -> impl Future<Output = ServerResult<RawDeleteResponse>> {
    let (cb, f) = paired_future_callback();
    let for_atomic = req.get_for_cas();
    let res = if for_atomic {
        storage.raw_batch_delete_atomic(req.take_context(), req.take_cf(), vec![req.take_key()], cb)
    } else {
        storage.raw_delete(req.take_context(), req.take_cf(), req.take_key(), cb)
    };

    async move {
        let v = match res {
            Err(e) => Err(e),
            Ok(_) => f.await?,
        };
        let mut resp = RawDeleteResponse::default();
        if let Some(err) = extract_region_error(&v) {
            resp.set_region_error(err);
        } else if let Err(e) = v {
            resp.set_error(format!("{}", e));
        }
        Ok(resp)
    }
}

fn future_raw_batch_delete<E: Engine, L: LockManager, F: KvFormat>(
    storage: &Storage<E, L, F>,
    mut req: RawBatchDeleteRequest,
) -> impl Future<Output = ServerResult<RawBatchDeleteResponse>> {
    let cf = req.take_cf();
    let keys = req.take_keys().into();
    let (cb, f) = paired_future_callback();
    let for_atomic = req.get_for_cas();
    let res = if for_atomic {
        storage.raw_batch_delete_atomic(req.take_context(), cf, keys, cb)
    } else {
        storage.raw_batch_delete(req.take_context(), cf, keys, cb)
    };

    async move {
        let v = match res {
            Err(e) => Err(e),
            Ok(_) => f.await?,
        };
        let mut resp = RawBatchDeleteResponse::default();
        if let Some(err) = extract_region_error(&v) {
            resp.set_region_error(err);
        } else if let Err(e) = v {
            resp.set_error(format!("{}", e));
        }
        Ok(resp)
    }
}

fn future_raw_scan<E: Engine, L: LockManager, F: KvFormat>(
    storage: &Storage<E, L, F>,
    mut req: RawScanRequest,
) -> impl Future<Output = ServerResult<RawScanResponse>> {
    let end_key = if req.get_end_key().is_empty() {
        None
    } else {
        Some(req.take_end_key())
    };
    let v = storage.raw_scan(
        req.take_context(),
        req.take_cf(),
        req.take_start_key(),
        end_key,
        req.get_limit() as usize,
        req.get_key_only(),
        req.get_reverse(),
    );

    async move {
        let v = v.await;
        let mut resp = RawScanResponse::default();
        if let Some(err) = extract_region_error(&v) {
            resp.set_region_error(err);
        } else {
            resp.set_kvs(extract_kv_pairs(v).into());
        }
        Ok(resp)
    }
}

fn future_raw_batch_scan<E: Engine, L: LockManager, F: KvFormat>(
    storage: &Storage<E, L, F>,
    mut req: RawBatchScanRequest,
) -> impl Future<Output = ServerResult<RawBatchScanResponse>> {
    let v = storage.raw_batch_scan(
        req.take_context(),
        req.take_cf(),
        req.take_ranges().into(),
        req.get_each_limit() as usize,
        req.get_key_only(),
        req.get_reverse(),
    );

    async move {
        let v = v.await;
        let mut resp = RawBatchScanResponse::default();
        if let Some(err) = extract_region_error(&v) {
            resp.set_region_error(err);
        } else {
            resp.set_kvs(extract_kv_pairs(v).into());
        }
        Ok(resp)
    }
}

fn future_raw_delete_range<E: Engine, L: LockManager, F: KvFormat>(
    storage: &Storage<E, L, F>,
    mut req: RawDeleteRangeRequest,
) -> impl Future<Output = ServerResult<RawDeleteRangeResponse>> {
    let (cb, f) = paired_future_callback();
    let res = storage.raw_delete_range(
        req.take_context(),
        req.take_cf(),
        req.take_start_key(),
        req.take_end_key(),
        cb,
    );

    async move {
        let v = match res {
            Err(e) => Err(e),
            Ok(_) => f.await?,
        };
        let mut resp = RawDeleteRangeResponse::default();
        if let Some(err) = extract_region_error(&v) {
            resp.set_region_error(err);
        } else if let Err(e) = v {
            resp.set_error(format!("{}", e));
        }
        Ok(resp)
    }
}

fn future_raw_get_key_ttl<E: Engine, L: LockManager, F: KvFormat>(
    storage: &Storage<E, L, F>,
    mut req: RawGetKeyTtlRequest,
) -> impl Future<Output = ServerResult<RawGetKeyTtlResponse>> {
    let v = storage.raw_get_key_ttl(req.take_context(), req.take_cf(), req.take_key());

    async move {
        let v = v.await;
        let mut resp = RawGetKeyTtlResponse::default();
        if let Some(err) = extract_region_error(&v) {
            resp.set_region_error(err);
        } else {
            match v {
                Ok(Some(ttl)) => resp.set_ttl(ttl),
                Ok(None) => resp.set_not_found(true),
                Err(e) => resp.set_error(format!("{}", e)),
            }
        }
        Ok(resp)
    }
}

fn future_raw_compare_and_swap<E: Engine, L: LockManager, F: KvFormat>(
    storage: &Storage<E, L, F>,
    mut req: RawCasRequest,
) -> impl Future<Output = ServerResult<RawCasResponse>> {
    let (cb, f) = paired_future_callback();
    let previous_value = if req.get_previous_not_exist() {
        None
    } else {
        Some(req.take_previous_value())
    };
    let res = storage.raw_compare_and_swap_atomic(
        req.take_context(),
        req.take_cf(),
        req.take_key(),
        previous_value,
        req.take_value(),
        req.get_ttl(),
        cb,
    );
    async move {
        let v = match res {
            Ok(()) => f.await?,
            Err(e) => Err(e),
        };
        let mut resp = RawCasResponse::default();
        if let Some(err) = extract_region_error(&v) {
            resp.set_region_error(err);
        } else {
            match v {
                Ok((val, succeed)) => {
                    if let Some(val) = val {
                        resp.set_previous_value(val);
                    } else {
                        resp.set_previous_not_exist(true);
                    }
                    resp.set_succeed(succeed);
                }
                Err(e) => resp.set_error(format!("{}", e)),
            }
        }
        Ok(resp)
    }
}

fn future_raw_checksum<E: Engine, L: LockManager, F: KvFormat>(
    storage: &Storage<E, L, F>,
    mut req: RawChecksumRequest,
) -> impl Future<Output = ServerResult<RawChecksumResponse>> {
    let f = storage.raw_checksum(
        req.take_context(),
        req.get_algorithm(),
        req.take_ranges().into(),
    );
    async move {
        let v = f.await;
        let mut resp = RawChecksumResponse::default();
        if let Some(err) = extract_region_error(&v) {
            resp.set_region_error(err);
        } else {
            match v {
                Ok((checksum, kvs, bytes)) => {
                    resp.set_checksum(checksum);
                    resp.set_total_kvs(kvs);
                    resp.set_total_bytes(bytes);
                }
                Err(e) => resp.set_error(format!("{}", e)),
            }
        }
        Ok(resp)
    }
}

fn future_copr<E: Engine>(
    copr: &Endpoint<E>,
    peer: Option<String>,
    req: Request,
) -> impl Future<Output = ServerResult<MemoryTraceGuard<Response>>> {
    let ret = copr.parse_and_handle_unary_request(req, peer);
    async move { Ok(ret.await) }
}

fn future_raw_coprocessor<E: Engine, L: LockManager, F: KvFormat>(
    copr_v2: &coprocessor_v2::Endpoint,
    storage: &Storage<E, L, F>,
    req: RawCoprocessorRequest,
) -> impl Future<Output = ServerResult<RawCoprocessorResponse>> {
    let ret = copr_v2.handle_request(storage, req);
    async move { Ok(ret.await) }
}

macro_rules! txn_command_future {
    ($fn_name: ident, $req_ty: ident, $resp_ty: ident, ($req: ident) $prelude: stmt; ($v: ident, $resp: ident, $tracker: ident) { $else_branch: expr }) => {
        fn $fn_name<E: Engine, L: LockManager, F: KvFormat>(
            storage: &Storage<E, L, F>,
            $req: $req_ty,
        ) -> impl Future<Output = ServerResult<$resp_ty>> {
            $prelude
            let $tracker = GLOBAL_TRACKERS.insert(Tracker::new(RequestInfo::new(
                $req.get_context(),
                RequestType::Unknown,
                0,
            )));
            set_tls_tracker_token($tracker);
            let (cb, f) = paired_future_callback();
            let res = storage.sched_txn_command($req.into(), cb);

            async move {
                defer!{{
                    GLOBAL_TRACKERS.remove($tracker);
                }};
                let $v = match res {
                    Err(e) => Err(e),
                    Ok(_) => f.await?,
                };
                let mut $resp = $resp_ty::default();
                if let Some(err) = extract_region_error(&$v) {
                    $resp.set_region_error(err);
                } else {
                    $else_branch;
                }
                Ok($resp)
            }
        }
    };
    ($fn_name: ident, $req_ty: ident, $resp_ty: ident, ($v: ident, $resp: ident, $tracker: ident) { $else_branch: expr }) => {
        txn_command_future!($fn_name, $req_ty, $resp_ty, (req) {}; ($v, $resp, $tracker) { $else_branch });
    };
    ($fn_name: ident, $req_ty: ident, $resp_ty: ident, ($v: ident, $resp: ident) { $else_branch: expr }) => {
        txn_command_future!($fn_name, $req_ty, $resp_ty, (req) {}; ($v, $resp, tracker) { $else_branch });
    };
}

txn_command_future!(future_prewrite, PrewriteRequest, PrewriteResponse, (v, resp, tracker) {{
    if let Ok(v) = &v {
        resp.set_min_commit_ts(v.min_commit_ts.into_inner());
        resp.set_one_pc_commit_ts(v.one_pc_commit_ts.into_inner());
        GLOBAL_TRACKERS.with_tracker(tracker, |tracker| {
            tracker.write_scan_detail(resp.mut_exec_details_v2().mut_scan_detail_v2());
            tracker.write_write_detail(resp.mut_exec_details_v2().mut_write_detail());
        });
    }
    resp.set_errors(extract_key_errors(v.map(|v| v.locks)).into());
}});
txn_command_future!(future_acquire_pessimistic_lock, PessimisticLockRequest, PessimisticLockResponse, (v, resp, tracker) {{
    match v {
        Ok(Ok(res)) => {
            let (values, not_founds) = res.into_values_and_not_founds();
            resp.set_values(values.into());
            resp.set_not_founds(not_founds);
        },
        Err(e) | Ok(Err(e)) =>  {
            resp.set_errors(vec![extract_key_error(&e)].into())
        },
    }
    GLOBAL_TRACKERS.with_tracker(tracker, |tracker| {
        tracker.write_scan_detail(resp.mut_exec_details_v2().mut_scan_detail_v2());
        tracker.write_write_detail(resp.mut_exec_details_v2().mut_write_detail());
    });
}});
txn_command_future!(future_pessimistic_rollback, PessimisticRollbackRequest, PessimisticRollbackResponse, (v, resp) {
    resp.set_errors(extract_key_errors(v).into())
});
txn_command_future!(future_batch_rollback, BatchRollbackRequest, BatchRollbackResponse, (v, resp) {
    if let Err(e) = v {
        resp.set_error(extract_key_error(&e));
    }
});
txn_command_future!(future_resolve_lock, ResolveLockRequest, ResolveLockResponse, (v, resp) {
    if let Err(e) = v {
        resp.set_error(extract_key_error(&e));
    }
});
txn_command_future!(future_commit, CommitRequest, CommitResponse, (v, resp, tracker) {
    match v {
        Ok(TxnStatus::Committed { commit_ts }) => {
            resp.set_commit_version(commit_ts.into_inner());
            GLOBAL_TRACKERS.with_tracker(tracker, |tracker| {
                tracker.write_scan_detail(resp.mut_exec_details_v2().mut_scan_detail_v2());
                tracker.write_write_detail(resp.mut_exec_details_v2().mut_write_detail());
            });
        }
        Ok(_) => unreachable!(),
        Err(e) => resp.set_error(extract_key_error(&e)),
    }
});
txn_command_future!(future_cleanup, CleanupRequest, CleanupResponse, (v, resp) {
    if let Err(e) = v {
        if let Some(ts) = extract_committed(&e) {
            resp.set_commit_version(ts.into_inner());
        } else {
            resp.set_error(extract_key_error(&e));
        }
    }
});
txn_command_future!(future_txn_heart_beat, TxnHeartBeatRequest, TxnHeartBeatResponse, (v, resp) {
    match v {
        Ok(txn_status) => {
            if let TxnStatus::Uncommitted { lock, .. } = txn_status {
                resp.set_lock_ttl(lock.ttl);
            } else {
                unreachable!();
            }
        }
        Err(e) => resp.set_error(extract_key_error(&e)),
    }
});
txn_command_future!(future_check_txn_status, CheckTxnStatusRequest, CheckTxnStatusResponse,
    (v, resp) {
        match v {
            Ok(txn_status) => match txn_status {
                TxnStatus::RolledBack => resp.set_action(Action::NoAction),
                TxnStatus::TtlExpire => resp.set_action(Action::TtlExpireRollback),
                TxnStatus::LockNotExist => resp.set_action(Action::LockNotExistRollback),
                TxnStatus::Committed { commit_ts } => {
                    resp.set_commit_version(commit_ts.into_inner())
                }
                TxnStatus::Uncommitted { lock, min_commit_ts_pushed } => {
                    if min_commit_ts_pushed {
                        resp.set_action(Action::MinCommitTsPushed);
                    }
                    resp.set_lock_ttl(lock.ttl);
                    let primary = lock.primary.clone();
                    resp.set_lock_info(lock.into_lock_info(primary));
                }
                TxnStatus::PessimisticRollBack => resp.set_action(Action::TtlExpirePessimisticRollback),
                TxnStatus::LockNotExistDoNothing => resp.set_action(Action::LockNotExistDoNothing),
            },
            Err(e) => resp.set_error(extract_key_error(&e)),
        }
});
txn_command_future!(future_check_secondary_locks, CheckSecondaryLocksRequest, CheckSecondaryLocksResponse, (status, resp) {
    match status {
        Ok(SecondaryLocksStatus::Locked(locks)) => {
            resp.set_locks(locks.into());
        },
        Ok(SecondaryLocksStatus::Committed(ts)) => {
            resp.set_commit_ts(ts.into_inner());
        },
        Ok(SecondaryLocksStatus::RolledBack) => {},
        Err(e) => resp.set_error(extract_key_error(&e)),
    }
});
txn_command_future!(future_mvcc_get_by_key, MvccGetByKeyRequest, MvccGetByKeyResponse, (v, resp) {
    match v {
        Ok(mvcc) => resp.set_info(mvcc.into_proto()),
        Err(e) => resp.set_error(format!("{}", e)),
    }
});
txn_command_future!(future_mvcc_get_by_start_ts, MvccGetByStartTsRequest, MvccGetByStartTsResponse, (v, resp) {
    match v {
        Ok(Some((k, vv))) => {
            resp.set_key(k.into_raw().unwrap());
            resp.set_info(vv.into_proto());
        }
        Ok(None) => {
            resp.set_info(Default::default());
        }
        Err(e) => resp.set_error(format!("{}", e)),
    }
});

pub mod batch_commands_response {
    pub type Response = kvproto::tikvpb::BatchCommandsResponseResponse;

    pub mod response {
        pub type Cmd = kvproto::tikvpb::BatchCommandsResponse_Response_oneof_cmd;
    }
}

pub mod batch_commands_request {
    pub type Request = kvproto::tikvpb::BatchCommandsRequestRequest;

    pub mod request {
        pub type Cmd = kvproto::tikvpb::BatchCommandsRequest_Request_oneof_cmd;
    }
}

/// To measure execute time for a given request.
#[derive(Debug)]
pub struct GrpcRequestDuration {
    pub begin: Instant,
    pub label: GrpcTypeKind,
    pub source: String,
}
impl GrpcRequestDuration {
    pub fn new(begin: Instant, label: GrpcTypeKind, source: String) -> Self {
        GrpcRequestDuration {
            begin,
            label,
            source,
        }
    }
}

/// A single response, will be collected into `MeasuredBatchResponse`.
#[derive(Debug)]
pub struct MeasuredSingleResponse {
    pub id: u64,
    pub resp: MemoryTraceGuard<batch_commands_response::Response>,
    pub measure: GrpcRequestDuration,
}
impl MeasuredSingleResponse {
    pub fn new<T>(id: u64, resp: T, measure: GrpcRequestDuration) -> Self
    where
        MemoryTraceGuard<batch_commands_response::Response>: From<T>,
    {
        let resp = resp.into();
        MeasuredSingleResponse { id, resp, measure }
    }
}

/// A batch response.
pub struct MeasuredBatchResponse {
    pub batch_resp: BatchCommandsResponse,
    pub measures: Vec<GrpcRequestDuration>,
}
impl Default for MeasuredBatchResponse {
    fn default() -> Self {
        MeasuredBatchResponse {
            batch_resp: Default::default(),
            measures: Vec::with_capacity(GRPC_MSG_MAX_BATCH_SIZE),
        }
    }
}

fn collect_batch_resp(v: &mut MeasuredBatchResponse, mut e: MeasuredSingleResponse) {
    v.batch_resp.mut_request_ids().push(e.id);
    v.batch_resp.mut_responses().push(e.resp.consume());
    v.measures.push(e.measure);
}

fn raftstore_error_to_region_error(e: RaftStoreError, region_id: u64) -> RegionError {
    if let RaftStoreError::Transport(DiscardReason::Disconnected) = e {
        // `From::from(RaftStoreError) -> RegionError` treats `Disconnected` as `Other`.
        let mut region_error = RegionError::default();
        let region_not_found = RegionNotFound {
            region_id,
            ..Default::default()
        };
        region_error.set_region_not_found(region_not_found);
        return region_error;
    }
    e.into()
}

fn needs_reject_raft_append(reject_messages_on_memory_ratio: f64) -> bool {
    fail_point!("needs_reject_raft_append", |_| true);
    if reject_messages_on_memory_ratio < f64::EPSILON {
        return false;
    }

    let mut usage = 0;
    if memory_usage_reaches_high_water(&mut usage) {
        let raft_msg_usage = (MEMTRACE_RAFT_ENTRIES.sum() + MEMTRACE_RAFT_MESSAGES.sum()) as u64;
        let cached_entries = RAFT_ENTRIES_CACHES_GAUGE.get() as u64;
        let applying_entries = MEMTRACE_APPLYS.sum() as u64;
        if (raft_msg_usage + cached_entries + applying_entries) as f64
            > usage as f64 * reject_messages_on_memory_ratio
        {
            debug!("need reject log append on memory limit";
                "raft messages" => raft_msg_usage,
                "cached entries" => cached_entries,
                "applying entries" => applying_entries,
                "current usage" => usage,
                "reject ratio" => reject_messages_on_memory_ratio);
            return true;
        }
    }
    false
}

async fn send_flashback_msg<T: RaftStoreRouter<E::Local> + 'static, E: Engine>(
    raft_router: &Mutex<T>,
    ctx: &Context,
    cmd_type: AdminCmdType,
) -> ServerResult<()> {
<<<<<<< HEAD
=======
    let region_id = ctx.get_region_id();
>>>>>>> 0f5058eb
    let (result_tx, result_rx) = oneshot::channel();
    let cb = Callback::write(Box::new(move |resp| {
        if resp.response.get_header().has_error() {
            result_tx.send(false).unwrap();
<<<<<<< HEAD
            error!("send flashback msg failed"; "error" => ?resp.response.get_header().get_error());
=======
            error!("exec flashback msg failed";
                "region_id" => region_id,
                "type" => ?cmd_type,
                "error" => ?resp.response.get_header().get_error());
>>>>>>> 0f5058eb
            return;
        }
        result_tx.send(true).unwrap();
    }));
    let mut admin = AdminRequest::default();
    admin.set_cmd_type(cmd_type);
    let mut req = RaftCmdRequest::default();
<<<<<<< HEAD
    req.mut_header().set_region_id(ctx.get_region_id());
=======
    req.mut_header().set_region_id(region_id);
>>>>>>> 0f5058eb
    req.mut_header()
        .set_region_epoch(ctx.get_region_epoch().clone());
    req.mut_header().set_peer(ctx.get_peer().clone());
    req.set_admin_request(admin);
    req.mut_header()
        .set_flags(WriteBatchFlags::FLASHBACK.bits());
    // call admin request directly
    let raft_router = raft_router.lock().await;
    if let Err(e) = raft_router.send_command(
        req,
        cb,
        RaftCmdExtraOpts {
            deadline: None,
            disk_full_opt: DiskFullOpt::AllowedOnAlmostFull,
        },
    ) {
        return Err(Error::Other(box_err!(
<<<<<<< HEAD
            "flashback router send failed, error {:?}",
=======
            "send flashback msg {:?} failed for region {}, error {:?}",
            cmd_type,
            region_id,
>>>>>>> 0f5058eb
            e
        )));
    }
    if !result_rx.await? {
        return Err(Error::Other(box_err!(
<<<<<<< HEAD
            "send flashback msg {:?} to region {} failed",
            cmd_type,
            ctx.get_region_id()
=======
            "wait flashback msg {:?} result failed for region {} failed",
            cmd_type,
            region_id
>>>>>>> 0f5058eb
        )));
    }
    Ok(())
}

#[cfg(test)]
mod tests {
    use std::thread;

    use futures::{channel::oneshot, executor::block_on};
    use tikv_util::sys::thread::StdThreadBuildWrapper;

    use super::*;

    #[test]
    fn test_poll_future_notify_with_slow_source() {
        let (tx, rx) = oneshot::channel::<usize>();
        let (signal_tx, signal_rx) = oneshot::channel();

        thread::Builder::new()
            .name("source".to_owned())
            .spawn_wrapper(move || {
                block_on(signal_rx).unwrap();
                tx.send(100).unwrap();
            })
            .unwrap();

        let (tx1, rx1) = oneshot::channel::<usize>();
        let task = async move {
            let i = rx.await.unwrap();
            assert_eq!(thread::current().name(), Some("source"));
            tx1.send(i + 100).unwrap();
        };
        poll_future_notify(task);
        signal_tx.send(()).unwrap();
        assert_eq!(block_on(rx1).unwrap(), 200);
    }

    #[test]
    fn test_poll_future_notify_with_slow_poller() {
        let (tx, rx) = oneshot::channel::<usize>();
        let (signal_tx, signal_rx) = oneshot::channel();
        thread::Builder::new()
            .name("source".to_owned())
            .spawn_wrapper(move || {
                tx.send(100).unwrap();
                signal_tx.send(()).unwrap();
            })
            .unwrap();

        let (tx1, rx1) = oneshot::channel::<usize>();
        block_on(signal_rx).unwrap();
        let task = async move {
            let i = rx.await.unwrap();
            assert_ne!(thread::current().name(), Some("source"));
            tx1.send(i + 100).unwrap();
        };
        poll_future_notify(task);
        assert_eq!(block_on(rx1).unwrap(), 200);
    }
}<|MERGE_RESOLUTION|>--- conflicted
+++ resolved
@@ -1722,13 +1722,8 @@
     }
 }
 
-<<<<<<< HEAD
-// Preparing the flashback for a region/key range will "lock" the region so that
-// there is no any read, write or schedule operation could be proposed before
-=======
 // Preparing the flashback for a region will "lock" the region so that
 // there is no any read, write or scheduling operation could be proposed before
->>>>>>> 0f5058eb
 // the actual flashback operation.
 fn future_prepare_flashback_to_version<
     E: Engine,
@@ -1738,13 +1733,6 @@
 >(
     // Keep this param to hint the type of E for the compiler.
     _storage: &Storage<E, L, F>,
-<<<<<<< HEAD
-    _raft_router: &T,
-    _req: PrepareFlashbackToVersionRequest,
-) -> impl Future<Output = ServerResult<PrepareFlashbackToVersionResponse>> {
-    // TODO: implement this.
-    async move { unimplemented!() }
-=======
     raft_router: &T,
     req: PrepareFlashbackToVersionRequest,
 ) -> impl Future<Output = ServerResult<PrepareFlashbackToVersionResponse>> {
@@ -1763,7 +1751,6 @@
         .await?;
         Ok(PrepareFlashbackToVersionResponse::default())
     }
->>>>>>> 0f5058eb
 }
 
 // Flashback the region to a specific point with the given `version`, please
@@ -1782,27 +1769,8 @@
     let storage_clone = storage.clone();
     let raft_router = Mutex::new(raft_router.clone());
     async move {
-<<<<<<< HEAD
-        // Send an `AdminCmdType::PrepareFlashback` to prepare the raftstore for the
-        // later flashback. This will first block all scheduling, read and write
-        // operations, then wait for the latest Raft log to be applied before we start
-        // the flashback command. Once invoked, we update the persistence state
-        // in `RegionLocalState` and region's meta, and when that
-        // admin cmd is applied, the `PrepareFlashback` command will update the memory
-        // state of the flashback, rejecting all read and write operations at
-        // propose and applied. We make FlashbackToVersion a two-stage request
-        // and lock the region in the first stage.
-        send_flashback_msg::<T, E>(
-            &raft_router,
-            req.get_context(),
-            AdminCmdType::PrepareFlashback,
-        )
-        .await?;
-
-=======
         // Perform the data flashback transaction command. We will check if the region
         // is in the flashback state when proposing the flashback modification.
->>>>>>> 0f5058eb
         let (cb, f) = paired_future_callback();
         let res = storage_clone.sched_txn_command(req.clone().into(), cb);
         // Avoid crossing `.await` to bypass the `Send` constraint.
@@ -1824,10 +1792,6 @@
             AdminCmdType::FinishFlashback,
         )
         .await?;
-<<<<<<< HEAD
-
-=======
->>>>>>> 0f5058eb
         let mut resp = FlashbackToVersionResponse::default();
         if let Some(err) = extract_region_error(&v) {
             resp.set_region_error(err);
@@ -2506,22 +2470,15 @@
     ctx: &Context,
     cmd_type: AdminCmdType,
 ) -> ServerResult<()> {
-<<<<<<< HEAD
-=======
     let region_id = ctx.get_region_id();
->>>>>>> 0f5058eb
     let (result_tx, result_rx) = oneshot::channel();
     let cb = Callback::write(Box::new(move |resp| {
         if resp.response.get_header().has_error() {
             result_tx.send(false).unwrap();
-<<<<<<< HEAD
-            error!("send flashback msg failed"; "error" => ?resp.response.get_header().get_error());
-=======
             error!("exec flashback msg failed";
                 "region_id" => region_id,
                 "type" => ?cmd_type,
                 "error" => ?resp.response.get_header().get_error());
->>>>>>> 0f5058eb
             return;
         }
         result_tx.send(true).unwrap();
@@ -2529,11 +2486,7 @@
     let mut admin = AdminRequest::default();
     admin.set_cmd_type(cmd_type);
     let mut req = RaftCmdRequest::default();
-<<<<<<< HEAD
-    req.mut_header().set_region_id(ctx.get_region_id());
-=======
     req.mut_header().set_region_id(region_id);
->>>>>>> 0f5058eb
     req.mut_header()
         .set_region_epoch(ctx.get_region_epoch().clone());
     req.mut_header().set_peer(ctx.get_peer().clone());
@@ -2551,27 +2504,17 @@
         },
     ) {
         return Err(Error::Other(box_err!(
-<<<<<<< HEAD
-            "flashback router send failed, error {:?}",
-=======
             "send flashback msg {:?} failed for region {}, error {:?}",
             cmd_type,
             region_id,
->>>>>>> 0f5058eb
             e
         )));
     }
     if !result_rx.await? {
         return Err(Error::Other(box_err!(
-<<<<<<< HEAD
-            "send flashback msg {:?} to region {} failed",
-            cmd_type,
-            ctx.get_region_id()
-=======
             "wait flashback msg {:?} result failed for region {} failed",
             cmd_type,
             region_id
->>>>>>> 0f5058eb
         )));
     }
     Ok(())
