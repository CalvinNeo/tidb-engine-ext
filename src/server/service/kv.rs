--- conflicted
+++ resolved
@@ -6,7 +6,6 @@
 use api_version::KvFormat;
 use fail::fail_point;
 use futures::{
-    channel::oneshot,
     compat::Future01CompatExt,
     future::{self, Future, FutureExt, TryFutureExt},
     sink::SinkExt,
@@ -16,22 +15,7 @@
     ClientStreamingSink, DuplexSink, Error as GrpcError, RequestStream, Result as GrpcResult,
     RpcContext, RpcStatus, RpcStatusCode, ServerStreamingSink, UnarySink, WriteFlags,
 };
-<<<<<<< HEAD
-use kvproto::{
-    coprocessor::*,
-    errorpb::{Error as RegionError, *},
-    kvrpcpb::*,
-    mpp::*,
-    raft_cmdpb::{
-        AdminCmdType, AdminRequest, CmdType, RaftCmdRequest, RaftRequestHeader,
-        Request as RaftRequest,
-    },
-    raft_serverpb::*,
-    tikvpb::*,
-};
-=======
 use kvproto::{coprocessor::*, kvrpcpb::*, mpp::*, raft_serverpb::*, tikvpb::*};
->>>>>>> 0f1d45a8
 use protobuf::RepeatedField;
 use raft::eraftpb::MessageType;
 use raftstore::{
@@ -51,14 +35,8 @@
     time::{duration_to_ms, duration_to_sec, Instant},
     worker::Scheduler,
 };
-<<<<<<< HEAD
-use tokio::sync::Mutex;
-use tracker::{set_tls_tracker_token, RequestInfo, RequestType, Tracker, GLOBAL_TRACKERS};
-use txn_types::{self, Key, WriteBatchFlags};
-=======
 use tracker::{set_tls_tracker_token, RequestInfo, RequestType, Tracker, GLOBAL_TRACKERS};
 use txn_types::{self, Key};
->>>>>>> 0f1d45a8
 
 use super::batch::{BatcherBuilder, ReqBatcher};
 use crate::{
@@ -228,13 +206,7 @@
     };
 }
 
-<<<<<<< HEAD
-impl<T: RaftStoreRouter<E::Local> + 'static, E: Engine, L: LockManager, F: KvFormat> Tikv
-    for Service<T, E, L, F>
-{
-=======
 impl<E: Engine, L: LockManager, F: KvFormat> Tikv for Service<E, L, F> {
->>>>>>> 0f1d45a8
     handle_request!(kv_get, future_get, GetRequest, GetResponse, has_time_detail);
     handle_request!(kv_scan, future_scan, ScanRequest, ScanResponse);
     handle_request!(
@@ -405,7 +377,6 @@
     }
 
     fn kv_prepare_flashback_to_version(
-<<<<<<< HEAD
         &mut self,
         ctx: RpcContext<'_>,
         mut req: PrepareFlashbackToVersionRequest,
@@ -414,7 +385,7 @@
         let begin_instant = Instant::now();
 
         let source = req.mut_context().take_request_source();
-        let resp = future_prepare_flashback_to_version(&self.storage, &self.ch, req);
+        let resp = future_prepare_flashback_to_version(&self.storage, req);
         let task = async move {
             let resp = resp.await?;
             let elapsed = begin_instant.saturating_elapsed();
@@ -445,7 +416,7 @@
         let begin_instant = Instant::now();
 
         let source = req.mut_context().take_request_source();
-        let resp = future_flashback_to_version(&self.storage, &self.ch, req);
+        let resp = future_flashback_to_version(&self.storage, req);
         let task = async move {
             let resp = resp.await?;
             let elapsed = begin_instant.saturating_elapsed();
@@ -502,168 +473,6 @@
         let source = req.mut_context().take_request_source();
         let begin_instant = Instant::now();
         let future = future_raw_coprocessor(&self.copr_v2, &self.storage, req);
-        let task = async move {
-            let resp = future.await?;
-            sink.success(resp).await?;
-            let elapsed = begin_instant.saturating_elapsed();
-            GRPC_MSG_HISTOGRAM_STATIC
-                .raw_coprocessor
-                .observe(elapsed.as_secs_f64());
-            record_request_source_metrics(source, elapsed);
-            ServerResult::Ok(())
-        }
-        .map_err(|e| {
-            log_net_error!(e, "kv rpc failed";
-                "request" => "coprocessor_v2"
-            );
-            GRPC_MSG_FAIL_COUNTER.raw_coprocessor.inc();
-        })
-        .map(|_| ());
-
-        ctx.spawn(task);
-    }
-
-    fn register_lock_observer(
-=======
->>>>>>> 0f1d45a8
-        &mut self,
-        ctx: RpcContext<'_>,
-        mut req: PrepareFlashbackToVersionRequest,
-        sink: UnarySink<PrepareFlashbackToVersionResponse>,
-    ) {
-        let begin_instant = Instant::now();
-<<<<<<< HEAD
-
-        let (cb, f) = paired_future_callback();
-        let res = self.gc_worker.start_collecting(req.get_max_ts().into(), cb);
-=======
->>>>>>> 0f1d45a8
-
-        let source = req.mut_context().take_request_source();
-        let resp = future_prepare_flashback_to_version(&self.storage, req);
-        let task = async move {
-            let resp = resp.await?;
-            let elapsed = begin_instant.saturating_elapsed();
-            sink.success(resp).await?;
-            GRPC_MSG_HISTOGRAM_STATIC
-                .kv_prepare_flashback_to_version
-                .observe(elapsed.as_secs_f64());
-            record_request_source_metrics(source, elapsed);
-            ServerResult::Ok(())
-        }
-        .map_err(|e| {
-            log_net_error!(e, "kv rpc failed";
-                "request" => stringify!($fn_name)
-            );
-            GRPC_MSG_FAIL_COUNTER.kv_prepare_flashback_to_version.inc();
-        })
-        .map(|_| ());
-
-        ctx.spawn(task);
-    }
-
-    fn kv_flashback_to_version(
-        &mut self,
-        ctx: RpcContext<'_>,
-        mut req: FlashbackToVersionRequest,
-        sink: UnarySink<FlashbackToVersionResponse>,
-    ) {
-        let begin_instant = Instant::now();
-<<<<<<< HEAD
-
-        let (cb, f) = paired_future_callback();
-        let res = self
-            .gc_worker
-            .get_collected_locks(req.get_max_ts().into(), cb);
-=======
->>>>>>> 0f1d45a8
-
-        let source = req.mut_context().take_request_source();
-        let resp = future_flashback_to_version(&self.storage, req);
-        let task = async move {
-            let resp = resp.await?;
-            let elapsed = begin_instant.saturating_elapsed();
-            sink.success(resp).await?;
-            GRPC_MSG_HISTOGRAM_STATIC
-                .kv_flashback_to_version
-                .observe(elapsed.as_secs_f64());
-            record_request_source_metrics(source, elapsed);
-            ServerResult::Ok(())
-        }
-        .map_err(|e| {
-            log_net_error!(e, "kv rpc failed";
-                "request" => stringify!($fn_name)
-            );
-            GRPC_MSG_FAIL_COUNTER.kv_flashback_to_version.inc();
-        })
-        .map(|_| ());
-
-        ctx.spawn(task);
-    }
-
-<<<<<<< HEAD
-    fn remove_lock_observer(
-        &mut self,
-        ctx: RpcContext<'_>,
-        req: RemoveLockObserverRequest,
-        sink: UnarySink<RemoveLockObserverResponse>,
-    ) {
-        let begin_instant = Instant::now();
-
-        let (cb, f) = paired_future_callback();
-        let res = self.gc_worker.stop_collecting(req.get_max_ts().into(), cb);
-
-=======
-    fn coprocessor(&mut self, ctx: RpcContext<'_>, mut req: Request, sink: UnarySink<Response>) {
-        forward_unary!(self.proxy, coprocessor, ctx, req, sink);
-        let source = req.mut_context().take_request_source();
-        let begin_instant = Instant::now();
-        let future = future_copr(&self.copr, Some(ctx.peer()), req);
->>>>>>> 0f1d45a8
-        let task = async move {
-            let resp = future.await?.consume();
-            sink.success(resp).await?;
-            let elapsed = begin_instant.saturating_elapsed();
-            GRPC_MSG_HISTOGRAM_STATIC
-                .coprocessor
-                .observe(elapsed.as_secs_f64());
-            record_request_source_metrics(source, elapsed);
-            ServerResult::Ok(())
-        }
-        .map_err(|e| {
-            log_net_error!(e, "kv rpc failed";
-                "request" => "coprocessor"
-            );
-            GRPC_MSG_FAIL_COUNTER.coprocessor.inc();
-        })
-        .map(|_| ());
-
-        ctx.spawn(task);
-    }
-
-    fn raw_coprocessor(
-        &mut self,
-        ctx: RpcContext<'_>,
-        mut req: RawCoprocessorRequest,
-        sink: UnarySink<RawCoprocessorResponse>,
-    ) {
-<<<<<<< HEAD
-        let begin_instant = Instant::now();
-
-        let (cb, f) = paired_future_callback();
-        let res = self.gc_worker.physical_scan_lock(
-            req.take_context(),
-            req.get_max_ts().into(),
-            Key::from_raw(req.get_start_key()),
-            req.get_limit() as _,
-            cb,
-        );
-
-=======
-        let source = req.mut_context().take_request_source();
-        let begin_instant = Instant::now();
-        let future = future_raw_coprocessor(&self.copr_v2, &self.storage, req);
->>>>>>> 0f1d45a8
         let task = async move {
             let resp = future.await?;
             sink.success(resp).await?;
@@ -971,106 +780,6 @@
         ctx.spawn(task);
     }
 
-<<<<<<< HEAD
-    fn read_index(
-        &mut self,
-        ctx: RpcContext<'_>,
-        req: ReadIndexRequest,
-        sink: UnarySink<ReadIndexResponse>,
-    ) {
-        forward_unary!(self.proxy, read_index, ctx, req, sink);
-        let begin_instant = Instant::now();
-
-        let region_id = req.get_context().get_region_id();
-        let mut cmd = RaftCmdRequest::default();
-        let mut header = RaftRequestHeader::default();
-        let mut inner_req = RaftRequest::default();
-        inner_req.set_cmd_type(CmdType::ReadIndex);
-        inner_req.mut_read_index().set_start_ts(req.get_start_ts());
-        for r in req.get_ranges() {
-            let mut range = kvproto::kvrpcpb::KeyRange::default();
-            range.set_start_key(Key::from_raw(r.get_start_key()).into_encoded());
-            range.set_end_key(Key::from_raw(r.get_end_key()).into_encoded());
-            inner_req.mut_read_index().mut_key_ranges().push(range);
-        }
-        header.set_region_id(req.get_context().get_region_id());
-        header.set_peer(req.get_context().get_peer().clone());
-        header.set_region_epoch(req.get_context().get_region_epoch().clone());
-        if req.get_context().get_term() != 0 {
-            header.set_term(req.get_context().get_term());
-        }
-        header.set_sync_log(req.get_context().get_sync_log());
-        header.set_read_quorum(true);
-        cmd.set_header(header);
-        cmd.set_requests(vec![inner_req].into());
-
-        let (cb, f) = paired_future_callback();
-
-        // We must deal with all requests which acquire read-quorum in raftstore-thread,
-        // so just send it as an command.
-        if let Err(e) = self
-            .ch
-            .send_command(cmd, Callback::read(cb), RaftCmdExtraOpts::default())
-        {
-            // Retrun region error instead a gRPC error.
-            let mut resp = ReadIndexResponse::default();
-            resp.set_region_error(raftstore_error_to_region_error(e, region_id));
-            ctx.spawn(
-                async move {
-                    sink.success(resp).await?;
-                    ServerResult::Ok(())
-                }
-                .map_err(|_| ())
-                .map(|_| ()),
-            );
-            return;
-        }
-
-        let task = async move {
-            let mut res = f.await?;
-            let mut resp = ReadIndexResponse::default();
-            if res.response.get_header().has_error() {
-                resp.set_region_error(res.response.mut_header().take_error());
-            } else {
-                let mut raft_resps = res.response.take_responses();
-                if raft_resps.len() != 1 {
-                    error!(
-                        "invalid read index response";
-                        "region_id" => region_id,
-                        "response" => ?raft_resps
-                    );
-                    resp.mut_region_error().set_message(format!(
-                        "Internal Error: invalid response: {:?}",
-                        raft_resps
-                    ));
-                } else {
-                    let mut read_index_resp = raft_resps[0].take_read_index();
-                    if read_index_resp.has_locked() {
-                        resp.set_locked(read_index_resp.take_locked());
-                    } else {
-                        resp.set_read_index(read_index_resp.get_read_index());
-                    }
-                }
-            }
-            sink.success(resp).await?;
-            GRPC_MSG_HISTOGRAM_STATIC
-                .read_index
-                .observe(begin_instant.saturating_elapsed_secs());
-            ServerResult::Ok(())
-        }
-        .map_err(|e| {
-            log_net_error!(e, "kv rpc failed";
-                "request" => "read_index"
-            );
-            GRPC_MSG_FAIL_COUNTER.read_index.inc();
-        })
-        .map(|_| ());
-
-        ctx.spawn(task);
-    }
-
-=======
->>>>>>> 0f1d45a8
     fn batch_commands(
         &mut self,
         ctx: RpcContext<'_>,
@@ -1087,7 +796,6 @@
         let copr_v2 = self.copr_v2.clone();
         let pool_size = storage.get_normal_pool_size();
         let batch_builder = BatcherBuilder::new(self.enable_req_batch, pool_size);
-        let ch = self.ch.clone();
         let request_handler = stream.try_for_each(move |mut req| {
             let request_ids = req.take_request_ids();
             let requests: Vec<_> = req.take_requests().into();
@@ -1104,7 +812,6 @@
                     id,
                     req,
                     &tx,
-                    &ch,
                 );
                 if let Some(batch) = batcher.as_mut() {
                     batch.maybe_commit(&storage, &tx);
@@ -1305,12 +1012,7 @@
     poll_future_notify(task);
 }
 
-fn handle_batch_commands_request<
-    T: RaftStoreRouter<E::Local> + 'static,
-    E: Engine,
-    L: LockManager,
-    F: KvFormat,
->(
+fn handle_batch_commands_request<E: Engine, L: LockManager, F: KvFormat>(
     batcher: &mut Option<ReqBatcher>,
     storage: &Storage<E, L, F>,
     copr: &Endpoint<E>,
@@ -1319,7 +1021,6 @@
     id: u64,
     req: batch_commands_request::Request,
     tx: &Sender<MeasuredSingleResponse>,
-    ch: &T,
 ) {
     // To simplify code and make the logic more clear.
     macro_rules! oneof {
@@ -1379,7 +1080,6 @@
                     response_batch_commands_request(id, resp, tx.clone(), begin_instant, GrpcTypeKind::coprocessor, source);
                 },
                 Some(batch_commands_request::request::Cmd::Empty(req)) => {
-<<<<<<< HEAD
                     let begin_instant = Instant::now();
                     let resp = future_handle_empty(req)
                         .map_ok(|resp| batch_commands_response::Response {
@@ -1398,26 +1098,6 @@
                 }
                 $(Some(batch_commands_request::request::Cmd::$cmd(mut req)) => {
                     let begin_instant = Instant::now();
-=======
-                    let begin_instant = Instant::now();
-                    let resp = future_handle_empty(req)
-                        .map_ok(|resp| batch_commands_response::Response {
-                            cmd: Some(batch_commands_response::response::Cmd::Empty(resp)),
-                            ..Default::default()
-                        })
-                        .map_err(|_| GRPC_MSG_FAIL_COUNTER.invalid.inc());
-                    response_batch_commands_request(
-                        id,
-                        resp,
-                        tx.clone(),
-                        begin_instant,
-                        GrpcTypeKind::invalid,
-                        String::default(),
-                    );
-                }
-                $(Some(batch_commands_request::request::Cmd::$cmd(mut req)) => {
-                    let begin_instant = Instant::now();
->>>>>>> 0f1d45a8
                     let source = req.mut_context().take_request_source();
                     let resp = $future_fn($($arg,)* req)
                         .map_ok(oneof!(batch_commands_response::response::Cmd::$cmd))
@@ -1443,13 +1123,8 @@
         ResolveLock, future_resolve_lock(storage), kv_resolve_lock;
         Gc, future_gc(), kv_gc;
         DeleteRange, future_delete_range(storage), kv_delete_range;
-<<<<<<< HEAD
-        PrepareFlashbackToVersion, future_prepare_flashback_to_version(storage, ch), kv_prepare_flashback_to_version;
-        FlashbackToVersion, future_flashback_to_version(storage, ch), kv_flashback_to_version;
-=======
         PrepareFlashbackToVersion, future_prepare_flashback_to_version(storage), kv_prepare_flashback_to_version;
         FlashbackToVersion, future_flashback_to_version(storage), kv_flashback_to_version;
->>>>>>> 0f1d45a8
         RawBatchGet, future_raw_batch_get(storage), raw_batch_get;
         RawPut, future_raw_put(storage), raw_put;
         RawBatchPut, future_raw_batch_put(storage), raw_batch_put;
@@ -1745,33 +1420,6 @@
 // Preparing the flashback for a region will "lock" the region so that
 // there is no any read, write or scheduling operation could be proposed before
 // the actual flashback operation.
-<<<<<<< HEAD
-fn future_prepare_flashback_to_version<
-    E: Engine,
-    L: LockManager,
-    F: KvFormat,
-    T: RaftStoreRouter<E::Local> + 'static,
->(
-    // Keep this param to hint the type of E for the compiler.
-    _storage: &Storage<E, L, F>,
-    raft_router: &T,
-    req: PrepareFlashbackToVersionRequest,
-) -> impl Future<Output = ServerResult<PrepareFlashbackToVersionResponse>> {
-    let raft_router = Mutex::new(raft_router.clone());
-    async move {
-        // Send an `AdminCmdType::PrepareFlashback` to prepare the raftstore for the
-        // later flashback. Once invoked, we will update the persistent region meta and
-        // the memory state of the flashback in Peer FSM to reject all read, write
-        // and scheduling operations for this region when propose/apply before we
-        // start the actual data flashback transaction command in the next phase.
-        send_flashback_msg::<T, E>(
-            &raft_router,
-            req.get_context(),
-            AdminCmdType::PrepareFlashback,
-        )
-        .await?;
-        Ok(PrepareFlashbackToVersionResponse::default())
-=======
 // NOTICE: the caller needs to make sure the version we want to flashback won't
 // be between any transactions that have not been fully committed.
 fn future_prepare_flashback_to_version<E: Engine, L: LockManager, F: KvFormat>(
@@ -1799,74 +1447,30 @@
             resp.set_error(format!("{}", e));
         }
         Ok(resp)
->>>>>>> 0f1d45a8
     }
 }
 
 // Flashback the region to a specific point with the given `version`, please
 // make sure the region is "locked" by `PrepareFlashbackToVersion` first,
 // otherwise this request will fail.
-<<<<<<< HEAD
-fn future_flashback_to_version<
-    T: RaftStoreRouter<E::Local> + 'static,
-    E: Engine,
-    L: LockManager,
-    F: KvFormat,
->(
-    storage: &Storage<E, L, F>,
-    raft_router: &T,
-    req: FlashbackToVersionRequest,
-) -> impl Future<Output = ServerResult<FlashbackToVersionResponse>> {
-    let storage_clone = storage.clone();
-    let raft_router = Mutex::new(raft_router.clone());
-=======
 fn future_flashback_to_version<E: Engine, L: LockManager, F: KvFormat>(
     storage: &Storage<E, L, F>,
     req: FlashbackToVersionRequest,
 ) -> impl Future<Output = ServerResult<FlashbackToVersionResponse>> {
     let storage = storage.clone();
->>>>>>> 0f1d45a8
     async move {
         // Perform the data flashback transaction command. We will check if the region
         // is in the flashback state when proposing the flashback modification.
         let (cb, f) = paired_future_callback();
-<<<<<<< HEAD
-        let res = storage_clone.sched_txn_command(req.clone().into(), cb);
-        // Avoid crossing `.await` to bypass the `Send` constraint.
-        drop(storage_clone);
-        let v = match res {
-            Err(e) => Err(e),
-            Ok(_) => f.await?,
-        };
-        let mut resp = FlashbackToVersionResponse::default();
-        if let Some(err) = extract_region_error(&v) {
-            resp.set_region_error(err);
-        } else if let Err(e) = v {
-            resp.set_error(format!("{}", e));
-        } else {
-=======
         let mut res = storage.sched_txn_command(req.clone().into(), cb);
         if matches!(res, Ok(())) {
             res = f.await.unwrap_or_else(|e| Err(box_err!(e)));
         }
         if matches!(res, Ok(())) {
->>>>>>> 0f1d45a8
             // Only finish flashback when Flashback executed successfully.
             fail_point!("skip_finish_flashback_to_version", |_| {
                 Ok(FlashbackToVersionResponse::default())
             });
-<<<<<<< HEAD
-            // Send an `AdminCmdType::FinishFlashback` to unset the persistence state
-            // in `RegionLocalState` and region's meta, and when that
-            // admin cmd is applied, will update the memory
-            // state of the flashback
-            send_flashback_msg::<T, E>(
-                &raft_router,
-                req.get_context(),
-                AdminCmdType::FinishFlashback,
-            )
-            .await?;
-=======
             let f = storage.get_engine().end_flashback(req.get_context());
             res = f.await.map_err(storage::Error::from);
         }
@@ -1875,7 +1479,6 @@
             resp.set_region_error(err);
         } else if let Err(e) = res {
             resp.set_error(format!("{}", e));
->>>>>>> 0f1d45a8
         }
         Ok(resp)
     }
@@ -2264,20 +1867,12 @@
 }
 
 macro_rules! txn_command_future {
-<<<<<<< HEAD
-    ($fn_name: ident, $req_ty: ident, $resp_ty: ident, ($req: ident) $prelude: stmt; ($v: ident, $resp: ident, $tracker: ident) { $else_branch: expr }) => {
-=======
     ($fn_name: ident, $req_ty: ident, $resp_ty: ident, ($req: ident) {$($prelude: stmt)*}; ($v: ident, $resp: ident, $tracker: ident) { $else_branch: expr }) => {
->>>>>>> 0f1d45a8
         fn $fn_name<E: Engine, L: LockManager, F: KvFormat>(
             storage: &Storage<E, L, F>,
             $req: $req_ty,
         ) -> impl Future<Output = ServerResult<$resp_ty>> {
-<<<<<<< HEAD
-            $prelude
-=======
             $($prelude)*
->>>>>>> 0f1d45a8
             let $tracker = GLOBAL_TRACKERS.insert(Tracker::new(RequestInfo::new(
                 $req.get_context(),
                 RequestType::Unknown,
@@ -2324,24 +1919,6 @@
     }
     resp.set_errors(extract_key_errors(v.map(|v| v.locks)).into());
 }});
-<<<<<<< HEAD
-txn_command_future!(future_acquire_pessimistic_lock, PessimisticLockRequest, PessimisticLockResponse, (v, resp, tracker) {{
-    match v {
-        Ok(Ok(res)) => {
-            let (values, not_founds) = res.into_legacy_values_and_not_founds();
-            resp.set_values(values.into());
-            resp.set_not_founds(not_founds);
-        },
-        Err(e) | Ok(Err(e)) =>  {
-            resp.set_errors(vec![extract_key_error(&e)].into())
-        },
-    }
-    GLOBAL_TRACKERS.with_tracker(tracker, |tracker| {
-        tracker.write_scan_detail(resp.mut_exec_details_v2().mut_scan_detail_v2());
-        tracker.write_write_detail(resp.mut_exec_details_v2().mut_write_detail());
-    });
-}});
-=======
 txn_command_future!(future_acquire_pessimistic_lock, PessimisticLockRequest, PessimisticLockResponse,
     (req) {
         let mode = req.get_wake_up_mode()
@@ -2378,7 +1955,6 @@
         });
     }}
 );
->>>>>>> 0f1d45a8
 txn_command_future!(future_pessimistic_rollback, PessimisticRollbackRequest, PessimisticRollbackResponse, (v, resp) {
     resp.set_errors(extract_key_errors(v).into())
 });
@@ -2549,23 +2125,6 @@
     v.batch_resp.mut_request_ids().push(e.id);
     v.batch_resp.mut_responses().push(e.resp.consume());
     v.measures.push(e.measure);
-<<<<<<< HEAD
-}
-
-fn raftstore_error_to_region_error(e: RaftStoreError, region_id: u64) -> RegionError {
-    if let RaftStoreError::Transport(DiscardReason::Disconnected) = e {
-        // `From::from(RaftStoreError) -> RegionError` treats `Disconnected` as `Other`.
-        let mut region_error = RegionError::default();
-        let region_not_found = RegionNotFound {
-            region_id,
-            ..Default::default()
-        };
-        region_error.set_region_not_found(region_not_found);
-        return region_error;
-    }
-    e.into()
-=======
->>>>>>> 0f1d45a8
 }
 
 fn needs_reject_raft_append(reject_messages_on_memory_ratio: f64) -> bool {
@@ -2594,61 +2153,6 @@
     false
 }
 
-async fn send_flashback_msg<T: RaftStoreRouter<E::Local> + 'static, E: Engine>(
-    raft_router: &Mutex<T>,
-    ctx: &Context,
-    cmd_type: AdminCmdType,
-) -> ServerResult<()> {
-    let region_id = ctx.get_region_id();
-    let (result_tx, result_rx) = oneshot::channel();
-    let cb = Callback::write(Box::new(move |resp| {
-        if resp.response.get_header().has_error() {
-            result_tx.send(false).unwrap();
-            error!("exec flashback msg failed";
-                "region_id" => region_id,
-                "type" => ?cmd_type,
-                "error" => ?resp.response.get_header().get_error());
-            return;
-        }
-        result_tx.send(true).unwrap();
-    }));
-    let mut admin = AdminRequest::default();
-    admin.set_cmd_type(cmd_type);
-    let mut req = RaftCmdRequest::default();
-    req.mut_header().set_region_id(region_id);
-    req.mut_header()
-        .set_region_epoch(ctx.get_region_epoch().clone());
-    req.mut_header().set_peer(ctx.get_peer().clone());
-    req.set_admin_request(admin);
-    req.mut_header()
-        .set_flags(WriteBatchFlags::FLASHBACK.bits());
-    // call admin request directly
-    let raft_router = raft_router.lock().await;
-    if let Err(e) = raft_router.send_command(
-        req,
-        cb,
-        RaftCmdExtraOpts {
-            deadline: None,
-            disk_full_opt: DiskFullOpt::AllowedOnAlmostFull,
-        },
-    ) {
-        return Err(Error::Other(box_err!(
-            "send flashback msg {:?} failed for region {}, error {:?}",
-            cmd_type,
-            region_id,
-            e
-        )));
-    }
-    if !result_rx.await? {
-        return Err(Error::Other(box_err!(
-            "wait flashback msg {:?} result failed for region {} failed",
-            cmd_type,
-            region_id
-        )));
-    }
-    Ok(())
-}
-
 #[cfg(test)]
 mod tests {
     use std::thread;
