// Copyright 2020 TiKV Project Authors. Licensed under Apache-2.0.

use std::{
    collections::VecDeque,
    ffi::CString,
    marker::Unpin,
    mem,
    pin::Pin,
    result,
    sync::{
        atomic::{AtomicI32, AtomicU8, Ordering},
        Arc, Mutex,
    },
    time::{Duration, Instant},
};

use collections::{HashMap, HashSet};
use crossbeam::queue::ArrayQueue;
use futures::{
    channel::oneshot,
    compat::Future01CompatExt,
    ready,
    task::{Context, Poll, Waker},
    Future, Sink,
};
use futures_timer::Delay;
use grpcio::{
    Channel, ChannelBuilder, ClientCStreamReceiver, ClientCStreamSender, Environment,
    RpcStatusCode, WriteFlags,
};
use kvproto::{
    raft_serverpb::{Done, RaftMessage, RaftSnapshotData},
    tikvpb::{BatchRaftMessage, TikvClient},
};
use protobuf::Message;
use raft::SnapshotStatus;
use raftstore::errors::DiscardReason;
use security::SecurityManager;
use tikv_kv::RaftExtension;
use tikv_util::{
    config::{Tracker, VersionTrack},
    lru::LruCache,
    timer::GLOBAL_TIMER_HANDLE,
    worker::Scheduler,
};
use yatp::{task::future::TaskCell, ThreadPool};

use crate::server::{
    self, load_statistics::ThreadLoadPool, metrics::*, snap::Task as SnapTask, Config,
    StoreAddrResolver,
};

static CONN_ID: AtomicI32 = AtomicI32::new(0);

const _ON_RESOLVE_FP: &str = "transport_snapshot_on_resolve";

#[repr(u8)]
enum ConnState {
    Established = 0,
    /// The connection is paused and may be resumed later.
    Paused = 1,
    /// The connection is closed and removed from the connection pool.
    Disconnected = 2,
}

impl From<u8> for ConnState {
    fn from(state: u8) -> ConnState {
        match state {
            0 => ConnState::Established,
            1 => ConnState::Paused,
            2 => ConnState::Disconnected,
            _ => unreachable!(),
        }
    }
}

/// A quick queue for sending raft messages.
struct Queue {
    buf: ArrayQueue<RaftMessage>,
    conn_state: AtomicU8,
    waker: Mutex<Option<Waker>>,
}

impl Queue {
    /// Creates a Queue that can store at lease `cap` messages.
    fn with_capacity(cap: usize) -> Queue {
        Queue {
            buf: ArrayQueue::new(cap),
            conn_state: AtomicU8::new(ConnState::Established as u8),
            waker: Mutex::new(None),
        }
    }

    /// Pushes message into the tail of the Queue.
    ///
    /// You are supposed to call `notify` to make sure the message will be sent
    /// finally.
    ///
    /// True when the message is pushed into queue otherwise false.
    fn push(&self, msg: RaftMessage) -> Result<(), DiscardReason> {
        match self.conn_state.load(Ordering::SeqCst).into() {
            ConnState::Established => match self.buf.push(msg) {
                Ok(()) => Ok(()),
                Err(_) => Err(DiscardReason::Full),
            },
            ConnState::Paused => Err(DiscardReason::Paused),
            ConnState::Disconnected => Err(DiscardReason::Disconnected),
        }
    }

    fn set_conn_state(&self, s: ConnState) {
        self.conn_state.store(s as u8, Ordering::SeqCst);
    }

    /// Wakes up consumer to retrive message.
    fn notify(&self) {
        if !self.buf.is_empty() {
            let t = self.waker.lock().unwrap().take();
            if let Some(t) = t {
                t.wake();
            }
        }
    }

    /// Gets the buffer len.
    #[inline]
    fn len(&self) -> usize {
        self.buf.len()
    }

    /// Gets message from the head of the queue.
    fn try_pop(&self) -> Option<RaftMessage> {
        self.buf.pop()
    }

    /// Same as `try_pop` but register interest on readiness when `None` is
    /// returned.
    ///
    /// The method should be called in polling context. If the queue is empty,
    /// it will register current polling task for notifications.
    #[inline]
    fn pop(&self, ctx: &Context<'_>) -> Option<RaftMessage> {
        self.buf.pop().or_else(|| {
            {
                let mut waker = self.waker.lock().unwrap();
                *waker = Some(ctx.waker().clone());
            }
            self.buf.pop()
        })
    }
}

trait Buffer {
    type OutputMessage;

    /// Tests if it is full.
    ///
    /// A full buffer should be flushed successfully before calling `push`.
    fn full(&self) -> bool;
    /// Pushes the message into buffer.
    fn push(&mut self, msg: RaftMessage);
    /// Checks if the batch is empty.
    fn empty(&self) -> bool;
    /// Flushes the message to grpc.
    ///
    /// `sender` should be able to accept messages.
    fn flush(
        &mut self,
        sender: &mut ClientCStreamSender<Self::OutputMessage>,
    ) -> grpcio::Result<()>;

    /// If the buffer is not full, suggest whether sender should wait
    /// for next message.
    fn wait_hint(&mut self) -> Option<Duration> {
        None
    }
}

/// A buffer for BatchRaftMessage.
struct BatchMessageBuffer {
    batch: BatchRaftMessage,
    overflowing: Option<RaftMessage>,
    size: usize,
    cfg: Config,
    cfg_tracker: Tracker<Config>,
    loads: Arc<ThreadLoadPool>,
}

impl BatchMessageBuffer {
    fn new(
        global_cfg_track: &Arc<VersionTrack<Config>>,
        loads: Arc<ThreadLoadPool>,
    ) -> BatchMessageBuffer {
        let cfg_tracker = Arc::clone(global_cfg_track).tracker("raft-client-buffer".into());
        let cfg = global_cfg_track.value().clone();
        BatchMessageBuffer {
            batch: BatchRaftMessage::default(),
            overflowing: None,
            size: 0,
            cfg,
            cfg_tracker,
            loads,
        }
    }

    #[inline]
    fn message_size(msg: &RaftMessage) -> usize {
        let mut msg_size = msg.start_key.len()
            + msg.end_key.len()
            + msg.get_message().context.len()
            + msg.extra_ctx.len()
            // index: 3, term: 2, data tag and size: 3, entry tag and size: 3
            + 11 * msg.get_message().get_entries().len();
        for entry in msg.get_message().get_entries() {
            msg_size += entry.data.len();
        }
        msg_size
    }

    #[inline]
    fn maybe_refresh_config(&mut self) {
        if let Some(new_cfg) = self.cfg_tracker.any_new() {
            self.cfg = new_cfg.clone();
        }
    }

    #[cfg(test)]
    fn clear(&mut self) {
        self.batch = BatchRaftMessage::default();
        self.size = 0;
        self.overflowing = None;
        // try refresh config
        self.maybe_refresh_config();
    }
}

impl Buffer for BatchMessageBuffer {
    type OutputMessage = BatchRaftMessage;

    #[inline]
    fn full(&self) -> bool {
        self.overflowing.is_some()
    }

    #[inline]
    fn push(&mut self, msg: RaftMessage) {
        let msg_size = Self::message_size(&msg);
        // To avoid building too large batch, we limit each batch's size. Since
        // `msg_size` is estimated, `GRPC_SEND_MSG_BUF` is reserved for errors.
        if self.size > 0
            && (self.size + msg_size + self.cfg.raft_client_grpc_send_msg_buffer
                >= self.cfg.max_grpc_send_msg_len as usize
                || self.batch.get_msgs().len() >= self.cfg.raft_msg_max_batch_size)
        {
            self.overflowing = Some(msg);
            return;
        }
        self.size += msg_size;
        self.batch.mut_msgs().push(msg);
    }

    #[inline]
    fn empty(&self) -> bool {
        self.batch.get_msgs().is_empty()
    }

    #[inline]
    fn flush(&mut self, sender: &mut ClientCStreamSender<BatchRaftMessage>) -> grpcio::Result<()> {
        let batch = mem::take(&mut self.batch);
        let res = Pin::new(sender).start_send((
            batch,
            WriteFlags::default().buffer_hint(self.overflowing.is_some()),
        ));

        self.size = 0;
        if let Some(more) = self.overflowing.take() {
            self.push(more);
        }

        // try refresh config after flush. `max_grpc_send_msg_len` and
        // `raft_msg_max_batch_size` can impact the buffer push logic, but since
        // they are soft restriction, we check config change at here to avoid
        // affact performance since `push` is a hot path.
        self.maybe_refresh_config();

        res
    }

    #[inline]
    fn wait_hint(&mut self) -> Option<Duration> {
        let wait_dur = self.cfg.heavy_load_wait_duration();
        if !wait_dur.is_zero() {
            if self.loads.current_thread_in_heavy_load() {
                Some(wait_dur)
            } else {
                None
            }
        } else {
            None
        }
    }
}

/// A buffer for non-batch RaftMessage.
struct MessageBuffer {
    batch: VecDeque<RaftMessage>,
}

impl MessageBuffer {
    fn new() -> MessageBuffer {
        MessageBuffer {
            batch: VecDeque::with_capacity(2),
        }
    }
}

impl Buffer for MessageBuffer {
    type OutputMessage = RaftMessage;

    #[inline]
    fn full(&self) -> bool {
        self.batch.len() >= 2
    }

    #[inline]
    fn push(&mut self, msg: RaftMessage) {
        self.batch.push_back(msg);
    }

    #[inline]
    fn empty(&self) -> bool {
        self.batch.is_empty()
    }

    #[inline]
    fn flush(&mut self, sender: &mut ClientCStreamSender<RaftMessage>) -> grpcio::Result<()> {
        if let Some(msg) = self.batch.pop_front() {
            Pin::new(sender).start_send((
                msg,
                WriteFlags::default().buffer_hint(!self.batch.is_empty()),
            ))
        } else {
            Ok(())
        }
    }
}

/// Reporter reports whether a snapshot is sent successfully.
struct SnapshotReporter<R> {
    raft_router: R,
    region_id: u64,
    to_peer_id: u64,
    to_store_id: u64,
}

impl<R> SnapshotReporter<R>
where
    R: RaftExtension + 'static,
{
    pub fn report(&self, status: SnapshotStatus) {
        debug!(
            "send snapshot";
            "to_peer_id" => self.to_peer_id,
            "region_id" => self.region_id,
            "status" => ?status
        );

        if status == SnapshotStatus::Failure {
            let store = self.to_store_id.to_string();
            REPORT_FAILURE_MSG_COUNTER
                .with_label_values(&["snapshot", &*store])
                .inc();
        }

        self.raft_router
            .report_snapshot_status(self.region_id, self.to_peer_id, status);
    }
}

fn report_unreachable(router: &impl RaftExtension, msg: &RaftMessage) {
    let to_peer = msg.get_to_peer();
    if msg.get_message().has_snapshot() {
        let store = to_peer.store_id.to_string();
        REPORT_FAILURE_MSG_COUNTER
            .with_label_values(&["snapshot", &*store])
            .inc();
        router.report_snapshot_status(msg.region_id, to_peer.id, SnapshotStatus::Failure);
    }
    router.report_peer_unreachable(msg.region_id, to_peer.id);
}

fn grpc_error_is_unimplemented(e: &grpcio::Error) -> bool {
    if let grpcio::Error::RpcFailure(ref status) = e {
        status.code() == RpcStatusCode::UNIMPLEMENTED
    } else {
        false
    }
}

/// Struct tracks the lifetime of a `raft` or `batch_raft` RPC.
struct AsyncRaftSender<R, M, B> {
    sender: ClientCStreamSender<M>,
    queue: Arc<Queue>,
    buffer: B,
    router: R,
    snap_scheduler: Scheduler<SnapTask>,
    addr: String,
    flush_timeout: Option<Delay>,
}

impl<R, M, B> AsyncRaftSender<R, M, B>
where
    R: RaftExtension + 'static,
    B: Buffer<OutputMessage = M>,
{
    fn new_snapshot_reporter(&self, msg: &RaftMessage) -> SnapshotReporter<R> {
        let region_id = msg.get_region_id();
        let to_peer_id = msg.get_to_peer().get_id();
        let to_store_id = msg.get_to_peer().get_store_id();

        SnapshotReporter {
            raft_router: self.router.clone(),
            region_id,
            to_peer_id,
            to_store_id,
        }
    }

    fn send_snapshot_sock(&self, msg: RaftMessage) {
        let rep = self.new_snapshot_reporter(&msg);
        let cb = Box::new(move |res: Result<_, _>| {
            if res.is_err() {
                rep.report(SnapshotStatus::Failure);
            } else {
                rep.report(SnapshotStatus::Finish);
            }
        });
        if let Err(e) = self.snap_scheduler.schedule(SnapTask::Send {
            addr: self.addr.clone(),
            msg,
            cb,
        }) {
            if let SnapTask::Send { cb, .. } = e.into_inner() {
                error!(
                    "channel is unavailable, failed to schedule snapshot";
                    "to_addr" => &self.addr
                );
                cb(Err(box_err!("failed to schedule snapshot")));
            }
        }
    }

    fn fill_msg(&mut self, ctx: &Context<'_>) {
        while !self.buffer.full() {
            let msg = match self.queue.pop(ctx) {
                Some(msg) => msg,
                None => return,
            };
            if msg.get_message().has_snapshot() {
                let mut snapshot = RaftSnapshotData::default();
                snapshot
                    .merge_from_bytes(msg.get_message().get_snapshot().get_data())
                    .unwrap();
                // Witness's snapshot must be empty, no need to send snapshot files
                if !snapshot.get_meta().get_for_witness() {
                    self.send_snapshot_sock(msg);
                    continue;
                }
            }
            self.buffer.push(msg);
        }
    }
}

impl<R, M, B> Future for AsyncRaftSender<R, M, B>
where
    R: RaftExtension + Unpin + 'static,
    B: Buffer<OutputMessage = M> + Unpin,
{
    type Output = grpcio::Result<()>;

    fn poll(mut self: Pin<&mut Self>, ctx: &mut Context<'_>) -> Poll<grpcio::Result<()>> {
        let s = &mut *self;
        loop {
            s.fill_msg(ctx);
            if !s.buffer.empty() {
                // Then it's the first time visit this block since last flush.
                if s.flush_timeout.is_none() {
                    ready!(Pin::new(&mut s.sender).poll_ready(ctx))?;
                }
                // Only set up a timer if buffer is not full.
                if !s.buffer.full() {
                    if s.flush_timeout.is_none() {
                        // Only set up a timer if necessary.
                        if let Some(wait_time) = s.buffer.wait_hint() {
                            s.flush_timeout = Some(Delay::new(wait_time));
                        }
                    }

                    // It will be woken up again when the timer fires or new messages are enqueued.
                    if let Some(timeout) = &mut s.flush_timeout {
                        if Pin::new(timeout).poll(ctx).is_pending() {
                            return Poll::Pending;
                        } else {
                            RAFT_MESSAGE_FLUSH_COUNTER.delay.inc_by(1);
                        }
                    } else {
                        RAFT_MESSAGE_FLUSH_COUNTER.eof.inc_by(1);
                    }
                } else if s.flush_timeout.is_some() {
                    RAFT_MESSAGE_FLUSH_COUNTER.full_after_delay.inc_by(1);
                } else {
                    RAFT_MESSAGE_FLUSH_COUNTER.full.inc_by(1);
                }

                // So either enough messages are batched up or don't need to wait or wait
                // timeouts.
                s.flush_timeout.take();
                ready!(Poll::Ready(s.buffer.flush(&mut s.sender)))?;
                continue;
            }

            if let Poll::Ready(Err(e)) = Pin::new(&mut s.sender).poll_flush(ctx) {
                return Poll::Ready(Err(e));
            }
            return Poll::Pending;
        }
    }
}

#[derive(PartialEq)]
enum RaftCallRes {
    // the call is not supported, probably due to visiting to older version TiKV
    Fallback,
    // the connection is aborted or closed
    Disconnected,
}

<<<<<<< HEAD
struct RaftCall<R, M, B, E> {
    sender: AsyncRaftSender<R, M, B, E>,
=======
struct RaftCall<R, M, B> {
    sender: AsyncRaftSender<R, M, B>,
>>>>>>> 0f1d45a8
    receiver: ClientCStreamReceiver<Done>,
    lifetime: Option<oneshot::Sender<RaftCallRes>>,
    store_id: u64,
}

impl<R, M, B> RaftCall<R, M, B>
where
    R: RaftExtension + Unpin + 'static,
    B: Buffer<OutputMessage = M> + Unpin,
{
    async fn poll(&mut self) {
        let res = futures::join!(&mut self.sender, &mut self.receiver);
        if let (Ok(()), Ok(Done { .. })) = res {
            info!("connection close"; "store_id" => self.store_id, "addr" => %self.sender.addr);
            if let Some(tx) = self.lifetime.take() {
                let _ = tx.send(RaftCallRes::Disconnected);
            }
            return;
        }

        let (sink_err, recv_err) = (res.0.err(), res.1.err());
        error!("connection aborted"; "store_id" => self.store_id, "sink_error" => ?sink_err, "receiver_err" => ?recv_err, "addr" => %self.sender.addr);
        if let Some(tx) = self.lifetime.take() {
            let should_fallback = [sink_err, recv_err]
                .iter()
                .any(|e| e.as_ref().map_or(false, grpc_error_is_unimplemented));

            let res = if should_fallback {
                // Asks backend to fallback.
                RaftCallRes::Fallback
            } else {
                RaftCallRes::Disconnected
            };
            let _ = tx.send(res);
        }
    }
}

#[derive(Clone)]
pub struct ConnectionBuilder<S, R> {
    env: Arc<Environment>,
    cfg: Arc<VersionTrack<Config>>,
    security_mgr: Arc<SecurityManager>,
    resolver: S,
    router: R,
    snap_scheduler: Scheduler<SnapTask>,
    loads: Arc<ThreadLoadPool>,
}

impl<S, R> ConnectionBuilder<S, R> {
    pub fn new(
        env: Arc<Environment>,
        cfg: Arc<VersionTrack<Config>>,
        security_mgr: Arc<SecurityManager>,
        resolver: S,
        router: R,
        snap_scheduler: Scheduler<SnapTask>,
        loads: Arc<ThreadLoadPool>,
    ) -> ConnectionBuilder<S, R> {
        ConnectionBuilder {
            env,
            cfg,
            security_mgr,
            resolver,
            router,
            snap_scheduler,
            loads,
        }
    }
}

/// StreamBackEnd watches lifetime of a connection and handles reconnecting,
/// spawn new RPC.
struct StreamBackEnd<S, R> {
    store_id: u64,
    queue: Arc<Queue>,
    builder: ConnectionBuilder<S, R>,
}

impl<S, R> StreamBackEnd<S, R>
where
    S: StoreAddrResolver,
    R: RaftExtension + Unpin + 'static,
{
    fn resolve(&self) -> impl Future<Output = server::Result<String>> {
        let (tx, rx) = oneshot::channel();
        let store_id = self.store_id;
        let res = self.builder.resolver.resolve(
            store_id,
            #[allow(unused_mut)]
            Box::new(move |mut addr| {
                {
                    // Wrapping the fail point in a closure, so we can modify
                    // local variables without return.
                    let mut transport_on_resolve_fp = || {
                        fail_point!(_ON_RESOLVE_FP, |sid| if let Some(sid) = sid {
                            use std::mem;
                            let sid: u64 = sid.parse().unwrap();
                            if sid == store_id {
                                mem::swap(&mut addr, &mut Err(box_err!("injected failure")));
                                // Sleep some time to avoid race between enqueuing message and
                                // resolving address.
                                std::thread::sleep(std::time::Duration::from_millis(10));
                            }
                        })
                    };
                    transport_on_resolve_fp();
                }
                let _ = tx.send(addr);
            }),
        );
        async move {
            res?;
            match rx.await {
                Ok(a) => a,
                Err(_) => Err(server::Error::Other(
                    "failed to receive resolve result".into(),
                )),
            }
        }
    }

    fn clear_pending_message(&self, reason: &str) {
        let len = self.queue.len();
        for _ in 0..len {
            let msg = self.queue.try_pop().unwrap();
            report_unreachable(&self.builder.router, &msg)
        }
        REPORT_FAILURE_MSG_COUNTER
            .with_label_values(&[reason, &self.store_id.to_string()])
            .inc_by(len as u64);
    }

    fn connect(&self, addr: &str) -> Channel {
        info!("server: new connection with tikv endpoint"; "addr" => addr, "store_id" => self.store_id);

        let cfg = self.builder.cfg.value();
        let cb = ChannelBuilder::new(self.builder.env.clone())
            .stream_initial_window_size(cfg.grpc_stream_initial_window_size.0 as i32)
            .keepalive_time(cfg.grpc_keepalive_time.0)
            .keepalive_timeout(cfg.grpc_keepalive_timeout.0)
            .default_compression_algorithm(cfg.grpc_compression_algorithm())
            .default_gzip_compression_level(cfg.grpc_gzip_compression_level)
            .default_grpc_min_message_size_to_compress(cfg.grpc_min_message_size_to_compress)
            .max_reconnect_backoff(cfg.raft_client_max_backoff.0)
            .initial_reconnect_backoff(cfg.raft_client_initial_reconnect_backoff.0)
            // hack: so it's different args, grpc will always create a new connection.
            .raw_cfg_int(
                CString::new("random id").unwrap(),
                CONN_ID.fetch_add(1, Ordering::SeqCst),
            );
        self.builder.security_mgr.connect(cb, addr)
    }

    fn batch_call(&self, client: &TikvClient, addr: String) -> oneshot::Receiver<RaftCallRes> {
        let (batch_sink, batch_stream) = client.batch_raft().unwrap();
        let (tx, rx) = oneshot::channel();
        let mut call = RaftCall {
            sender: AsyncRaftSender {
                sender: batch_sink,
                queue: self.queue.clone(),
                buffer: BatchMessageBuffer::new(&self.builder.cfg, self.builder.loads.clone()),
                router: self.builder.router.clone(),
                snap_scheduler: self.builder.snap_scheduler.clone(),
                addr,
                flush_timeout: None,
            },
            receiver: batch_stream,
            lifetime: Some(tx),
            store_id: self.store_id,
        };
        // TODO: verify it will be notified if client is dropped while env still alive.
        client.spawn(async move {
            call.poll().await;
        });
        rx
    }

    fn call(&self, client: &TikvClient, addr: String) -> oneshot::Receiver<RaftCallRes> {
        let (sink, stream) = client.raft().unwrap();
        let (tx, rx) = oneshot::channel();
        let mut call = RaftCall {
            sender: AsyncRaftSender {
                sender: sink,
                queue: self.queue.clone(),
                buffer: MessageBuffer::new(),
                router: self.builder.router.clone(),
                snap_scheduler: self.builder.snap_scheduler.clone(),
                addr,
                flush_timeout: None,
            },
            receiver: stream,
            lifetime: Some(tx),
            store_id: self.store_id,
        };
        client.spawn(async move {
            call.poll().await;
        });
        rx
    }
}

async fn maybe_backoff(backoff: Duration, last_wake_time: &mut Option<Instant>) {
    let now = Instant::now();
    if let Some(last) = *last_wake_time {
        if last + backoff < now {
            // We have spent long enough time in last retry, no need to backoff again.
            *last_wake_time = Some(now);
            return;
        }
    } else {
        *last_wake_time = Some(now);
        return;
    }

    if let Err(e) = GLOBAL_TIMER_HANDLE.delay(now + backoff).compat().await {
        error_unknown!(?e; "failed to backoff");
    }
    *last_wake_time = Some(Instant::now());
}

/// A future that drives the life cycle of a connection.
///
/// The general progress of connection is:
///
/// 1. resolve address
/// 2. connect
/// 3. make batch call
/// 4. fallback to legacy API if incompatible
///
/// Every failure during the process should trigger retry automatically.
async fn start<S, R>(
    back_end: StreamBackEnd<S, R>,
    conn_id: usize,
    pool: Arc<Mutex<ConnectionPool>>,
) where
    S: StoreAddrResolver + Send,
    R: RaftExtension + Unpin + Send + 'static,
{
    let mut last_wake_time = None;
    let mut first_time = true;
    let backoff_duration = back_end.builder.cfg.value().raft_client_max_backoff.0;
    let mut addr_channel = None;
    loop {
        maybe_backoff(backoff_duration, &mut last_wake_time).await;
        let f = back_end.resolve();
        let addr = match f.await {
            Ok(addr) => {
                RESOLVE_STORE_COUNTER.with_label_values(&["success"]).inc();
                info!("resolve store address ok"; "store_id" => back_end.store_id, "addr" => %addr);
                addr
            }
            Err(e) => {
                RESOLVE_STORE_COUNTER.with_label_values(&["failed"]).inc();
                back_end.clear_pending_message("resolve");
                error_unknown!(?e; "resolve store address failed"; "store_id" => back_end.store_id,);
                // TOMBSTONE
                if format!("{}", e).contains("has been removed") {
                    let mut pool = pool.lock().unwrap();
                    if let Some(s) = pool.connections.remove(&(back_end.store_id, conn_id)) {
                        s.set_conn_state(ConnState::Disconnected);
                    }
                    pool.tombstone_stores.insert(back_end.store_id);
                    return;
                }
                continue;
            }
        };

        // reuse channel if the address is the same.
        if addr_channel
            .as_ref()
            .map_or(true, |(_, prev_addr)| prev_addr != &addr)
        {
            addr_channel = Some((back_end.connect(&addr), addr.clone()));
        }
        let channel = addr_channel.as_ref().unwrap().0.clone();

        debug!("connecting to store"; "store_id" => back_end.store_id, "addr" => %addr);
        if !channel.wait_for_connected(backoff_duration).await {
            error!("wait connect timeout"; "store_id" => back_end.store_id, "addr" => addr);

            // Clears pending messages to avoid consuming high memory when one node is
            // shutdown.
            back_end.clear_pending_message("unreachable");

            // broadcast is time consuming operation which would blocks raftstore, so report
            // unreachable only once until being connected again.
            if first_time {
                first_time = false;
                back_end
                    .builder
                    .router
<<<<<<< HEAD
                    .broadcast_unreachable(back_end.store_id);
=======
                    .report_store_unreachable(back_end.store_id);
>>>>>>> 0f1d45a8
            }
            continue;
        } else {
            debug!("connection established"; "store_id" => back_end.store_id, "addr" => %addr);
        }

        let client = TikvClient::new(channel);
        let f = back_end.batch_call(&client, addr.clone());
        let mut res = f.await; // block here until the stream call is closed or aborted.
        if res == Ok(RaftCallRes::Fallback) {
            // If the call is setup successfully, it will never finish. Returning
            // `UnImplemented` means the batch_call is not supported, we are probably
            // connect to an old version of TiKV. So we need to fallback to use
            // legacy API.
            let f = back_end.call(&client, addr.clone());
            res = f.await;
        }
        match res {
            Ok(RaftCallRes::Fallback) => {
                error!("connection fail"; "store_id" => back_end.store_id, "addr" => addr, "err" => "require fallback even with legacy API");
            }
            // Err(_) should be tx is dropped
            Ok(RaftCallRes::Disconnected) | Err(_) => {
                error!("connection abort"; "store_id" => back_end.store_id, "addr" => addr);
                REPORT_FAILURE_MSG_COUNTER
                    .with_label_values(&["unreachable", &back_end.store_id.to_string()])
                    .inc_by(1);
                back_end
                    .builder
                    .router
<<<<<<< HEAD
                    .broadcast_unreachable(back_end.store_id);
=======
                    .report_store_unreachable(back_end.store_id);
>>>>>>> 0f1d45a8
                addr_channel = None;
                first_time = false;
            }
        }
    }
}

/// A global connection pool.
///
/// All valid connections should be stored as a record. Once it's removed
/// from the struct, all cache clone should also remove it at some time.
#[derive(Default)]
struct ConnectionPool {
    connections: HashMap<(u64, usize), Arc<Queue>>,
    tombstone_stores: HashSet<u64>,
    store_allowlist: Vec<u64>,
}

impl ConnectionPool {
    fn set_store_allowlist(&mut self, stores: Vec<u64>) {
        self.store_allowlist = stores;
        for (&(store_id, _), q) in self.connections.iter() {
            let mut state = ConnState::Established;
            if self.need_pause(store_id) {
                state = ConnState::Paused;
            }
            q.set_conn_state(state);
        }
    }

    fn need_pause(&self, store_id: u64) -> bool {
        !self.store_allowlist.is_empty() && !self.store_allowlist.contains(&store_id)
    }
}

/// Queue in cache.
struct CachedQueue {
    queue: Arc<Queue>,
    /// If a msg is enqueued, but the queue has not been notified for polling,
    /// it will be marked to true. And all dirty queues are expected to be
    /// notified during flushing.
    dirty: bool,
    /// Mark if the connection is full.
    full: bool,
}

/// A raft client that can manages connections correctly.
///
/// A correct usage of raft client is:
///
/// ```text
/// for m in msgs {
///     if !raft_client.send(m) {
///         // handle error.   
///     }
/// }
/// raft_client.flush();
/// ```
pub struct RaftClient<S, R> {
    pool: Arc<Mutex<ConnectionPool>>,
    cache: LruCache<(u64, usize), CachedQueue>,
    need_flush: Vec<(u64, usize)>,
    full_stores: Vec<(u64, usize)>,
    future_pool: Arc<ThreadPool<TaskCell>>,
    builder: ConnectionBuilder<S, R>,
    last_hash: (u64, u64),
}

impl<S, R> RaftClient<S, R>
where
    S: StoreAddrResolver + Send + 'static,
    R: RaftExtension + Unpin + Send + 'static,
{
    pub fn new(builder: ConnectionBuilder<S, R>) -> Self {
        let future_pool = Arc::new(
            yatp::Builder::new(thd_name!("raft-stream"))
                .max_thread_count(1)
                .build_future_pool(),
        );
        RaftClient {
            pool: Arc::default(),
            cache: LruCache::with_capacity_and_sample(0, 7),
            need_flush: vec![],
            full_stores: vec![],
            future_pool,
            builder,
            last_hash: (0, 0),
        }
    }

    /// Loads connection from pool.
    ///
    /// Creates it if it doesn't exist. `false` is returned if such connection
    /// can't be established.
    fn load_stream(&mut self, store_id: u64, conn_id: usize) -> bool {
        let (s, pool_len) = {
            let mut pool = self.pool.lock().unwrap();
            if pool.tombstone_stores.contains(&store_id) {
                let pool_len = pool.connections.len();
                drop(pool);
                self.cache.resize(pool_len);
                return false;
            }
            let need_pause = pool.need_pause(store_id);
            let conn = pool
                .connections
                .entry((store_id, conn_id))
                .or_insert_with(|| {
                    let queue = Arc::new(Queue::with_capacity(
                        self.builder.cfg.value().raft_client_queue_size,
                    ));
                    if need_pause {
                        queue.set_conn_state(ConnState::Paused);
                    }
                    let back_end = StreamBackEnd {
                        store_id,
                        queue: queue.clone(),
                        builder: self.builder.clone(),
                    };
                    self.future_pool
                        .spawn(start(back_end, conn_id, self.pool.clone()));
                    queue
                })
                .clone();
            (conn, pool.connections.len())
        };
        self.cache.resize(pool_len);
        self.cache.insert(
            (store_id, conn_id),
            CachedQueue {
                queue: s,
                dirty: false,
                full: false,
            },
        );
        true
    }

    /// Sends a message.
    ///
    /// If the message fails to be sent, false is returned. Returning true means
    /// the message is enqueued to buffer. Caller is expected to call `flush` to
    /// ensure all buffered messages are sent out.
    pub fn send(&mut self, msg: RaftMessage) -> result::Result<(), DiscardReason> {
        let store_id = msg.get_to_peer().store_id;
        let grpc_raft_conn_num = self.builder.cfg.value().grpc_raft_conn_num as u64;
        let conn_id = if grpc_raft_conn_num == 1 {
            0
        } else {
            if self.last_hash.0 == 0 || msg.region_id != self.last_hash.0 {
                self.last_hash = (
                    msg.region_id,
                    seahash::hash(&msg.region_id.to_ne_bytes()) % grpc_raft_conn_num,
                );
            };
            self.last_hash.1 as usize
        };

        #[allow(unused_mut)]
        let mut transport_on_send_store_fp = || {
            fail_point!(
                "transport_on_send_snapshot",
                msg.get_message().get_msg_type() == raft::eraftpb::MessageType::MsgSnapshot,
                |sid| if let Some(sid) = sid {
                    let sid: u64 = sid.parse().unwrap();
                    if sid == store_id {
                        // Forbid building new connections.
                        fail::cfg(_ON_RESOLVE_FP, &format!("1*return({})", sid)).unwrap();
                        self.cache.remove(&(store_id, conn_id));
                        self.pool
                            .lock()
                            .unwrap()
                            .connections
                            .remove(&(store_id, conn_id));
                    }
                }
            )
        };
        transport_on_send_store_fp();
        loop {
            if let Some(s) = self.cache.get_mut(&(store_id, conn_id)) {
                match s.queue.push(msg) {
                    Ok(_) => {
                        if !s.dirty {
                            s.dirty = true;
                            self.need_flush.push((store_id, conn_id));
                        }
                        return Ok(());
                    }
                    Err(DiscardReason::Full) => {
                        s.queue.notify();
                        s.dirty = false;
                        if !s.full {
                            s.full = true;
                            self.full_stores.push((store_id, conn_id));
                        }
                        return Err(DiscardReason::Full);
                    }
                    Err(DiscardReason::Disconnected) => break,
                    Err(DiscardReason::Paused) => return Err(DiscardReason::Paused),
                    Err(DiscardReason::Filtered) => return Err(DiscardReason::Filtered),
                }
            }
            if !self.load_stream(store_id, conn_id) {
                return Err(DiscardReason::Disconnected);
            }
        }
        self.cache.remove(&(store_id, conn_id));
        Err(DiscardReason::Disconnected)
    }

    pub fn need_flush(&self) -> bool {
        !self.need_flush.is_empty() || !self.full_stores.is_empty()
    }

    fn flush_full_metrics(&mut self) {
        if self.full_stores.is_empty() {
            return;
        }

        for id in &self.full_stores {
            if let Some(s) = self.cache.get_mut(id) {
                s.full = false;
            }
            REPORT_FAILURE_MSG_COUNTER
                .with_label_values(&["full", &id.0.to_string()])
                .inc();
        }
        self.full_stores.clear();
        if self.full_stores.capacity() > 2048 {
            self.full_stores.shrink_to(512);
        }
    }

    /// Flushes all buffered messages.
    pub fn flush(&mut self) {
        self.flush_full_metrics();
        if self.need_flush.is_empty() {
            return;
        }
        let mut counter = 0;
        for id in &self.need_flush {
            if let Some(s) = self.cache.get_mut(id) {
                if s.dirty {
                    s.dirty = false;
                    counter += 1;
                    s.queue.notify();
                }
                continue;
            }
            let l = self.pool.lock().unwrap();
            if let Some(q) = l.connections.get(id) {
                counter += 1;
                q.notify();
            }
        }
        self.need_flush.clear();
        if self.need_flush.capacity() > 2048 {
            self.need_flush.shrink_to(512);
        }
        RAFT_MESSAGE_FLUSH_COUNTER.wake.inc_by(counter);
    }

    pub fn set_store_allowlist(&mut self, stores: Vec<u64>) {
        let mut p = self.pool.lock().unwrap();
        p.set_store_allowlist(stores);
    }
}

impl<S, R> Clone for RaftClient<S, R>
where
    S: Clone,
    R: Clone,
{
    fn clone(&self) -> Self {
        RaftClient {
            pool: self.pool.clone(),
            cache: LruCache::with_capacity_and_sample(0, 7),
            need_flush: vec![],
            full_stores: vec![],
            future_pool: self.future_pool.clone(),
            builder: self.builder.clone(),
            last_hash: (0, 0),
        }
    }
}

#[cfg(test)]
mod tests {
    use std::sync::Arc;

    use kvproto::{metapb::RegionEpoch, raft_serverpb::RaftMessage};
    use raft::eraftpb::Snapshot;

    use super::*;
    use crate::server::load_statistics::ThreadLoadPool;

    #[test]
    fn test_push_raft_message_with_context() {
        let mut msg_buf = BatchMessageBuffer::new(
            &Arc::new(VersionTrack::new(Config::default())),
            Arc::new(ThreadLoadPool::with_threshold(100)),
        );
        for i in 0..2 {
            let context_len = msg_buf.cfg.max_grpc_send_msg_len as usize;
            let context = vec![0; context_len];
            let mut msg = RaftMessage::default();
            msg.set_region_id(1);
            let mut region_epoch = RegionEpoch::default();
            region_epoch.conf_ver = 1;
            region_epoch.version = 0x123456;
            msg.set_region_epoch(region_epoch);
            msg.set_start_key(b"12345".to_vec());
            msg.set_end_key(b"67890".to_vec());
            msg.mut_message().set_snapshot(Snapshot::default());
            msg.mut_message().set_commit(0);
            if i != 0 {
                msg.mut_message().set_context(context.into());
            }
            msg_buf.push(msg);
        }
        assert!(msg_buf.full());
    }

    #[test]
    fn test_push_raft_message_with_extra_ctx() {
        let mut msg_buf = BatchMessageBuffer::new(
            &Arc::new(VersionTrack::new(Config::default())),
            Arc::new(ThreadLoadPool::with_threshold(100)),
        );

        for i in 0..2 {
            let ctx_len = msg_buf.cfg.max_grpc_send_msg_len as usize;
            let ctx = vec![0; ctx_len];
            let mut msg = RaftMessage::default();
            msg.set_region_id(1);
            let mut region_epoch = RegionEpoch::default();
            region_epoch.conf_ver = 1;
            region_epoch.version = 0x123456;
            msg.set_region_epoch(region_epoch);
            msg.set_start_key(b"12345".to_vec());
            msg.set_end_key(b"67890".to_vec());
            msg.mut_message().set_snapshot(Snapshot::default());
            msg.mut_message().set_commit(0);
            if i != 0 {
                msg.set_extra_ctx(ctx);
            }
            msg_buf.push(msg);
        }
        assert!(msg_buf.full());
    }

    fn new_test_msg(size: usize) -> RaftMessage {
        let mut msg = RaftMessage::default();
        msg.set_region_id(1);
        let mut region_epoch = RegionEpoch::default();
        region_epoch.conf_ver = 1;
        region_epoch.version = 0x123456;
        msg.set_region_epoch(region_epoch);
        msg.set_start_key(vec![0; size]);
        msg.set_end_key(vec![]);
        msg.mut_message().set_snapshot(Snapshot::default());
        msg.mut_message().set_commit(0);
        assert_eq!(BatchMessageBuffer::message_size(&msg), size);
        msg
    }

    #[test]
    fn test_push_raft_message_cfg_change() {
        let version_track = Arc::new(VersionTrack::new(Config::default()));
        let mut msg_buf = BatchMessageBuffer::new(
            &version_track,
            Arc::new(ThreadLoadPool::with_threshold(100)),
        );

        let default_grpc_msg_len = msg_buf.cfg.max_grpc_send_msg_len as usize;
        let max_msg_len = default_grpc_msg_len - msg_buf.cfg.raft_client_grpc_send_msg_buffer;
        msg_buf.push(new_test_msg(max_msg_len));
        assert!(!msg_buf.full());
        msg_buf.push(new_test_msg(1));
        assert!(msg_buf.full());

        // update config
        let _ = version_track.update(|cfg| -> Result<(), ()> {
            cfg.max_grpc_send_msg_len *= 2;
            Ok(())
        });
        msg_buf.clear();

        let new_max_msg_len =
            default_grpc_msg_len * 2 - msg_buf.cfg.raft_client_grpc_send_msg_buffer;
        for _i in 0..2 {
            msg_buf.push(new_test_msg(new_max_msg_len / 2 - 1));
            assert!(!msg_buf.full());
        }
        msg_buf.push(new_test_msg(2));
        assert!(msg_buf.full());
    }

    #[bench]
    fn bench_client_buffer_push(b: &mut test::Bencher) {
        let version_track = Arc::new(VersionTrack::new(Config::default()));
        let mut msg_buf = BatchMessageBuffer::new(
            &version_track,
            Arc::new(ThreadLoadPool::with_threshold(100)),
        );

        b.iter(|| {
            for _i in 0..10 {
                msg_buf.push(test::black_box(new_test_msg(1024)));
            }
            // run clear to mock flush.
            msg_buf.clear();

            test::black_box(&mut msg_buf);
        });
    }
}<|MERGE_RESOLUTION|>--- conflicted
+++ resolved
@@ -536,13 +536,8 @@
     Disconnected,
 }
 
-<<<<<<< HEAD
-struct RaftCall<R, M, B, E> {
-    sender: AsyncRaftSender<R, M, B, E>,
-=======
 struct RaftCall<R, M, B> {
     sender: AsyncRaftSender<R, M, B>,
->>>>>>> 0f1d45a8
     receiver: ClientCStreamReceiver<Done>,
     lifetime: Option<oneshot::Sender<RaftCallRes>>,
     store_id: u64,
@@ -836,11 +831,7 @@
                 back_end
                     .builder
                     .router
-<<<<<<< HEAD
-                    .broadcast_unreachable(back_end.store_id);
-=======
                     .report_store_unreachable(back_end.store_id);
->>>>>>> 0f1d45a8
             }
             continue;
         } else {
@@ -871,11 +862,7 @@
                 back_end
                     .builder
                     .router
-<<<<<<< HEAD
-                    .broadcast_unreachable(back_end.store_id);
-=======
                     .report_store_unreachable(back_end.store_id);
->>>>>>> 0f1d45a8
                 addr_channel = None;
                 first_time = false;
             }
