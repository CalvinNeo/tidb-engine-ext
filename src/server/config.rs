// Copyright 2016 TiKV Project Authors. Licensed under Apache-2.0.

use std::sync::Arc;
use std::{cmp, i32, isize};

use super::Result;
use grpcio::CompressionAlgorithms;
use regex::Regex;

use collections::HashMap;
use online_config::{ConfigChange, ConfigManager, OnlineConfig};
use tikv_util::config::{self, ReadableDuration, ReadableSize, VersionTrack};
use tikv_util::sys::SysQuota;
use tikv_util::worker::Scheduler;

pub use crate::storage::config::Config as StorageConfig;
pub use raftstore::store::Config as RaftStoreConfig;

use super::snap::Task as SnapTask;

pub const DEFAULT_CLUSTER_ID: u64 = 0;
pub const DEFAULT_LISTENING_ADDR: &str = "127.0.0.1:20106";
<<<<<<< HEAD
pub const DEFAULT_ENGINE_ADDR: &str = "127.0.0.1:20206";
=======
pub const DEFAULT_ENGINE_ADDR: &str = "";
>>>>>>> 375a24ba
const DEFAULT_ADVERTISE_LISTENING_ADDR: &str = "";
const DEFAULT_STATUS_ADDR: &str = "127.0.0.1:20108";
const DEFAULT_GRPC_CONCURRENCY: usize = 5;
const DEFAULT_GRPC_CONCURRENT_STREAM: i32 = 1024;
const DEFAULT_GRPC_RAFT_CONN_NUM: usize = 1;
const DEFAULT_GRPC_MEMORY_POOL_QUOTA: u64 = isize::MAX as u64;
const DEFAULT_GRPC_STREAM_INITIAL_WINDOW_SIZE: u64 = 2 * 1024 * 1024;

// Number of rows in each chunk.
const DEFAULT_ENDPOINT_BATCH_ROW_LIMIT: usize = 64;

// If a request has been handled for more than 60 seconds, the client should
// be timeout already, so it can be safely aborted.
const DEFAULT_ENDPOINT_REQUEST_MAX_HANDLE_SECS: u64 = 60;

// Number of rows in each chunk for streaming coprocessor.
const DEFAULT_ENDPOINT_STREAM_BATCH_ROW_LIMIT: usize = 128;

// At least 4 long coprocessor requests are allowed to run concurrently.
const MIN_ENDPOINT_MAX_CONCURRENCY: usize = 4;

const DEFAULT_SNAP_MAX_BYTES_PER_SEC: u64 = 100 * 1024 * 1024;

const DEFAULT_MAX_GRPC_SEND_MSG_LEN: i32 = 10 * 1024 * 1024;

/// A clone of `grpc::CompressionAlgorithms` with serde supports.
#[derive(Clone, Debug, PartialEq, Serialize, Deserialize)]
#[serde(rename_all = "kebab-case")]
pub enum GrpcCompressionType {
    None,
    Deflate,
    Gzip,
}

/// OnlineConfig for the `server` module.
#[derive(Clone, Debug, Serialize, Deserialize, PartialEq, OnlineConfig)]
#[serde(default)]
#[serde(rename_all = "kebab-case")]
pub struct Config {
    #[serde(skip)]
    #[online_config(skip)]
    pub cluster_id: u64,

    // Server listening address.
    #[online_config(skip)]
    pub addr: String,

    // Server advertise listening address for outer communication.
    // If not set, we will use listening address instead.
    #[online_config(skip)]
    pub advertise_addr: String,

    pub engine_addr: String,
    pub engine_store_version: String,
    pub engine_store_git_hash: String,

    // These are related to TiKV status.
    #[online_config(skip)]
    pub status_addr: String,

    // Status server's advertise listening address for outer communication.
    // If not set, the status server's listening address will be used.
    #[online_config(skip)]
    pub advertise_status_addr: String,

    #[online_config(skip)]
    pub status_thread_pool_size: usize,

    #[online_config(skip)]
    pub max_grpc_send_msg_len: i32,

    // When merge raft messages into a batch message, leave a buffer.
    pub raft_client_grpc_send_msg_buffer: usize,

    #[online_config(skip)]
    pub raft_client_queue_size: usize,

    pub raft_msg_max_batch_size: usize,

    // TODO: use CompressionAlgorithms instead once it supports traits like Clone etc.
    #[online_config(skip)]
    pub grpc_compression_type: GrpcCompressionType,
    #[online_config(skip)]
    pub grpc_concurrency: usize,
    #[online_config(skip)]
    pub grpc_concurrent_stream: i32,
    #[online_config(skip)]
    pub grpc_raft_conn_num: usize,
    #[online_config(skip)]
    pub grpc_memory_pool_quota: ReadableSize,
    #[online_config(skip)]
    pub grpc_stream_initial_window_size: ReadableSize,
    #[online_config(skip)]
    pub grpc_keepalive_time: ReadableDuration,
    #[online_config(skip)]
    pub grpc_keepalive_timeout: ReadableDuration,
    /// How many snapshots can be sent concurrently.
    pub concurrent_send_snap_limit: usize,
    /// How many snapshots can be recv concurrently.
    pub concurrent_recv_snap_limit: usize,
    #[online_config(skip)]
    pub end_point_recursion_limit: u32,
    #[online_config(skip)]
    pub end_point_stream_channel_size: usize,
    #[online_config(skip)]
    pub end_point_batch_row_limit: usize,
    #[online_config(skip)]
    pub end_point_stream_batch_row_limit: usize,
    #[online_config(skip)]
    pub end_point_enable_batch_if_possible: bool,
    #[online_config(skip)]
    pub end_point_request_max_handle_duration: ReadableDuration,
    #[online_config(skip)]
    pub end_point_max_concurrency: usize,
    pub snap_max_write_bytes_per_sec: ReadableSize,
    pub snap_max_total_size: ReadableSize,
    #[online_config(skip)]
    pub stats_concurrency: usize,
    #[online_config(skip)]
    pub heavy_load_threshold: usize,
    #[online_config(skip)]
    pub heavy_load_wait_duration: ReadableDuration,
    #[online_config(skip)]
    pub enable_request_batch: bool,
    #[online_config(skip)]
    pub background_thread_count: usize,
    // If handle time is larger than the threshold, it will print slow log in end point.
    #[online_config(skip)]
    pub end_point_slow_log_threshold: ReadableDuration,
    /// Max connections per address for forwarding request.
    #[online_config(skip)]
    pub forward_max_connections_per_address: usize,

    // Test only.
    #[doc(hidden)]
    #[serde(skip_serializing)]
    #[online_config(skip)]
    pub raft_client_backoff_step: ReadableDuration,

    // Server labels to specify some attributes about this server.
    #[online_config(skip)]
    pub labels: HashMap<String, String>,

    // deprecated. use readpool.coprocessor.xx_concurrency.
    #[doc(hidden)]
    #[serde(skip_serializing)]
    #[online_config(skip)]
    pub end_point_concurrency: Option<usize>,

    // deprecated. use readpool.coprocessor.stack_size.
    #[doc(hidden)]
    #[serde(skip_serializing)]
    #[online_config(skip)]
    pub end_point_stack_size: Option<ReadableSize>,

    // deprecated. use readpool.coprocessor.max_tasks_per_worker_xx.
    #[doc(hidden)]
    #[serde(skip_serializing)]
    #[online_config(skip)]
    pub end_point_max_tasks: Option<usize>,
}

impl Default for Config {
    fn default() -> Config {
        let cpu_num = SysQuota::cpu_cores_quota();
        let background_thread_count = std::cmp::min(4, cpu_num as usize);
        Config {
            cluster_id: DEFAULT_CLUSTER_ID,
            addr: DEFAULT_LISTENING_ADDR.to_owned(),
            labels: HashMap::default(),
            advertise_addr: DEFAULT_ADVERTISE_LISTENING_ADDR.to_owned(),
            engine_addr: DEFAULT_ENGINE_ADDR.to_string(),
            engine_store_version: "".to_string(),
            engine_store_git_hash: "".to_string(),
            status_addr: DEFAULT_STATUS_ADDR.to_owned(),
            advertise_status_addr: DEFAULT_ADVERTISE_LISTENING_ADDR.to_owned(),
            status_thread_pool_size: 1,
            max_grpc_send_msg_len: DEFAULT_MAX_GRPC_SEND_MSG_LEN,
            raft_client_grpc_send_msg_buffer: 512 * 1024,
            raft_client_queue_size: 8192,
            raft_msg_max_batch_size: 128,
            grpc_compression_type: GrpcCompressionType::None,
            grpc_concurrency: DEFAULT_GRPC_CONCURRENCY,
            grpc_concurrent_stream: DEFAULT_GRPC_CONCURRENT_STREAM,
            grpc_raft_conn_num: DEFAULT_GRPC_RAFT_CONN_NUM,
            grpc_stream_initial_window_size: ReadableSize(DEFAULT_GRPC_STREAM_INITIAL_WINDOW_SIZE),
            grpc_memory_pool_quota: ReadableSize(DEFAULT_GRPC_MEMORY_POOL_QUOTA),
            // There will be a heartbeat every secs, it's weird a connection will be idle for more
            // than 10 senconds.
            grpc_keepalive_time: ReadableDuration::secs(10),
            grpc_keepalive_timeout: ReadableDuration::secs(3),
            concurrent_send_snap_limit: 32,
            concurrent_recv_snap_limit: 32,
            end_point_concurrency: None, // deprecated
            end_point_max_tasks: None,   // deprecated
            end_point_stack_size: None,  // deprecated
            end_point_recursion_limit: 1000,
            end_point_stream_channel_size: 8,
            end_point_batch_row_limit: DEFAULT_ENDPOINT_BATCH_ROW_LIMIT,
            end_point_stream_batch_row_limit: DEFAULT_ENDPOINT_STREAM_BATCH_ROW_LIMIT,
            end_point_enable_batch_if_possible: true,
            end_point_request_max_handle_duration: ReadableDuration::secs(
                DEFAULT_ENDPOINT_REQUEST_MAX_HANDLE_SECS,
            ),
            end_point_max_concurrency: cmp::max(cpu_num as usize, MIN_ENDPOINT_MAX_CONCURRENCY),
            snap_max_write_bytes_per_sec: ReadableSize(DEFAULT_SNAP_MAX_BYTES_PER_SEC),
            snap_max_total_size: ReadableSize(0),
            stats_concurrency: 1,
            // 300 means gRPC threads are under heavy load if their total CPU usage
            // is greater than 300%.
            heavy_load_threshold: 300,
            // The resolution of timer in tokio is 1ms.
            heavy_load_wait_duration: ReadableDuration::millis(1),
            enable_request_batch: true,
            raft_client_backoff_step: ReadableDuration::secs(1),
            background_thread_count,
            end_point_slow_log_threshold: ReadableDuration::secs(1),
            // Go tikv client uses 4 as well.
            forward_max_connections_per_address: 4,
        }
    }
}

impl Config {
    /// Validates the configuration and returns an error if it is misconfigured.
    pub fn validate(&mut self) -> Result<()> {
        box_try!(config::check_addr(&self.addr));
        if !self.advertise_addr.is_empty() {
            box_try!(config::check_addr(&self.advertise_addr));
        } else {
            info!(
                "no advertise-addr is specified, falling back to default addr";
                "addr" => %self.addr
            );
            self.advertise_addr = self.addr.clone();
        }
        if box_try!(config::check_addr(&self.advertise_addr)) {
            return Err(box_err!(
                "invalid advertise-addr: {:?}",
                self.advertise_addr
            ));
        }
        if self.status_addr.is_empty() && !self.advertise_status_addr.is_empty() {
            return Err(box_err!("status-addr can not be empty"));
        }
        if !self.status_addr.is_empty() {
            let status_addr_unspecified = box_try!(config::check_addr(&self.status_addr));
            if !self.advertise_status_addr.is_empty() {
                if box_try!(config::check_addr(&self.advertise_status_addr)) {
                    return Err(box_err!(
                        "invalid advertise-status-addr: {:?}",
                        self.advertise_status_addr
                    ));
                }
            } else if !status_addr_unspecified {
                info!(
                    "no advertise-status-addr is specified, falling back to status-addr";
                    "status-addr" => %self.status_addr
                );
                self.advertise_status_addr = self.status_addr.clone();
            } else {
                info!(
                    "no advertise-status-addr is specified, and we can't falling back to \
                    status-addr because it is invalid as advertise-status-addr";
                    "status-addr" => %self.status_addr
                );
            }
        }
        if self.advertise_status_addr == self.advertise_addr {
            return Err(box_err!(
                "advertise-status-addr has already been used: {:?}",
                self.advertise_addr
            ));
        }
        let non_zero_entries = vec![
            (
                "concurrent-send-snap-limit",
                self.concurrent_send_snap_limit,
            ),
            (
                "concurrent-recv-snap-limit",
                self.concurrent_recv_snap_limit,
            ),
        ];
        for (label, value) in non_zero_entries {
            if value == 0 {
                return Err(box_err!("server.{} should not be 0.", label));
            }
        }

        if self.end_point_recursion_limit < 100 {
            return Err(box_err!("server.end-point-recursion-limit is too small"));
        }

        if self.end_point_request_max_handle_duration.as_secs()
            < DEFAULT_ENDPOINT_REQUEST_MAX_HANDLE_SECS
        {
            return Err(box_err!(
                "server.end-point-request-max-handle-secs is too small."
            ));
        }

        if self.grpc_stream_initial_window_size.0 > i32::MAX as u64 {
            return Err(box_err!(
                "server.grpc-stream-initial-window-size is too large."
            ));
        }

        {
            pub const DEFAULT_ENGINE_LABEL_KEY: &str = "engine";
            let engine_name = match option_env!("ENGINE_LABEL_VALUE") {
                None => {
                    return Err(box_err!(
                        "should set engine name with env variable `ENGINE_LABEL_VALUE`"
                    ));
                }
                Some(name) => name.to_owned(),
            };
            self.labels
                .insert(DEFAULT_ENGINE_LABEL_KEY.to_owned(), engine_name);
        }

        for (k, v) in &self.labels {
            validate_label_key(k)?;
            validate_label_value(v)?;
        }

        if self.forward_max_connections_per_address == 0 {
            return Err(box_err!(
                "server.forward-max-connections-per-address can't be 0."
            ));
        }

        Ok(())
    }

    /// Gets configured grpc compression algorithm.
    pub fn grpc_compression_algorithm(&self) -> CompressionAlgorithms {
        match self.grpc_compression_type {
            GrpcCompressionType::None => CompressionAlgorithms::GRPC_COMPRESS_NONE,
            GrpcCompressionType::Deflate => CompressionAlgorithms::GRPC_COMPRESS_DEFLATE,
            GrpcCompressionType::Gzip => CompressionAlgorithms::GRPC_COMPRESS_GZIP,
        }
    }
}

pub struct ServerConfigManager {
    tx: Scheduler<SnapTask>,
    config: Arc<VersionTrack<Config>>,
}

impl ServerConfigManager {
    pub fn new(tx: Scheduler<SnapTask>, config: Arc<VersionTrack<Config>>) -> ServerConfigManager {
        ServerConfigManager { tx, config }
    }
}

impl ConfigManager for ServerConfigManager {
    fn dispatch(&mut self, c: ConfigChange) -> std::result::Result<(), Box<dyn std::error::Error>> {
        {
            let change = c.clone();
            self.config
                .update(move |cfg: &mut Config| cfg.update(change));
            if let Err(e) = self.tx.schedule(SnapTask::RefreshConfigEvent) {
                error!("server configuration manager schedule refresh snapshot work task failed"; "err"=> ?e);
            }
        }
        info!("server configuration changed"; "change" => ?c);
        Ok(())
    }
}

lazy_static! {
    static ref LABEL_KEY_FORMAT: Regex =
        Regex::new("^[$]?[A-Za-z0-9]([-A-Za-z0-9_./]*[A-Za-z0-9])?$").unwrap();
    static ref LABEL_VALUE_FORMAT: Regex = Regex::new("^[-A-Za-z0-9_./]*$").unwrap();
}

fn validate_label_key(s: &str) -> Result<()> {
    if LABEL_KEY_FORMAT.is_match(s) {
        Ok(())
    } else {
        Err(box_err!(
            "store label key: {:?} not match {}",
            s,
            *LABEL_KEY_FORMAT
        ))
    }
}

fn validate_label_value(s: &str) -> Result<()> {
    if LABEL_VALUE_FORMAT.is_match(s) {
        Ok(())
    } else {
        Err(box_err!(
            "store label value: {:?} not match {}",
            s,
            *LABEL_VALUE_FORMAT
        ))
    }
}

#[cfg(test)]
mod tests {
    use super::*;
    use tikv_util::config::ReadableDuration;

    #[test]
    fn test_config_validate() {
        let mut cfg = Config::default();
        assert!(cfg.advertise_addr.is_empty());
        assert!(cfg.advertise_status_addr.is_empty());
        cfg.validate().unwrap();
        assert_eq!(cfg.addr, cfg.advertise_addr);
        assert_eq!(cfg.status_addr, cfg.advertise_status_addr);

        let mut invalid_cfg = cfg.clone();
        invalid_cfg.concurrent_send_snap_limit = 0;
        assert!(invalid_cfg.validate().is_err());

        let mut invalid_cfg = cfg.clone();
        invalid_cfg.concurrent_recv_snap_limit = 0;
        assert!(invalid_cfg.validate().is_err());

        let mut invalid_cfg = cfg.clone();
        invalid_cfg.end_point_recursion_limit = 0;
        assert!(invalid_cfg.validate().is_err());

        let mut invalid_cfg = cfg.clone();
        invalid_cfg.end_point_request_max_handle_duration = ReadableDuration::secs(0);
        assert!(invalid_cfg.validate().is_err());

        invalid_cfg = Config::default();
        invalid_cfg.addr = "0.0.0.0:1000".to_owned();
        assert!(invalid_cfg.validate().is_err());
        invalid_cfg.advertise_addr = "127.0.0.1:1000".to_owned();
        invalid_cfg.validate().unwrap();

        invalid_cfg = Config::default();
        invalid_cfg.status_addr = "0.0.0.0:1000".to_owned();
        for _ in 0..10 {
            invalid_cfg.validate().unwrap();
        }
        assert!(invalid_cfg.advertise_status_addr.is_empty());
        invalid_cfg.advertise_status_addr = "0.0.0.0:1000".to_owned();
        assert!(invalid_cfg.validate().is_err());

        invalid_cfg = Config::default();
        invalid_cfg.advertise_addr = "127.0.0.1:1000".to_owned();
        invalid_cfg.advertise_status_addr = "127.0.0.1:1000".to_owned();
        assert!(invalid_cfg.validate().is_err());

        invalid_cfg = Config::default();
        invalid_cfg.grpc_stream_initial_window_size = ReadableSize(i32::MAX as u64 + 1);
        assert!(invalid_cfg.validate().is_err());

        cfg.labels.insert("k1".to_owned(), "v1".to_owned());
        cfg.validate().unwrap();
        cfg.labels.insert("k2".to_owned(), "v2?".to_owned());
        assert!(cfg.validate().is_err());
    }

    #[test]
    fn test_store_labels() {
        let cases = vec![
            ("", false, true),
            ("123*", false, false),
            (".123", false, true),
            ("💖", false, false),
            ("a", true, true),
            ("0", true, true),
            ("a.1-2", true, true),
            ("Cab", true, true),
            ("abC", true, true),
            ("b_1.2", true, true),
            ("cab-012", true, true),
            ("3ac.8b2", true, true),
            ("/abc", false, true),
            ("abc/", false, true),
            ("abc/def", true, true),
            ("-abc", false, true),
            ("abc-", false, true),
            ("abc$def", false, false),
            ("$abc", true, false),
            ("$a.b-c/d_e", true, false),
            (".-_/", false, true),
        ];

        for (text, can_be_key, can_be_value) in cases {
            assert_eq!(validate_label_key(text).is_ok(), can_be_key);
            assert_eq!(validate_label_value(text).is_ok(), can_be_value);
        }
    }
}<|MERGE_RESOLUTION|>--- conflicted
+++ resolved
@@ -20,11 +20,7 @@
 
 pub const DEFAULT_CLUSTER_ID: u64 = 0;
 pub const DEFAULT_LISTENING_ADDR: &str = "127.0.0.1:20106";
-<<<<<<< HEAD
-pub const DEFAULT_ENGINE_ADDR: &str = "127.0.0.1:20206";
-=======
 pub const DEFAULT_ENGINE_ADDR: &str = "";
->>>>>>> 375a24ba
 const DEFAULT_ADVERTISE_LISTENING_ADDR: &str = "";
 const DEFAULT_STATUS_ADDR: &str = "127.0.0.1:20108";
 const DEFAULT_GRPC_CONCURRENCY: usize = 5;
