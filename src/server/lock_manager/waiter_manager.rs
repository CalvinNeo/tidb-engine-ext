--- conflicted
+++ resolved
@@ -384,13 +384,8 @@
 
     fn to_wait_for_entries(&self) -> Vec<WaitForEntry> {
         self.waiter_pool
-<<<<<<< HEAD
-            .iter()
-            .map(|(_, waiter)| {
-=======
             .values()
             .map(|waiter| {
->>>>>>> 616b4402
                 let mut wait_for_entry = WaitForEntry::default();
                 wait_for_entry.set_txn(waiter.start_ts.into_inner());
                 wait_for_entry.set_wait_for_txn(waiter.wait_info.lock_digest.ts.into_inner());
