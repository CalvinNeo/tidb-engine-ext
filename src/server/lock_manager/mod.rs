// Copyright 2019 TiKV Project Authors. Licensed under Apache-2.0.

mod client;
mod config;
pub mod deadlock;
mod metrics;
pub mod waiter_manager;

use std::{
    sync::{
        atomic::{AtomicBool, AtomicU64, AtomicUsize, Ordering},
        Arc,
    },
    thread::JoinHandle,
};

use engine_traits::KvEngine;
use kvproto::metapb::RegionEpoch;
use pd_client::PdClient;
use raftstore::coprocessor::CoprocessorHost;
use security::SecurityManager;
use tikv_util::worker::FutureWorker;
use txn_types::TimeStamp;

pub use self::{
    config::{Config, LockManagerConfigManager},
    deadlock::{Scheduler as DetectorScheduler, Service as DeadlockService},
    waiter_manager::Scheduler as WaiterMgrScheduler,
};
use self::{
    deadlock::Detector,
    waiter_manager::{Waiter, WaiterManager},
};
use crate::{
<<<<<<< HEAD
    server::{lock_manager::waiter_manager::Callback, resolve::StoreAddrResolver, Error, Result},
=======
    server::{
        lock_manager::deadlock::RoleChangeNotifier, resolve::StoreAddrResolver, Error, Result,
    },
>>>>>>> 0f5058eb
    storage::{
        lock_manager::{
            DiagnosticContext, KeyLockWaitInfo, LockManager as LockManagerTrait, LockWaitToken,
            UpdateWaitForEvent, WaitTimeout,
        },
        DynamicConfigs as StorageDynamicConfigs, Error as StorageError,
    },
};

/// `LockManager` has two components working in two threads:
///   * One is the `WaiterManager` which manages transactions waiting for locks.
///   * The other one is the `Detector` which detects deadlocks between
///     transactions.
pub struct LockManager {
    waiter_mgr_worker: Option<FutureWorker<waiter_manager::Task>>,
    detector_worker: Option<FutureWorker<deadlock::Task>>,

    waiter_mgr_scheduler: WaiterMgrScheduler,
    detector_scheduler: DetectorScheduler,

    waiter_count: Arc<AtomicUsize>,

    token_allocator: Arc<AtomicU64>,

    pipelined: Arc<AtomicBool>,

    in_memory: Arc<AtomicBool>,

    wake_up_delay_duration_ms: Arc<AtomicU64>,
}

impl Clone for LockManager {
    fn clone(&self) -> Self {
        Self {
            waiter_mgr_worker: None,
            detector_worker: None,
            waiter_mgr_scheduler: self.waiter_mgr_scheduler.clone(),
            detector_scheduler: self.detector_scheduler.clone(),
            waiter_count: self.waiter_count.clone(),
            token_allocator: self.token_allocator.clone(),
            pipelined: self.pipelined.clone(),
            in_memory: self.in_memory.clone(),
            wake_up_delay_duration_ms: self.wake_up_delay_duration_ms.clone(),
        }
    }
}

#[allow(dead_code)]
impl LockManager {
    pub fn new(cfg: &Config) -> Self {
        let waiter_mgr_worker = FutureWorker::new("waiter-manager");
        let detector_worker = FutureWorker::new("deadlock-detector");

        Self {
            waiter_mgr_scheduler: WaiterMgrScheduler::new(waiter_mgr_worker.scheduler()),
            waiter_mgr_worker: Some(waiter_mgr_worker),
            detector_scheduler: DetectorScheduler::new(detector_worker.scheduler()),
            detector_worker: Some(detector_worker),
            waiter_count: Arc::new(AtomicUsize::new(0)),
            token_allocator: Arc::new(AtomicU64::new(0)),
            pipelined: Arc::new(AtomicBool::new(cfg.pipelined)),
            in_memory: Arc::new(AtomicBool::new(cfg.in_memory)),
            wake_up_delay_duration_ms: Arc::new(AtomicU64::new(
                cfg.wake_up_delay_duration.as_millis(),
            )),
        }
    }

    /// Starts `WaiterManager` and `Detector`.
    pub fn start<S, P>(
        &mut self,
        store_id: u64,
        pd_client: Arc<P>,
        resolver: S,
        security_mgr: Arc<SecurityManager>,
        cfg: &Config,
    ) -> Result<()>
    where
        S: StoreAddrResolver + 'static,
        P: PdClient + 'static,
    {
        self.start_waiter_manager(cfg)?;
        self.start_deadlock_detector(store_id, pd_client, resolver, security_mgr, cfg)?;
        Ok(())
    }

    /// Stops `WaiterManager` and `Detector`.
    pub fn stop(&mut self) {
        self.stop_waiter_manager();
        self.stop_deadlock_detector();
    }

    fn start_waiter_manager(&mut self, cfg: &Config) -> Result<()> {
        let waiter_mgr_runner = WaiterManager::new(
            Arc::clone(&self.waiter_count),
            self.detector_scheduler.clone(),
            cfg,
        );
        self.waiter_mgr_worker
            .as_mut()
            .expect("worker should be some")
            .start(waiter_mgr_runner)?;
        Ok(())
    }

    fn stop_waiter_manager(&mut self) {
        if let Some(Err(e)) = self
            .waiter_mgr_worker
            .take()
            .and_then(|mut w| w.stop())
            .map(JoinHandle::join)
        {
            info!(
                "ignore failure when stopping waiter manager worker";
                "err" => ?e
            );
        }
    }

    fn start_deadlock_detector<S, P>(
        &mut self,
        store_id: u64,
        pd_client: Arc<P>,
        resolver: S,
        security_mgr: Arc<SecurityManager>,
        cfg: &Config,
    ) -> Result<()>
    where
        S: StoreAddrResolver + 'static,
        P: PdClient + 'static,
    {
        let detector_runner = Detector::new(
            store_id,
            pd_client,
            resolver,
            security_mgr,
            self.waiter_mgr_scheduler.clone(),
            cfg,
        );
        self.detector_worker
            .as_mut()
            .expect("worker should be some")
            .start(detector_runner)?;
        Ok(())
    }

    fn stop_deadlock_detector(&mut self) {
        if let Some(Err(e)) = self
            .detector_worker
            .take()
            .and_then(|mut w| w.stop())
            .map(JoinHandle::join)
        {
            info!(
                "ignore failure when stopping deadlock detector worker";
                "err" => ?e
            );
        }
    }

    /// Creates a `RoleChangeNotifier` of the deadlock detector worker and
    /// registers it to the `CoprocessorHost` to observe the role change
    /// events of the leader region.
    pub fn register_detector_role_change_observer(
        &self,
        host: &mut CoprocessorHost<impl KvEngine>,
    ) {
        let role_change_notifier = RoleChangeNotifier::new(self.detector_scheduler.clone());
        role_change_notifier.register(host);
    }

    /// Creates a `DeadlockService` to handle deadlock detect requests from
    /// other nodes.
    pub fn deadlock_service(&self) -> DeadlockService {
        DeadlockService::new(
            self.waiter_mgr_scheduler.clone(),
            self.detector_scheduler.clone(),
        )
    }

    pub fn config_manager(&self) -> LockManagerConfigManager {
        LockManagerConfigManager::new(
            self.waiter_mgr_scheduler.clone(),
            self.detector_scheduler.clone(),
            self.pipelined.clone(),
            self.in_memory.clone(),
            self.wake_up_delay_duration_ms.clone(),
        )
    }

    pub fn get_storage_dynamic_configs(&self) -> StorageDynamicConfigs {
        StorageDynamicConfigs {
            pipelined_pessimistic_lock: self.pipelined.clone(),
            in_memory_pessimistic_lock: self.in_memory.clone(),
            wake_up_delay_duration_ms: self.wake_up_delay_duration_ms.clone(),
        }
    }
}

impl LockManagerTrait for LockManager {
    fn allocate_token(&self) -> LockWaitToken {
        LockWaitToken(Some(self.token_allocator.fetch_add(1, Ordering::Relaxed)))
    }

    fn wait_for(
        &self,
        token: LockWaitToken,
        region_id: u64,
        region_epoch: RegionEpoch,
        term: u64,
        start_ts: TimeStamp,
        wait_info: KeyLockWaitInfo,
        is_first_lock: bool,
        timeout: Option<WaitTimeout>,
        cancel_callback: Box<dyn FnOnce(StorageError) + Send>,
        diag_ctx: DiagnosticContext,
    ) {
        let timeout = match timeout {
            Some(t) => t,
            None => {
                Waiter::cancel_no_timeout(wait_info, cancel_callback);
                return;
            }
        };

        // Increase `waiter_count` here to prevent there is an on-the-fly WaitFor msg
        // but the waiter_mgr haven't processed it, subsequent WakeUp msgs may be lost.
        self.waiter_count.fetch_add(1, Ordering::SeqCst);

<<<<<<< HEAD
=======
        self.waiter_mgr_scheduler.wait_for(
            token,
            region_id,
            region_epoch,
            term,
            start_ts,
            wait_info.clone(),
            timeout,
            cancel_callback,
            diag_ctx.clone(),
        );

>>>>>>> 0f5058eb
        // If it is the first lock the transaction tries to lock, it won't cause
        // deadlock.
        if !is_first_lock {
            self.detector_scheduler
                .detect(start_ts, wait_info, diag_ctx);
        }
    }

<<<<<<< HEAD
    fn wake_up(
        &self,
        lock_ts: TimeStamp,
        hashes: Vec<u64>,
        commit_ts: TimeStamp,
        is_pessimistic_txn: bool,
    ) {
        // If `hashes` is some, there may be some waiters waiting for these locks.
        // Try to wake up them.
        if !hashes.is_empty() && self.has_waiter() {
            self.waiter_mgr_scheduler
                .wake_up(lock_ts, hashes, commit_ts);
        }
        // If a pessimistic transaction is committed or rolled back and it once sent
        // requests to detect deadlock, clean up its wait-for entries in the
        // deadlock detector.
        if is_pessimistic_txn && self.remove_from_detected(lock_ts) {
            self.detector_scheduler.clean_up(lock_ts);
=======
    fn update_wait_for(&self, updated_items: Vec<UpdateWaitForEvent>) {
        self.waiter_mgr_scheduler.update_wait_for(updated_items);
    }

    fn remove_lock_wait(&self, token: LockWaitToken) {
        if self.has_waiter() {
            self.waiter_mgr_scheduler.remove_lock_wait(token);
>>>>>>> 0f5058eb
        }
    }

    fn has_waiter(&self) -> bool {
        self.waiter_count.load(Ordering::SeqCst) > 0
    }

    fn dump_wait_for_entries(&self, cb: waiter_manager::Callback) {
        self.waiter_mgr_scheduler.dump_wait_table(cb);
    }
}

#[cfg(test)]
mod tests {
    use std::{thread, time::Duration};

    use engine_test::kv::KvTestEngine;
    use futures::executor::block_on;
    use kvproto::metapb::{Peer, Region};
    use raft::StateRole;
    use raftstore::coprocessor::RegionChangeEvent;
    use security::SecurityConfig;
    use tikv_util::config::ReadableDuration;
    use tracker::{TrackerToken, INVALID_TRACKER_TOKEN};
<<<<<<< HEAD
=======
    use txn_types::Key;
>>>>>>> 0f5058eb

    use self::{deadlock::tests::*, metrics::*, waiter_manager::tests::*};
    use super::*;
    use crate::storage::lock_manager::LockDigest;

    fn start_lock_manager() -> LockManager {
        let mut coprocessor_host = CoprocessorHost::<KvTestEngine>::default();

        let cfg = Config {
            wait_for_lock_timeout: ReadableDuration::millis(3000),
            wake_up_delay_duration: ReadableDuration::millis(100),
            pipelined: false,
            in_memory: false,
        };
        let mut lock_mgr = LockManager::new(&cfg);

        lock_mgr.register_detector_role_change_observer(&mut coprocessor_host);
        lock_mgr
            .start(
                1,
                Arc::new(MockPdClient {}),
                MockResolver {},
                Arc::new(SecurityManager::new(&SecurityConfig::default()).unwrap()),
                &cfg,
            )
            .unwrap();

        // Make sure the deadlock detector is the leader.
        let mut leader_region = Region::default();
        leader_region.set_start_key(b"".to_vec());
        leader_region.set_end_key(b"foo".to_vec());
        leader_region.set_peers(vec![Peer::default()].into());
        coprocessor_host.on_region_changed(
            &leader_region,
            RegionChangeEvent::Create,
            StateRole::Leader,
        );
        thread::sleep(Duration::from_millis(100));

        lock_mgr
    }

    fn diag_ctx(key: &[u8], resource_group_tag: &[u8], tracker: TrackerToken) -> DiagnosticContext {
        DiagnosticContext {
            key: key.to_owned(),
            resource_group_tag: resource_group_tag.to_owned(),
            tracker,
        }
    }

    #[test]
    fn test_single_lock_manager() {
        let lock_mgr = start_lock_manager();

        // Timeout
        assert!(!lock_mgr.has_waiter());
        let (waiter, lock_info, f) = new_test_waiter(10.into(), 20.into(), 20);
        lock_mgr.wait_for(
            lock_mgr.allocate_token(),
            1,
            RegionEpoch::default(),
            1,
            waiter.start_ts,
            waiter.wait_info,
            true,
            Some(WaitTimeout::Default),
            waiter.cancel_callback,
            DiagnosticContext::default(),
        );
        assert!(lock_mgr.has_waiter());
        assert_elapsed(
            || expect_key_is_locked(block_on(f).unwrap(), lock_info),
            2500,
            3500,
        );
        assert!(!lock_mgr.has_waiter());

        // Removal
        let (waiter_ts, lock) = (
            10.into(),
            LockDigest {
                ts: 20.into(),
                hash: 20,
            },
        );
        let (waiter, _lock_info, f) = new_test_waiter(waiter_ts, lock.ts, lock.hash);
        let token = lock_mgr.allocate_token();
        lock_mgr.wait_for(
            token,
            1,
            RegionEpoch::default(),
            1,
            waiter.start_ts,
            waiter.wait_info,
            true,
            Some(WaitTimeout::Default),
            waiter.cancel_callback,
            DiagnosticContext::default(),
        );
        assert!(lock_mgr.has_waiter());
        lock_mgr.remove_lock_wait(token);
        // The waiter will be directly dropped.
        // In normal cases, when `remove_lock_wait` is invoked, the request's callback
        // must be called somewhere else.
        assert_elapsed(
            || {
                block_on(f).unwrap_err();
            },
            0,
            500,
        );
        assert!(!lock_mgr.has_waiter());

        // Deadlock
        let (waiter1, _lock_info1, f1) = new_test_waiter_with_key(10.into(), 20.into(), b"k1");
        let token1 = lock_mgr.allocate_token();
        lock_mgr.wait_for(
            token1,
            1,
            RegionEpoch::default(),
            1,
            waiter1.start_ts,
            waiter1.wait_info,
            false,
            Some(WaitTimeout::Default),
<<<<<<< HEAD
=======
            waiter1.cancel_callback,
>>>>>>> 0f5058eb
            diag_ctx(b"k1", b"tag1", INVALID_TRACKER_TOKEN),
        );
        assert!(lock_mgr.has_waiter());
        let (waiter2, lock_info2, f2) = new_test_waiter_with_key(20.into(), 10.into(), b"k2");
        lock_mgr.wait_for(
            lock_mgr.allocate_token(),
            1,
            RegionEpoch::default(),
            1,
            waiter2.start_ts,
            waiter2.wait_info,
            false,
            Some(WaitTimeout::Default),
<<<<<<< HEAD
=======
            waiter2.cancel_callback,
>>>>>>> 0f5058eb
            diag_ctx(b"k2", b"tag2", INVALID_TRACKER_TOKEN),
        );
        assert!(lock_mgr.has_waiter());
        assert_elapsed(
            || {
                expect_deadlock(
                    block_on(f2).unwrap(),
                    20.into(),
                    lock_info2,
                    Key::from_raw(b"k1").gen_hash(),
                    &[(10, 20, b"k1", b"tag1"), (20, 10, b"k2", b"tag2")],
                )
            },
            0,
            500,
        );
        // Simulating waiter2 releases its lock so that waiter1 is removed
        lock_mgr.remove_lock_wait(token1);
        assert_elapsed(
            || {
                block_on(f1).unwrap_err();
            },
            0,
            500,
        );
        assert!(!lock_mgr.has_waiter());

        // If it's the first lock, no detect.
        // If it's not, detect deadlock.
        // Note that if txn 30 is writing its first lock, there should never be another
        // transaction waiting for txn 30's lock. We added this waiter (40
        // waiting for 30) just for checking whether the lock manager does the
        // detection internally.
        let (waiter1, _, f1) = new_test_waiter_with_key(40.into(), 30.into(), b"k1");
        let token1 = lock_mgr.allocate_token();
        lock_mgr.wait_for(
            token1,
            1,
            RegionEpoch::default(),
            1,
            waiter1.start_ts,
            waiter1.wait_info,
            false,
            Some(WaitTimeout::Default),
            waiter1.cancel_callback,
            diag_ctx(b"k1", b"tag1", INVALID_TRACKER_TOKEN),
        );
        for is_first_lock in &[true, false] {
            let (waiter, lock_info2, f2) = new_test_waiter_with_key(30.into(), 40.into(), b"k2");
            let token2 = lock_mgr.allocate_token();
            lock_mgr.wait_for(
                token2,
                1,
                RegionEpoch::default(),
                1,
                waiter.start_ts,
                waiter.wait_info,
                *is_first_lock,
                Some(WaitTimeout::Default),
                waiter.cancel_callback,
                diag_ctx(b"k2", b"tag2", INVALID_TRACKER_TOKEN),
            );
            assert!(lock_mgr.has_waiter());
            if *is_first_lock {
                lock_mgr.remove_lock_wait(token2);
                block_on(f2).unwrap_err();
            } else {
                assert_elapsed(
                    || {
                        expect_deadlock(
                            block_on(f2).unwrap(),
                            30.into(),
                            lock_info2,
                            Key::from_raw(b"k1").gen_hash(),
                            &[(40, 30, b"k1", b"tag1"), (30, 40, b"k2", b"tag2")],
                        )
                    },
                    0,
                    500,
                );
            }
        }
        lock_mgr.remove_lock_wait(token1);
        block_on(f1).unwrap_err();
        assert!(!lock_mgr.has_waiter());

        // If timeout is none, no wait for.
        let (waiter, lock_info, f) = new_test_waiter(10.into(), 20.into(), 20);
        let prev_wait_for = TASK_COUNTER_METRICS.wait_for.get();
        lock_mgr.wait_for(
            lock_mgr.allocate_token(),
            1,
            RegionEpoch::default(),
            1,
            waiter.start_ts,
            waiter.wait_info,
            false,
            None,
            waiter.cancel_callback,
            DiagnosticContext::default(),
        );
        assert_elapsed(
            || expect_key_is_locked(block_on(f).unwrap(), lock_info),
            0,
            500,
        );
        assert_eq!(TASK_COUNTER_METRICS.wait_for.get(), prev_wait_for,);
    }

    #[bench]
    fn bench_lock_mgr_clone(b: &mut test::Bencher) {
        let lock_mgr = LockManager::new(&Config {
            pipelined: false,
            in_memory: false,
            ..Default::default()
        });
        b.iter(|| {
            test::black_box(lock_mgr.clone());
        });
    }
}<|MERGE_RESOLUTION|>--- conflicted
+++ resolved
@@ -32,13 +32,9 @@
     waiter_manager::{Waiter, WaiterManager},
 };
 use crate::{
-<<<<<<< HEAD
-    server::{lock_manager::waiter_manager::Callback, resolve::StoreAddrResolver, Error, Result},
-=======
     server::{
         lock_manager::deadlock::RoleChangeNotifier, resolve::StoreAddrResolver, Error, Result,
     },
->>>>>>> 0f5058eb
     storage::{
         lock_manager::{
             DiagnosticContext, KeyLockWaitInfo, LockManager as LockManagerTrait, LockWaitToken,
@@ -86,7 +82,6 @@
     }
 }
 
-#[allow(dead_code)]
 impl LockManager {
     pub fn new(cfg: &Config) -> Self {
         let waiter_mgr_worker = FutureWorker::new("waiter-manager");
@@ -268,8 +263,6 @@
         // but the waiter_mgr haven't processed it, subsequent WakeUp msgs may be lost.
         self.waiter_count.fetch_add(1, Ordering::SeqCst);
 
-<<<<<<< HEAD
-=======
         self.waiter_mgr_scheduler.wait_for(
             token,
             region_id,
@@ -282,7 +275,6 @@
             diag_ctx.clone(),
         );
 
->>>>>>> 0f5058eb
         // If it is the first lock the transaction tries to lock, it won't cause
         // deadlock.
         if !is_first_lock {
@@ -291,26 +283,6 @@
         }
     }
 
-<<<<<<< HEAD
-    fn wake_up(
-        &self,
-        lock_ts: TimeStamp,
-        hashes: Vec<u64>,
-        commit_ts: TimeStamp,
-        is_pessimistic_txn: bool,
-    ) {
-        // If `hashes` is some, there may be some waiters waiting for these locks.
-        // Try to wake up them.
-        if !hashes.is_empty() && self.has_waiter() {
-            self.waiter_mgr_scheduler
-                .wake_up(lock_ts, hashes, commit_ts);
-        }
-        // If a pessimistic transaction is committed or rolled back and it once sent
-        // requests to detect deadlock, clean up its wait-for entries in the
-        // deadlock detector.
-        if is_pessimistic_txn && self.remove_from_detected(lock_ts) {
-            self.detector_scheduler.clean_up(lock_ts);
-=======
     fn update_wait_for(&self, updated_items: Vec<UpdateWaitForEvent>) {
         self.waiter_mgr_scheduler.update_wait_for(updated_items);
     }
@@ -318,7 +290,6 @@
     fn remove_lock_wait(&self, token: LockWaitToken) {
         if self.has_waiter() {
             self.waiter_mgr_scheduler.remove_lock_wait(token);
->>>>>>> 0f5058eb
         }
     }
 
@@ -343,10 +314,7 @@
     use security::SecurityConfig;
     use tikv_util::config::ReadableDuration;
     use tracker::{TrackerToken, INVALID_TRACKER_TOKEN};
-<<<<<<< HEAD
-=======
     use txn_types::Key;
->>>>>>> 0f5058eb
 
     use self::{deadlock::tests::*, metrics::*, waiter_manager::tests::*};
     use super::*;
@@ -472,10 +440,7 @@
             waiter1.wait_info,
             false,
             Some(WaitTimeout::Default),
-<<<<<<< HEAD
-=======
             waiter1.cancel_callback,
->>>>>>> 0f5058eb
             diag_ctx(b"k1", b"tag1", INVALID_TRACKER_TOKEN),
         );
         assert!(lock_mgr.has_waiter());
@@ -489,10 +454,7 @@
             waiter2.wait_info,
             false,
             Some(WaitTimeout::Default),
-<<<<<<< HEAD
-=======
             waiter2.cancel_callback,
->>>>>>> 0f5058eb
             diag_ctx(b"k2", b"tag2", INVALID_TRACKER_TOKEN),
         );
         assert!(lock_mgr.has_waiter());
