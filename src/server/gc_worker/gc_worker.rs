// Copyright 2018 TiKV Project Authors. Licensed under Apache-2.0.

use std::{
    fmt::{self, Display, Formatter},
    iter::Peekable,
    mem,
    sync::{
        atomic::{AtomicU64, AtomicUsize, Ordering},
        mpsc::Sender,
        Arc, Mutex,
    },
    vec::IntoIter,
};

use api_version::{ApiV2, KvFormat};
use collections::HashMap;
use concurrency_manager::ConcurrencyManager;
use engine_rocks::FlowInfo;
use engine_traits::{
    raw_ttl::ttl_current_ts, DeleteStrategy, Error as EngineError, KvEngine, MiscExt, Range,
    WriteBatch, WriteOptions, CF_DEFAULT, CF_LOCK, CF_WRITE,
};
use file_system::{IoType, WithIoType};
use futures::executor::block_on;
use kvproto::{kvrpcpb::Context, metapb::Region};
use pd_client::{FeatureGate, PdClient};
<<<<<<< HEAD
use raftstore::{
    coprocessor::{CoprocessorHost, RegionInfoProvider},
    router::RaftStoreRouter,
    store::msg::StoreMsg,
};
=======
use raftstore::coprocessor::RegionInfoProvider;
>>>>>>> 0f1d45a8
use tikv_kv::{CfStatistics, CursorBuilder, Modify, SnapContext};
use tikv_util::{
    config::{Tracker, VersionTrack},
    store::find_peer,
    time::{duration_to_sec, Instant, Limiter, SlowTimer},
    worker::{Builder as WorkerBuilder, LazyWorker, Runnable, ScheduleError, Scheduler},
    Either,
};
use txn_types::{Key, TimeStamp};

use super::{
    check_need_gc,
    compaction_filter::{
        CompactionFilterInitializer, GC_COMPACTION_FILTER_MVCC_DELETION_HANDLED,
        GC_COMPACTION_FILTER_MVCC_DELETION_WASTED, GC_COMPACTION_FILTER_ORPHAN_VERSIONS,
    },
    config::{GcConfig, GcWorkerConfigManager},
    gc_manager::{AutoGcConfig, GcManager, GcManagerHandle},
    Callback, Error, ErrorInner, Result,
};
use crate::{
    server::metrics::*,
    storage::{
        kv::{metrics::GcKeyMode, Engine, ScanMode, Statistics},
        mvcc::{GcInfo, MvccReader, MvccTxn},
        txn::{gc, Error as TxnError},
    },
};

/// After the GC scan of a key, output a message to the log if there are at
/// least this many versions of the key.
const GC_LOG_FOUND_VERSION_THRESHOLD: usize = 30;

/// After the GC delete versions of a key, output a message to the log if at
/// least this many versions are deleted.
const GC_LOG_DELETED_VERSION_THRESHOLD: usize = 30;

const GC_TASK_SLOW_SECONDS: u64 = 30;
const GC_MAX_PENDING_TASKS: usize = 4096;

pub const STAT_TXN_KEYMODE: &str = "txn";
pub const STAT_RAW_KEYMODE: &str = "raw";

/// Provides safe point.
pub trait GcSafePointProvider: Send + 'static {
    fn get_safe_point(&self) -> Result<TimeStamp>;
}

impl<T: PdClient + 'static> GcSafePointProvider for Arc<T> {
    fn get_safe_point(&self) -> Result<TimeStamp> {
        block_on(self.get_gc_safe_point())
            .map(Into::into)
            .map_err(|e| box_err!("failed to get safe point from PD: {:?}", e))
    }
}

pub enum GcTask<E>
where
    E: KvEngine,
{
    Gc {
        region: Region,
        safe_point: TimeStamp,
        callback: Callback<()>,
    },
    GcKeys {
        keys: Vec<Key>,
        safe_point: TimeStamp,
        region_info_provider: Arc<dyn RegionInfoProvider>,
    },
    RawGcKeys {
        keys: Vec<Key>,
        safe_point: TimeStamp,
        region_info_provider: Arc<dyn RegionInfoProvider>,
    },
    UnsafeDestroyRange {
        ctx: Context,
        start_key: Key,
        end_key: Key,
        callback: Callback<()>,
        region_info_provider: Arc<dyn RegionInfoProvider>,
    },
<<<<<<< HEAD
    PhysicalScanLock {
        ctx: Context,
        max_ts: TimeStamp,
        start_key: Key,
        limit: usize,
        callback: Callback<Vec<LockInfo>>,
        region_info_provider: Arc<dyn RegionInfoProvider>,
    },
=======
>>>>>>> 0f1d45a8
    /// If GC in compaction filter is enabled, versions on default CF will be
    /// handled with `DB::delete` in write CF's compaction filter. However if
    /// the compaction filter finds the DB is stalled, it will send the task
    /// to GC worker to ensure the compaction can be continued.
    ///
    /// NOTE: It's possible that the TiKV instance fails after a compaction
    /// result is installed but its orphan versions are not deleted. Those
    /// orphan versions will never get cleaned
    /// until `DefaultCompactionFilter` is introduced.
    ///
    /// The tracking issue: <https://github.com/tikv/tikv/issues/9719>.
    OrphanVersions { wb: E::WriteBatch, id: usize },
    #[cfg(any(test, feature = "testexport"))]
    Validate(Box<dyn FnOnce(&GcConfig, &Limiter) + Send>),
}

impl<E> GcTask<E>
where
    E: KvEngine,
{
    pub fn get_enum_label(&self) -> GcCommandKind {
        match self {
            GcTask::Gc { .. } => GcCommandKind::gc,
            GcTask::GcKeys { .. } => GcCommandKind::gc_keys,
            GcTask::RawGcKeys { .. } => GcCommandKind::raw_gc_keys,
            GcTask::UnsafeDestroyRange { .. } => GcCommandKind::unsafe_destroy_range,
            GcTask::OrphanVersions { .. } => GcCommandKind::orphan_versions,
            #[cfg(any(test, feature = "testexport"))]
            GcTask::Validate(_) => GcCommandKind::validate_config,
        }
    }
}

impl<E> Display for GcTask<E>
where
    E: KvEngine,
{
    fn fmt(&self, f: &mut Formatter<'_>) -> fmt::Result {
        match self {
            GcTask::Gc {
                region, safe_point, ..
            } => f
                .debug_struct("Gc")
                .field("region", region)
                .field("safe_point", safe_point)
                .finish(),
            GcTask::GcKeys { .. } => f.debug_struct("GcKeys").finish(),
            GcTask::RawGcKeys { .. } => f.debug_struct("RawGcKeys").finish(),
            GcTask::UnsafeDestroyRange {
                start_key, end_key, ..
            } => f
                .debug_struct("UnsafeDestroyRange")
                .field("start_key", &format!("{}", start_key))
                .field("end_key", &format!("{}", end_key))
                .finish(),
            GcTask::OrphanVersions { id, wb } => f
                .debug_struct("OrphanVersions")
                .field("id", id)
                .field("count", &wb.count())
                .finish(),
            #[cfg(any(test, feature = "testexport"))]
            GcTask::Validate(_) => write!(f, "Validate gc worker config"),
        }
    }
}

/// Used to perform GC operations on the engine.
<<<<<<< HEAD
pub struct GcRunner<E, RR>
where
    E: Engine,
    RR: RaftStoreRouter<E::Local>,
{
=======
pub struct GcRunner<E: Engine> {
>>>>>>> 0f1d45a8
    store_id: u64,
    engine: E,

    flow_info_sender: Sender<FlowInfo>,

    /// Used to limit the write flow of GC.
    limiter: Limiter,

    cfg: GcConfig,
    cfg_tracker: Tracker<GcConfig>,

    stats_map: HashMap<GcKeyMode, Statistics>,
}

pub const MAX_RAW_WRITE_SIZE: usize = 32 * 1024;

pub struct MvccRaw {
    pub(crate) write_size: usize,
    pub(crate) modifies: Vec<Modify>,
}

impl MvccRaw {
    pub fn new() -> MvccRaw {
        MvccRaw {
            write_size: 0,
            modifies: vec![],
        }
    }
    pub fn write_size(&self) -> usize {
        self.write_size
    }

    pub fn into_modifies(self) -> Vec<Modify> {
        self.modifies
    }
}

// There are two cases:
// 1. If `keys` has more than two keys, return the regions covered by the range
// [keys.first(), keys.last()]
// 2. If there's only one key (we must have at lease one key), return the region
// this key belongs to.
fn get_regions_for_range_of_keys(
    store_id: u64,
    keys: &[Key],
    region_provider: Arc<dyn RegionInfoProvider>,
) -> Result<Vec<Region>> {
    assert!(!keys.is_empty());

    if keys.len() >= 2 {
        let start = keys.first().unwrap().as_encoded();
        let end = keys.last().unwrap().as_encoded();
        let regions = box_try!(region_provider.get_regions_in_range(start, end))
            .into_iter()
            .filter(|r| find_peer(r, store_id).is_some())
            .peekable()
            .collect();

        Ok(regions)
    } else {
        // We only have one key.
        let key = keys[0].as_encoded();
        let region = box_try!(region_provider.find_region_by_key(key));
        if find_peer(&region, store_id).is_none() {
            return Ok(Vec::new());
        }

        Ok(vec![region])
    }
}

fn get_keys_in_region(keys: &mut Peekable<IntoIter<Key>>, region: &Region) -> Vec<Key> {
    let mut keys_in_region = Vec::new();

    loop {
        let Some(key) = keys.peek() else {break};
        let key = key.as_encoded().as_slice();

        if key < region.get_start_key() {
            keys.next();
        } else if region.get_end_key().is_empty() || key < region.get_end_key() {
            keys_in_region.push(keys.next().unwrap());
        } else {
            break;
        }
    }

    keys_in_region
<<<<<<< HEAD
}

fn init_snap_ctx(store_id: u64, region: &Region) -> Context {
    let mut ctx = Context::default();
    ctx.region_id = region.id;
    ctx.region_epoch = region.region_epoch.clone();
    ctx.stale_read = true;

    if let Some(peer) = region.peers.iter().find(|peer| peer.store_id == store_id) {
        ctx.set_peer(peer.clone());
    }

    ctx
=======
>>>>>>> 0f1d45a8
}

fn init_snap_ctx(store_id: u64, region: &Region) -> Context {
    let mut ctx = Context::default();
    ctx.region_id = region.id;
    ctx.region_epoch = region.region_epoch.clone();
    ctx.stale_read = true;

    if let Some(peer) = region.peers.iter().find(|peer| peer.store_id == store_id) {
        ctx.set_peer(peer.clone());
    }

    ctx
}

impl<E: Engine> GcRunner<E> {
    pub fn new(
        store_id: u64,
        engine: E,
        flow_info_sender: Sender<FlowInfo>,
        cfg_tracker: Tracker<GcConfig>,
        cfg: GcConfig,
    ) -> Self {
        let limiter = Limiter::new(if cfg.max_write_bytes_per_sec.0 > 0 {
            cfg.max_write_bytes_per_sec.0 as f64
        } else {
            f64::INFINITY
        });
        Self {
            store_id,
            engine,
            flow_info_sender,
            limiter,
            cfg,
            cfg_tracker,
            stats_map: Default::default(),
        }
    }

    /// Check need gc without getting snapshot.
    /// If this is not supported or any error happens, returns true to do
    /// further check after getting snapshot.
    fn need_gc(&self, start_key: &[u8], end_key: &[u8], safe_point: TimeStamp) -> bool {
        // todo(SpadeA): multi-rocks db version should handle with this differently
        // which will be reflected in the imlementation of the v2's RaftKv.
        let props = match self
            .engine
            .get_mvcc_properties_cf(CF_WRITE, safe_point, start_key, end_key)
        {
            Some(c) => c,
            None => return true,
        };
        check_need_gc(safe_point, self.cfg.ratio_threshold, &props)
    }

    /// Cleans up outdated data.
    fn gc_key(
        &mut self,
        safe_point: TimeStamp,
        key: &Key,
        gc_info: &mut GcInfo,
        txn: &mut MvccTxn,
        reader: &mut MvccReader<E::Snap>,
    ) -> Result<()> {
        let next_gc_info = gc(txn, reader, key.clone(), safe_point).map_err(TxnError::from_mvcc)?;
        gc_info.found_versions += next_gc_info.found_versions;
        gc_info.deleted_versions += next_gc_info.deleted_versions;
        gc_info.is_completed = next_gc_info.is_completed;
        let stats = mem::take(&mut reader.statistics);
        self.mut_stats(GcKeyMode::txn).add(&stats);
        Ok(())
    }

    fn new_txn() -> MvccTxn {
        // TODO txn only used for GC, but this is hacky, maybe need an Option?
        let concurrency_manager = ConcurrencyManager::new(1.into());
        MvccTxn::new(TimeStamp::zero(), concurrency_manager)
    }

    fn flush_txn(
        limiter: &Limiter,
        engine: &E,
        txns: &mut HashMap<u64, MvccTxn>, // region id -> MvccTxn for this region
    ) -> Result<()> {
        let mut modifies = HashMap::default();
        let mut write_size = 0;
        for (id, txn) in txns.drain() {
            write_size += txn.write_size();
            modifies.insert(id, txn.into_modifies());
        }
        if write_size > 0 {
            limiter.blocking_consume(write_size);
            engine.modify_on_kv_engine(modifies)?;
        }
        Ok(())
    }

    fn gc(&mut self, region: Region, safe_point: TimeStamp) -> Result<()> {
        if !self.need_gc(region.get_start_key(), region.get_end_key(), safe_point) {
            GC_SKIPPED_COUNTER.inc();
            return Ok(());
        }

        let mut reader = MvccReader::new(
            self.get_snapshot(self.store_id, &region)?,
            Some(ScanMode::Forward),
            false,
        );

        let mut next_key = Some(Key::from_encoded_slice(region.get_start_key()));
        while next_key.is_some() {
            // Scans at most `GcConfig.batch_keys` keys.
            let (keys, updated_next_key) = reader
                .scan_keys(next_key, self.cfg.batch_keys)
                .map_err(TxnError::from_mvcc)?;
            next_key = updated_next_key;

            if keys.is_empty() {
                GC_EMPTY_RANGE_COUNTER.inc();
                break;
            }
            self.gc_keys(keys, safe_point, Either::Left(region.clone()))?;
        }

        self.mut_stats(GcKeyMode::txn).add(&reader.statistics);
        debug!(
            "gc has finished";
            "start_key" => log_wrappers::Value::key(region.get_start_key()),
            "end_key" => log_wrappers::Value::key(region.get_end_key()),
            "safe_point" => safe_point
        );
        Ok(())
    }

    pub fn gc_keys(
        &mut self,
        keys: Vec<Key>,
        safe_point: TimeStamp,
        region_or_provider: Either<Region, Arc<dyn RegionInfoProvider>>,
    ) -> Result<(usize, usize)> {
        let store_id = self.store_id;
        let count = keys.len();
        let range_start_key = keys.first().unwrap().clone();
        let range_end_key = {
            let mut k = keys
                .last()
                .unwrap()
                .to_raw()
                .map_err(|e| EngineError::Codec(e))?;
            k.push(0);
            Key::from_raw(&k)
        };

        let (mut handled_keys, mut wasted_keys) = (0, 0);
        let regions = match region_or_provider {
            Either::Left(region) => vec![region],
            Either::Right(region_provider) => {
                get_regions_for_range_of_keys(store_id, &keys, region_provider)?
            }
        };

        // First item is fetched to initialize the reader and kv_engine
        if regions.is_empty() {
            return Ok((handled_keys, wasted_keys));
        }

        let mut txns = HashMap::default();
        let mut gc_info = GcInfo::default();
        let mut keys = keys.into_iter().peekable();
        for region in regions {
            let mut txn = Self::new_txn();
            let mut reader = self.create_reader(
                count,
                &region,
                range_start_key.clone(),
                range_end_key.clone(),
            )?;

            let mut keys_in_region = get_keys_in_region(&mut keys, &region).into_iter();
            let mut next_gc_key = keys_in_region.next();

            while let Some(ref key) = next_gc_key {
                if let Err(e) = self.gc_key(safe_point, key, &mut gc_info, &mut txn, &mut reader) {
                    GC_KEY_FAILURES.inc();
                    error!(?e; "GC meets failure"; "key" => %key,);
                    // Switch to the next key if meets failure.
                    gc_info.is_completed = true;
                }

                if gc_info.is_completed {
                    if gc_info.found_versions >= GC_LOG_FOUND_VERSION_THRESHOLD {
                        debug!(
                            "GC found plenty versions for a key";
                            "key" => %key,
                            "versions" => gc_info.found_versions,
                        );
                    }
                    if gc_info.deleted_versions >= GC_LOG_DELETED_VERSION_THRESHOLD {
                        debug!(
                            "GC deleted plenty versions for a key";
                            "key" => %key,
                            "versions" => gc_info.deleted_versions,
                        );
                    }

                    if gc_info.found_versions > 0 {
                        handled_keys += 1;
                    } else {
                        wasted_keys += 1;
                    }
                    next_gc_key = keys_in_region.next();
                    gc_info = GcInfo::default();
                } else {
                    txns.insert(region.id, txn);
                    Self::flush_txn(&self.limiter, &self.engine, &mut txns)?;
                    txns.clear();

                    reader = self.create_reader(
                        count,
                        &region,
                        range_start_key.clone(),
                        range_end_key.clone(),
                    )?;
                    txn = Self::new_txn();
                }
            }

            txns.insert(region.id, txn);
        }

        Self::flush_txn(&self.limiter, &self.engine, &mut txns)?;
        Ok((handled_keys, wasted_keys))
    }

    fn create_reader(
        &mut self,
        key_count: usize,
        region: &Region,
        range_start_key: Key,
        range_end_key: Key,
    ) -> Result<MvccReader<E::Snap>> {
        let mut reader = {
            let snapshot = self.get_snapshot(self.store_id, region)?;

            if key_count <= 1 {
                MvccReader::new(snapshot, None, false)
            } else {
                // keys are closing to each other in one batch of gc keys, so do not use
                // prefix seek here to avoid too many seeks
                MvccReader::new(snapshot, Some(ScanMode::Forward), false)
            }
        };
        reader.set_range(Some(range_start_key), Some(range_end_key));
        Ok(reader)
    }

    fn raw_gc_keys(
        &mut self,
        keys: Vec<Key>,
        safe_point: TimeStamp,
        regions_provider: Arc<dyn RegionInfoProvider>,
    ) -> Result<(usize, usize)> {
        let range_start_key = keys.first().unwrap().clone();
        let range_end_key = {
            let mut k = keys
                .last()
                .unwrap()
                .to_raw()
                .map_err(|e| EngineError::Codec(e))?;
            k.push(0);
            Key::from_raw(&k)
        };

        let (mut handled_keys, mut wasted_keys) = (0, 0);
        let regions = get_regions_for_range_of_keys(self.store_id, &keys, regions_provider)?;

        if regions.is_empty() {
            return Ok((handled_keys, wasted_keys));
        }

        let mut region_modifies = HashMap::default();
        let mut gc_info = GcInfo::default();
        let mut keys = keys.into_iter().peekable();
        for region in regions {
            let mut raw_modifies = MvccRaw::new();
            let mut snapshot = self.get_snapshot(self.store_id, &region)?;

            let mut keys_in_region = get_keys_in_region(&mut keys, &region).into_iter();
            let mut next_gc_key = keys_in_region.next();
            while let Some(ref key) = next_gc_key {
                if let Err(e) = self.raw_gc_key(
                    safe_point,
                    key,
                    &range_start_key,
                    &range_end_key,
                    &mut raw_modifies,
                    &mut snapshot,
                    &mut gc_info,
                ) {
                    GC_KEY_FAILURES.inc();
                    error!(?e; "Raw GC meets failure"; "key" => %key,);
                    // Switch to the next key if meets failure.
                    gc_info.is_completed = true;
                }

                if gc_info.is_completed {
                    if gc_info.found_versions >= GC_LOG_FOUND_VERSION_THRESHOLD {
                        debug!(
                            "RawKV GC found plenty versions for a key";
                            "key" => %key,
                            "versions" => gc_info.found_versions,
                        );
                    }
                    if gc_info.found_versions > 0 {
                        handled_keys += 1;
                    } else {
                        wasted_keys += 1;
                    }

                    gc_info.report_metrics(STAT_RAW_KEYMODE);

                    next_gc_key = keys_in_region.next();
                    gc_info = GcInfo::default();
                } else {
                    region_modifies.insert(region.id, raw_modifies);
                    // Flush writeBatch to engine.
                    Self::flush_raw_gc(&self.limiter, &self.engine, &mut region_modifies)?;
                    // After flush, reset raw_modifies.
                    raw_modifies = MvccRaw::new();
                    region_modifies.clear();
                }
            }

            region_modifies.insert(region.id, raw_modifies);
        }

        Self::flush_raw_gc(&self.limiter, &self.engine, &mut region_modifies)?;

        Ok((handled_keys, wasted_keys))
    }

    fn raw_gc_key(
        &mut self,
        safe_point: TimeStamp,
        key: &Key,
        range_start_key: &Key,
        range_end_key: &Key,
        raw_modifies: &mut MvccRaw,
        kv_snapshot: &mut <E as Engine>::Snap,
        gc_info: &mut GcInfo,
    ) -> Result<()> {
        let start_key = key.clone().append_ts(safe_point.prev());
        let mut cursor = CursorBuilder::new(kv_snapshot, CF_DEFAULT)
            .range(Some(range_start_key.clone()), Some(range_end_key.clone()))
            .build()?;
        let mut statistics = CfStatistics::default();
        cursor.seek(&start_key, &mut statistics)?;

        let mut remove_older = false;
        let mut latest_version_key = None;
        let current_ts = ttl_current_ts();

        while cursor.valid()? {
            gc_info.found_versions += 1;
            let current_key = cursor.key(&mut statistics);
            if !Key::is_user_key_eq(current_key, key.as_encoded()) {
                break;
            }

            if raw_modifies.write_size >= MAX_RAW_WRITE_SIZE {
                let cf_stats = self.mut_stats(GcKeyMode::raw).mut_cf_statistics(CF_DEFAULT);
                cf_stats.add(&statistics);
                return Ok(());
            }

            if remove_older {
                self.delete_raws(Key::from_encoded_slice(current_key), raw_modifies, gc_info);
            } else {
                remove_older = true;

                let value = ApiV2::decode_raw_value(cursor.value(&mut statistics))?;
                // It's deleted or expired.
                if !value.is_valid(current_ts) {
                    latest_version_key = Some(Key::from_encoded_slice(current_key));
                }
            }
            cursor.next(&mut statistics);
        }

        gc_info.is_completed = true;

        let cf_stats = self.mut_stats(GcKeyMode::raw).mut_cf_statistics(CF_DEFAULT);
        cf_stats.add(&statistics);

        if let Some(to_del_key) = latest_version_key {
            self.delete_raws(to_del_key, raw_modifies, gc_info);
        }

        Ok(())
    }

    pub fn mut_stats(&mut self, key_mode: GcKeyMode) -> &mut Statistics {
        let stats = self
            .stats_map
            .entry(key_mode)
            .or_insert_with(Default::default);
        stats
    }

    fn delete_raws(&mut self, key: Key, raw_modifies: &mut MvccRaw, gc_info: &mut GcInfo) {
        let write = Modify::Delete(CF_DEFAULT, key);
        raw_modifies.write_size += write.size();
        raw_modifies.modifies.push(write);
        gc_info.deleted_versions += 1;
    }

    fn flush_raw_gc(
        limiter: &Limiter,
        engine: &E,
        region_modifies: &mut HashMap<u64, MvccRaw>,
    ) -> Result<()> {
        let mut modifies = HashMap::default();
        let mut write_size = 0;
        for (id, m) in region_modifies.drain() {
            write_size += m.write_size();
            modifies.insert(id, m.into_modifies());
        }
        if write_size > 0 {
            // rate limiter
            limiter.blocking_consume(write_size);
            engine.modify_on_kv_engine(modifies)?;
        }
        Ok(())
    }

    fn unsafe_destroy_range(
        &self,
        ctx: &Context,
        start_key: &Key,
        end_key: &Key,
        regions_provider: Arc<dyn RegionInfoProvider>,
    ) -> Result<()> {
        info!(
            "unsafe destroy range started";
            "start_key" => %start_key, "end_key" => %end_key
        );

        fail_point!("unsafe_destroy_range");

        self.flow_info_sender
            .send(FlowInfo::BeforeUnsafeDestroyRange(ctx.region_id))
            .unwrap();

        // We are in single-rocksdb version if we can get a local_storage, otherwise, we
        // are in multi-rocksdb version.
        if let Some(local_storage) = self.engine.kv_engine() {
            // Convert keys to RocksDB layer form
            // TODO: Logic coupled with raftstore's implementation. Maybe better design is
            // to do it in somewhere of the same layer with apply_worker.
            let start_data_key = keys::data_key(start_key.as_encoded());
            let end_data_key = keys::data_end_key(end_key.as_encoded());

            let cfs = &[CF_LOCK, CF_DEFAULT, CF_WRITE];

            // First, use DeleteStrategy::DeleteFiles to free as much disk space as possible
            let delete_files_start_time = Instant::now();
            for cf in cfs {
                local_storage
                .delete_ranges_cf(
                    cf,
                    DeleteStrategy::DeleteFiles,
                    &[Range::new(&start_data_key, &end_data_key)],
                )
                .map_err(|e| {
                    let e: Error = box_err!(e);
                    warn!("unsafe destroy range failed at delete_files_in_range_cf"; "err" => ?e);
                    e
                })?;
            }

            info!(
                "unsafe destroy range finished deleting files in range";
                "start_key" => %start_key, "end_key" => %end_key,
                "cost_time" => ?delete_files_start_time.saturating_elapsed(),
            );

            // Then, delete all remaining keys in the range.
            let cleanup_all_start_time = Instant::now();
            for cf in cfs {
                // TODO: set use_delete_range with config here.
                local_storage
                    .delete_ranges_cf(
                        cf,
                        DeleteStrategy::DeleteByKey,
                        &[Range::new(&start_data_key, &end_data_key)],
                    )
                    .map_err(|e| {
                        let e: Error = box_err!(e);
                        warn!("unsafe destroy range failed at delete_all_in_range_cf"; "err" => ?e);
                        e
                    })?;
                local_storage
                .delete_ranges_cf(
                    cf,
                    DeleteStrategy::DeleteBlobs,
                    &[Range::new(&start_data_key, &end_data_key)],
                )
                .map_err(|e| {
                    let e: Error = box_err!(e);
                    warn!("unsafe destroy range failed at delete_blob_files_in_range"; "err" => ?e);
                    e
                })?;
            }

            info!(
                "unsafe destroy range finished cleaning up all";
                "start_key" => %start_key, "end_key" => %end_key, "cost_time" => ?cleanup_all_start_time.saturating_elapsed(),
            );

            self.flow_info_sender
                .send(FlowInfo::AfterUnsafeDestroyRange(ctx.region_id))
                .unwrap();
<<<<<<< HEAD

            self.raft_store_router
            .send_store_msg(StoreMsg::ClearRegionSizeInRange {
                start_key: start_key.as_encoded().to_vec(),
                end_key: end_key.as_encoded().to_vec(),
            })
            .unwrap_or_else(|e| {
                // Warn and ignore it.
                warn!("unsafe destroy range: failed sending ClearRegionSizeInRange"; "err" => ?e);
            });
        } else {
            let cfs = &[CF_LOCK, CF_DEFAULT, CF_WRITE];
            let keys = vec![start_key.clone(), end_key.clone()];
            let regions = get_regions_for_range_of_keys(self.store_id, &keys, regions_provider)?;

            let count = regions.len();
            let mut region_modifies = HashMap::default();
            for (i, region) in regions.into_iter().enumerate() {
                let range_start = if i == 0 {
                    start_key.clone()
                } else {
                    Key::from_raw(region.get_start_key())
                };
                let range_end = if i == count - 1 {
                    end_key.clone()
                } else {
                    Key::from_raw(region.get_end_key())
                };

                let mut modifies = Vec::new();
                for cf in cfs {
                    modifies.push(Modify::DeleteRange(
                        cf,
                        range_start.clone(),
                        range_end.clone(),
                        false,
                    ));
                }
                region_modifies.insert(region.id, modifies);
            }

            self.engine.modify_on_kv_engine(region_modifies)?;

            // todo(SpadeA): For multi-rocksdb version, sending
            // `FlowInfo::AfterUnsafeDestroyRange` and
            // `StoreMsg::ClearRegionSizeInRange` is different to the
            // single-rocksdb version. Sending these msgs should be implemented
            // when or after implementing the raftkv of multi-rocksdb version.
        }
=======
>>>>>>> 0f1d45a8

            self.engine.hint_change_in_range(
                start_key.as_encoded().to_vec(),
                end_key.as_encoded().to_vec(),
            );
        } else {
            let cfs = &[CF_LOCK, CF_DEFAULT, CF_WRITE];
            let keys = vec![start_key.clone(), end_key.clone()];
            let regions = get_regions_for_range_of_keys(self.store_id, &keys, regions_provider)?;

            let count = regions.len();
            let mut region_modifies = HashMap::default();
            for (i, region) in regions.into_iter().enumerate() {
                let range_start = if i == 0 {
                    start_key.clone()
                } else {
                    Key::from_raw(region.get_start_key())
                };
                let range_end = if i == count - 1 {
                    end_key.clone()
                } else {
                    Key::from_raw(region.get_end_key())
                };

                let mut modifies = Vec::new();
                for cf in cfs {
                    modifies.push(Modify::DeleteRange(
                        cf,
                        range_start.clone(),
                        range_end.clone(),
                        false,
                    ));
                }
                region_modifies.insert(region.id, modifies);
            }

<<<<<<< HEAD
    fn handle_physical_scan_lock(
        &mut self,
        _: &Context,
        max_ts: TimeStamp,
        start_key: &Key,
        limit: usize,
        regions_provider: Arc<dyn RegionInfoProvider>,
    ) -> Result<Vec<LockInfo>> {
        let store_id = self.store_id;
        let regions = box_try!(regions_provider.get_regions_in_range(start_key.as_encoded(), &[]))
            .into_iter()
            .filter(move |r| find_peer(r, store_id).is_some());

        let mut first_round = true;
        let mut locks = Vec::new();
        for region in regions {
            let start_key = {
                if first_round {
                    first_round = false;
                    start_key.clone()
                } else {
                    Key::from_raw(region.get_start_key())
                }
            };
            let snap = self.get_snapshot(store_id, &region)?;
            let mut reader = MvccReader::new(snap, Some(ScanMode::Forward), false);
            let (locks_this_region, _) = reader
                .scan_locks(Some(&start_key), None, |l| l.ts <= max_ts, limit)
                .map_err(TxnError::from_mvcc)?;

            locks.extend(locks_this_region);
        }

        let mut lock_infos = Vec::with_capacity(locks.len());
        for (key, lock) in locks {
            let raw_key = key.into_raw().map_err(TxnError::from_mvcc)?;
            lock_infos.push(lock.into_lock_info(raw_key));
=======
            self.engine.modify_on_kv_engine(region_modifies)?;

            // todo(SpadeA): For multi-rocksdb version, sending
            // `FlowInfo::AfterUnsafeDestroyRange` and
            // `StoreMsg::ClearRegionSizeInRange` is different to the
            // single-rocksdb version. Sending these msgs should be implemented
            // when or after implementing the raftkv of multi-rocksdb version.
>>>>>>> 0f1d45a8
        }

<<<<<<< HEAD
=======
        Ok(())
    }

>>>>>>> 0f1d45a8
    fn update_statistics_metrics(&mut self, key_mode: GcKeyMode) {
        if let Some(mut_stats) = self.stats_map.get_mut(&key_mode) {
            let stats = mem::take(mut_stats);
            for (cf, cf_details) in stats.details_enum().iter() {
                for (tag, count) in cf_details.iter() {
                    GC_KEYS_COUNTER_STATIC
                        .get(key_mode)
                        .get(*cf)
                        .get(*tag)
                        .inc_by(*count as u64);
                }
            }
        }
    }

    fn refresh_cfg(&mut self) {
        if let Some(incoming) = self.cfg_tracker.any_new() {
            let limit = incoming.max_write_bytes_per_sec.0;
            self.limiter.set_speed_limit(if limit > 0 {
                limit as f64
            } else {
                f64::INFINITY
            });
            self.cfg = incoming.clone();
        }
    }

    fn get_snapshot(&mut self, store_id: u64, region: &Region) -> Result<<E as Engine>::Snap> {
        let ctx = init_snap_ctx(store_id, region);
        let snap_ctx = SnapContext {
            pb_ctx: &ctx,
            ..Default::default()
        };

        Ok(block_on(async {
            tikv_kv::snapshot(&mut self.engine, snap_ctx).await
        })?)
    }
}

impl<E: Engine> Runnable for GcRunner<E> {
    type Task = GcTask<E::Local>;

    #[inline]
    fn run(&mut self, task: GcTask<E::Local>) {
        let _io_type_guard = WithIoType::new(IoType::Gc);
        let enum_label = task.get_enum_label();

        GC_GCTASK_COUNTER_STATIC.get(enum_label).inc();

        let timer = SlowTimer::from_secs(GC_TASK_SLOW_SECONDS);
        let update_metrics = |is_err| {
            GC_TASK_DURATION_HISTOGRAM_VEC
                .with_label_values(&[enum_label.get_str()])
                .observe(duration_to_sec(timer.saturating_elapsed()));

            if is_err {
                GC_GCTASK_FAIL_COUNTER_STATIC.get(enum_label).inc();
            }
        };

        // Refresh config before handle task
        self.refresh_cfg();

        match task {
            GcTask::Gc {
                region,
                safe_point,
                callback,
            } => {
                let res = self.gc(region.clone(), safe_point);
                update_metrics(res.is_err());
                callback(res);
                self.update_statistics_metrics(GcKeyMode::txn);
                slow_log!(
                    T timer,
                    "GC on range [{}, {}), safe_point {}",
                    log_wrappers::Value::key(region.get_start_key()),
                    log_wrappers::Value::key(region.get_end_key()),
                    safe_point
                );
            }
            GcTask::GcKeys {
                keys,
                safe_point,
                region_info_provider,
            } => {
                let old_seek_tombstone = self.mut_stats(GcKeyMode::txn).write.seek_tombstone;

                match self.gc_keys(keys, safe_point, Either::Right(region_info_provider)) {
                    Ok((handled, wasted)) => {
                        GC_COMPACTION_FILTER_MVCC_DELETION_HANDLED
                            .with_label_values(&[STAT_TXN_KEYMODE])
                            .inc_by(handled as _);
                        GC_COMPACTION_FILTER_MVCC_DELETION_WASTED
                            .with_label_values(&[STAT_TXN_KEYMODE])
                            .inc_by(wasted as _);
                        update_metrics(false);
                    }
                    Err(e) => {
                        warn!("GcKeys fail"; "err" => ?e);
                        update_metrics(true);
                    }
                }
                let new_seek_tombstone = self.mut_stats(GcKeyMode::txn).write.seek_tombstone;
                let seek_tombstone = new_seek_tombstone - old_seek_tombstone;
                slow_log!(T timer, "GC keys, seek_tombstone {}", seek_tombstone);
                self.update_statistics_metrics(GcKeyMode::txn);
            }
            GcTask::RawGcKeys {
                keys,
                safe_point,
                region_info_provider,
            } => {
                match self.raw_gc_keys(keys, safe_point, region_info_provider) {
                    Ok((handled, wasted)) => {
                        GC_COMPACTION_FILTER_MVCC_DELETION_HANDLED
                            .with_label_values(&[STAT_RAW_KEYMODE])
                            .inc_by(handled as _);
                        GC_COMPACTION_FILTER_MVCC_DELETION_WASTED
                            .with_label_values(&[STAT_RAW_KEYMODE])
                            .inc_by(wasted as _);
                        update_metrics(false);
                    }
                    Err(e) => {
                        warn!("Raw GcKeys fail"; "err" => ?e);
                        update_metrics(true);
                    }
                }
                self.update_statistics_metrics(GcKeyMode::raw);
            }
            GcTask::UnsafeDestroyRange {
                ctx,
                start_key,
                end_key,
                callback,
                region_info_provider,
            } => {
                let res =
                    self.unsafe_destroy_range(&ctx, &start_key, &end_key, region_info_provider);
                update_metrics(res.is_err());
                callback(res);
                slow_log!(
                    T timer,
                    "UnsafeDestroyRange start_key {:?}, end_key {:?}",
                    start_key,
                    end_key
                );
            }
<<<<<<< HEAD
            GcTask::PhysicalScanLock {
                ctx,
                max_ts,
                start_key,
                limit,
                callback,
                region_info_provider,
            } => {
                let res = self.handle_physical_scan_lock(
                    &ctx,
                    max_ts,
                    &start_key,
                    limit,
                    region_info_provider,
                );
                update_metrics(res.is_err());
                callback(res);
                slow_log!(
                    T timer,
                    "PhysicalScanLock start_key {:?}, max_ts {}, limit {}",
                    start_key,
                    max_ts,
                    limit,
                );
            }
=======
>>>>>>> 0f1d45a8
            GcTask::OrphanVersions { mut wb, id } => {
                info!("handling GcTask::OrphanVersions"; "id" => id);
                let mut wopts = WriteOptions::default();
                wopts.set_sync(true);
                if let Err(e) = wb.write_opt(&wopts) {
                    error!("write GcTask::OrphanVersions fail"; "id" => id, "err" => ?e);
                    update_metrics(true);
                    return;
                }
                info!("write GcTask::OrphanVersions success"; "id" => id);
                GC_COMPACTION_FILTER_ORPHAN_VERSIONS
                    .with_label_values(&[STAT_TXN_KEYMODE, "cleaned"])
                    .inc_by(wb.count() as u64);
                update_metrics(false);
            }
            #[cfg(any(test, feature = "testexport"))]
            GcTask::Validate(f) => {
                f(&self.cfg, &self.limiter);
            }
        };
    }
}

/// When we failed to schedule a `GcTask` to `GcRunner`, use this to handle the
/// `ScheduleError`.
fn handle_gc_task_schedule_error(e: ScheduleError<GcTask<impl KvEngine>>) -> Result<()> {
    error!("failed to schedule gc task"; "err" => %e);
    let res = Err(box_err!("failed to schedule gc task: {:?}", e));
    match e.into_inner() {
        GcTask::Gc { callback, .. } | GcTask::UnsafeDestroyRange { callback, .. } => {
            callback(Err(Error::from(ErrorInner::GcWorkerTooBusy)))
        }
<<<<<<< HEAD
        GcTask::PhysicalScanLock { callback, .. } => {
            callback(Err(Error::from(ErrorInner::GcWorkerTooBusy)))
        }
=======
>>>>>>> 0f1d45a8
        // Attention: If you are adding a new GcTask, do not forget to call the callback if it has a
        // callback.
        GcTask::GcKeys { .. } | GcTask::RawGcKeys { .. } | GcTask::OrphanVersions { .. } => {}
        #[cfg(any(test, feature = "testexport"))]
        GcTask::Validate(_) => {}
    }
    res
}

/// Schedules a `GcTask` to the `GcRunner`.
fn schedule_gc(
    scheduler: &Scheduler<GcTask<impl KvEngine>>,
    region: Region,
    safe_point: TimeStamp,
    callback: Callback<()>,
) -> Result<()> {
    scheduler
        .schedule(GcTask::Gc {
            region,
            safe_point,
            callback,
        })
        .or_else(handle_gc_task_schedule_error)
}

/// Does GC synchronously.
pub fn sync_gc(
    scheduler: &Scheduler<GcTask<impl KvEngine>>,
    region: Region,
    safe_point: TimeStamp,
) -> Result<()> {
    wait_op!(|callback| schedule_gc(scheduler, region, safe_point, callback)).unwrap_or_else(|| {
        error!("failed to receive result of gc");
        Err(box_err!("gc_worker: failed to receive result of gc"))
    })
}

/// Used to schedule GC operations.
pub struct GcWorker<E>
where
    E: Engine,
{
    engine: E,

<<<<<<< HEAD
    /// `raft_store_router` is useful to signal raftstore clean region size
    /// informations.
    raft_store_router: RR,
=======
>>>>>>> 0f1d45a8
    /// Used to signal unsafe destroy range is executed.
    flow_info_sender: Option<Sender<FlowInfo>>,
    region_info_provider: Arc<dyn RegionInfoProvider>,

    config_manager: GcWorkerConfigManager,

    /// How many strong references. The worker will be stopped
    /// once there are no more references.
    refs: Arc<AtomicUsize>,
    worker: Arc<Mutex<LazyWorker<GcTask<E::Local>>>>,
    worker_scheduler: Scheduler<GcTask<E::Local>>,

    gc_manager_handle: Arc<Mutex<Option<GcManagerHandle>>>,
    feature_gate: FeatureGate,
}

impl<E: Engine> Clone for GcWorker<E> {
    #[inline]
    fn clone(&self) -> Self {
        self.refs.fetch_add(1, Ordering::SeqCst);

        Self {
            engine: self.engine.clone(),
            flow_info_sender: self.flow_info_sender.clone(),
            config_manager: self.config_manager.clone(),
            refs: self.refs.clone(),
            worker: self.worker.clone(),
            worker_scheduler: self.worker_scheduler.clone(),
            gc_manager_handle: self.gc_manager_handle.clone(),
            feature_gate: self.feature_gate.clone(),
            region_info_provider: self.region_info_provider.clone(),
        }
    }
}

impl<E: Engine> Drop for GcWorker<E> {
    #[inline]
    fn drop(&mut self) {
        let refs = self.refs.fetch_sub(1, Ordering::SeqCst);

        if refs != 1 {
            return;
        }

        let r = self.stop();
        if let Err(e) = r {
            error!(?e; "Failed to stop gc_worker");
        }
    }
}

impl<E: Engine> GcWorker<E> {
    pub fn new(
        engine: E,
        flow_info_sender: Sender<FlowInfo>,
        cfg: GcConfig,
        feature_gate: FeatureGate,
        region_info_provider: Arc<dyn RegionInfoProvider>,
<<<<<<< HEAD
    ) -> GcWorker<E, RR> {
=======
    ) -> Self {
>>>>>>> 0f1d45a8
        let worker_builder = WorkerBuilder::new("gc-worker").pending_capacity(GC_MAX_PENDING_TASKS);
        let worker = worker_builder.create().lazy_build("gc-worker");
        let worker_scheduler = worker.scheduler();
        GcWorker {
            engine,
            flow_info_sender: Some(flow_info_sender),
            config_manager: GcWorkerConfigManager(Arc::new(VersionTrack::new(cfg))),
            refs: Arc::new(AtomicUsize::new(1)),
            worker: Arc::new(Mutex::new(worker)),
            worker_scheduler,
            gc_manager_handle: Arc::new(Mutex::new(None)),
            feature_gate,
            region_info_provider,
        }
    }

    pub fn start_auto_gc<S: GcSafePointProvider, R: RegionInfoProvider + Clone + 'static>(
        &self,
        cfg: AutoGcConfig<S, R>,
        safe_point: Arc<AtomicU64>, // Store safe point here.
    ) -> Result<()> {
        assert!(
            cfg.self_store_id > 0,
            "AutoGcConfig::self_store_id shouldn't be 0"
        );

        info!("initialize compaction filter to perform GC when necessary");
        self.engine.kv_engine().unwrap().init_compaction_filter(
            cfg.self_store_id,
            safe_point.clone(),
            self.config_manager.clone(),
            self.feature_gate.clone(),
            self.scheduler(),
            Arc::new(cfg.region_info_provider.clone()),
        );

        let mut handle = self.gc_manager_handle.lock().unwrap();
        assert!(handle.is_none());

        let new_handle = GcManager::new(
            cfg,
            safe_point,
            self.scheduler(),
            self.config_manager.clone(),
            self.feature_gate.clone(),
        )
        .start()?;
        *handle = Some(new_handle);
        Ok(())
    }

    pub fn start(&mut self, store_id: u64) -> Result<()> {
        let runner = GcRunner::new(
            store_id,
            self.engine.clone(),
            self.flow_info_sender.take().unwrap(),
            self.config_manager.0.clone().tracker("gc-woker".to_owned()),
            self.config_manager.value().clone(),
        );
        self.worker.lock().unwrap().start(runner);
        Ok(())
    }

    pub fn stop(&self) -> Result<()> {
        // Stop GcManager.
        if let Some(h) = self.gc_manager_handle.lock().unwrap().take() {
            h.stop()?;
        }
        // Stop self.
        self.worker.lock().unwrap().stop();
        Ok(())
    }

    pub fn scheduler(&self) -> Scheduler<GcTask<E::Local>> {
        self.worker_scheduler.clone()
    }

    /// Only for tests.
    pub fn gc(&self, region: Region, safe_point: TimeStamp, callback: Callback<()>) -> Result<()> {
        self.worker_scheduler
            .schedule(GcTask::Gc {
                region,
                safe_point,
                callback,
            })
            .or_else(handle_gc_task_schedule_error)
    }

    /// Cleans up all keys in a range and quickly free the disk space. The range
    /// might span over multiple regions, and the `ctx` doesn't indicate region.
    /// The request will be done directly on RocksDB, bypassing the Raft layer.
    /// User must promise that, after calling `destroy_range`, the range will
    /// never be accessed any more. However, `destroy_range` is allowed to be
    /// called multiple times on an single range.
    pub fn unsafe_destroy_range(
        &self,
        ctx: Context,
        start_key: Key,
        end_key: Key,
        callback: Callback<()>,
    ) -> Result<()> {
        GC_COMMAND_COUNTER_VEC_STATIC.unsafe_destroy_range.inc();

        // Use schedule_force to allow unsafe_destroy_range to schedule even if
        // the GC worker is full. This will help free up space in the case when
        // the GC worker is busy with other tasks.
        // Unsafe destroy range is in store level, so the number of them is
        // quite small, so we don't need to worry about its memory usage.
        self.worker_scheduler
            .schedule_force(GcTask::UnsafeDestroyRange {
                ctx,
                start_key,
                end_key,
                callback,
                region_info_provider: self.region_info_provider.clone(),
            })
            .or_else(handle_gc_task_schedule_error)
    }

    pub fn get_config_manager(&self) -> GcWorkerConfigManager {
        self.config_manager.clone()
    }
<<<<<<< HEAD

    pub fn physical_scan_lock(
        &self,
        ctx: Context,
        max_ts: TimeStamp,
        start_key: Key,
        limit: usize,
        callback: Callback<Vec<LockInfo>>,
    ) -> Result<()> {
        GC_COMMAND_COUNTER_VEC_STATIC.physical_scan_lock.inc();

        self.worker_scheduler
            .schedule(GcTask::PhysicalScanLock {
                ctx,
                max_ts,
                start_key,
                limit,
                callback,
                region_info_provider: self.region_info_provider.clone(),
            })
            .or_else(handle_gc_task_schedule_error)
    }

    pub fn start_collecting(
        &self,
        max_ts: TimeStamp,
        callback: LockCollectorCallback<()>,
    ) -> Result<()> {
        self.applied_lock_collector
            .as_ref()
            .ok_or_else(|| box_err!("applied_lock_collector not supported"))
            .and_then(move |c| c.start_collecting(max_ts, callback))
    }

    pub fn get_collected_locks(
        &self,
        max_ts: TimeStamp,
        callback: LockCollectorCallback<(Vec<LockInfo>, bool)>,
    ) -> Result<()> {
        self.applied_lock_collector
            .as_ref()
            .ok_or_else(|| box_err!("applied_lock_collector not supported"))
            .and_then(move |c| c.get_collected_locks(max_ts, callback))
    }

    pub fn stop_collecting(
        &self,
        max_ts: TimeStamp,
        callback: LockCollectorCallback<()>,
    ) -> Result<()> {
        self.applied_lock_collector
            .as_ref()
            .ok_or_else(|| box_err!("applied_lock_collector not supported"))
            .and_then(move |c| c.stop_collecting(max_ts, callback))
    }
=======
>>>>>>> 0f1d45a8
}

#[cfg(any(test, feature = "testexport"))]
pub mod test_gc_worker {
    use std::sync::{Arc, Mutex};

    use collections::HashMap;
    use engine_rocks::{RocksEngine, RocksSnapshot};
<<<<<<< HEAD
=======
    use futures::Future;
>>>>>>> 0f1d45a8
    use kvproto::{
        kvrpcpb::Context,
        metapb::{Peer, Region},
    };
    use raftstore::store::RegionSnapshot;
<<<<<<< HEAD
    use tikv_kv::write_modifies;
=======
    use tikv_kv::{write_modifies, OnAppliedCb};
>>>>>>> 0f1d45a8
    use txn_types::{Key, TimeStamp};

    use crate::{
        server::gc_worker::{GcSafePointProvider, Result as GcWorkerResult},
        storage::{
<<<<<<< HEAD
            kv::{
                self, Callback as EngineCallback, Modify, Result as EngineResult, SnapContext,
                WriteData,
            },
=======
            kv::{self, Modify, Result as EngineResult, SnapContext, WriteData},
>>>>>>> 0f1d45a8
            Engine,
        },
    };

    /// A wrapper of engine that adds the 'z' prefix to keys internally.
    /// For test engines, they writes keys into db directly, but in production a
    /// 'z' prefix will be added to keys by raftstore layer before writing
    /// to db. Some functionalities of `GcWorker` bypasses Raft layer, so
    /// they needs to know how data is actually represented in db. This
    /// wrapper allows test engines write 'z'-prefixed keys to db.
    #[derive(Clone)]
    pub struct PrefixedEngine(pub kv::RocksEngine);

    impl Engine for PrefixedEngine {
        // Use RegionSnapshot which can remove the z prefix internally.
        type Snap = RegionSnapshot<RocksSnapshot>;
        type Local = RocksEngine;

        fn kv_engine(&self) -> Option<RocksEngine> {
            self.0.kv_engine()
        }

        fn modify_on_kv_engine(
            &self,
            region_modifies: HashMap<u64, Vec<Modify>>,
        ) -> kv::Result<()> {
            let mut modifies: Vec<_> = region_modifies.into_values().flatten().collect();
            for modify in &mut modifies {
                match modify {
                    Modify::Delete(_, ref mut key) => {
                        let bytes = keys::data_key(key.as_encoded());
                        *key = Key::from_encoded(bytes);
                    }
                    Modify::Put(_, ref mut key, _) => {
                        let bytes = keys::data_key(key.as_encoded());
                        *key = Key::from_encoded(bytes);
                    }
                    Modify::PessimisticLock(ref mut key, _) => {
                        let bytes = keys::data_key(key.as_encoded());
                        *key = Key::from_encoded(bytes);
                    }
                    Modify::DeleteRange(_, ref mut key1, ref mut key2, _) => {
                        let bytes = keys::data_key(key1.as_encoded());
                        *key1 = Key::from_encoded(bytes);
                        let bytes = keys::data_end_key(key2.as_encoded());
                        *key2 = Key::from_encoded(bytes);
                    }
                }
            }
            write_modifies(&self.kv_engine().unwrap(), modifies)
        }

        type WriteRes = <kv::RocksEngine as Engine>::WriteRes;
        fn async_write(
            &self,
            ctx: &Context,
            mut batch: WriteData,
            subscribed: u8,
            on_applied: Option<OnAppliedCb>,
        ) -> Self::WriteRes {
            batch.modifies.iter_mut().for_each(|modify| match modify {
                Modify::Delete(_, ref mut key) => {
                    *key = Key::from_encoded(keys::data_key(key.as_encoded()));
                }
                Modify::Put(_, ref mut key, _) => {
                    *key = Key::from_encoded(keys::data_key(key.as_encoded()));
                }
                Modify::PessimisticLock(ref mut key, _) => {
                    *key = Key::from_encoded(keys::data_key(key.as_encoded()));
                }
                Modify::DeleteRange(_, ref mut start_key, ref mut end_key, _) => {
                    *start_key = Key::from_encoded(keys::data_key(start_key.as_encoded()));
                    *end_key = Key::from_encoded(keys::data_end_key(end_key.as_encoded()));
                }
            });
            self.0.async_write(ctx, batch, subscribed, on_applied)
        }

        type SnapshotRes = impl Future<Output = EngineResult<Self::Snap>> + Send;
        fn async_snapshot(&mut self, ctx: SnapContext<'_>) -> Self::SnapshotRes {
            let f = self.0.async_snapshot(ctx);
            async move {
                let snap = f.await?;
                let mut region = Region::default();
                // Add a peer to pass initialized check.
                region.mut_peers().push(Peer::default());
                Ok(RegionSnapshot::from_snapshot(snap, Arc::new(region)))
            }
        }
    }

    pub struct MockSafePointProvider(pub u64);

    impl GcSafePointProvider for MockSafePointProvider {
        fn get_safe_point(&self) -> GcWorkerResult<TimeStamp> {
            Ok(self.0.into())
        }
    }

<<<<<<< HEAD
        fn async_snapshot(
            &mut self,
            ctx: SnapContext<'_>,
            callback: EngineCallback<Self::Snap>,
        ) -> EngineResult<()> {
            self.0.async_snapshot(
                ctx,
                Box::new(move |r| {
                    callback(r.map(|snap| {
                        let mut region = Region::default();
                        // Add a peer to pass initialized check.
                        region.mut_peers().push(Peer::default());
                        RegionSnapshot::from_snapshot(snap, Arc::new(region))
                    }))
                }),
            )
=======
    #[derive(Clone, Default)]
    pub struct MultiRocksEngine {
        pub engines: Arc<Mutex<HashMap<u64, PrefixedEngine>>>,
        pub region_info: HashMap<u64, Region>,
    }

    impl Engine for MultiRocksEngine {
        type Snap = <PrefixedEngine as Engine>::Snap;
        type Local = <PrefixedEngine as Engine>::Local;

        fn kv_engine(&self) -> Option<Self::Local> {
            None
        }

        fn modify_on_kv_engine(
            &self,
            region_modifies: HashMap<u64, Vec<Modify>>,
        ) -> kv::Result<()> {
            for (region_id, modifies) in region_modifies {
                let mut map = HashMap::default();
                map.insert(region_id, modifies);
                self.engines.lock().unwrap()[&region_id].modify_on_kv_engine(map)?;
            }

            Ok(())
        }

        type WriteRes = <PrefixedEngine as Engine>::WriteRes;
        fn async_write(
            &self,
            ctx: &Context,
            batch: WriteData,
            subscribed: u8,
            on_applied: Option<OnAppliedCb>,
        ) -> Self::WriteRes {
            self.engines.lock().unwrap()[&ctx.region_id]
                .async_write(ctx, batch, subscribed, on_applied)
        }

        type SnapshotRes = impl Future<Output = EngineResult<Self::Snap>> + Send;
        fn async_snapshot(&mut self, ctx: SnapContext<'_>) -> Self::SnapshotRes {
            let region_id = ctx.pb_ctx.region_id;
            self.engines
                .lock()
                .unwrap()
                .get_mut(&region_id)
                .unwrap()
                .async_snapshot(ctx)
>>>>>>> 0f1d45a8
        }
    }
}

#[cfg(test)]
mod tests {

    use std::{
        collections::{BTreeMap, BTreeSet},
        path::Path,
        sync::mpsc,
        thread,
        time::Duration,
    };

    use api_version::{ApiV2, KvFormat, RawValue};
    use engine_rocks::{util::get_cf_handle, RocksEngine};
    use engine_traits::Peekable as _;
    use futures::executor::block_on;
    use kvproto::{kvrpcpb::ApiVersion, metapb::Peer};
    use raft::StateRole;
    use raftstore::coprocessor::{
        region_info_accessor::{MockRegionInfoProvider, RegionInfoAccessor},
        CoprocessorHost, RegionChangeEvent,
    };
    use tempfile::Builder;
    use tikv_kv::Snapshot;
    use tikv_util::store::new_peer;
    use txn_types::Mutation;

    use super::{test_gc_worker::MultiRocksEngine, *};
    use crate::{
        config::DbConfig,
        server::gc_worker::{MockSafePointProvider, PrefixedEngine},
        storage::{
            kv::{metrics::GcKeyMode, Modify, TestEngineBuilder, WriteData},
            lock_manager::MockLockManager,
            mvcc::{
                tests::{must_get_none, must_get_none_on_region, must_get_on_region},
                MAX_TXN_WRITE_SIZE,
            },
            txn::{
                commands,
                tests::{
                    must_commit, must_commit_on_region, must_gc, must_prewrite_delete,
                    must_prewrite_delete_on_region, must_prewrite_put, must_prewrite_put_on_region,
                    must_rollback,
                },
            },
            Engine, Storage, TestStorageBuilderApiV1,
        },
    };

    fn init_region(
        start_key: &[u8],
        end_key: &[u8],
        region_id: u64,
        store_id: Option<u64>,
    ) -> Region {
        let start_key = Key::from_encoded(start_key.to_vec());
        let end_key = Key::from_encoded(end_key.to_vec());
        let mut region = Region::default();
        region.set_start_key(start_key.as_encoded().clone());
        region.set_end_key(end_key.as_encoded().clone());
        region.id = region_id;
        if let Some(store_id) = store_id {
            region.mut_peers().push(Peer::default());
            region.mut_peers()[0].set_store_id(store_id);
        }
        region
    }

    #[test]
    fn test_get_regions_for_gc() {
        let store_id = 1;

        let r1 = init_region(b"", b"k10", 1, None);
        let r2 = init_region(b"k20", b"k30", 2, Some(store_id));
        let r3 = init_region(b"k30", b"", 3, Some(store_id));

        let ri_provider = Arc::new(MockRegionInfoProvider::new(vec![
            r1,
            r2.clone(),
            r3.clone(),
        ]));

        let keys = vec![Key::from_encoded(b"k05".to_vec())];
        let regions = get_regions_for_range_of_keys(store_id, &keys, ri_provider.clone()).unwrap();
        // store id not match
        assert!(regions.is_empty());

        let keys = vec![
            Key::from_encoded(b"k05".to_vec()),
            Key::from_encoded(b"k10".to_vec()),
            Key::from_encoded(b"k25".to_vec()),
        ];
        let regions = get_regions_for_range_of_keys(store_id, &keys, ri_provider.clone()).unwrap();
        let rs = vec![r2.clone()];
        assert_eq!(regions, rs);

        let keys = vec![
            Key::from_encoded(b"k05".to_vec()),
            Key::from_encoded(b"k10".to_vec()),
            Key::from_encoded(b"k25".to_vec()),
            Key::from_encoded(b"k35".to_vec()),
        ];
        let regions = get_regions_for_range_of_keys(store_id, &keys, ri_provider).unwrap();
        let rs = vec![r2, r3];
        assert_eq!(regions, rs);
    }

<<<<<<< HEAD
    pub struct MockSafePointProvider(pub u64);

    impl GcSafePointProvider for MockSafePointProvider {
        fn get_safe_point(&self) -> GcWorkerResult<TimeStamp> {
            Ok(self.0.into())
        }
    }

    #[derive(Clone, Default)]
    pub struct MultiRocksEngine {
        pub engines: Arc<Mutex<HashMap<u64, PrefixedEngine>>>,
        pub region_info: HashMap<u64, Region>,
    }

    impl Engine for MultiRocksEngine {
        type Snap = <PrefixedEngine as Engine>::Snap;
        type Local = <PrefixedEngine as Engine>::Local;

        fn kv_engine(&self) -> Option<Self::Local> {
            None
        }

        fn modify_on_kv_engine(
            &self,
            region_modifies: HashMap<u64, Vec<Modify>>,
        ) -> kv::Result<()> {
            for (region_id, modifies) in region_modifies {
                let mut map = HashMap::default();
                map.insert(region_id, modifies);
                self.engines.lock().unwrap()[&region_id].modify_on_kv_engine(map)?;
            }

            Ok(())
        }

        fn async_write(
            &self,
            ctx: &Context,
            batch: WriteData,
            callback: EngineCallback<()>,
        ) -> EngineResult<()> {
            self.engines.lock().unwrap()[&ctx.region_id].async_write(ctx, batch, callback)
        }

        fn async_snapshot(
            &mut self,
            ctx: SnapContext<'_>,
            callback: EngineCallback<Self::Snap>,
        ) -> EngineResult<()> {
            let region_id = ctx.pb_ctx.region_id;
            self.engines
                .lock()
                .unwrap()
                .get_mut(&region_id)
                .unwrap()
                .async_snapshot(ctx, callback)
        }
    }
}

#[cfg(test)]
mod tests {

    use std::{
        collections::{BTreeMap, BTreeSet},
        path::Path,
        sync::mpsc::{self, channel},
        thread,
        time::Duration,
    };

    use api_version::{ApiV2, KvFormat, RawValue};
    use engine_rocks::{util::get_cf_handle, RocksEngine};
    use engine_traits::Peekable as _;
    use futures::executor::block_on;
    use kvproto::{
        kvrpcpb::{ApiVersion, Op},
        metapb::Peer,
    };
    use raft::StateRole;
    use raftstore::{
        coprocessor::{
            region_info_accessor::{MockRegionInfoProvider, RegionInfoAccessor},
            RegionChangeEvent,
        },
        router::RaftStoreBlackHole,
    };
    use tempfile::Builder;
    use tikv_kv::Snapshot;
    use tikv_util::{
        codec::number::NumberEncoder, future::paired_future_callback, store::new_peer,
    };
    use txn_types::Mutation;

    use super::{test_gc_worker::MultiRocksEngine, *};
    use crate::{
        config::DbConfig,
        server::gc_worker::{MockSafePointProvider, PrefixedEngine},
        storage::{
            kv::{metrics::GcKeyMode, Modify, TestEngineBuilder, WriteData},
            lock_manager::MockLockManager,
            mvcc::{
                tests::{must_get_none, must_get_none_on_region, must_get_on_region},
                MAX_TXN_WRITE_SIZE,
            },
            txn::{
                commands,
                tests::{
                    must_commit, must_commit_on_region, must_gc, must_prewrite_delete,
                    must_prewrite_delete_on_region, must_prewrite_put, must_prewrite_put_on_region,
                    must_rollback,
                },
            },
            Engine, Storage, TestStorageBuilderApiV1,
        },
    };

    fn init_region(
        start_key: &[u8],
        end_key: &[u8],
        region_id: u64,
        store_id: Option<u64>,
    ) -> Region {
        let start_key = Key::from_encoded(start_key.to_vec());
        let end_key = Key::from_encoded(end_key.to_vec());
        let mut region = Region::default();
        region.set_start_key(start_key.as_encoded().clone());
        region.set_end_key(end_key.as_encoded().clone());
        region.id = region_id;
        if let Some(store_id) = store_id {
            region.mut_peers().push(Peer::default());
            region.mut_peers()[0].set_store_id(store_id);
        }
        region
    }

    #[test]
    fn test_get_regions_for_gc() {
        let store_id = 1;

        let r1 = init_region(b"", b"k10", 1, None);
        let r2 = init_region(b"k20", b"k30", 2, Some(store_id));
        let r3 = init_region(b"k30", b"", 3, Some(store_id));

        let ri_provider = Arc::new(MockRegionInfoProvider::new(vec![
            r1,
            r2.clone(),
            r3.clone(),
        ]));

        let keys = vec![Key::from_encoded(b"k05".to_vec())];
        let regions = get_regions_for_range_of_keys(store_id, &keys, ri_provider.clone()).unwrap();
        // store id not match
        assert!(regions.is_empty());

        let keys = vec![
            Key::from_encoded(b"k05".to_vec()),
            Key::from_encoded(b"k10".to_vec()),
            Key::from_encoded(b"k25".to_vec()),
        ];
        let regions = get_regions_for_range_of_keys(store_id, &keys, ri_provider.clone()).unwrap();
        let rs = vec![r2.clone()];
        assert_eq!(regions, rs);

        let keys = vec![
            Key::from_encoded(b"k05".to_vec()),
            Key::from_encoded(b"k10".to_vec()),
            Key::from_encoded(b"k25".to_vec()),
            Key::from_encoded(b"k35".to_vec()),
        ];
        let regions = get_regions_for_range_of_keys(store_id, &keys, ri_provider).unwrap();
        let rs = vec![r2, r3];
        assert_eq!(regions, rs);
    }

=======
>>>>>>> 0f1d45a8
    /// Assert the data in `storage` is the same as `expected_data`. Keys in
    /// `expected_data` should be encoded form without ts.
    fn check_data<E: Engine, F: KvFormat>(
        storage: &Storage<E, MockLockManager, F>,
        expected_data: &BTreeMap<Vec<u8>, Vec<u8>>,
    ) {
        let scan_res = block_on(storage.scan(
            Context::default(),
            Key::from_raw(b""),
            None,
            expected_data.len() + 1,
            0,
            1.into(),
            false,
            false,
        ))
        .unwrap();

        let all_equal = scan_res
            .into_iter()
            .map(|res| res.unwrap())
            .zip(expected_data.iter())
            .all(|((k1, v1), (k2, v2))| &k1 == k2 && &v1 == v2);
        assert!(all_equal);
    }

    fn test_destroy_range_impl(
        init_keys: &[Vec<u8>],
        start_ts: impl Into<TimeStamp>,
        commit_ts: impl Into<TimeStamp>,
        start_key: &[u8],
        end_key: &[u8],
        split_key: &[u8],
    ) -> Result<()> {
        // Return Result from this function so we can use the `wait_op` macro here.
        let store_id = 1;

        let engine = TestEngineBuilder::new().build().unwrap();
        let storage = TestStorageBuilderApiV1::from_engine_and_lock_mgr(
            engine.clone(),
            MockLockManager::new(),
        )
        .build()
        .unwrap();
        let gate = FeatureGate::default();
        gate.set_version("5.0.0").unwrap();

        let (tx, _rx) = mpsc::channel();

        let mut region1 = Region::default();
        region1.mut_peers().push(new_peer(store_id, 1));
        region1.set_end_key(split_key.to_vec());

        let mut region2 = Region::default();
        region2.mut_peers().push(new_peer(store_id, 2));
        region2.set_start_key(split_key.to_vec());

        let mut gc_worker = GcWorker::new(
            engine,
<<<<<<< HEAD
            RaftStoreBlackHole,
=======
>>>>>>> 0f1d45a8
            tx,
            GcConfig::default(),
            gate,
            Arc::new(MockRegionInfoProvider::new(vec![region1, region2])),
        );
        gc_worker.start(store_id).unwrap();
        // Convert keys to key value pairs, where the value is "value-{key}".
        let data: BTreeMap<_, _> = init_keys
            .iter()
            .map(|key| {
                let mut value = b"value-".to_vec();
                value.extend_from_slice(key);
                (Key::from_raw(key).into_encoded(), value)
            })
            .collect();

        // Generate `Mutation`s from these keys.
        let mutations: Vec<_> = init_keys
            .iter()
            .map(|key| {
                let mut value = b"value-".to_vec();
                value.extend_from_slice(key);
                Mutation::make_put(Key::from_raw(key), value)
            })
            .collect();
        let primary = init_keys[0].clone();

        let start_ts = start_ts.into();

        // Write these data to the storage.
        wait_op!(|cb| storage.sched_txn_command(
            commands::Prewrite::with_defaults(mutations, primary, start_ts),
            cb,
        ))
        .unwrap()
        .unwrap();

        // Commit.
        let keys: Vec<_> = init_keys.iter().map(|k| Key::from_raw(k)).collect();
        wait_op!(|cb| storage.sched_txn_command(
            commands::Commit::new(keys, start_ts, commit_ts.into(), Context::default()),
            cb
        ))
        .unwrap()
        .unwrap();

        // Assert these data is successfully written to the storage.
        check_data(&storage, &data);

        let start_key = Key::from_raw(start_key);
        let end_key = Key::from_raw(end_key);

        // Calculate expected data set after deleting the range.
        let data: BTreeMap<_, _> = data
            .into_iter()
            .filter(|(k, _)| k < start_key.as_encoded() || k >= end_key.as_encoded())
            .collect();

        // Invoke unsafe destroy range.
        wait_op!(|cb| gc_worker.unsafe_destroy_range(Context::default(), start_key, end_key, cb))
            .unwrap()
            .unwrap();

        // Check remaining data is as expected.
        check_data(&storage, &data);

        Ok(())
    }

    #[test]
    fn test_destroy_range() {
        test_destroy_range_impl(
            &[
                b"key1".to_vec(),
                b"key2".to_vec(),
                b"key3".to_vec(),
                b"key4".to_vec(),
                b"key5".to_vec(),
            ],
            5,
            10,
            b"key2",
            b"key4",
            b"key3",
        )
        .unwrap();

        test_destroy_range_impl(
            &[b"key1".to_vec(), b"key9".to_vec()],
            5,
            10,
            b"key3",
            b"key7",
            b"key5",
        )
        .unwrap();

        test_destroy_range_impl(
            &[
                b"key3".to_vec(),
                b"key4".to_vec(),
                b"key5".to_vec(),
                b"key6".to_vec(),
                b"key7".to_vec(),
            ],
            5,
            10,
            b"key1",
            b"key9",
            b"key5",
        )
        .unwrap();

        test_destroy_range_impl(
            &[
                b"key1".to_vec(),
                b"key2".to_vec(),
                b"key3".to_vec(),
                b"key4".to_vec(),
                b"key5".to_vec(),
            ],
            5,
            10,
            b"key2\x00",
            b"key4",
            b"key3",
        )
        .unwrap();

        test_destroy_range_impl(
            &[
                b"key1".to_vec(),
                b"key1\x00".to_vec(),
                b"key1\x00\x00".to_vec(),
                b"key1\x00\x00\x00".to_vec(),
            ],
            5,
            10,
            b"key1\x00",
            b"key1\x00\x00",
            b"key1",
        )
        .unwrap();

        test_destroy_range_impl(
            &[
                b"key1".to_vec(),
                b"key1\x00".to_vec(),
                b"key1\x00\x00".to_vec(),
                b"key1\x00\x00\x00".to_vec(),
            ],
            5,
            10,
            b"key1\x00",
            b"key1\x00",
            b"key1",
        )
        .unwrap();
    }

    #[test]
<<<<<<< HEAD
    fn test_physical_scan_lock() {
        let store_id = 1;
        let engine = TestEngineBuilder::new().build().unwrap();
        let prefixed_engine = PrefixedEngine(engine);
        let storage = TestStorageBuilderApiV1::from_engine_and_lock_mgr(
            prefixed_engine.clone(),
            MockLockManager::new(),
        )
        .build()
        .unwrap();
        let (tx, _rx) = mpsc::channel();
        let mut region = Region::default();
        region.mut_peers().push(new_peer(store_id, 0));
        let mut gc_worker = GcWorker::new(
            prefixed_engine,
            RaftStoreBlackHole,
            tx,
            GcConfig::default(),
            FeatureGate::default(),
            Arc::new(MockRegionInfoProvider::new(vec![region])),
        );
        gc_worker.start(store_id).unwrap();

        let physical_scan_lock = |max_ts: u64, start_key, limit| {
            let (cb, f) = paired_future_callback();
            gc_worker
                .physical_scan_lock(Context::default(), max_ts.into(), start_key, limit, cb)
                .unwrap();
            block_on(f).unwrap()
        };

        let mut expected_lock_info = Vec::new();

        // Put locks into the storage.
        for i in 0..50 {
            let mut k = vec![];
            k.encode_u64(i).unwrap();
            let v = k.clone();

            let mutation = Mutation::make_put(Key::from_raw(&k), v);

            let lock_ts = 10 + i % 3;

            // Collect all locks with ts <= 11 to check the result of physical_scan_lock.
            if lock_ts <= 11 {
                let mut info = LockInfo::default();
                info.set_primary_lock(k.clone());
                info.set_lock_version(lock_ts);
                info.set_key(k.clone());
                info.set_lock_type(Op::Put);
                expected_lock_info.push(info)
            }

            let (tx, rx) = channel();
            storage
                .sched_txn_command(
                    commands::Prewrite::with_defaults(vec![mutation], k, lock_ts.into()),
                    Box::new(move |res| tx.send(res).unwrap()),
                )
                .unwrap();
            rx.recv()
                .unwrap()
                .unwrap()
                .locks
                .into_iter()
                .for_each(|r| r.unwrap());
        }

        let res = physical_scan_lock(11, Key::from_raw(b""), 50).unwrap();
        assert_eq!(res, expected_lock_info);

        let res = physical_scan_lock(11, Key::from_raw(b""), 5).unwrap();
        assert_eq!(res[..], expected_lock_info[..5]);

        let mut start_key = vec![];
        start_key.encode_u64(4).unwrap();
        let res = physical_scan_lock(11, Key::from_raw(&start_key), 6).unwrap();
        // expected_locks[3] is the key 4.
        assert_eq!(res[..], expected_lock_info[3..9]);
    }

    #[test]
=======
>>>>>>> 0f1d45a8
    fn test_gc_keys_with_region_info_provider() {
        let store_id = 1;
        let engine = TestEngineBuilder::new().build().unwrap();
        let mut prefixed_engine = PrefixedEngine(engine.clone());

        let (tx, _rx) = mpsc::channel();
        let feature_gate = FeatureGate::default();
        feature_gate.set_version("5.0.0").unwrap();

        let sp_provider = MockSafePointProvider(200);
        let mut host = CoprocessorHost::<RocksEngine>::default();
        let ri_provider = RegionInfoAccessor::new(&mut host);

        let mut gc_worker = GcWorker::new(
            prefixed_engine.clone(),
            tx,
            GcConfig::default(),
            feature_gate,
            Arc::new(ri_provider.clone()),
        );
        gc_worker.start(store_id).unwrap();

        let mut r1 = Region::default();
        r1.set_id(1);
        r1.mut_region_epoch().set_version(1);
        r1.set_start_key(b"".to_vec());
        r1.set_end_key(format!("k{:02}", 10).into_bytes());

        let mut r2 = Region::default();
        r2.set_id(2);
        r2.mut_region_epoch().set_version(1);
        r2.set_start_key(format!("k{:02}", 20).into_bytes());
        r2.set_end_key(format!("k{:02}", 30).into_bytes());
        r2.mut_peers().push(Peer::default());
        r2.mut_peers()[0].set_store_id(store_id);

        let mut r3 = Region::default();
        r3.set_id(3);
        r3.mut_region_epoch().set_version(1);
        r3.set_start_key(format!("k{:02}", 30).into_bytes());
        r3.set_end_key(b"".to_vec());
        r3.mut_peers().push(Peer::default());
        r3.mut_peers()[0].set_store_id(store_id);

        let auto_gc_cfg = AutoGcConfig::new(sp_provider, ri_provider, 1);
        let safe_point = Arc::new(AtomicU64::new(0));
        gc_worker.start_auto_gc(auto_gc_cfg, safe_point).unwrap();
        host.on_region_changed(&r1, RegionChangeEvent::Create, StateRole::Leader);
        host.on_region_changed(&r2, RegionChangeEvent::Create, StateRole::Leader);
        host.on_region_changed(&r3, RegionChangeEvent::Create, StateRole::Leader);

        let db = engine.kv_engine().unwrap().as_inner().clone();
        let cf = get_cf_handle(&db, CF_WRITE).unwrap();

        for i in 0..100 {
            let k = format!("k{:02}", i).into_bytes();
            must_prewrite_put(&mut prefixed_engine, &k, b"value", &k, 101);
            must_commit(&mut prefixed_engine, &k, 101, 102);
            must_prewrite_delete(&mut prefixed_engine, &k, &k, 151);
            must_commit(&mut prefixed_engine, &k, 151, 152);
        }
        db.flush_cf(cf, true).unwrap();

        db.compact_range_cf(cf, None, None);
        for i in 0..100 {
            let k = format!("k{:02}", i).into_bytes();

            // Stale MVCC-PUTs will be cleaned in write CF's compaction filter.
            must_get_none(&mut prefixed_engine, &k, 150);

            // However, MVCC-DELETIONs will be kept.
            let mut raw_k = vec![b'z'];
            let suffix = Key::from_raw(&k).append_ts(152.into());
            raw_k.extend_from_slice(suffix.as_encoded());
            assert!(db.get_cf(cf, &raw_k).unwrap().is_some());
        }

        db.compact_range_cf(cf, None, None);
        thread::sleep(Duration::from_millis(100));
        for i in 0..100 {
            let k = format!("k{:02}", i).into_bytes();
            let mut raw_k = vec![b'z'];
            let suffix = Key::from_raw(&k).append_ts(152.into());
            raw_k.extend_from_slice(suffix.as_encoded());

            if !(20..100).contains(&i) {
                // MVCC-DELETIONs can't be cleaned because region info checks can't pass.
                assert!(db.get_cf(cf, &raw_k).unwrap().is_some());
            } else {
                // MVCC-DELETIONs can be cleaned as expected.
                assert!(db.get_cf(cf, &raw_k).unwrap().is_none());
            }
        }
    }

    #[test]
    fn test_gc_keys_statistics() {
        let store_id = 1;
        let engine = TestEngineBuilder::new().build().unwrap();
        let mut prefixed_engine = PrefixedEngine(engine.clone());

        let (tx, _rx) = mpsc::channel();
        let cfg = GcConfig::default();
        let mut runner = GcRunner::new(
            store_id,
            prefixed_engine.clone(),
            tx,
            GcWorkerConfigManager(Arc::new(VersionTrack::new(cfg.clone())))
                .0
                .tracker("gc-woker".to_owned()),
            cfg,
        );

        let mut r1 = Region::default();
        r1.set_id(1);
        r1.mut_region_epoch().set_version(1);
        r1.set_start_key(b"".to_vec());
        r1.set_end_key(b"".to_vec());
        r1.mut_peers().push(Peer::default());
        r1.mut_peers()[0].set_store_id(store_id);

        let mut host = CoprocessorHost::<RocksEngine>::default();
        let ri_provider = RegionInfoAccessor::new(&mut host);
        host.on_region_changed(&r1, RegionChangeEvent::Create, StateRole::Leader);

        let db = engine.kv_engine().unwrap().as_inner().clone();
        let cf = get_cf_handle(&db, CF_WRITE).unwrap();
        let mut keys = vec![];
        for i in 0..100 {
            let k = format!("k{:02}", i).into_bytes();
            must_prewrite_put(&mut prefixed_engine, &k, b"value", &k, 101);
            must_commit(&mut prefixed_engine, &k, 101, 102);
            must_prewrite_delete(&mut prefixed_engine, &k, &k, 151);
            must_commit(&mut prefixed_engine, &k, 151, 152);
            keys.push(Key::from_raw(&k));
        }
        db.flush_cf(cf, true).unwrap();

        assert_eq!(runner.mut_stats(GcKeyMode::txn).write.seek, 0);
        assert_eq!(runner.mut_stats(GcKeyMode::txn).write.next, 0);
        runner
            .gc_keys(
                keys,
                TimeStamp::new(200),
                Either::Right(Arc::new(ri_provider)),
            )
            .unwrap();
        assert_eq!(runner.mut_stats(GcKeyMode::txn).write.seek, 1);
        assert_eq!(runner.mut_stats(GcKeyMode::txn).write.next, 100 * 2);
    }

    #[test]
    fn test_raw_gc_keys() {
        let store_id = 1;
        // init engine and gc runner
        let mut cfg = DbConfig::default();
        cfg.defaultcf.disable_auto_compactions = true;
        cfg.defaultcf.dynamic_level_bytes = false;
        let dir = tempfile::TempDir::new().unwrap();
        let builder = TestEngineBuilder::new().path(dir.path());
        let engine = builder.build_with_cfg(&cfg).unwrap();
        let mut prefixed_engine = PrefixedEngine(engine);

        let (tx, _rx) = mpsc::channel();
        let cfg = GcConfig::default();
        let mut runner = GcRunner::new(
            store_id,
            prefixed_engine.clone(),
            tx,
            GcWorkerConfigManager(Arc::new(VersionTrack::new(cfg.clone())))
                .0
                .tracker("gc-woker".to_owned()),
            cfg,
        );

        let mut r1 = Region::default();
        r1.set_id(1);
        r1.mut_region_epoch().set_version(1);
        r1.set_start_key(b"".to_vec());
        r1.set_end_key(b"".to_vec());
        r1.mut_peers().push(Peer::default());
        r1.mut_peers()[0].set_store_id(store_id);

        let mut host = CoprocessorHost::<RocksEngine>::default();
        let ri_provider = Arc::new(RegionInfoAccessor::new(&mut host));
        host.on_region_changed(&r1, RegionChangeEvent::Create, StateRole::Leader);
        // Init env end...

        // Prepare data
        let key_a = b"raaaaaaaaaaa";
        let key_b = b"rbbbbbbbbbbb";

        // All data in engine. (key,expir_ts,is_delete,expect_exist)
        let test_raws = vec![
            (key_a, 130, true, true), // ts(130) > safepoint
            (key_a, 120, true, true), // ts(120) = safepoint
            (key_a, 100, true, false),
            (key_a, 50, false, false),
            (key_a, 10, false, false),
            (key_a, 5, false, false),
            (key_b, 50, true, false),
            (key_b, 20, false, false),
            (key_b, 10, false, false),
        ];

        let modifies = test_raws
            .clone()
            .into_iter()
            .map(|(key, ts, is_delete, _expect_exist)| {
                (
                    ApiV2::encode_raw_key(key, Some(ts.into())),
                    ApiV2::encode_raw_value(RawValue {
                        user_value: &[0; 10][..],
                        expire_ts: Some(10),
                        is_delete,
                    }),
                )
            })
            .map(|(k, v)| Modify::Put(CF_DEFAULT, k, v))
            .collect();

        let ctx = Context {
            api_version: ApiVersion::V2,
            ..Default::default()
        };
        let batch = WriteData::from_modifies(modifies);

        prefixed_engine.write(&ctx, batch).unwrap();

        // Simulate the keys passed in from the compaction filter
        let test_keys = vec![key_a, key_b];

        let to_gc_keys: Vec<Key> = test_keys
            .into_iter()
            .map(|key| ApiV2::encode_raw_key(key, None))
            .collect();

        runner
            .raw_gc_keys(to_gc_keys, TimeStamp::new(120), ri_provider)
            .unwrap();

        assert_eq!(7, runner.mut_stats(GcKeyMode::raw).data.next);
        assert_eq!(2, runner.mut_stats(GcKeyMode::raw).data.seek);

        let snapshot = block_on(async {
            tikv_kv::snapshot(&mut prefixed_engine, SnapContext::default()).await
        })
        .unwrap();

        test_raws
            .clone()
            .into_iter()
            .for_each(|(key, ts, _is_delete, expect_exist)| {
                let engine_key = ApiV2::encode_raw_key(key, Some(ts.into()));
                let entry = snapshot.get(&Key::from_encoded(engine_key.into_encoded()));
                assert_eq!(entry.unwrap().is_some(), expect_exist);
            });
    }

    #[test]
    fn test_gc_keys_scan_range_limit() {
        let engine = TestEngineBuilder::new().build().unwrap();
        let mut prefixed_engine = PrefixedEngine(engine.clone());

        let (tx, _rx) = mpsc::channel();
        let cfg = GcConfig::default();
        let mut runner = GcRunner::new(
            1,
            prefixed_engine.clone(),
            tx,
            GcWorkerConfigManager(Arc::new(VersionTrack::new(cfg.clone())))
                .0
                .tracker("gc-woker".to_owned()),
            cfg,
        );

        let mut r1 = Region::default();
        r1.set_id(1);
        r1.mut_region_epoch().set_version(1);
        r1.set_start_key(b"".to_vec());
        r1.set_end_key(b"".to_vec());
        r1.mut_peers().push(Peer::default());
        r1.mut_peers()[0].set_store_id(1);

        let mut host = CoprocessorHost::<RocksEngine>::default();
        let ri_provider = Arc::new(RegionInfoAccessor::new(&mut host));
        host.on_region_changed(&r1, RegionChangeEvent::Create, StateRole::Leader);

        let db = engine.kv_engine().unwrap().as_inner().clone();
        let cf = get_cf_handle(&db, CF_WRITE).unwrap();
        // Generate some tombstone
        for i in 10u64..30 {
            must_rollback(&mut prefixed_engine, b"k2\x00", i, true);
        }
        db.flush_cf(cf, true).unwrap();
        must_gc(&mut prefixed_engine, b"k2\x00", 30);

        // Test tombstone counter works
        assert_eq!(runner.mut_stats(GcKeyMode::txn).write.seek_tombstone, 0);
        runner
            .gc_keys(
                vec![Key::from_raw(b"k2\x00")],
                TimeStamp::new(200),
                Either::Right(ri_provider.clone()),
            )
            .unwrap();
        assert_eq!(runner.mut_stats(GcKeyMode::txn).write.seek_tombstone, 20);

        // gc_keys with single key
        runner
            .mut_stats(GcKeyMode::txn)
            .mut_cf_statistics(CF_WRITE)
            .seek_tombstone = 0;
        assert_eq!(runner.mut_stats(GcKeyMode::txn).write.seek_tombstone, 0);
        runner
            .gc_keys(
                vec![Key::from_raw(b"k2")],
                TimeStamp::new(200),
                Either::Right(ri_provider.clone()),
            )
            .unwrap();
        assert_eq!(runner.mut_stats(GcKeyMode::txn).write.seek_tombstone, 0);

        // gc_keys with multiple key
        runner
            .mut_stats(GcKeyMode::txn)
            .mut_cf_statistics(CF_WRITE)
            .seek_tombstone = 0;
        assert_eq!(runner.mut_stats(GcKeyMode::txn).write.seek_tombstone, 0);
        runner
            .gc_keys(
                vec![Key::from_raw(b"k1"), Key::from_raw(b"k2")],
                TimeStamp::new(200),
                Either::Right(ri_provider.clone()),
            )
            .unwrap();
        assert_eq!(runner.mut_stats(GcKeyMode::txn).write.seek_tombstone, 0);

        // Test rebuilding snapshot when GC write batch limit reached
        // (gc_info.is_completed == false). Build a key with versions that will
        // just reach the limit `MAX_TXN_WRITE_SIZE`.
        let key_size = Modify::Delete(CF_WRITE, Key::from_raw(b"k2").append_ts(1.into())).size();
        // versions = ceil(MAX_TXN_WRITE_SIZE/write_size) + 3
        // Write CF: Put@N, Put@N-2,    Put@N-4, ... Put@5,   Put@3
        //                 ^            ^^^^^^^^^^^^^^^^^^^
        //           safepoint=N-1      Deleted in the first batch,
        // `ceil(MAX_TXN_WRITE_SIZE/write_size)` versions.
        let versions = (MAX_TXN_WRITE_SIZE - 1) / key_size + 4;
        for start_ts in (1..versions).map(|x| x as u64 * 2) {
            let commit_ts = start_ts + 1;
            must_prewrite_put(&mut prefixed_engine, b"k2", b"v2", b"k2", start_ts);
            must_commit(&mut prefixed_engine, b"k2", start_ts, commit_ts);
        }
        db.flush_cf(cf, true).unwrap();
        let safepoint = versions as u64 * 2;

        runner
            .mut_stats(GcKeyMode::txn)
            .mut_cf_statistics(CF_DEFAULT)
            .seek_tombstone = 0;
        runner
            .gc_keys(
                vec![Key::from_raw(b"k2")],
                safepoint.into(),
                Either::Right(ri_provider),
            )
            .unwrap();
        // The first batch will leave tombstones that will be seen while processing the
        // second batch, but it will be seen in `next` after seeking the latest
        // unexpired version, therefore `seek_tombstone` is not affected.
        assert_eq!(runner.mut_stats(GcKeyMode::txn).write.seek_tombstone, 0);
        // ... and next_tombstone indicates there's indeed more than one batches.
        assert_eq!(
            runner.mut_stats(GcKeyMode::txn).write.next_tombstone,
            versions - 3
        );
    }

    #[test]
    fn delete_range_when_worker_is_full() {
        let store_id = 1;
        let mut engine = PrefixedEngine(TestEngineBuilder::new().build().unwrap());
        must_prewrite_put(&mut engine, b"key", b"value", b"key", 10);
        must_commit(&mut engine, b"key", 10, 20);
        let db = engine.kv_engine().unwrap().as_inner().clone();
        let cf = get_cf_handle(&db, CF_WRITE).unwrap();
        db.flush_cf(cf, true).unwrap();

        let gate = FeatureGate::default();
        gate.set_version("5.0.0").unwrap();
        let (tx, _rx) = mpsc::channel();

        let mut region = Region::default();
        region.mut_peers().push(new_peer(store_id, 1));

        let mut gc_worker = GcWorker::new(
            engine.clone(),
            tx,
            GcConfig::default(),
            gate,
            Arc::new(MockRegionInfoProvider::new(vec![region.clone()])),
        );

        // Before starting gc_worker, fill the scheduler to full.
        for _ in 0..GC_MAX_PENDING_TASKS {
            gc_worker
                .scheduler()
                .schedule(GcTask::Gc {
                    region: region.clone(),
                    safe_point: TimeStamp::from(100),
                    callback: Box::new(|_res| {}),
                })
                .unwrap();
        }
        // Then, it will fail to schedule another gc command.
        let (tx, rx) = mpsc::channel();
        gc_worker
            .gc(
                Region::default(),
                TimeStamp::from(1),
                Box::new(move |res| {
                    tx.send(res).unwrap();
                }),
            )
            .unwrap_err();
        rx.recv().unwrap().unwrap_err();

        let (tx, rx) = mpsc::channel();
        // When the gc_worker is full, scheduling an unsafe destroy range task should be
        // still allowed.
        gc_worker
            .unsafe_destroy_range(
                Context::default(),
                Key::from_raw(b"a"),
                Key::from_raw(b"z"),
                Box::new(move |res| {
                    tx.send(res).unwrap();
                }),
            )
            .unwrap();

        gc_worker.start(store_id).unwrap();

        // After the worker starts running, the destroy range task should run,
        // and the key in the range will be deleted.
        rx.recv_timeout(Duration::from_secs(10)).unwrap().unwrap();
        must_get_none(&mut engine, b"key", 30);
    }

    #[test]
    fn test_keys_in_regions_iteration() {
        fn init_region(start_key: &[u8], end_key: &[u8]) -> Region {
            let start_key = Key::from_raw(start_key);
            let end_key = Key::from_raw(end_key);
            let mut region = Region::default();
            region.set_start_key(start_key.as_encoded().clone());
            region.set_end_key(end_key.as_encoded().clone());
            region
        }

        fn generate_keys(start: u64, end: u64) -> Vec<Key> {
            (start..end)
                .into_iter()
                .map(|i| {
                    let key = format!("k{:02}", i);
                    Key::from_raw(key.as_bytes())
                })
                .collect::<Vec<_>>()
        }

        // One region cover all keys
        let keys = generate_keys(1, 4);
        let region = init_region(b"k01", b"k04");
        let mut iter = keys.clone().into_iter().peekable();
        let ks = get_keys_in_region(&mut iter, &region);
        assert!(iter.peek().is_none());
        assert_eq!(ks, keys);

        // More than one regions cover all keys
        let keys = generate_keys(1, 9);
        let region1 = init_region(b"k01", b"k04");
        let region2 = init_region(b"k04", b"k06");
        let region3 = init_region(b"k06", b"k09");
        let mut iter = keys.into_iter().peekable();
        let ks = get_keys_in_region(&mut iter, &region1);
        assert_eq!(ks, generate_keys(1, 4));
        let ks = get_keys_in_region(&mut iter, &region2);
        assert_eq!(ks, generate_keys(4, 6));
        let ks = get_keys_in_region(&mut iter, &region3);
        assert_eq!(ks, generate_keys(6, 9));
        assert!(iter.peek().is_none());

        // Cover partial keys
        let keys = generate_keys(1, 9);
        let region1 = init_region(b"k01", b"k04");
        let region2 = init_region(b"k06", b"k09");
        let mut iter = keys.into_iter().peekable();
        let ks = get_keys_in_region(&mut iter, &region1);
        assert_eq!(ks, generate_keys(1, 4));
        let ks = get_keys_in_region(&mut iter, &region2);
        assert_eq!(ks, generate_keys(6, 9));
        assert!(iter.peek().is_none());

        // No key
        let keys = generate_keys(1, 9);
        let region = init_region(b"k11", b"k20");
        let mut iter = keys.into_iter().peekable();
        let ks = get_keys_in_region(&mut iter, &region);
        assert!(iter.peek().is_none());
        assert!(ks.is_empty());
    }

    // setup engine and prepare some data:
    //  three regions:
    //  region 1: includes ("k00", "value-00") to ("k09", "value-09")
    //  region 2: includes ("k10", "value-10") to ("k19", "value-19")
    //  region 3: includes ("k20", "value-20") to ("k29", "value-29")
    fn multi_gc_engine_setup(
        path: &Path,
        store_id: u64,
        put_start_ts: u64,
        delete_start_ts: u64,
        need_deletion: bool,
    ) -> (
        MultiRocksEngine,
        Arc<MockRegionInfoProvider>,
<<<<<<< HEAD
        GcRunner<MultiRocksEngine, RaftStoreBlackHole>,
=======
        GcRunner<MultiRocksEngine>,
>>>>>>> 0f1d45a8
        Vec<Region>,
        mpsc::Receiver<FlowInfo>,
    ) {
        let mut engine = MultiRocksEngine::default();

        // Note: as the tablet split is not supported yet, we artificially divide the
        // region to: 1 ["", "k10"], 2 ["k10", "k20"], 3["k20", "30"]
        let r1 = init_region(b"", b"k10", 1, Some(store_id));
        engine.region_info.insert(1, r1.clone());
        engine.engines.lock().unwrap().insert(
            1,
            PrefixedEngine(
                TestEngineBuilder::new()
                    .path(path.join("1"))
                    .build()
                    .unwrap(),
            ),
        );
        let r2 = init_region(b"k10", b"k20", 2, Some(store_id));
        engine.region_info.insert(2, r2.clone());
        engine.engines.lock().unwrap().insert(
            2,
            PrefixedEngine(
                TestEngineBuilder::new()
                    .path(path.join("2"))
                    .build()
                    .unwrap(),
            ),
        );
        let r3 = init_region(b"k20", b"", 3, Some(store_id));
        engine.region_info.insert(3, r3.clone());
        engine.engines.lock().unwrap().insert(
            3,
            PrefixedEngine(
                TestEngineBuilder::new()
                    .path(path.join("3"))
                    .build()
                    .unwrap(),
            ),
        );

        let (tx, rx) = mpsc::channel();
        let feature_gate = FeatureGate::default();
        feature_gate.set_version("5.0.0").unwrap();

        let ri_provider = Arc::new(MockRegionInfoProvider::new(vec![
            r1.clone(),
            r2.clone(),
            r3.clone(),
        ]));

        let cfg = GcConfig::default();
        let gc_runner = GcRunner::new(
            store_id,
            engine.clone(),
<<<<<<< HEAD
            RaftStoreBlackHole,
=======
>>>>>>> 0f1d45a8
            tx,
            GcWorkerConfigManager(Arc::new(VersionTrack::new(cfg.clone())))
                .0
                .tracker("gc-woker".to_owned()),
            cfg,
        );

        let mut region_id = 0;
        for i in 0..30 {
            if i % 10 == 0 {
                region_id += 1;
            }
            let k = format!("k{:02}", i).into_bytes();
            let v = format!("value-{:02}", i).into_bytes();
            must_prewrite_put_on_region(&mut engine, region_id, &k, &v, &k, put_start_ts);
            must_commit_on_region(&mut engine, region_id, &k, put_start_ts, put_start_ts + 1);
            if need_deletion {
                must_prewrite_delete_on_region(&mut engine, region_id, &k, &k, delete_start_ts);
                must_commit_on_region(
                    &mut engine,
                    region_id,
                    &k,
                    delete_start_ts,
                    delete_start_ts + 1,
                );
            }
        }

        (engine, ri_provider, gc_runner, vec![r1, r2, r3], rx)
    }

    #[test]
    fn test_gc_for_multi_rocksdb() {
        let dir = Builder::new()
            .prefix("test_gc_for_multi_rocksdb")
            .tempdir()
            .unwrap();
        let store_id = 1;

        let put_start_ts = 100;
        let delete_start_ts = 150;
        let (mut engine, _ri_provider, mut gc_runner, regions, _) =
            multi_gc_engine_setup(dir.path(), store_id, put_start_ts, delete_start_ts, true);

        gc_runner.gc(regions[0].clone(), 200.into()).unwrap();
        gc_runner.gc(regions[1].clone(), 200.into()).unwrap();
        gc_runner.gc(regions[2].clone(), 200.into()).unwrap();

        for region_id in 1..=3 {
            let region_engine = engine.engines.lock().unwrap()[&region_id].clone();

            for i in 10 * (region_id - 1)..10 * region_id {
                let k = format!("k{:02}", i).into_bytes();

                // Stale MVCC-PUTs will be cleaned in write CF's compaction filter.
                must_get_none_on_region(&mut engine, region_id, &k, delete_start_ts - 1);

                // MVCC-DELETIONs is cleaned
                let mut raw_k = vec![b'z'];
                let suffix = Key::from_raw(&k).append_ts((delete_start_ts + 1).into());
                raw_k.extend_from_slice(suffix.as_encoded());
                assert!(
                    region_engine
                        .kv_engine()
                        .unwrap()
                        .get_value_cf(CF_WRITE, &raw_k)
                        .unwrap()
                        .is_none()
                );
            }
        }
    }

    #[test]
    fn test_gc_keys_for_multi_rocksdb() {
        let dir = Builder::new()
            .prefix("test_gc_keys_for_multi_rocksdb")
            .tempdir()
            .unwrap();
        let store_id = 1;

        let put_start_ts = 100;
        let delete_start_ts = 150;
        let (mut engine, ri_provider, mut gc_runner, ..) =
            multi_gc_engine_setup(dir.path(), store_id, put_start_ts, delete_start_ts, true);

        let mut keys = Vec::new();
        for i in 0..30 {
            if i % 2 == 0 {
                continue;
            }

            let k = format!("k{:02}", i).into_bytes();
            let key = Key::from_raw(&k);
            keys.push(key);
        }
        let _ = gc_runner
            .gc_keys(keys, 200.into(), Either::Right(ri_provider))
            .unwrap();

        for region_id in 1..=3 {
            let region_engine = engine.engines.lock().unwrap()[&region_id].clone();

            for i in 10 * (region_id - 1)..10 * region_id {
                let k = format!("k{:02}", i).into_bytes();
                let val = format!("value-{:02}", i).into_bytes();

                let mut raw_k = vec![b'z'];
                let suffix = Key::from_raw(&k).append_ts((delete_start_ts + 1).into());
                raw_k.extend_from_slice(suffix.as_encoded());

                if i % 2 == 0 {
                    assert!(
                        region_engine
                            .kv_engine()
                            .unwrap()
                            .get_value_cf(CF_WRITE, &raw_k)
                            .unwrap()
                            .is_some()
                    );
                    must_get_on_region(&mut engine, region_id, &k, delete_start_ts - 1, &val);
                } else {
                    assert!(
                        region_engine
                            .kv_engine()
                            .unwrap()
                            .get_value_cf(CF_WRITE, &raw_k)
                            .unwrap()
                            .is_none()
                    );
                    must_get_none_on_region(&mut engine, region_id, &k, delete_start_ts - 1);
                }
            }
        }
    }

    #[test]
    fn test_raw_gc_keys_for_multi_rocksdb() {
        let dir = Builder::new()
            .prefix("test_raw_gc_keys_for_multi_rocksdb")
            .tempdir()
            .unwrap();
        let store_id = 1;

        let mut engine = MultiRocksEngine::default();

        // Note: as the tablet split is not supported yet, we artificially divide the
        // region to: 1 ["", "k10"], 2 ["k10", ""]
        let r1 = init_region(b"", b"k10", 1, Some(store_id));
        engine.region_info.insert(1, r1.clone());
        engine.engines.lock().unwrap().insert(
            1,
            PrefixedEngine(
                TestEngineBuilder::new()
                    .path(dir.path().join("1"))
                    .build()
                    .unwrap(),
            ),
        );
        let r2 = init_region(b"k10", b"", 2, Some(store_id));
        engine.region_info.insert(2, r2.clone());
        engine.engines.lock().unwrap().insert(
            2,
            PrefixedEngine(
                TestEngineBuilder::new()
                    .path(dir.path().join("2"))
                    .build()
                    .unwrap(),
            ),
        );

        let (tx, _rx) = mpsc::channel();
        let ri_provider = Arc::new(MockRegionInfoProvider::new(vec![r1, r2]));

        let cfg = GcConfig::default();
        let mut gc_runner = GcRunner::new(
            store_id,
            engine.clone(),
<<<<<<< HEAD
            RaftStoreBlackHole,
=======
>>>>>>> 0f1d45a8
            tx,
            GcWorkerConfigManager(Arc::new(VersionTrack::new(cfg.clone())))
                .0
                .tracker("gc-woker".to_owned()),
            cfg,
        );

        // region_id -> vec<(key,expir_ts,is_delete,expect_exist)>
        let mut test_raws = HashMap::default();
        let mut test_raws_region = Vec::new();
        let mut test_keys = Vec::new();
        let mut i = 0;
        let mut region_id = 1;
        while i < 20 {
            if i == 10 {
                test_raws.insert(region_id, test_raws_region);
                region_id += 1;
                test_raws_region = Vec::new();
            }
            let k1 = format!("k{:02}", i).into_bytes();
            let k2 = format!("k{:02}", i + 1).into_bytes();
            test_keys.push(k1.clone());
            test_keys.push(k2.clone());

            // All data in engine. (key,expir_ts,is_delete,expect_exist)
            let test_raw = vec![
                (k1.clone(), 130, true, true), // ts(130) > safepoint
                (k1.clone(), 120, true, true), // ts(120) = safepoint
                (k1.clone(), 100, true, false),
                (k1.clone(), 50, false, false),
                (k1.clone(), 10, false, false),
                (k1, 5, false, false),
                (k2.clone(), 50, true, false),
                (k2.clone(), 20, false, false),
                (k2, 10, false, false),
            ];

            let modifies = test_raw
                .clone()
                .into_iter()
                .map(|(key, ts, is_delete, _expect_exist)| {
                    (
                        ApiV2::encode_raw_key(&key, Some(ts.into())),
                        ApiV2::encode_raw_value(RawValue {
                            user_value: &[0; 10][..],
                            expire_ts: Some(10),
                            is_delete,
                        }),
                    )
                })
                .map(|(k, v)| Modify::Put(CF_DEFAULT, k, v))
                .collect();

            let ctx = Context {
                region_id,
                api_version: ApiVersion::V2,
                ..Default::default()
            };
            let batch = WriteData::from_modifies(modifies);
            engine.write(&ctx, batch).unwrap();

            test_raws_region.extend(test_raw);
            i += 2;
        }
        test_raws.insert(region_id, test_raws_region);

        let to_gc_keys: Vec<Key> = test_keys
            .into_iter()
            .map(|key| ApiV2::encode_raw_key(&key, None))
            .collect();

        gc_runner
            .raw_gc_keys(to_gc_keys, TimeStamp::new(120), ri_provider)
            .unwrap();

        assert_eq!(70, gc_runner.mut_stats(GcKeyMode::raw).data.next);
        assert_eq!(20, gc_runner.mut_stats(GcKeyMode::raw).data.seek);

        for (region_id, test_raws_region) in test_raws {
            let mut ctx = Context::default();
            ctx.region_id = region_id;
            let snap_ctx = SnapContext {
                pb_ctx: &ctx,
                ..Default::default()
            };
            let snapshot =
                block_on(async { tikv_kv::snapshot(&mut engine, snap_ctx).await }).unwrap();

            test_raws_region
                .clone()
                .into_iter()
                .for_each(|(key, ts, _is_delete, expect_exist)| {
                    let engine_key = ApiV2::encode_raw_key(&key, Some(ts.into()));
                    let entry = snapshot.get(&Key::from_encoded(engine_key.into_encoded()));
                    assert_eq!(entry.unwrap().is_some(), expect_exist);
                });
        }
    }

    // `start_key` and `end_key` determines which regions or how how many regions or
    // which parts of regions are deleted. The data used in this method are shown in
    // the comment of `multi_gc_engine_setup`.
    fn test_destroy_range_for_multi_rocksdb_impl(
        start_key: &[u8],
        end_key: &[u8],
        exected_regions: Vec<u64>,
    ) {
        let dir = Builder::new()
            .prefix("test_destroy_range_for_multi_rocksdb_impl")
            .tempdir()
            .unwrap();
        let store_id = 1;
        let put_start_ts = 100;
        let (mut engine, ri_provider, gc_runner, _, _rx) =
            multi_gc_engine_setup(dir.path(), store_id, put_start_ts, 0, false);

        let start_key = Key::from_raw(start_key);
        let end_key = Key::from_raw(end_key);

        let ctx = Context::default();
        gc_runner
            .unsafe_destroy_range(&ctx, &start_key, &end_key, ri_provider)
            .unwrap();

        let mut regions = BTreeSet::new();
        for region_id in 1..=3 {
            let region_engine = engine.engines.lock().unwrap()[&region_id].clone();

            for i in 10 * (region_id - 1)..10 * region_id {
                let k = format!("k{:02}", i).into_bytes();
                let key = Key::from_raw(&k);
                let val = format!("value-{:02}", i).into_bytes();

                let mut raw_k = vec![b'z'];
                let suffix = Key::from_raw(&k).append_ts((put_start_ts + 1).into());
                raw_k.extend_from_slice(suffix.as_encoded());

                if start_key <= key && key < end_key {
                    regions.insert(region_id);
                    assert!(
                        region_engine
                            .kv_engine()
                            .unwrap()
                            .get_value_cf(CF_WRITE, &raw_k)
                            .unwrap()
                            .is_none()
                    );
                    must_get_none_on_region(&mut engine, region_id, &k, put_start_ts + 10);
                } else {
                    assert!(
                        region_engine
                            .kv_engine()
                            .unwrap()
                            .get_value_cf(CF_WRITE, &raw_k)
                            .unwrap()
                            .is_some()
                    );
                    must_get_on_region(&mut engine, region_id, &k, put_start_ts + 10, &val);
                }
            }
        }

        let regions: Vec<_> = regions.into_iter().collect();
        assert!(regions == exected_regions);
    }

    #[test]
    fn test_destroy_range_for_multi_rocksdb() {
        // Cover all keys in all regions
        test_destroy_range_for_multi_rocksdb_impl(b"", b"k99", vec![1, 2, 3]);

        // Cover some keys in region 1, and all keys in the other regions
        test_destroy_range_for_multi_rocksdb_impl(b"k051", b"k99", vec![1, 2, 3]);

        // Cover some keys in region 3, and all keys in the other regions
        test_destroy_range_for_multi_rocksdb_impl(b"", b"k25", vec![1, 2, 3]);
        test_destroy_range_for_multi_rocksdb_impl(b"", b"k249", vec![1, 2, 3]);

        // Cover some keys in region 1 and region 3, and all keys in region 2
        test_destroy_range_for_multi_rocksdb_impl(b"k032", b"k249", vec![1, 2, 3]);

        // Cover all keys in region 2, and no keys in others
        test_destroy_range_for_multi_rocksdb_impl(b"k10", b"k20", vec![2]);
        test_destroy_range_for_multi_rocksdb_impl(b"k099", b"k195", vec![2]);

        // Cover two regions
        test_destroy_range_for_multi_rocksdb_impl(b"k05", b"k195", vec![1, 2]);
        test_destroy_range_for_multi_rocksdb_impl(b"k099", b"k25", vec![2, 3]);
    }
}<|MERGE_RESOLUTION|>--- conflicted
+++ resolved
@@ -24,15 +24,7 @@
 use futures::executor::block_on;
 use kvproto::{kvrpcpb::Context, metapb::Region};
 use pd_client::{FeatureGate, PdClient};
-<<<<<<< HEAD
-use raftstore::{
-    coprocessor::{CoprocessorHost, RegionInfoProvider},
-    router::RaftStoreRouter,
-    store::msg::StoreMsg,
-};
-=======
 use raftstore::coprocessor::RegionInfoProvider;
->>>>>>> 0f1d45a8
 use tikv_kv::{CfStatistics, CursorBuilder, Modify, SnapContext};
 use tikv_util::{
     config::{Tracker, VersionTrack},
@@ -115,17 +107,6 @@
         callback: Callback<()>,
         region_info_provider: Arc<dyn RegionInfoProvider>,
     },
-<<<<<<< HEAD
-    PhysicalScanLock {
-        ctx: Context,
-        max_ts: TimeStamp,
-        start_key: Key,
-        limit: usize,
-        callback: Callback<Vec<LockInfo>>,
-        region_info_provider: Arc<dyn RegionInfoProvider>,
-    },
-=======
->>>>>>> 0f1d45a8
     /// If GC in compaction filter is enabled, versions on default CF will be
     /// handled with `DB::delete` in write CF's compaction filter. However if
     /// the compaction filter finds the DB is stalled, it will send the task
@@ -193,15 +174,7 @@
 }
 
 /// Used to perform GC operations on the engine.
-<<<<<<< HEAD
-pub struct GcRunner<E, RR>
-where
-    E: Engine,
-    RR: RaftStoreRouter<E::Local>,
-{
-=======
 pub struct GcRunner<E: Engine> {
->>>>>>> 0f1d45a8
     store_id: u64,
     engine: E,
 
@@ -290,22 +263,6 @@
     }
 
     keys_in_region
-<<<<<<< HEAD
-}
-
-fn init_snap_ctx(store_id: u64, region: &Region) -> Context {
-    let mut ctx = Context::default();
-    ctx.region_id = region.id;
-    ctx.region_epoch = region.region_epoch.clone();
-    ctx.stale_read = true;
-
-    if let Some(peer) = region.peers.iter().find(|peer| peer.store_id == store_id) {
-        ctx.set_peer(peer.clone());
-    }
-
-    ctx
-=======
->>>>>>> 0f1d45a8
 }
 
 fn init_snap_ctx(store_id: u64, region: &Region) -> Context {
@@ -828,17 +785,11 @@
             self.flow_info_sender
                 .send(FlowInfo::AfterUnsafeDestroyRange(ctx.region_id))
                 .unwrap();
-<<<<<<< HEAD
-
-            self.raft_store_router
-            .send_store_msg(StoreMsg::ClearRegionSizeInRange {
-                start_key: start_key.as_encoded().to_vec(),
-                end_key: end_key.as_encoded().to_vec(),
-            })
-            .unwrap_or_else(|e| {
-                // Warn and ignore it.
-                warn!("unsafe destroy range: failed sending ClearRegionSizeInRange"; "err" => ?e);
-            });
+
+            self.engine.hint_change_in_range(
+                start_key.as_encoded().to_vec(),
+                end_key.as_encoded().to_vec(),
+            );
         } else {
             let cfs = &[CF_LOCK, CF_DEFAULT, CF_WRITE];
             let keys = vec![start_key.clone(), end_key.clone()];
@@ -878,99 +829,10 @@
             // single-rocksdb version. Sending these msgs should be implemented
             // when or after implementing the raftkv of multi-rocksdb version.
         }
-=======
->>>>>>> 0f1d45a8
-
-            self.engine.hint_change_in_range(
-                start_key.as_encoded().to_vec(),
-                end_key.as_encoded().to_vec(),
-            );
-        } else {
-            let cfs = &[CF_LOCK, CF_DEFAULT, CF_WRITE];
-            let keys = vec![start_key.clone(), end_key.clone()];
-            let regions = get_regions_for_range_of_keys(self.store_id, &keys, regions_provider)?;
-
-            let count = regions.len();
-            let mut region_modifies = HashMap::default();
-            for (i, region) in regions.into_iter().enumerate() {
-                let range_start = if i == 0 {
-                    start_key.clone()
-                } else {
-                    Key::from_raw(region.get_start_key())
-                };
-                let range_end = if i == count - 1 {
-                    end_key.clone()
-                } else {
-                    Key::from_raw(region.get_end_key())
-                };
-
-                let mut modifies = Vec::new();
-                for cf in cfs {
-                    modifies.push(Modify::DeleteRange(
-                        cf,
-                        range_start.clone(),
-                        range_end.clone(),
-                        false,
-                    ));
-                }
-                region_modifies.insert(region.id, modifies);
-            }
-
-<<<<<<< HEAD
-    fn handle_physical_scan_lock(
-        &mut self,
-        _: &Context,
-        max_ts: TimeStamp,
-        start_key: &Key,
-        limit: usize,
-        regions_provider: Arc<dyn RegionInfoProvider>,
-    ) -> Result<Vec<LockInfo>> {
-        let store_id = self.store_id;
-        let regions = box_try!(regions_provider.get_regions_in_range(start_key.as_encoded(), &[]))
-            .into_iter()
-            .filter(move |r| find_peer(r, store_id).is_some());
-
-        let mut first_round = true;
-        let mut locks = Vec::new();
-        for region in regions {
-            let start_key = {
-                if first_round {
-                    first_round = false;
-                    start_key.clone()
-                } else {
-                    Key::from_raw(region.get_start_key())
-                }
-            };
-            let snap = self.get_snapshot(store_id, &region)?;
-            let mut reader = MvccReader::new(snap, Some(ScanMode::Forward), false);
-            let (locks_this_region, _) = reader
-                .scan_locks(Some(&start_key), None, |l| l.ts <= max_ts, limit)
-                .map_err(TxnError::from_mvcc)?;
-
-            locks.extend(locks_this_region);
-        }
-
-        let mut lock_infos = Vec::with_capacity(locks.len());
-        for (key, lock) in locks {
-            let raw_key = key.into_raw().map_err(TxnError::from_mvcc)?;
-            lock_infos.push(lock.into_lock_info(raw_key));
-=======
-            self.engine.modify_on_kv_engine(region_modifies)?;
-
-            // todo(SpadeA): For multi-rocksdb version, sending
-            // `FlowInfo::AfterUnsafeDestroyRange` and
-            // `StoreMsg::ClearRegionSizeInRange` is different to the
-            // single-rocksdb version. Sending these msgs should be implemented
-            // when or after implementing the raftkv of multi-rocksdb version.
->>>>>>> 0f1d45a8
-        }
-
-<<<<<<< HEAD
-=======
+
         Ok(())
     }
 
->>>>>>> 0f1d45a8
     fn update_statistics_metrics(&mut self, key_mode: GcKeyMode) {
         if let Some(mut_stats) = self.stats_map.get_mut(&key_mode) {
             let stats = mem::take(mut_stats);
@@ -1120,34 +982,6 @@
                     end_key
                 );
             }
-<<<<<<< HEAD
-            GcTask::PhysicalScanLock {
-                ctx,
-                max_ts,
-                start_key,
-                limit,
-                callback,
-                region_info_provider,
-            } => {
-                let res = self.handle_physical_scan_lock(
-                    &ctx,
-                    max_ts,
-                    &start_key,
-                    limit,
-                    region_info_provider,
-                );
-                update_metrics(res.is_err());
-                callback(res);
-                slow_log!(
-                    T timer,
-                    "PhysicalScanLock start_key {:?}, max_ts {}, limit {}",
-                    start_key,
-                    max_ts,
-                    limit,
-                );
-            }
-=======
->>>>>>> 0f1d45a8
             GcTask::OrphanVersions { mut wb, id } => {
                 info!("handling GcTask::OrphanVersions"; "id" => id);
                 let mut wopts = WriteOptions::default();
@@ -1180,12 +1014,6 @@
         GcTask::Gc { callback, .. } | GcTask::UnsafeDestroyRange { callback, .. } => {
             callback(Err(Error::from(ErrorInner::GcWorkerTooBusy)))
         }
-<<<<<<< HEAD
-        GcTask::PhysicalScanLock { callback, .. } => {
-            callback(Err(Error::from(ErrorInner::GcWorkerTooBusy)))
-        }
-=======
->>>>>>> 0f1d45a8
         // Attention: If you are adding a new GcTask, do not forget to call the callback if it has a
         // callback.
         GcTask::GcKeys { .. } | GcTask::RawGcKeys { .. } | GcTask::OrphanVersions { .. } => {}
@@ -1230,12 +1058,6 @@
 {
     engine: E,
 
-<<<<<<< HEAD
-    /// `raft_store_router` is useful to signal raftstore clean region size
-    /// informations.
-    raft_store_router: RR,
-=======
->>>>>>> 0f1d45a8
     /// Used to signal unsafe destroy range is executed.
     flow_info_sender: Option<Sender<FlowInfo>>,
     region_info_provider: Arc<dyn RegionInfoProvider>,
@@ -1294,11 +1116,7 @@
         cfg: GcConfig,
         feature_gate: FeatureGate,
         region_info_provider: Arc<dyn RegionInfoProvider>,
-<<<<<<< HEAD
-    ) -> GcWorker<E, RR> {
-=======
     ) -> Self {
->>>>>>> 0f1d45a8
         let worker_builder = WorkerBuilder::new("gc-worker").pending_capacity(GC_MAX_PENDING_TASKS);
         let worker = worker_builder.create().lazy_build("gc-worker");
         let worker_scheduler = worker.scheduler();
@@ -1421,64 +1239,6 @@
     pub fn get_config_manager(&self) -> GcWorkerConfigManager {
         self.config_manager.clone()
     }
-<<<<<<< HEAD
-
-    pub fn physical_scan_lock(
-        &self,
-        ctx: Context,
-        max_ts: TimeStamp,
-        start_key: Key,
-        limit: usize,
-        callback: Callback<Vec<LockInfo>>,
-    ) -> Result<()> {
-        GC_COMMAND_COUNTER_VEC_STATIC.physical_scan_lock.inc();
-
-        self.worker_scheduler
-            .schedule(GcTask::PhysicalScanLock {
-                ctx,
-                max_ts,
-                start_key,
-                limit,
-                callback,
-                region_info_provider: self.region_info_provider.clone(),
-            })
-            .or_else(handle_gc_task_schedule_error)
-    }
-
-    pub fn start_collecting(
-        &self,
-        max_ts: TimeStamp,
-        callback: LockCollectorCallback<()>,
-    ) -> Result<()> {
-        self.applied_lock_collector
-            .as_ref()
-            .ok_or_else(|| box_err!("applied_lock_collector not supported"))
-            .and_then(move |c| c.start_collecting(max_ts, callback))
-    }
-
-    pub fn get_collected_locks(
-        &self,
-        max_ts: TimeStamp,
-        callback: LockCollectorCallback<(Vec<LockInfo>, bool)>,
-    ) -> Result<()> {
-        self.applied_lock_collector
-            .as_ref()
-            .ok_or_else(|| box_err!("applied_lock_collector not supported"))
-            .and_then(move |c| c.get_collected_locks(max_ts, callback))
-    }
-
-    pub fn stop_collecting(
-        &self,
-        max_ts: TimeStamp,
-        callback: LockCollectorCallback<()>,
-    ) -> Result<()> {
-        self.applied_lock_collector
-            .as_ref()
-            .ok_or_else(|| box_err!("applied_lock_collector not supported"))
-            .and_then(move |c| c.stop_collecting(max_ts, callback))
-    }
-=======
->>>>>>> 0f1d45a8
 }
 
 #[cfg(any(test, feature = "testexport"))]
@@ -1487,33 +1247,19 @@
 
     use collections::HashMap;
     use engine_rocks::{RocksEngine, RocksSnapshot};
-<<<<<<< HEAD
-=======
     use futures::Future;
->>>>>>> 0f1d45a8
     use kvproto::{
         kvrpcpb::Context,
         metapb::{Peer, Region},
     };
     use raftstore::store::RegionSnapshot;
-<<<<<<< HEAD
-    use tikv_kv::write_modifies;
-=======
     use tikv_kv::{write_modifies, OnAppliedCb};
->>>>>>> 0f1d45a8
     use txn_types::{Key, TimeStamp};
 
     use crate::{
         server::gc_worker::{GcSafePointProvider, Result as GcWorkerResult},
         storage::{
-<<<<<<< HEAD
-            kv::{
-                self, Callback as EngineCallback, Modify, Result as EngineResult, SnapContext,
-                WriteData,
-            },
-=======
             kv::{self, Modify, Result as EngineResult, SnapContext, WriteData},
->>>>>>> 0f1d45a8
             Engine,
         },
     };
@@ -1613,24 +1359,6 @@
         }
     }
 
-<<<<<<< HEAD
-        fn async_snapshot(
-            &mut self,
-            ctx: SnapContext<'_>,
-            callback: EngineCallback<Self::Snap>,
-        ) -> EngineResult<()> {
-            self.0.async_snapshot(
-                ctx,
-                Box::new(move |r| {
-                    callback(r.map(|snap| {
-                        let mut region = Region::default();
-                        // Add a peer to pass initialized check.
-                        region.mut_peers().push(Peer::default());
-                        RegionSnapshot::from_snapshot(snap, Arc::new(region))
-                    }))
-                }),
-            )
-=======
     #[derive(Clone, Default)]
     pub struct MultiRocksEngine {
         pub engines: Arc<Mutex<HashMap<u64, PrefixedEngine>>>,
@@ -1679,7 +1407,6 @@
                 .get_mut(&region_id)
                 .unwrap()
                 .async_snapshot(ctx)
->>>>>>> 0f1d45a8
         }
     }
 }
@@ -1791,184 +1518,6 @@
         assert_eq!(regions, rs);
     }
 
-<<<<<<< HEAD
-    pub struct MockSafePointProvider(pub u64);
-
-    impl GcSafePointProvider for MockSafePointProvider {
-        fn get_safe_point(&self) -> GcWorkerResult<TimeStamp> {
-            Ok(self.0.into())
-        }
-    }
-
-    #[derive(Clone, Default)]
-    pub struct MultiRocksEngine {
-        pub engines: Arc<Mutex<HashMap<u64, PrefixedEngine>>>,
-        pub region_info: HashMap<u64, Region>,
-    }
-
-    impl Engine for MultiRocksEngine {
-        type Snap = <PrefixedEngine as Engine>::Snap;
-        type Local = <PrefixedEngine as Engine>::Local;
-
-        fn kv_engine(&self) -> Option<Self::Local> {
-            None
-        }
-
-        fn modify_on_kv_engine(
-            &self,
-            region_modifies: HashMap<u64, Vec<Modify>>,
-        ) -> kv::Result<()> {
-            for (region_id, modifies) in region_modifies {
-                let mut map = HashMap::default();
-                map.insert(region_id, modifies);
-                self.engines.lock().unwrap()[&region_id].modify_on_kv_engine(map)?;
-            }
-
-            Ok(())
-        }
-
-        fn async_write(
-            &self,
-            ctx: &Context,
-            batch: WriteData,
-            callback: EngineCallback<()>,
-        ) -> EngineResult<()> {
-            self.engines.lock().unwrap()[&ctx.region_id].async_write(ctx, batch, callback)
-        }
-
-        fn async_snapshot(
-            &mut self,
-            ctx: SnapContext<'_>,
-            callback: EngineCallback<Self::Snap>,
-        ) -> EngineResult<()> {
-            let region_id = ctx.pb_ctx.region_id;
-            self.engines
-                .lock()
-                .unwrap()
-                .get_mut(&region_id)
-                .unwrap()
-                .async_snapshot(ctx, callback)
-        }
-    }
-}
-
-#[cfg(test)]
-mod tests {
-
-    use std::{
-        collections::{BTreeMap, BTreeSet},
-        path::Path,
-        sync::mpsc::{self, channel},
-        thread,
-        time::Duration,
-    };
-
-    use api_version::{ApiV2, KvFormat, RawValue};
-    use engine_rocks::{util::get_cf_handle, RocksEngine};
-    use engine_traits::Peekable as _;
-    use futures::executor::block_on;
-    use kvproto::{
-        kvrpcpb::{ApiVersion, Op},
-        metapb::Peer,
-    };
-    use raft::StateRole;
-    use raftstore::{
-        coprocessor::{
-            region_info_accessor::{MockRegionInfoProvider, RegionInfoAccessor},
-            RegionChangeEvent,
-        },
-        router::RaftStoreBlackHole,
-    };
-    use tempfile::Builder;
-    use tikv_kv::Snapshot;
-    use tikv_util::{
-        codec::number::NumberEncoder, future::paired_future_callback, store::new_peer,
-    };
-    use txn_types::Mutation;
-
-    use super::{test_gc_worker::MultiRocksEngine, *};
-    use crate::{
-        config::DbConfig,
-        server::gc_worker::{MockSafePointProvider, PrefixedEngine},
-        storage::{
-            kv::{metrics::GcKeyMode, Modify, TestEngineBuilder, WriteData},
-            lock_manager::MockLockManager,
-            mvcc::{
-                tests::{must_get_none, must_get_none_on_region, must_get_on_region},
-                MAX_TXN_WRITE_SIZE,
-            },
-            txn::{
-                commands,
-                tests::{
-                    must_commit, must_commit_on_region, must_gc, must_prewrite_delete,
-                    must_prewrite_delete_on_region, must_prewrite_put, must_prewrite_put_on_region,
-                    must_rollback,
-                },
-            },
-            Engine, Storage, TestStorageBuilderApiV1,
-        },
-    };
-
-    fn init_region(
-        start_key: &[u8],
-        end_key: &[u8],
-        region_id: u64,
-        store_id: Option<u64>,
-    ) -> Region {
-        let start_key = Key::from_encoded(start_key.to_vec());
-        let end_key = Key::from_encoded(end_key.to_vec());
-        let mut region = Region::default();
-        region.set_start_key(start_key.as_encoded().clone());
-        region.set_end_key(end_key.as_encoded().clone());
-        region.id = region_id;
-        if let Some(store_id) = store_id {
-            region.mut_peers().push(Peer::default());
-            region.mut_peers()[0].set_store_id(store_id);
-        }
-        region
-    }
-
-    #[test]
-    fn test_get_regions_for_gc() {
-        let store_id = 1;
-
-        let r1 = init_region(b"", b"k10", 1, None);
-        let r2 = init_region(b"k20", b"k30", 2, Some(store_id));
-        let r3 = init_region(b"k30", b"", 3, Some(store_id));
-
-        let ri_provider = Arc::new(MockRegionInfoProvider::new(vec![
-            r1,
-            r2.clone(),
-            r3.clone(),
-        ]));
-
-        let keys = vec![Key::from_encoded(b"k05".to_vec())];
-        let regions = get_regions_for_range_of_keys(store_id, &keys, ri_provider.clone()).unwrap();
-        // store id not match
-        assert!(regions.is_empty());
-
-        let keys = vec![
-            Key::from_encoded(b"k05".to_vec()),
-            Key::from_encoded(b"k10".to_vec()),
-            Key::from_encoded(b"k25".to_vec()),
-        ];
-        let regions = get_regions_for_range_of_keys(store_id, &keys, ri_provider.clone()).unwrap();
-        let rs = vec![r2.clone()];
-        assert_eq!(regions, rs);
-
-        let keys = vec![
-            Key::from_encoded(b"k05".to_vec()),
-            Key::from_encoded(b"k10".to_vec()),
-            Key::from_encoded(b"k25".to_vec()),
-            Key::from_encoded(b"k35".to_vec()),
-        ];
-        let regions = get_regions_for_range_of_keys(store_id, &keys, ri_provider).unwrap();
-        let rs = vec![r2, r3];
-        assert_eq!(regions, rs);
-    }
-
-=======
->>>>>>> 0f1d45a8
     /// Assert the data in `storage` is the same as `expected_data`. Keys in
     /// `expected_data` should be encoded form without ts.
     fn check_data<E: Engine, F: KvFormat>(
@@ -2028,10 +1577,6 @@
 
         let mut gc_worker = GcWorker::new(
             engine,
-<<<<<<< HEAD
-            RaftStoreBlackHole,
-=======
->>>>>>> 0f1d45a8
             tx,
             GcConfig::default(),
             gate,
@@ -2193,91 +1738,6 @@
     }
 
     #[test]
-<<<<<<< HEAD
-    fn test_physical_scan_lock() {
-        let store_id = 1;
-        let engine = TestEngineBuilder::new().build().unwrap();
-        let prefixed_engine = PrefixedEngine(engine);
-        let storage = TestStorageBuilderApiV1::from_engine_and_lock_mgr(
-            prefixed_engine.clone(),
-            MockLockManager::new(),
-        )
-        .build()
-        .unwrap();
-        let (tx, _rx) = mpsc::channel();
-        let mut region = Region::default();
-        region.mut_peers().push(new_peer(store_id, 0));
-        let mut gc_worker = GcWorker::new(
-            prefixed_engine,
-            RaftStoreBlackHole,
-            tx,
-            GcConfig::default(),
-            FeatureGate::default(),
-            Arc::new(MockRegionInfoProvider::new(vec![region])),
-        );
-        gc_worker.start(store_id).unwrap();
-
-        let physical_scan_lock = |max_ts: u64, start_key, limit| {
-            let (cb, f) = paired_future_callback();
-            gc_worker
-                .physical_scan_lock(Context::default(), max_ts.into(), start_key, limit, cb)
-                .unwrap();
-            block_on(f).unwrap()
-        };
-
-        let mut expected_lock_info = Vec::new();
-
-        // Put locks into the storage.
-        for i in 0..50 {
-            let mut k = vec![];
-            k.encode_u64(i).unwrap();
-            let v = k.clone();
-
-            let mutation = Mutation::make_put(Key::from_raw(&k), v);
-
-            let lock_ts = 10 + i % 3;
-
-            // Collect all locks with ts <= 11 to check the result of physical_scan_lock.
-            if lock_ts <= 11 {
-                let mut info = LockInfo::default();
-                info.set_primary_lock(k.clone());
-                info.set_lock_version(lock_ts);
-                info.set_key(k.clone());
-                info.set_lock_type(Op::Put);
-                expected_lock_info.push(info)
-            }
-
-            let (tx, rx) = channel();
-            storage
-                .sched_txn_command(
-                    commands::Prewrite::with_defaults(vec![mutation], k, lock_ts.into()),
-                    Box::new(move |res| tx.send(res).unwrap()),
-                )
-                .unwrap();
-            rx.recv()
-                .unwrap()
-                .unwrap()
-                .locks
-                .into_iter()
-                .for_each(|r| r.unwrap());
-        }
-
-        let res = physical_scan_lock(11, Key::from_raw(b""), 50).unwrap();
-        assert_eq!(res, expected_lock_info);
-
-        let res = physical_scan_lock(11, Key::from_raw(b""), 5).unwrap();
-        assert_eq!(res[..], expected_lock_info[..5]);
-
-        let mut start_key = vec![];
-        start_key.encode_u64(4).unwrap();
-        let res = physical_scan_lock(11, Key::from_raw(&start_key), 6).unwrap();
-        // expected_locks[3] is the key 4.
-        assert_eq!(res[..], expected_lock_info[3..9]);
-    }
-
-    #[test]
-=======
->>>>>>> 0f1d45a8
     fn test_gc_keys_with_region_info_provider() {
         let store_id = 1;
         let engine = TestEngineBuilder::new().build().unwrap();
@@ -2804,11 +2264,7 @@
     ) -> (
         MultiRocksEngine,
         Arc<MockRegionInfoProvider>,
-<<<<<<< HEAD
-        GcRunner<MultiRocksEngine, RaftStoreBlackHole>,
-=======
         GcRunner<MultiRocksEngine>,
->>>>>>> 0f1d45a8
         Vec<Region>,
         mpsc::Receiver<FlowInfo>,
     ) {
@@ -2864,10 +2320,6 @@
         let gc_runner = GcRunner::new(
             store_id,
             engine.clone(),
-<<<<<<< HEAD
-            RaftStoreBlackHole,
-=======
->>>>>>> 0f1d45a8
             tx,
             GcWorkerConfigManager(Arc::new(VersionTrack::new(cfg.clone())))
                 .0
@@ -3046,10 +2498,6 @@
         let mut gc_runner = GcRunner::new(
             store_id,
             engine.clone(),
-<<<<<<< HEAD
-            RaftStoreBlackHole,
-=======
->>>>>>> 0f1d45a8
             tx,
             GcWorkerConfigManager(Arc::new(VersionTrack::new(cfg.clone())))
                 .0
