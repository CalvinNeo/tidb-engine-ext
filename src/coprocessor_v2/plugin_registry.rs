--- conflicted
+++ resolved
@@ -576,11 +576,7 @@
         registry.start_hot_reloading(&coprocessor_dir).unwrap();
 
         // trigger loading
-<<<<<<< HEAD
-        std::fs::copy(&original_library_path, &library_path).unwrap();
-=======
         std::fs::copy(original_library_path, &library_path).unwrap();
->>>>>>> 616b4402
         // fs watcher detects changes in every 3 seconds, therefore, wait 4 seconds so
         // as to make sure the watcher is triggered.
         std::thread::sleep(Duration::from_secs(4));
